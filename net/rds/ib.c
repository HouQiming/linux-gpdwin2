/*
 * Copyright (c) 2006 Oracle.  All rights reserved.
 *
 * This software is available to you under a choice of one of two
 * licenses.  You may choose to be licensed under the terms of the GNU
 * General Public License (GPL) Version 2, available from the file
 * COPYING in the main directory of this source tree, or the
 * OpenIB.org BSD license below:
 *
 *     Redistribution and use in source and binary forms, with or
 *     without modification, are permitted provided that the following
 *     conditions are met:
 *
 *      - Redistributions of source code must retain the above
 *        copyright notice, this list of conditions and the following
 *        disclaimer.
 *
 *      - Redistributions in binary form must reproduce the above
 *        copyright notice, this list of conditions and the following
 *        disclaimer in the documentation and/or other materials
 *        provided with the distribution.
 *
 * THE SOFTWARE IS PROVIDED "AS IS", WITHOUT WARRANTY OF ANY KIND,
 * EXPRESS OR IMPLIED, INCLUDING BUT NOT LIMITED TO THE WARRANTIES OF
 * MERCHANTABILITY, FITNESS FOR A PARTICULAR PURPOSE AND
 * NONINFRINGEMENT. IN NO EVENT SHALL THE AUTHORS OR COPYRIGHT HOLDERS
 * BE LIABLE FOR ANY CLAIM, DAMAGES OR OTHER LIABILITY, WHETHER IN AN
 * ACTION OF CONTRACT, TORT OR OTHERWISE, ARISING FROM, OUT OF OR IN
 * CONNECTION WITH THE SOFTWARE OR THE USE OR OTHER DEALINGS IN THE
 * SOFTWARE.
 *
 */
#include <linux/kernel.h>
#include <linux/in.h>
#include <linux/if.h>
#include <linux/netdevice.h>
#include <linux/inetdevice.h>
#include <linux/if_arp.h>
#include <linux/delay.h>
#include <linux/slab.h>
#include <linux/module.h>

#include "rds_single_path.h"
#include "rds.h"
#include "ib.h"
#include "ib_mr.h"

static unsigned int rds_ib_mr_1m_pool_size = RDS_MR_1M_POOL_SIZE;
static unsigned int rds_ib_mr_8k_pool_size = RDS_MR_8K_POOL_SIZE;
unsigned int rds_ib_retry_count = RDS_IB_DEFAULT_RETRY_COUNT;

module_param(rds_ib_mr_1m_pool_size, int, 0444);
MODULE_PARM_DESC(rds_ib_mr_1m_pool_size, " Max number of 1M mr per HCA");
module_param(rds_ib_mr_8k_pool_size, int, 0444);
MODULE_PARM_DESC(rds_ib_mr_8k_pool_size, " Max number of 8K mr per HCA");
module_param(rds_ib_retry_count, int, 0444);
MODULE_PARM_DESC(rds_ib_retry_count, " Number of hw retries before reporting an error");

/*
 * we have a clumsy combination of RCU and a rwsem protecting this list
 * because it is used both in the get_mr fast path and while blocking in
 * the FMR flushing path.
 */
DECLARE_RWSEM(rds_ib_devices_lock);
struct list_head rds_ib_devices;

/* NOTE: if also grabbing ibdev lock, grab this first */
DEFINE_SPINLOCK(ib_nodev_conns_lock);
LIST_HEAD(ib_nodev_conns);

static void rds_ib_nodev_connect(void)
{
	struct rds_ib_connection *ic;

	spin_lock(&ib_nodev_conns_lock);
	list_for_each_entry(ic, &ib_nodev_conns, ib_node)
		rds_conn_connect_if_down(ic->conn);
	spin_unlock(&ib_nodev_conns_lock);
}

static void rds_ib_dev_shutdown(struct rds_ib_device *rds_ibdev)
{
	struct rds_ib_connection *ic;
	unsigned long flags;

	spin_lock_irqsave(&rds_ibdev->spinlock, flags);
	list_for_each_entry(ic, &rds_ibdev->conn_list, ib_node)
		rds_conn_drop(ic->conn);
	spin_unlock_irqrestore(&rds_ibdev->spinlock, flags);
}

/*
 * rds_ib_destroy_mr_pool() blocks on a few things and mrs drop references
 * from interrupt context so we push freing off into a work struct in krdsd.
 */
static void rds_ib_dev_free(struct work_struct *work)
{
	struct rds_ib_ipaddr *i_ipaddr, *i_next;
	struct rds_ib_device *rds_ibdev = container_of(work,
					struct rds_ib_device, free_work);

	if (rds_ibdev->mr_8k_pool)
		rds_ib_destroy_mr_pool(rds_ibdev->mr_8k_pool);
	if (rds_ibdev->mr_1m_pool)
		rds_ib_destroy_mr_pool(rds_ibdev->mr_1m_pool);
	if (rds_ibdev->pd)
		ib_dealloc_pd(rds_ibdev->pd);

	list_for_each_entry_safe(i_ipaddr, i_next, &rds_ibdev->ipaddr_list, list) {
		list_del(&i_ipaddr->list);
		kfree(i_ipaddr);
	}

<<<<<<< HEAD
	if (rds_ibdev->vector_load)
		kfree(rds_ibdev->vector_load);
=======
	kfree(rds_ibdev->vector_load);
>>>>>>> 36fc5797

	kfree(rds_ibdev);
}

void rds_ib_dev_put(struct rds_ib_device *rds_ibdev)
{
	BUG_ON(atomic_read(&rds_ibdev->refcount) <= 0);
	if (atomic_dec_and_test(&rds_ibdev->refcount))
		queue_work(rds_wq, &rds_ibdev->free_work);
}

static void rds_ib_add_one(struct ib_device *device)
{
	struct rds_ib_device *rds_ibdev;

	/* Only handle IB (no iWARP) devices */
	if (device->node_type != RDMA_NODE_IB_CA)
		return;

	rds_ibdev = kzalloc_node(sizeof(struct rds_ib_device), GFP_KERNEL,
				 ibdev_to_node(device));
	if (!rds_ibdev)
		return;

	spin_lock_init(&rds_ibdev->spinlock);
	atomic_set(&rds_ibdev->refcount, 1);
	INIT_WORK(&rds_ibdev->free_work, rds_ib_dev_free);

	rds_ibdev->max_wrs = device->attrs.max_qp_wr;
	rds_ibdev->max_sge = min(device->attrs.max_sge, RDS_IB_MAX_SGE);

	rds_ibdev->has_fr = (device->attrs.device_cap_flags &
				  IB_DEVICE_MEM_MGT_EXTENSIONS);
	rds_ibdev->has_fmr = (device->alloc_fmr && device->dealloc_fmr &&
			    device->map_phys_fmr && device->unmap_fmr);
	rds_ibdev->use_fastreg = (rds_ibdev->has_fr && !rds_ibdev->has_fmr);

	rds_ibdev->fmr_max_remaps = device->attrs.max_map_per_fmr?: 32;
	rds_ibdev->max_1m_mrs = device->attrs.max_mr ?
		min_t(unsigned int, (device->attrs.max_mr / 2),
		      rds_ib_mr_1m_pool_size) : rds_ib_mr_1m_pool_size;

	rds_ibdev->max_8k_mrs = device->attrs.max_mr ?
		min_t(unsigned int, ((device->attrs.max_mr / 2) * RDS_MR_8K_SCALE),
		      rds_ib_mr_8k_pool_size) : rds_ib_mr_8k_pool_size;

	rds_ibdev->max_initiator_depth = device->attrs.max_qp_init_rd_atom;
	rds_ibdev->max_responder_resources = device->attrs.max_qp_rd_atom;

	rds_ibdev->vector_load = kzalloc(sizeof(int) * device->num_comp_vectors,
					 GFP_KERNEL);
	if (!rds_ibdev->vector_load) {
		pr_err("RDS/IB: %s failed to allocate vector memory\n",
			__func__);
		goto put_dev;
	}

	rds_ibdev->dev = device;
	rds_ibdev->pd = ib_alloc_pd(device, 0);
	if (IS_ERR(rds_ibdev->pd)) {
		rds_ibdev->pd = NULL;
		goto put_dev;
	}

	rds_ibdev->mr_1m_pool =
		rds_ib_create_mr_pool(rds_ibdev, RDS_IB_MR_1M_POOL);
	if (IS_ERR(rds_ibdev->mr_1m_pool)) {
		rds_ibdev->mr_1m_pool = NULL;
		goto put_dev;
	}

	rds_ibdev->mr_8k_pool =
		rds_ib_create_mr_pool(rds_ibdev, RDS_IB_MR_8K_POOL);
	if (IS_ERR(rds_ibdev->mr_8k_pool)) {
		rds_ibdev->mr_8k_pool = NULL;
		goto put_dev;
	}

	rdsdebug("RDS/IB: max_mr = %d, max_wrs = %d, max_sge = %d, fmr_max_remaps = %d, max_1m_mrs = %d, max_8k_mrs = %d\n",
		 device->attrs.max_fmr, rds_ibdev->max_wrs, rds_ibdev->max_sge,
		 rds_ibdev->fmr_max_remaps, rds_ibdev->max_1m_mrs,
		 rds_ibdev->max_8k_mrs);

	pr_info("RDS/IB: %s: %s supported and preferred\n",
		device->name,
		rds_ibdev->use_fastreg ? "FRMR" : "FMR");

	INIT_LIST_HEAD(&rds_ibdev->ipaddr_list);
	INIT_LIST_HEAD(&rds_ibdev->conn_list);

	down_write(&rds_ib_devices_lock);
	list_add_tail_rcu(&rds_ibdev->list, &rds_ib_devices);
	up_write(&rds_ib_devices_lock);
	atomic_inc(&rds_ibdev->refcount);

	ib_set_client_data(device, &rds_ib_client, rds_ibdev);
	atomic_inc(&rds_ibdev->refcount);

	rds_ib_nodev_connect();

put_dev:
	rds_ib_dev_put(rds_ibdev);
}

/*
 * New connections use this to find the device to associate with the
 * connection.  It's not in the fast path so we're not concerned about the
 * performance of the IB call.  (As of this writing, it uses an interrupt
 * blocking spinlock to serialize walking a per-device list of all registered
 * clients.)
 *
 * RCU is used to handle incoming connections racing with device teardown.
 * Rather than use a lock to serialize removal from the client_data and
 * getting a new reference, we use an RCU grace period.  The destruction
 * path removes the device from client_data and then waits for all RCU
 * readers to finish.
 *
 * A new connection can get NULL from this if its arriving on a
 * device that is in the process of being removed.
 */
struct rds_ib_device *rds_ib_get_client_data(struct ib_device *device)
{
	struct rds_ib_device *rds_ibdev;

	rcu_read_lock();
	rds_ibdev = ib_get_client_data(device, &rds_ib_client);
	if (rds_ibdev)
		atomic_inc(&rds_ibdev->refcount);
	rcu_read_unlock();
	return rds_ibdev;
}

/*
 * The IB stack is letting us know that a device is going away.  This can
 * happen if the underlying HCA driver is removed or if PCI hotplug is removing
 * the pci function, for example.
 *
 * This can be called at any time and can be racing with any other RDS path.
 */
static void rds_ib_remove_one(struct ib_device *device, void *client_data)
{
	struct rds_ib_device *rds_ibdev = client_data;

	if (!rds_ibdev)
		return;

	rds_ib_dev_shutdown(rds_ibdev);

	/* stop connection attempts from getting a reference to this device. */
	ib_set_client_data(device, &rds_ib_client, NULL);

	down_write(&rds_ib_devices_lock);
	list_del_rcu(&rds_ibdev->list);
	up_write(&rds_ib_devices_lock);

	/*
	 * This synchronize rcu is waiting for readers of both the ib
	 * client data and the devices list to finish before we drop
	 * both of those references.
	 */
	synchronize_rcu();
	rds_ib_dev_put(rds_ibdev);
	rds_ib_dev_put(rds_ibdev);
}

struct ib_client rds_ib_client = {
	.name   = "rds_ib",
	.add    = rds_ib_add_one,
	.remove = rds_ib_remove_one
};

static int rds_ib_conn_info_visitor(struct rds_connection *conn,
				    void *buffer)
{
	struct rds_info_rdma_connection *iinfo = buffer;
	struct rds_ib_connection *ic;

	/* We will only ever look at IB transports */
	if (conn->c_trans != &rds_ib_transport)
		return 0;

	iinfo->src_addr = conn->c_laddr;
	iinfo->dst_addr = conn->c_faddr;

	memset(&iinfo->src_gid, 0, sizeof(iinfo->src_gid));
	memset(&iinfo->dst_gid, 0, sizeof(iinfo->dst_gid));
	if (rds_conn_state(conn) == RDS_CONN_UP) {
		struct rds_ib_device *rds_ibdev;
		struct rdma_dev_addr *dev_addr;

		ic = conn->c_transport_data;
		dev_addr = &ic->i_cm_id->route.addr.dev_addr;

		rdma_addr_get_sgid(dev_addr, (union ib_gid *) &iinfo->src_gid);
		rdma_addr_get_dgid(dev_addr, (union ib_gid *) &iinfo->dst_gid);

		rds_ibdev = ic->rds_ibdev;
		iinfo->max_send_wr = ic->i_send_ring.w_nr;
		iinfo->max_recv_wr = ic->i_recv_ring.w_nr;
		iinfo->max_send_sge = rds_ibdev->max_sge;
		rds_ib_get_mr_info(rds_ibdev, iinfo);
	}
	return 1;
}

static void rds_ib_ic_info(struct socket *sock, unsigned int len,
			   struct rds_info_iterator *iter,
			   struct rds_info_lengths *lens)
{
	rds_for_each_conn_info(sock, len, iter, lens,
				rds_ib_conn_info_visitor,
				sizeof(struct rds_info_rdma_connection));
}


/*
 * Early RDS/IB was built to only bind to an address if there is an IPoIB
 * device with that address set.
 *
 * If it were me, I'd advocate for something more flexible.  Sending and
 * receiving should be device-agnostic.  Transports would try and maintain
 * connections between peers who have messages queued.  Userspace would be
 * allowed to influence which paths have priority.  We could call userspace
 * asserting this policy "routing".
 */
static int rds_ib_laddr_check(struct net *net, __be32 addr)
{
	int ret;
	struct rdma_cm_id *cm_id;
	struct sockaddr_in sin;

	/* Create a CMA ID and try to bind it. This catches both
	 * IB and iWARP capable NICs.
	 */
	cm_id = rdma_create_id(&init_net, NULL, NULL, RDMA_PS_TCP, IB_QPT_RC);
	if (IS_ERR(cm_id))
		return PTR_ERR(cm_id);

	memset(&sin, 0, sizeof(sin));
	sin.sin_family = AF_INET;
	sin.sin_addr.s_addr = addr;

	/* rdma_bind_addr will only succeed for IB & iWARP devices */
	ret = rdma_bind_addr(cm_id, (struct sockaddr *)&sin);
	/* due to this, we will claim to support iWARP devices unless we
	   check node_type. */
	if (ret || !cm_id->device ||
	    cm_id->device->node_type != RDMA_NODE_IB_CA)
		ret = -EADDRNOTAVAIL;

	rdsdebug("addr %pI4 ret %d node type %d\n",
		&addr, ret,
		cm_id->device ? cm_id->device->node_type : -1);

	rdma_destroy_id(cm_id);

	return ret;
}

static void rds_ib_unregister_client(void)
{
	ib_unregister_client(&rds_ib_client);
	/* wait for rds_ib_dev_free() to complete */
	flush_workqueue(rds_wq);
}

void rds_ib_exit(void)
{
	rds_info_deregister_func(RDS_INFO_IB_CONNECTIONS, rds_ib_ic_info);
	rds_ib_unregister_client();
	rds_ib_destroy_nodev_conns();
	rds_ib_sysctl_exit();
	rds_ib_recv_exit();
	rds_trans_unregister(&rds_ib_transport);
	rds_ib_mr_exit();
}

struct rds_transport rds_ib_transport = {
	.laddr_check		= rds_ib_laddr_check,
	.xmit_path_complete	= rds_ib_xmit_path_complete,
	.xmit			= rds_ib_xmit,
	.xmit_rdma		= rds_ib_xmit_rdma,
	.xmit_atomic		= rds_ib_xmit_atomic,
	.recv_path		= rds_ib_recv_path,
	.conn_alloc		= rds_ib_conn_alloc,
	.conn_free		= rds_ib_conn_free,
	.conn_path_connect	= rds_ib_conn_path_connect,
	.conn_path_shutdown	= rds_ib_conn_path_shutdown,
	.inc_copy_to_user	= rds_ib_inc_copy_to_user,
	.inc_free		= rds_ib_inc_free,
	.cm_initiate_connect	= rds_ib_cm_initiate_connect,
	.cm_handle_connect	= rds_ib_cm_handle_connect,
	.cm_connect_complete	= rds_ib_cm_connect_complete,
	.stats_info_copy	= rds_ib_stats_info_copy,
	.exit			= rds_ib_exit,
	.get_mr			= rds_ib_get_mr,
	.sync_mr		= rds_ib_sync_mr,
	.free_mr		= rds_ib_free_mr,
	.flush_mrs		= rds_ib_flush_mrs,
	.t_owner		= THIS_MODULE,
	.t_name			= "infiniband",
	.t_type			= RDS_TRANS_IB
};

int rds_ib_init(void)
{
	int ret;

	INIT_LIST_HEAD(&rds_ib_devices);

	ret = rds_ib_mr_init();
	if (ret)
		goto out;

	ret = ib_register_client(&rds_ib_client);
	if (ret)
		goto out_mr_exit;

	ret = rds_ib_sysctl_init();
	if (ret)
		goto out_ibreg;

	ret = rds_ib_recv_init();
	if (ret)
		goto out_sysctl;

	rds_trans_register(&rds_ib_transport);

	rds_info_register_func(RDS_INFO_IB_CONNECTIONS, rds_ib_ic_info);

	goto out;

out_sysctl:
	rds_ib_sysctl_exit();
out_ibreg:
	rds_ib_unregister_client();
out_mr_exit:
	rds_ib_mr_exit();
out:
	return ret;
}

MODULE_LICENSE("GPL");
<|MERGE_RESOLUTION|>--- conflicted
+++ resolved
@@ -111,12 +111,7 @@
 		kfree(i_ipaddr);
 	}
 
-<<<<<<< HEAD
-	if (rds_ibdev->vector_load)
-		kfree(rds_ibdev->vector_load);
-=======
 	kfree(rds_ibdev->vector_load);
->>>>>>> 36fc5797
 
 	kfree(rds_ibdev);
 }
