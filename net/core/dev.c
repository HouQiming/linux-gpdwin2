--- conflicted
+++ resolved
@@ -1698,20 +1698,6 @@
 static struct static_key netstamp_needed __read_mostly;
 #ifdef HAVE_JUMP_LABEL
 static atomic_t netstamp_needed_deferred;
-<<<<<<< HEAD
-static void netstamp_clear(struct work_struct *work)
-{
-	int deferred = atomic_xchg(&netstamp_needed_deferred, 0);
-
-	while (deferred--)
-		static_key_slow_dec(&netstamp_needed);
-}
-static DECLARE_WORK(netstamp_work, netstamp_clear);
-#endif
-
-void net_enable_timestamp(void)
-{
-=======
 static atomic_t netstamp_wanted;
 static void netstamp_clear(struct work_struct *work)
 {
@@ -1742,7 +1728,6 @@
 	atomic_inc(&netstamp_needed_deferred);
 	schedule_work(&netstamp_work);
 #else
->>>>>>> 36fc5797
 	static_key_slow_inc(&netstamp_needed);
 #endif
 }
@@ -1751,10 +1736,6 @@
 void net_disable_timestamp(void)
 {
 #ifdef HAVE_JUMP_LABEL
-<<<<<<< HEAD
-	/* net_disable_timestamp() can be called from non process context */
-	atomic_inc(&netstamp_needed_deferred);
-=======
 	int wanted;
 
 	while (1) {
@@ -1765,7 +1746,6 @@
 			return;
 	}
 	atomic_dec(&netstamp_needed_deferred);
->>>>>>> 36fc5797
 	schedule_work(&netstamp_work);
 #else
 	static_key_slow_dec(&netstamp_needed);
@@ -5007,9 +4987,6 @@
 		list_del_init(&n->poll_list);
 		local_irq_restore(flags);
 	}
-<<<<<<< HEAD
-	WARN_ON_ONCE(!test_and_clear_bit(NAPI_STATE_SCHED, &n->state));
-=======
 
 	do {
 		val = READ_ONCE(n->state);
@@ -5031,7 +5008,6 @@
 		return false;
 	}
 
->>>>>>> 36fc5797
 	return true;
 }
 EXPORT_SYMBOL(napi_complete_done);
@@ -5202,10 +5178,6 @@
 	struct napi_struct *napi;
 
 	napi = container_of(timer, struct napi_struct, timer);
-<<<<<<< HEAD
-	if (napi->gro_list)
-		napi_schedule_irqoff(napi);
-=======
 
 	/* Note : we use a relaxed variant of napi_schedule_prep() not setting
 	 * NAPI_STATE_MISSED, since we do not react to a device IRQ.
@@ -5213,7 +5185,6 @@
 	if (napi->gro_list && !napi_disable_pending(napi) &&
 	    !test_and_set_bit(NAPI_STATE_SCHED, &napi->state))
 		__napi_schedule_irqoff(napi);
->>>>>>> 36fc5797
 
 	return HRTIMER_NORESTART;
 }
