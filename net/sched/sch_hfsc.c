/*
 * Copyright (c) 2003 Patrick McHardy, <kaber@trash.net>
 *
 * This program is free software; you can redistribute it and/or
 * modify it under the terms of the GNU General Public License
 * as published by the Free Software Foundation; either version 2
 * of the License, or (at your option) any later version.
 *
 * 2003-10-17 - Ported from altq
 */
/*
 * Copyright (c) 1997-1999 Carnegie Mellon University. All Rights Reserved.
 *
 * Permission to use, copy, modify, and distribute this software and
 * its documentation is hereby granted (including for commercial or
 * for-profit use), provided that both the copyright notice and this
 * permission notice appear in all copies of the software, derivative
 * works, or modified versions, and any portions thereof.
 *
 * THIS SOFTWARE IS EXPERIMENTAL AND IS KNOWN TO HAVE BUGS, SOME OF
 * WHICH MAY HAVE SERIOUS CONSEQUENCES.  CARNEGIE MELLON PROVIDES THIS
 * SOFTWARE IN ITS ``AS IS'' CONDITION, AND ANY EXPRESS OR IMPLIED
 * WARRANTIES, INCLUDING, BUT NOT LIMITED TO, THE IMPLIED WARRANTIES
 * OF MERCHANTABILITY AND FITNESS FOR A PARTICULAR PURPOSE ARE
 * DISCLAIMED.  IN NO EVENT SHALL CARNEGIE MELLON UNIVERSITY BE LIABLE
 * FOR ANY DIRECT, INDIRECT, INCIDENTAL, SPECIAL, EXEMPLARY, OR
 * CONSEQUENTIAL DAMAGES (INCLUDING, BUT NOT LIMITED TO, PROCUREMENT
 * OF SUBSTITUTE GOODS OR SERVICES; LOSS OF USE, DATA, OR PROFITS; OR
 * BUSINESS INTERRUPTION) HOWEVER CAUSED AND ON ANY THEORY OF
 * LIABILITY, WHETHER IN CONTRACT, STRICT LIABILITY, OR TORT
 * (INCLUDING NEGLIGENCE OR OTHERWISE) ARISING IN ANY WAY OUT OF THE
 * USE OF THIS SOFTWARE, EVEN IF ADVISED OF THE POSSIBILITY OF SUCH
 * DAMAGE.
 *
 * Carnegie Mellon encourages (but does not require) users of this
 * software to return any improvements or extensions that they make,
 * and to grant Carnegie Mellon the rights to redistribute these
 * changes without encumbrance.
 */
/*
 * H-FSC is described in Proceedings of SIGCOMM'97,
 * "A Hierarchical Fair Service Curve Algorithm for Link-Sharing,
 * Real-Time and Priority Service"
 * by Ion Stoica, Hui Zhang, and T. S. Eugene Ng.
 *
 * Oleg Cherevko <olwi@aq.ml.com.ua> added the upperlimit for link-sharing.
 * when a class has an upperlimit, the fit-time is computed from the
 * upperlimit service curve.  the link-sharing scheduler does not schedule
 * a class whose fit-time exceeds the current time.
 */

#include <linux/kernel.h>
#include <linux/module.h>
#include <linux/types.h>
#include <linux/errno.h>
#include <linux/compiler.h>
#include <linux/spinlock.h>
#include <linux/skbuff.h>
#include <linux/string.h>
#include <linux/slab.h>
#include <linux/list.h>
#include <linux/rbtree.h>
#include <linux/init.h>
#include <linux/rtnetlink.h>
#include <linux/pkt_sched.h>
#include <net/netlink.h>
#include <net/pkt_sched.h>
#include <net/pkt_cls.h>
#include <asm/div64.h>

/*
 * kernel internal service curve representation:
 *   coordinates are given by 64 bit unsigned integers.
 *   x-axis: unit is clock count.
 *   y-axis: unit is byte.
 *
 *   The service curve parameters are converted to the internal
 *   representation. The slope values are scaled to avoid overflow.
 *   the inverse slope values as well as the y-projection of the 1st
 *   segment are kept in order to avoid 64-bit divide operations
 *   that are expensive on 32-bit architectures.
 */

struct internal_sc {
	u64	sm1;	/* scaled slope of the 1st segment */
	u64	ism1;	/* scaled inverse-slope of the 1st segment */
	u64	dx;	/* the x-projection of the 1st segment */
	u64	dy;	/* the y-projection of the 1st segment */
	u64	sm2;	/* scaled slope of the 2nd segment */
	u64	ism2;	/* scaled inverse-slope of the 2nd segment */
};

/* runtime service curve */
struct runtime_sc {
	u64	x;	/* current starting position on x-axis */
	u64	y;	/* current starting position on y-axis */
	u64	sm1;	/* scaled slope of the 1st segment */
	u64	ism1;	/* scaled inverse-slope of the 1st segment */
	u64	dx;	/* the x-projection of the 1st segment */
	u64	dy;	/* the y-projection of the 1st segment */
	u64	sm2;	/* scaled slope of the 2nd segment */
	u64	ism2;	/* scaled inverse-slope of the 2nd segment */
};

enum hfsc_class_flags {
	HFSC_RSC = 0x1,
	HFSC_FSC = 0x2,
	HFSC_USC = 0x4
};

struct hfsc_class {
	struct Qdisc_class_common cl_common;
	unsigned int	refcnt;		/* usage count */

	struct gnet_stats_basic_packed bstats;
	struct gnet_stats_queue qstats;
	struct net_rate_estimator __rcu *rate_est;
	struct tcf_proto __rcu *filter_list; /* filter list */
	struct tcf_block *block;
	unsigned int	filter_cnt;	/* filter count */
	unsigned int	level;		/* class level in hierarchy */

	struct hfsc_sched *sched;	/* scheduler data */
	struct hfsc_class *cl_parent;	/* parent class */
	struct list_head siblings;	/* sibling classes */
	struct list_head children;	/* child classes */
	struct Qdisc	*qdisc;		/* leaf qdisc */

	struct rb_node el_node;		/* qdisc's eligible tree member */
	struct rb_root vt_tree;		/* active children sorted by cl_vt */
	struct rb_node vt_node;		/* parent's vt_tree member */
	struct rb_root cf_tree;		/* active children sorted by cl_f */
	struct rb_node cf_node;		/* parent's cf_heap member */

	u64	cl_total;		/* total work in bytes */
	u64	cl_cumul;		/* cumulative work in bytes done by
					   real-time criteria */

	u64	cl_d;			/* deadline*/
	u64	cl_e;			/* eligible time */
	u64	cl_vt;			/* virtual time */
	u64	cl_f;			/* time when this class will fit for
					   link-sharing, max(myf, cfmin) */
	u64	cl_myf;			/* my fit-time (calculated from this
					   class's own upperlimit curve) */
	u64	cl_cfmin;		/* earliest children's fit-time (used
					   with cl_myf to obtain cl_f) */
	u64	cl_cvtmin;		/* minimal virtual time among the
					   children fit for link-sharing
					   (monotonic within a period) */
	u64	cl_vtadj;		/* intra-period cumulative vt
					   adjustment */
	u64	cl_cvtoff;		/* largest virtual time seen among
					   the children */

	struct internal_sc cl_rsc;	/* internal real-time service curve */
	struct internal_sc cl_fsc;	/* internal fair service curve */
	struct internal_sc cl_usc;	/* internal upperlimit service curve */
	struct runtime_sc cl_deadline;	/* deadline curve */
	struct runtime_sc cl_eligible;	/* eligible curve */
	struct runtime_sc cl_virtual;	/* virtual curve */
	struct runtime_sc cl_ulimit;	/* upperlimit curve */

	u8		cl_flags;	/* which curves are valid */
	u32		cl_vtperiod;	/* vt period sequence number */
	u32		cl_parentperiod;/* parent's vt period sequence number*/
	u32		cl_nactive;	/* number of active children */
};

struct hfsc_sched {
	u16	defcls;				/* default class id */
	struct hfsc_class root;			/* root class */
	struct Qdisc_class_hash clhash;		/* class hash */
	struct rb_root eligible;		/* eligible tree */
	struct qdisc_watchdog watchdog;		/* watchdog timer */
};

#define	HT_INFINITY	0xffffffffffffffffULL	/* infinite time value */


/*
 * eligible tree holds backlogged classes being sorted by their eligible times.
 * there is one eligible tree per hfsc instance.
 */

static void
eltree_insert(struct hfsc_class *cl)
{
	struct rb_node **p = &cl->sched->eligible.rb_node;
	struct rb_node *parent = NULL;
	struct hfsc_class *cl1;

	while (*p != NULL) {
		parent = *p;
		cl1 = rb_entry(parent, struct hfsc_class, el_node);
		if (cl->cl_e >= cl1->cl_e)
			p = &parent->rb_right;
		else
			p = &parent->rb_left;
	}
	rb_link_node(&cl->el_node, parent, p);
	rb_insert_color(&cl->el_node, &cl->sched->eligible);
}

static inline void
eltree_remove(struct hfsc_class *cl)
{
	rb_erase(&cl->el_node, &cl->sched->eligible);
}

static inline void
eltree_update(struct hfsc_class *cl)
{
	eltree_remove(cl);
	eltree_insert(cl);
}

/* find the class with the minimum deadline among the eligible classes */
static inline struct hfsc_class *
eltree_get_mindl(struct hfsc_sched *q, u64 cur_time)
{
	struct hfsc_class *p, *cl = NULL;
	struct rb_node *n;

	for (n = rb_first(&q->eligible); n != NULL; n = rb_next(n)) {
		p = rb_entry(n, struct hfsc_class, el_node);
		if (p->cl_e > cur_time)
			break;
		if (cl == NULL || p->cl_d < cl->cl_d)
			cl = p;
	}
	return cl;
}

/* find the class with minimum eligible time among the eligible classes */
static inline struct hfsc_class *
eltree_get_minel(struct hfsc_sched *q)
{
	struct rb_node *n;

	n = rb_first(&q->eligible);
	if (n == NULL)
		return NULL;
	return rb_entry(n, struct hfsc_class, el_node);
}

/*
 * vttree holds holds backlogged child classes being sorted by their virtual
 * time. each intermediate class has one vttree.
 */
static void
vttree_insert(struct hfsc_class *cl)
{
	struct rb_node **p = &cl->cl_parent->vt_tree.rb_node;
	struct rb_node *parent = NULL;
	struct hfsc_class *cl1;

	while (*p != NULL) {
		parent = *p;
		cl1 = rb_entry(parent, struct hfsc_class, vt_node);
		if (cl->cl_vt >= cl1->cl_vt)
			p = &parent->rb_right;
		else
			p = &parent->rb_left;
	}
	rb_link_node(&cl->vt_node, parent, p);
	rb_insert_color(&cl->vt_node, &cl->cl_parent->vt_tree);
}

static inline void
vttree_remove(struct hfsc_class *cl)
{
	rb_erase(&cl->vt_node, &cl->cl_parent->vt_tree);
}

static inline void
vttree_update(struct hfsc_class *cl)
{
	vttree_remove(cl);
	vttree_insert(cl);
}

static inline struct hfsc_class *
vttree_firstfit(struct hfsc_class *cl, u64 cur_time)
{
	struct hfsc_class *p;
	struct rb_node *n;

	for (n = rb_first(&cl->vt_tree); n != NULL; n = rb_next(n)) {
		p = rb_entry(n, struct hfsc_class, vt_node);
		if (p->cl_f <= cur_time)
			return p;
	}
	return NULL;
}

/*
 * get the leaf class with the minimum vt in the hierarchy
 */
static struct hfsc_class *
vttree_get_minvt(struct hfsc_class *cl, u64 cur_time)
{
	/* if root-class's cfmin is bigger than cur_time nothing to do */
	if (cl->cl_cfmin > cur_time)
		return NULL;

	while (cl->level > 0) {
		cl = vttree_firstfit(cl, cur_time);
		if (cl == NULL)
			return NULL;
		/*
		 * update parent's cl_cvtmin.
		 */
		if (cl->cl_parent->cl_cvtmin < cl->cl_vt)
			cl->cl_parent->cl_cvtmin = cl->cl_vt;
	}
	return cl;
}

static void
cftree_insert(struct hfsc_class *cl)
{
	struct rb_node **p = &cl->cl_parent->cf_tree.rb_node;
	struct rb_node *parent = NULL;
	struct hfsc_class *cl1;

	while (*p != NULL) {
		parent = *p;
		cl1 = rb_entry(parent, struct hfsc_class, cf_node);
		if (cl->cl_f >= cl1->cl_f)
			p = &parent->rb_right;
		else
			p = &parent->rb_left;
	}
	rb_link_node(&cl->cf_node, parent, p);
	rb_insert_color(&cl->cf_node, &cl->cl_parent->cf_tree);
}

static inline void
cftree_remove(struct hfsc_class *cl)
{
	rb_erase(&cl->cf_node, &cl->cl_parent->cf_tree);
}

static inline void
cftree_update(struct hfsc_class *cl)
{
	cftree_remove(cl);
	cftree_insert(cl);
}

/*
 * service curve support functions
 *
 *  external service curve parameters
 *	m: bps
 *	d: us
 *  internal service curve parameters
 *	sm: (bytes/psched_us) << SM_SHIFT
 *	ism: (psched_us/byte) << ISM_SHIFT
 *	dx: psched_us
 *
 * The clock source resolution with ktime and PSCHED_SHIFT 10 is 1.024us.
 *
 * sm and ism are scaled in order to keep effective digits.
 * SM_SHIFT and ISM_SHIFT are selected to keep at least 4 effective
 * digits in decimal using the following table.
 *
 *  bits/sec      100Kbps     1Mbps     10Mbps     100Mbps    1Gbps
 *  ------------+-------------------------------------------------------
 *  bytes/1.024us 12.8e-3    128e-3     1280e-3    12800e-3   128000e-3
 *
 *  1.024us/byte  78.125     7.8125     0.78125    0.078125   0.0078125
 *
 * So, for PSCHED_SHIFT 10 we need: SM_SHIFT 20, ISM_SHIFT 18.
 */
#define	SM_SHIFT	(30 - PSCHED_SHIFT)
#define	ISM_SHIFT	(8 + PSCHED_SHIFT)

#define	SM_MASK		((1ULL << SM_SHIFT) - 1)
#define	ISM_MASK	((1ULL << ISM_SHIFT) - 1)

static inline u64
seg_x2y(u64 x, u64 sm)
{
	u64 y;

	/*
	 * compute
	 *	y = x * sm >> SM_SHIFT
	 * but divide it for the upper and lower bits to avoid overflow
	 */
	y = (x >> SM_SHIFT) * sm + (((x & SM_MASK) * sm) >> SM_SHIFT);
	return y;
}

static inline u64
seg_y2x(u64 y, u64 ism)
{
	u64 x;

	if (y == 0)
		x = 0;
	else if (ism == HT_INFINITY)
		x = HT_INFINITY;
	else {
		x = (y >> ISM_SHIFT) * ism
		    + (((y & ISM_MASK) * ism) >> ISM_SHIFT);
	}
	return x;
}

/* Convert m (bps) into sm (bytes/psched us) */
static u64
m2sm(u32 m)
{
	u64 sm;

	sm = ((u64)m << SM_SHIFT);
	sm += PSCHED_TICKS_PER_SEC - 1;
	do_div(sm, PSCHED_TICKS_PER_SEC);
	return sm;
}

/* convert m (bps) into ism (psched us/byte) */
static u64
m2ism(u32 m)
{
	u64 ism;

	if (m == 0)
		ism = HT_INFINITY;
	else {
		ism = ((u64)PSCHED_TICKS_PER_SEC << ISM_SHIFT);
		ism += m - 1;
		do_div(ism, m);
	}
	return ism;
}

/* convert d (us) into dx (psched us) */
static u64
d2dx(u32 d)
{
	u64 dx;

	dx = ((u64)d * PSCHED_TICKS_PER_SEC);
	dx += USEC_PER_SEC - 1;
	do_div(dx, USEC_PER_SEC);
	return dx;
}

/* convert sm (bytes/psched us) into m (bps) */
static u32
sm2m(u64 sm)
{
	u64 m;

	m = (sm * PSCHED_TICKS_PER_SEC) >> SM_SHIFT;
	return (u32)m;
}

/* convert dx (psched us) into d (us) */
static u32
dx2d(u64 dx)
{
	u64 d;

	d = dx * USEC_PER_SEC;
	do_div(d, PSCHED_TICKS_PER_SEC);
	return (u32)d;
}

static void
sc2isc(struct tc_service_curve *sc, struct internal_sc *isc)
{
	isc->sm1  = m2sm(sc->m1);
	isc->ism1 = m2ism(sc->m1);
	isc->dx   = d2dx(sc->d);
	isc->dy   = seg_x2y(isc->dx, isc->sm1);
	isc->sm2  = m2sm(sc->m2);
	isc->ism2 = m2ism(sc->m2);
}

/*
 * initialize the runtime service curve with the given internal
 * service curve starting at (x, y).
 */
static void
rtsc_init(struct runtime_sc *rtsc, struct internal_sc *isc, u64 x, u64 y)
{
	rtsc->x	   = x;
	rtsc->y    = y;
	rtsc->sm1  = isc->sm1;
	rtsc->ism1 = isc->ism1;
	rtsc->dx   = isc->dx;
	rtsc->dy   = isc->dy;
	rtsc->sm2  = isc->sm2;
	rtsc->ism2 = isc->ism2;
}

/*
 * calculate the y-projection of the runtime service curve by the
 * given x-projection value
 */
static u64
rtsc_y2x(struct runtime_sc *rtsc, u64 y)
{
	u64 x;

	if (y < rtsc->y)
		x = rtsc->x;
	else if (y <= rtsc->y + rtsc->dy) {
		/* x belongs to the 1st segment */
		if (rtsc->dy == 0)
			x = rtsc->x + rtsc->dx;
		else
			x = rtsc->x + seg_y2x(y - rtsc->y, rtsc->ism1);
	} else {
		/* x belongs to the 2nd segment */
		x = rtsc->x + rtsc->dx
		    + seg_y2x(y - rtsc->y - rtsc->dy, rtsc->ism2);
	}
	return x;
}

static u64
rtsc_x2y(struct runtime_sc *rtsc, u64 x)
{
	u64 y;

	if (x <= rtsc->x)
		y = rtsc->y;
	else if (x <= rtsc->x + rtsc->dx)
		/* y belongs to the 1st segment */
		y = rtsc->y + seg_x2y(x - rtsc->x, rtsc->sm1);
	else
		/* y belongs to the 2nd segment */
		y = rtsc->y + rtsc->dy
		    + seg_x2y(x - rtsc->x - rtsc->dx, rtsc->sm2);
	return y;
}

/*
 * update the runtime service curve by taking the minimum of the current
 * runtime service curve and the service curve starting at (x, y).
 */
static void
rtsc_min(struct runtime_sc *rtsc, struct internal_sc *isc, u64 x, u64 y)
{
	u64 y1, y2, dx, dy;
	u32 dsm;

	if (isc->sm1 <= isc->sm2) {
		/* service curve is convex */
		y1 = rtsc_x2y(rtsc, x);
		if (y1 < y)
			/* the current rtsc is smaller */
			return;
		rtsc->x = x;
		rtsc->y = y;
		return;
	}

	/*
	 * service curve is concave
	 * compute the two y values of the current rtsc
	 *	y1: at x
	 *	y2: at (x + dx)
	 */
	y1 = rtsc_x2y(rtsc, x);
	if (y1 <= y) {
		/* rtsc is below isc, no change to rtsc */
		return;
	}

	y2 = rtsc_x2y(rtsc, x + isc->dx);
	if (y2 >= y + isc->dy) {
		/* rtsc is above isc, replace rtsc by isc */
		rtsc->x = x;
		rtsc->y = y;
		rtsc->dx = isc->dx;
		rtsc->dy = isc->dy;
		return;
	}

	/*
	 * the two curves intersect
	 * compute the offsets (dx, dy) using the reverse
	 * function of seg_x2y()
	 *	seg_x2y(dx, sm1) == seg_x2y(dx, sm2) + (y1 - y)
	 */
	dx = (y1 - y) << SM_SHIFT;
	dsm = isc->sm1 - isc->sm2;
	do_div(dx, dsm);
	/*
	 * check if (x, y1) belongs to the 1st segment of rtsc.
	 * if so, add the offset.
	 */
	if (rtsc->x + rtsc->dx > x)
		dx += rtsc->x + rtsc->dx - x;
	dy = seg_x2y(dx, isc->sm1);

	rtsc->x = x;
	rtsc->y = y;
	rtsc->dx = dx;
	rtsc->dy = dy;
}

static void
init_ed(struct hfsc_class *cl, unsigned int next_len)
{
	u64 cur_time = psched_get_time();

	/* update the deadline curve */
	rtsc_min(&cl->cl_deadline, &cl->cl_rsc, cur_time, cl->cl_cumul);

	/*
	 * update the eligible curve.
	 * for concave, it is equal to the deadline curve.
	 * for convex, it is a linear curve with slope m2.
	 */
	cl->cl_eligible = cl->cl_deadline;
	if (cl->cl_rsc.sm1 <= cl->cl_rsc.sm2) {
		cl->cl_eligible.dx = 0;
		cl->cl_eligible.dy = 0;
	}

	/* compute e and d */
	cl->cl_e = rtsc_y2x(&cl->cl_eligible, cl->cl_cumul);
	cl->cl_d = rtsc_y2x(&cl->cl_deadline, cl->cl_cumul + next_len);

	eltree_insert(cl);
}

static void
update_ed(struct hfsc_class *cl, unsigned int next_len)
{
	cl->cl_e = rtsc_y2x(&cl->cl_eligible, cl->cl_cumul);
	cl->cl_d = rtsc_y2x(&cl->cl_deadline, cl->cl_cumul + next_len);

	eltree_update(cl);
}

static inline void
update_d(struct hfsc_class *cl, unsigned int next_len)
{
	cl->cl_d = rtsc_y2x(&cl->cl_deadline, cl->cl_cumul + next_len);
}

static inline void
update_cfmin(struct hfsc_class *cl)
{
	struct rb_node *n = rb_first(&cl->cf_tree);
	struct hfsc_class *p;

	if (n == NULL) {
		cl->cl_cfmin = 0;
		return;
	}
	p = rb_entry(n, struct hfsc_class, cf_node);
	cl->cl_cfmin = p->cl_f;
}

static void
init_vf(struct hfsc_class *cl, unsigned int len)
{
	struct hfsc_class *max_cl;
	struct rb_node *n;
	u64 vt, f, cur_time;
	int go_active;

	cur_time = 0;
	go_active = 1;
	for (; cl->cl_parent != NULL; cl = cl->cl_parent) {
		if (go_active && cl->cl_nactive++ == 0)
			go_active = 1;
		else
			go_active = 0;

		if (go_active) {
			n = rb_last(&cl->cl_parent->vt_tree);
			if (n != NULL) {
				max_cl = rb_entry(n, struct hfsc_class, vt_node);
				/*
				 * set vt to the average of the min and max
				 * classes.  if the parent's period didn't
				 * change, don't decrease vt of the class.
				 */
				vt = max_cl->cl_vt;
				if (cl->cl_parent->cl_cvtmin != 0)
					vt = (cl->cl_parent->cl_cvtmin + vt)/2;

				if (cl->cl_parent->cl_vtperiod !=
				    cl->cl_parentperiod || vt > cl->cl_vt)
					cl->cl_vt = vt;
			} else {
				/*
				 * first child for a new parent backlog period.
				 * initialize cl_vt to the highest value seen
				 * among the siblings. this is analogous to
				 * what cur_time would provide in realtime case.
				 */
				cl->cl_vt = cl->cl_parent->cl_cvtoff;
				cl->cl_parent->cl_cvtmin = 0;
			}

			/* update the virtual curve */
			rtsc_min(&cl->cl_virtual, &cl->cl_fsc, cl->cl_vt, cl->cl_total);
			cl->cl_vtadj = 0;

			cl->cl_vtperiod++;  /* increment vt period */
			cl->cl_parentperiod = cl->cl_parent->cl_vtperiod;
			if (cl->cl_parent->cl_nactive == 0)
				cl->cl_parentperiod++;
			cl->cl_f = 0;

			vttree_insert(cl);
			cftree_insert(cl);

			if (cl->cl_flags & HFSC_USC) {
				/* class has upper limit curve */
				if (cur_time == 0)
					cur_time = psched_get_time();

				/* update the ulimit curve */
				rtsc_min(&cl->cl_ulimit, &cl->cl_usc, cur_time,
					 cl->cl_total);
				/* compute myf */
				cl->cl_myf = rtsc_y2x(&cl->cl_ulimit,
						      cl->cl_total);
			}
		}

		f = max(cl->cl_myf, cl->cl_cfmin);
		if (f != cl->cl_f) {
			cl->cl_f = f;
			cftree_update(cl);
		}
		update_cfmin(cl->cl_parent);
	}
}

static void
update_vf(struct hfsc_class *cl, unsigned int len, u64 cur_time)
{
	u64 f; /* , myf_bound, delta; */
	int go_passive = 0;

	if (cl->qdisc->q.qlen == 0 && cl->cl_flags & HFSC_FSC)
		go_passive = 1;

	for (; cl->cl_parent != NULL; cl = cl->cl_parent) {
		cl->cl_total += len;

		if (!(cl->cl_flags & HFSC_FSC) || cl->cl_nactive == 0)
			continue;

		if (go_passive && --cl->cl_nactive == 0)
			go_passive = 1;
		else
			go_passive = 0;

		/* update vt */
		cl->cl_vt = rtsc_y2x(&cl->cl_virtual, cl->cl_total) + cl->cl_vtadj;

		/*
		 * if vt of the class is smaller than cvtmin,
		 * the class was skipped in the past due to non-fit.
		 * if so, we need to adjust vtadj.
		 */
		if (cl->cl_vt < cl->cl_parent->cl_cvtmin) {
			cl->cl_vtadj += cl->cl_parent->cl_cvtmin - cl->cl_vt;
			cl->cl_vt = cl->cl_parent->cl_cvtmin;
		}

		if (go_passive) {
			/* no more active child, going passive */

			/* update cvtoff of the parent class */
			if (cl->cl_vt > cl->cl_parent->cl_cvtoff)
				cl->cl_parent->cl_cvtoff = cl->cl_vt;

			/* remove this class from the vt tree */
			vttree_remove(cl);

			cftree_remove(cl);
			update_cfmin(cl->cl_parent);

			continue;
		}

		/* update the vt tree */
		vttree_update(cl);

		/* update f */
		if (cl->cl_flags & HFSC_USC) {
			cl->cl_myf = rtsc_y2x(&cl->cl_ulimit, cl->cl_total);
#if 0
			cl->cl_myf = cl->cl_myfadj + rtsc_y2x(&cl->cl_ulimit,
							      cl->cl_total);
			/*
			 * This code causes classes to stay way under their
			 * limit when multiple classes are used at gigabit
			 * speed. needs investigation. -kaber
			 */
			/*
			 * if myf lags behind by more than one clock tick
			 * from the current time, adjust myfadj to prevent
			 * a rate-limited class from going greedy.
			 * in a steady state under rate-limiting, myf
			 * fluctuates within one clock tick.
			 */
			myf_bound = cur_time - PSCHED_JIFFIE2US(1);
			if (cl->cl_myf < myf_bound) {
				delta = cur_time - cl->cl_myf;
				cl->cl_myfadj += delta;
				cl->cl_myf += delta;
			}
#endif
		}

		f = max(cl->cl_myf, cl->cl_cfmin);
		if (f != cl->cl_f) {
			cl->cl_f = f;
			cftree_update(cl);
			update_cfmin(cl->cl_parent);
		}
	}
}

static void
set_active(struct hfsc_class *cl, unsigned int len)
{
	if (cl->cl_flags & HFSC_RSC)
		init_ed(cl, len);
	if (cl->cl_flags & HFSC_FSC)
		init_vf(cl, len);

}

static void
set_passive(struct hfsc_class *cl)
{
	if (cl->cl_flags & HFSC_RSC)
		eltree_remove(cl);

	/*
	 * vttree is now handled in update_vf() so that update_vf(cl, 0, 0)
	 * needs to be called explicitly to remove a class from vttree.
	 */
}

static unsigned int
qdisc_peek_len(struct Qdisc *sch)
{
	struct sk_buff *skb;
	unsigned int len;

	skb = sch->ops->peek(sch);
	if (unlikely(skb == NULL)) {
		qdisc_warn_nonwc("qdisc_peek_len", sch);
		return 0;
	}
	len = qdisc_pkt_len(skb);

	return len;
}

static void
hfsc_purge_queue(struct Qdisc *sch, struct hfsc_class *cl)
{
	unsigned int len = cl->qdisc->q.qlen;
	unsigned int backlog = cl->qdisc->qstats.backlog;

	qdisc_reset(cl->qdisc);
	qdisc_tree_reduce_backlog(cl->qdisc, len, backlog);
}

static void
hfsc_adjust_levels(struct hfsc_class *cl)
{
	struct hfsc_class *p;
	unsigned int level;

	do {
		level = 0;
		list_for_each_entry(p, &cl->children, siblings) {
			if (p->level >= level)
				level = p->level + 1;
		}
		cl->level = level;
	} while ((cl = cl->cl_parent) != NULL);
}

static inline struct hfsc_class *
hfsc_find_class(u32 classid, struct Qdisc *sch)
{
	struct hfsc_sched *q = qdisc_priv(sch);
	struct Qdisc_class_common *clc;

	clc = qdisc_class_find(&q->clhash, classid);
	if (clc == NULL)
		return NULL;
	return container_of(clc, struct hfsc_class, cl_common);
}

static void
hfsc_change_rsc(struct hfsc_class *cl, struct tc_service_curve *rsc,
		u64 cur_time)
{
	sc2isc(rsc, &cl->cl_rsc);
	rtsc_init(&cl->cl_deadline, &cl->cl_rsc, cur_time, cl->cl_cumul);
	cl->cl_eligible = cl->cl_deadline;
	if (cl->cl_rsc.sm1 <= cl->cl_rsc.sm2) {
		cl->cl_eligible.dx = 0;
		cl->cl_eligible.dy = 0;
	}
	cl->cl_flags |= HFSC_RSC;
}

static void
hfsc_change_fsc(struct hfsc_class *cl, struct tc_service_curve *fsc)
{
	sc2isc(fsc, &cl->cl_fsc);
	rtsc_init(&cl->cl_virtual, &cl->cl_fsc, cl->cl_vt, cl->cl_total);
	cl->cl_flags |= HFSC_FSC;
}

static void
hfsc_change_usc(struct hfsc_class *cl, struct tc_service_curve *usc,
		u64 cur_time)
{
	sc2isc(usc, &cl->cl_usc);
	rtsc_init(&cl->cl_ulimit, &cl->cl_usc, cur_time, cl->cl_total);
	cl->cl_flags |= HFSC_USC;
}

static const struct nla_policy hfsc_policy[TCA_HFSC_MAX + 1] = {
	[TCA_HFSC_RSC]	= { .len = sizeof(struct tc_service_curve) },
	[TCA_HFSC_FSC]	= { .len = sizeof(struct tc_service_curve) },
	[TCA_HFSC_USC]	= { .len = sizeof(struct tc_service_curve) },
};

static int
hfsc_change_class(struct Qdisc *sch, u32 classid, u32 parentid,
		  struct nlattr **tca, unsigned long *arg)
{
	struct hfsc_sched *q = qdisc_priv(sch);
	struct hfsc_class *cl = (struct hfsc_class *)*arg;
	struct hfsc_class *parent = NULL;
	struct nlattr *opt = tca[TCA_OPTIONS];
	struct nlattr *tb[TCA_HFSC_MAX + 1];
	struct tc_service_curve *rsc = NULL, *fsc = NULL, *usc = NULL;
	u64 cur_time;
	int err;

	if (opt == NULL)
		return -EINVAL;

	err = nla_parse_nested(tb, TCA_HFSC_MAX, opt, hfsc_policy, NULL);
	if (err < 0)
		return err;

	if (tb[TCA_HFSC_RSC]) {
		rsc = nla_data(tb[TCA_HFSC_RSC]);
		if (rsc->m1 == 0 && rsc->m2 == 0)
			rsc = NULL;
	}

	if (tb[TCA_HFSC_FSC]) {
		fsc = nla_data(tb[TCA_HFSC_FSC]);
		if (fsc->m1 == 0 && fsc->m2 == 0)
			fsc = NULL;
	}

	if (tb[TCA_HFSC_USC]) {
		usc = nla_data(tb[TCA_HFSC_USC]);
		if (usc->m1 == 0 && usc->m2 == 0)
			usc = NULL;
	}

	if (cl != NULL) {
		if (parentid) {
			if (cl->cl_parent &&
			    cl->cl_parent->cl_common.classid != parentid)
				return -EINVAL;
			if (cl->cl_parent == NULL && parentid != TC_H_ROOT)
				return -EINVAL;
		}
		cur_time = psched_get_time();

		if (tca[TCA_RATE]) {
			err = gen_replace_estimator(&cl->bstats, NULL,
						    &cl->rate_est,
						    NULL,
						    qdisc_root_sleeping_running(sch),
						    tca[TCA_RATE]);
			if (err)
				return err;
		}

		sch_tree_lock(sch);
		if (rsc != NULL)
			hfsc_change_rsc(cl, rsc, cur_time);
		if (fsc != NULL)
			hfsc_change_fsc(cl, fsc);
		if (usc != NULL)
			hfsc_change_usc(cl, usc, cur_time);

		if (cl->qdisc->q.qlen != 0) {
			if (cl->cl_flags & HFSC_RSC)
				update_ed(cl, qdisc_peek_len(cl->qdisc));
			if (cl->cl_flags & HFSC_FSC)
				update_vf(cl, 0, cur_time);
		}
		sch_tree_unlock(sch);

		return 0;
	}

	if (parentid == TC_H_ROOT)
		return -EEXIST;

	parent = &q->root;
	if (parentid) {
		parent = hfsc_find_class(parentid, sch);
		if (parent == NULL)
			return -ENOENT;
	}

	if (classid == 0 || TC_H_MAJ(classid ^ sch->handle) != 0)
		return -EINVAL;
	if (hfsc_find_class(classid, sch))
		return -EEXIST;

	if (rsc == NULL && fsc == NULL)
		return -EINVAL;

	cl = kzalloc(sizeof(struct hfsc_class), GFP_KERNEL);
	if (cl == NULL)
		return -ENOBUFS;

	err = tcf_block_get(&cl->block, &cl->filter_list);
	if (err) {
		kfree(cl);
		return err;
	}

	if (tca[TCA_RATE]) {
		err = gen_new_estimator(&cl->bstats, NULL, &cl->rate_est,
					NULL,
					qdisc_root_sleeping_running(sch),
					tca[TCA_RATE]);
		if (err) {
			tcf_block_put(cl->block);
			kfree(cl);
			return err;
		}
	}

	if (rsc != NULL)
		hfsc_change_rsc(cl, rsc, 0);
	if (fsc != NULL)
		hfsc_change_fsc(cl, fsc);
	if (usc != NULL)
		hfsc_change_usc(cl, usc, 0);

	cl->cl_common.classid = classid;
	cl->refcnt    = 1;
	cl->sched     = q;
	cl->cl_parent = parent;
	cl->qdisc = qdisc_create_dflt(sch->dev_queue,
				      &pfifo_qdisc_ops, classid);
	if (cl->qdisc == NULL)
		cl->qdisc = &noop_qdisc;
	else
		qdisc_hash_add(cl->qdisc, true);
	INIT_LIST_HEAD(&cl->children);
	cl->vt_tree = RB_ROOT;
	cl->cf_tree = RB_ROOT;

	sch_tree_lock(sch);
	qdisc_class_hash_insert(&q->clhash, &cl->cl_common);
	list_add_tail(&cl->siblings, &parent->children);
	if (parent->level == 0)
		hfsc_purge_queue(sch, parent);
	hfsc_adjust_levels(parent);
	sch_tree_unlock(sch);

	qdisc_class_hash_grow(sch, &q->clhash);

	*arg = (unsigned long)cl;
	return 0;
}

static void
hfsc_destroy_class(struct Qdisc *sch, struct hfsc_class *cl)
{
	struct hfsc_sched *q = qdisc_priv(sch);

	tcf_block_put(cl->block);
	qdisc_destroy(cl->qdisc);
	gen_kill_estimator(&cl->rate_est);
	if (cl != &q->root)
		kfree(cl);
}

static int
hfsc_delete_class(struct Qdisc *sch, unsigned long arg)
{
	struct hfsc_sched *q = qdisc_priv(sch);
	struct hfsc_class *cl = (struct hfsc_class *)arg;

	if (cl->level > 0 || cl->filter_cnt > 0 || cl == &q->root)
		return -EBUSY;

	sch_tree_lock(sch);

	list_del(&cl->siblings);
	hfsc_adjust_levels(cl->cl_parent);

	hfsc_purge_queue(sch, cl);
	qdisc_class_hash_remove(&q->clhash, &cl->cl_common);

	BUG_ON(--cl->refcnt == 0);
	/*
	 * This shouldn't happen: we "hold" one cops->get() when called
	 * from tc_ctl_tclass; the destroy method is done from cops->put().
	 */

	sch_tree_unlock(sch);
	return 0;
}

static struct hfsc_class *
hfsc_classify(struct sk_buff *skb, struct Qdisc *sch, int *qerr)
{
	struct hfsc_sched *q = qdisc_priv(sch);
	struct hfsc_class *head, *cl;
	struct tcf_result res;
	struct tcf_proto *tcf;
	int result;

	if (TC_H_MAJ(skb->priority ^ sch->handle) == 0 &&
	    (cl = hfsc_find_class(skb->priority, sch)) != NULL)
		if (cl->level == 0)
			return cl;

	*qerr = NET_XMIT_SUCCESS | __NET_XMIT_BYPASS;
	head = &q->root;
	tcf = rcu_dereference_bh(q->root.filter_list);
	while (tcf && (result = tcf_classify(skb, tcf, &res, false)) >= 0) {
#ifdef CONFIG_NET_CLS_ACT
		switch (result) {
		case TC_ACT_QUEUED:
		case TC_ACT_STOLEN:
		case TC_ACT_TRAP:
			*qerr = NET_XMIT_SUCCESS | __NET_XMIT_STOLEN;
		case TC_ACT_SHOT:
			return NULL;
		}
#endif
		cl = (struct hfsc_class *)res.class;
		if (!cl) {
			cl = hfsc_find_class(res.classid, sch);
			if (!cl)
				break; /* filter selected invalid classid */
			if (cl->level >= head->level)
				break; /* filter may only point downwards */
		}

		if (cl->level == 0)
			return cl; /* hit leaf class */

		/* apply inner filter chain */
		tcf = rcu_dereference_bh(cl->filter_list);
		head = cl;
	}

	/* classification failed, try default class */
	cl = hfsc_find_class(TC_H_MAKE(TC_H_MAJ(sch->handle), q->defcls), sch);
	if (cl == NULL || cl->level > 0)
		return NULL;

	return cl;
}

static int
hfsc_graft_class(struct Qdisc *sch, unsigned long arg, struct Qdisc *new,
		 struct Qdisc **old)
{
	struct hfsc_class *cl = (struct hfsc_class *)arg;

	if (cl->level > 0)
		return -EINVAL;
	if (new == NULL) {
		new = qdisc_create_dflt(sch->dev_queue, &pfifo_qdisc_ops,
					cl->cl_common.classid);
		if (new == NULL)
			new = &noop_qdisc;
	}

	*old = qdisc_replace(sch, new, &cl->qdisc);
	return 0;
}

static struct Qdisc *
hfsc_class_leaf(struct Qdisc *sch, unsigned long arg)
{
	struct hfsc_class *cl = (struct hfsc_class *)arg;

	if (cl->level == 0)
		return cl->qdisc;

	return NULL;
}

static void
hfsc_qlen_notify(struct Qdisc *sch, unsigned long arg)
{
	struct hfsc_class *cl = (struct hfsc_class *)arg;

	if (cl->qdisc->q.qlen == 0) {
		update_vf(cl, 0, 0);
		set_passive(cl);
	}
}

static unsigned long
hfsc_get_class(struct Qdisc *sch, u32 classid)
{
	struct hfsc_class *cl = hfsc_find_class(classid, sch);

	if (cl != NULL)
		cl->refcnt++;

	return (unsigned long)cl;
}

static void
hfsc_put_class(struct Qdisc *sch, unsigned long arg)
{
	struct hfsc_class *cl = (struct hfsc_class *)arg;

	if (--cl->refcnt == 0)
		hfsc_destroy_class(sch, cl);
}

static unsigned long
hfsc_bind_tcf(struct Qdisc *sch, unsigned long parent, u32 classid)
{
	struct hfsc_class *p = (struct hfsc_class *)parent;
	struct hfsc_class *cl = hfsc_find_class(classid, sch);

	if (cl != NULL) {
		if (p != NULL && p->level <= cl->level)
			return 0;
		cl->filter_cnt++;
	}

	return (unsigned long)cl;
}

static void
hfsc_unbind_tcf(struct Qdisc *sch, unsigned long arg)
{
	struct hfsc_class *cl = (struct hfsc_class *)arg;

	cl->filter_cnt--;
}

static struct tcf_block *hfsc_tcf_block(struct Qdisc *sch, unsigned long arg)
{
	struct hfsc_sched *q = qdisc_priv(sch);
	struct hfsc_class *cl = (struct hfsc_class *)arg;

	if (cl == NULL)
		cl = &q->root;

	return cl->block;
}

static int
hfsc_dump_sc(struct sk_buff *skb, int attr, struct internal_sc *sc)
{
	struct tc_service_curve tsc;

	tsc.m1 = sm2m(sc->sm1);
	tsc.d  = dx2d(sc->dx);
	tsc.m2 = sm2m(sc->sm2);
	if (nla_put(skb, attr, sizeof(tsc), &tsc))
		goto nla_put_failure;

	return skb->len;

 nla_put_failure:
	return -1;
}

static int
hfsc_dump_curves(struct sk_buff *skb, struct hfsc_class *cl)
{
	if ((cl->cl_flags & HFSC_RSC) &&
	    (hfsc_dump_sc(skb, TCA_HFSC_RSC, &cl->cl_rsc) < 0))
		goto nla_put_failure;

	if ((cl->cl_flags & HFSC_FSC) &&
	    (hfsc_dump_sc(skb, TCA_HFSC_FSC, &cl->cl_fsc) < 0))
		goto nla_put_failure;

	if ((cl->cl_flags & HFSC_USC) &&
	    (hfsc_dump_sc(skb, TCA_HFSC_USC, &cl->cl_usc) < 0))
		goto nla_put_failure;

	return skb->len;

 nla_put_failure:
	return -1;
}

static int
hfsc_dump_class(struct Qdisc *sch, unsigned long arg, struct sk_buff *skb,
		struct tcmsg *tcm)
{
	struct hfsc_class *cl = (struct hfsc_class *)arg;
	struct nlattr *nest;

	tcm->tcm_parent = cl->cl_parent ? cl->cl_parent->cl_common.classid :
					  TC_H_ROOT;
	tcm->tcm_handle = cl->cl_common.classid;
	if (cl->level == 0)
		tcm->tcm_info = cl->qdisc->handle;

	nest = nla_nest_start(skb, TCA_OPTIONS);
	if (nest == NULL)
		goto nla_put_failure;
	if (hfsc_dump_curves(skb, cl) < 0)
		goto nla_put_failure;
	return nla_nest_end(skb, nest);

 nla_put_failure:
	nla_nest_cancel(skb, nest);
	return -EMSGSIZE;
}

static int
hfsc_dump_class_stats(struct Qdisc *sch, unsigned long arg,
	struct gnet_dump *d)
{
	struct hfsc_class *cl = (struct hfsc_class *)arg;
	struct tc_hfsc_stats xstats;

	cl->qstats.backlog = cl->qdisc->qstats.backlog;
	xstats.level   = cl->level;
	xstats.period  = cl->cl_vtperiod;
	xstats.work    = cl->cl_total;
	xstats.rtwork  = cl->cl_cumul;

	if (gnet_stats_copy_basic(qdisc_root_sleeping_running(sch), d, NULL, &cl->bstats) < 0 ||
	    gnet_stats_copy_rate_est(d, &cl->rate_est) < 0 ||
	    gnet_stats_copy_queue(d, NULL, &cl->qstats, cl->qdisc->q.qlen) < 0)
		return -1;

	return gnet_stats_copy_app(d, &xstats, sizeof(xstats));
}



static void
hfsc_walk(struct Qdisc *sch, struct qdisc_walker *arg)
{
	struct hfsc_sched *q = qdisc_priv(sch);
	struct hfsc_class *cl;
	unsigned int i;

	if (arg->stop)
		return;

	for (i = 0; i < q->clhash.hashsize; i++) {
		hlist_for_each_entry(cl, &q->clhash.hash[i],
				     cl_common.hnode) {
			if (arg->count < arg->skip) {
				arg->count++;
				continue;
			}
			if (arg->fn(sch, (unsigned long)cl, arg) < 0) {
				arg->stop = 1;
				return;
			}
			arg->count++;
		}
	}
}

static void
hfsc_schedule_watchdog(struct Qdisc *sch)
{
	struct hfsc_sched *q = qdisc_priv(sch);
	struct hfsc_class *cl;
	u64 next_time = 0;

	cl = eltree_get_minel(q);
	if (cl)
		next_time = cl->cl_e;
	if (q->root.cl_cfmin != 0) {
		if (next_time == 0 || next_time > q->root.cl_cfmin)
			next_time = q->root.cl_cfmin;
	}
	WARN_ON(next_time == 0);
	qdisc_watchdog_schedule(&q->watchdog, next_time);
}

static int
hfsc_init_qdisc(struct Qdisc *sch, struct nlattr *opt)
{
	struct hfsc_sched *q = qdisc_priv(sch);
	struct tc_hfsc_qopt *qopt;
	int err;

	qdisc_watchdog_init(&q->watchdog, sch);

	if (opt == NULL || nla_len(opt) < sizeof(*qopt))
		return -EINVAL;
	qopt = nla_data(opt);

	q->defcls = qopt->defcls;
	err = qdisc_class_hash_init(&q->clhash);
	if (err < 0)
		return err;
	q->eligible = RB_ROOT;

	err = tcf_block_get(&q->root.block, &q->root.filter_list);
	if (err)
<<<<<<< HEAD
		goto err_tcf;
=======
		return err;
>>>>>>> 5743745c

	q->root.cl_common.classid = sch->handle;
	q->root.refcnt  = 1;
	q->root.sched   = q;
	q->root.qdisc = qdisc_create_dflt(sch->dev_queue, &pfifo_qdisc_ops,
					  sch->handle);
	if (q->root.qdisc == NULL)
		q->root.qdisc = &noop_qdisc;
	else
		qdisc_hash_add(q->root.qdisc, true);
	INIT_LIST_HEAD(&q->root.children);
	q->root.vt_tree = RB_ROOT;
	q->root.cf_tree = RB_ROOT;

	qdisc_class_hash_insert(&q->clhash, &q->root.cl_common);
	qdisc_class_hash_grow(sch, &q->clhash);

	return 0;

err_tcf:
	qdisc_class_hash_destroy(&q->clhash);
	return err;
}

static int
hfsc_change_qdisc(struct Qdisc *sch, struct nlattr *opt)
{
	struct hfsc_sched *q = qdisc_priv(sch);
	struct tc_hfsc_qopt *qopt;

	if (opt == NULL || nla_len(opt) < sizeof(*qopt))
		return -EINVAL;
	qopt = nla_data(opt);

	sch_tree_lock(sch);
	q->defcls = qopt->defcls;
	sch_tree_unlock(sch);

	return 0;
}

static void
hfsc_reset_class(struct hfsc_class *cl)
{
	cl->cl_total        = 0;
	cl->cl_cumul        = 0;
	cl->cl_d            = 0;
	cl->cl_e            = 0;
	cl->cl_vt           = 0;
	cl->cl_vtadj        = 0;
	cl->cl_cvtmin       = 0;
	cl->cl_cvtoff       = 0;
	cl->cl_vtperiod     = 0;
	cl->cl_parentperiod = 0;
	cl->cl_f            = 0;
	cl->cl_myf          = 0;
	cl->cl_cfmin        = 0;
	cl->cl_nactive      = 0;

	cl->vt_tree = RB_ROOT;
	cl->cf_tree = RB_ROOT;
	qdisc_reset(cl->qdisc);

	if (cl->cl_flags & HFSC_RSC)
		rtsc_init(&cl->cl_deadline, &cl->cl_rsc, 0, 0);
	if (cl->cl_flags & HFSC_FSC)
		rtsc_init(&cl->cl_virtual, &cl->cl_fsc, 0, 0);
	if (cl->cl_flags & HFSC_USC)
		rtsc_init(&cl->cl_ulimit, &cl->cl_usc, 0, 0);
}

static void
hfsc_reset_qdisc(struct Qdisc *sch)
{
	struct hfsc_sched *q = qdisc_priv(sch);
	struct hfsc_class *cl;
	unsigned int i;

	for (i = 0; i < q->clhash.hashsize; i++) {
		hlist_for_each_entry(cl, &q->clhash.hash[i], cl_common.hnode)
			hfsc_reset_class(cl);
	}
	q->eligible = RB_ROOT;
	qdisc_watchdog_cancel(&q->watchdog);
	sch->qstats.backlog = 0;
	sch->q.qlen = 0;
}

static void
hfsc_destroy_qdisc(struct Qdisc *sch)
{
	struct hfsc_sched *q = qdisc_priv(sch);
	struct hlist_node *next;
	struct hfsc_class *cl;
	unsigned int i;

	for (i = 0; i < q->clhash.hashsize; i++) {
		hlist_for_each_entry(cl, &q->clhash.hash[i], cl_common.hnode) {
			tcf_block_put(cl->block);
			cl->block = NULL;
		}
	}
	for (i = 0; i < q->clhash.hashsize; i++) {
		hlist_for_each_entry_safe(cl, next, &q->clhash.hash[i],
					  cl_common.hnode)
			hfsc_destroy_class(sch, cl);
	}
	qdisc_class_hash_destroy(&q->clhash);
	qdisc_watchdog_cancel(&q->watchdog);
}

static int
hfsc_dump_qdisc(struct Qdisc *sch, struct sk_buff *skb)
{
	struct hfsc_sched *q = qdisc_priv(sch);
	unsigned char *b = skb_tail_pointer(skb);
	struct tc_hfsc_qopt qopt;

	qopt.defcls = q->defcls;
	if (nla_put(skb, TCA_OPTIONS, sizeof(qopt), &qopt))
		goto nla_put_failure;
	return skb->len;

 nla_put_failure:
	nlmsg_trim(skb, b);
	return -1;
}

static int
hfsc_enqueue(struct sk_buff *skb, struct Qdisc *sch, struct sk_buff **to_free)
{
	struct hfsc_class *cl;
	int uninitialized_var(err);

	cl = hfsc_classify(skb, sch, &err);
	if (cl == NULL) {
		if (err & __NET_XMIT_BYPASS)
			qdisc_qstats_drop(sch);
		__qdisc_drop(skb, to_free);
		return err;
	}

	err = qdisc_enqueue(skb, cl->qdisc, to_free);
	if (unlikely(err != NET_XMIT_SUCCESS)) {
		if (net_xmit_drop_count(err)) {
			cl->qstats.drops++;
			qdisc_qstats_drop(sch);
		}
		return err;
	}

	if (cl->qdisc->q.qlen == 1) {
		set_active(cl, qdisc_pkt_len(skb));
		/*
		 * If this is the first packet, isolate the head so an eventual
		 * head drop before the first dequeue operation has no chance
		 * to invalidate the deadline.
		 */
		if (cl->cl_flags & HFSC_RSC)
			cl->qdisc->ops->peek(cl->qdisc);

	}

	qdisc_qstats_backlog_inc(sch, skb);
	sch->q.qlen++;

	return NET_XMIT_SUCCESS;
}

static struct sk_buff *
hfsc_dequeue(struct Qdisc *sch)
{
	struct hfsc_sched *q = qdisc_priv(sch);
	struct hfsc_class *cl;
	struct sk_buff *skb;
	u64 cur_time;
	unsigned int next_len;
	int realtime = 0;

	if (sch->q.qlen == 0)
		return NULL;

	cur_time = psched_get_time();

	/*
	 * if there are eligible classes, use real-time criteria.
	 * find the class with the minimum deadline among
	 * the eligible classes.
	 */
	cl = eltree_get_mindl(q, cur_time);
	if (cl) {
		realtime = 1;
	} else {
		/*
		 * use link-sharing criteria
		 * get the class with the minimum vt in the hierarchy
		 */
		cl = vttree_get_minvt(&q->root, cur_time);
		if (cl == NULL) {
			qdisc_qstats_overlimit(sch);
			hfsc_schedule_watchdog(sch);
			return NULL;
		}
	}

	skb = qdisc_dequeue_peeked(cl->qdisc);
	if (skb == NULL) {
		qdisc_warn_nonwc("HFSC", cl->qdisc);
		return NULL;
	}

	bstats_update(&cl->bstats, skb);
	update_vf(cl, qdisc_pkt_len(skb), cur_time);
	if (realtime)
		cl->cl_cumul += qdisc_pkt_len(skb);

	if (cl->qdisc->q.qlen != 0) {
		if (cl->cl_flags & HFSC_RSC) {
			/* update ed */
			next_len = qdisc_peek_len(cl->qdisc);
			if (realtime)
				update_ed(cl, next_len);
			else
				update_d(cl, next_len);
		}
	} else {
		/* the class becomes passive */
		set_passive(cl);
	}

	qdisc_bstats_update(sch, skb);
	qdisc_qstats_backlog_dec(sch, skb);
	sch->q.qlen--;

	return skb;
}

static const struct Qdisc_class_ops hfsc_class_ops = {
	.change		= hfsc_change_class,
	.delete		= hfsc_delete_class,
	.graft		= hfsc_graft_class,
	.leaf		= hfsc_class_leaf,
	.qlen_notify	= hfsc_qlen_notify,
	.get		= hfsc_get_class,
	.put		= hfsc_put_class,
	.bind_tcf	= hfsc_bind_tcf,
	.unbind_tcf	= hfsc_unbind_tcf,
	.tcf_block	= hfsc_tcf_block,
	.dump		= hfsc_dump_class,
	.dump_stats	= hfsc_dump_class_stats,
	.walk		= hfsc_walk
};

static struct Qdisc_ops hfsc_qdisc_ops __read_mostly = {
	.id		= "hfsc",
	.init		= hfsc_init_qdisc,
	.change		= hfsc_change_qdisc,
	.reset		= hfsc_reset_qdisc,
	.destroy	= hfsc_destroy_qdisc,
	.dump		= hfsc_dump_qdisc,
	.enqueue	= hfsc_enqueue,
	.dequeue	= hfsc_dequeue,
	.peek		= qdisc_peek_dequeued,
	.cl_ops		= &hfsc_class_ops,
	.priv_size	= sizeof(struct hfsc_sched),
	.owner		= THIS_MODULE
};

static int __init
hfsc_init(void)
{
	return register_qdisc(&hfsc_qdisc_ops);
}

static void __exit
hfsc_cleanup(void)
{
	unregister_qdisc(&hfsc_qdisc_ops);
}

MODULE_LICENSE("GPL");
module_init(hfsc_init);
module_exit(hfsc_cleanup);<|MERGE_RESOLUTION|>--- conflicted
+++ resolved
@@ -1432,11 +1432,7 @@
 
 	err = tcf_block_get(&q->root.block, &q->root.filter_list);
 	if (err)
-<<<<<<< HEAD
-		goto err_tcf;
-=======
 		return err;
->>>>>>> 5743745c
 
 	q->root.cl_common.classid = sch->handle;
 	q->root.refcnt  = 1;
@@ -1455,10 +1451,6 @@
 	qdisc_class_hash_grow(sch, &q->clhash);
 
 	return 0;
-
-err_tcf:
-	qdisc_class_hash_destroy(&q->clhash);
-	return err;
 }
 
 static int
