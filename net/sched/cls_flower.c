--- conflicted
+++ resolved
@@ -193,9 +193,6 @@
 	return 0;
 }
 
-<<<<<<< HEAD
-static void fl_destroy_filter_work(struct work_struct *work)
-=======
 static void __fl_destroy_filter(struct cls_fl_filter *f)
 {
 	tcf_exts_destroy(&f->exts);
@@ -213,23 +210,9 @@
 }
 
 static void fl_destroy_filter(struct rcu_head *head)
->>>>>>> 4fbd8d19
-{
-	struct cls_fl_filter *f = container_of(work, struct cls_fl_filter, work);
-
-<<<<<<< HEAD
-	rtnl_lock();
-	tcf_exts_destroy(&f->exts);
-	kfree(f);
-	rtnl_unlock();
-}
-
-static void fl_destroy_filter(struct rcu_head *head)
 {
 	struct cls_fl_filter *f = container_of(head, struct cls_fl_filter, rcu);
 
-=======
->>>>>>> 4fbd8d19
 	INIT_WORK(&f->work, fl_destroy_filter_work);
 	tcf_queue_work(&f->work);
 }
@@ -242,7 +225,6 @@
 	tc_cls_common_offload_init(&cls_flower.common, tp);
 	cls_flower.command = TC_CLSFLOWER_DESTROY;
 	cls_flower.cookie = (unsigned long) f;
-	cls_flower.egress_dev = f->hw_dev != tp->q->dev_queue->dev;
 
 	tc_setup_cb_call(block, &f->exts, TC_SETUP_CLSFLOWER,
 			 &cls_flower, false);
@@ -291,11 +273,7 @@
 	cls_flower.command = TC_CLSFLOWER_STATS;
 	cls_flower.cookie = (unsigned long) f;
 	cls_flower.exts = &f->exts;
-<<<<<<< HEAD
-	cls_flower.egress_dev = f->hw_dev != tp->q->dev_queue->dev;
-=======
 	cls_flower.classid = f->res.classid;
->>>>>>> 4fbd8d19
 
 	tc_setup_cb_call(block, &f->exts, TC_SETUP_CLSFLOWER,
 			 &cls_flower, false);
