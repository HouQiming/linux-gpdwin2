--- conflicted
+++ resolved
@@ -285,9 +285,6 @@
 	return -ENOBUFS;
 }
 
-<<<<<<< HEAD
-static void rsvp_delete_filter_work(struct work_struct *work)
-=======
 static void __rsvp_delete_filter(struct rsvp_filter *f)
 {
 	tcf_exts_destroy(&f->exts);
@@ -305,23 +302,9 @@
 }
 
 static void rsvp_delete_filter_rcu(struct rcu_head *head)
->>>>>>> 4fbd8d19
-{
-	struct rsvp_filter *f = container_of(work, struct rsvp_filter, work);
-
-<<<<<<< HEAD
-	rtnl_lock();
-	tcf_exts_destroy(&f->exts);
-	kfree(f);
-	rtnl_unlock();
-}
-
-static void rsvp_delete_filter_rcu(struct rcu_head *head)
 {
 	struct rsvp_filter *f = container_of(head, struct rsvp_filter, rcu);
 
-=======
->>>>>>> 4fbd8d19
 	INIT_WORK(&f->work, rsvp_delete_filter_work);
 	tcf_queue_work(&f->work);
 }
