/* Expectation handling for nf_conntrack. */

/* (C) 1999-2001 Paul `Rusty' Russell
 * (C) 2002-2006 Netfilter Core Team <coreteam@netfilter.org>
 * (C) 2003,2004 USAGI/WIDE Project <http://www.linux-ipv6.org>
 * (c) 2005-2012 Patrick McHardy <kaber@trash.net>
 *
 * This program is free software; you can redistribute it and/or modify
 * it under the terms of the GNU General Public License version 2 as
 * published by the Free Software Foundation.
 */

#include <linux/types.h>
#include <linux/netfilter.h>
#include <linux/skbuff.h>
#include <linux/proc_fs.h>
#include <linux/seq_file.h>
#include <linux/stddef.h>
#include <linux/slab.h>
#include <linux/err.h>
#include <linux/percpu.h>
#include <linux/kernel.h>
#include <linux/jhash.h>
#include <linux/moduleparam.h>
#include <linux/export.h>
#include <net/net_namespace.h>
#include <net/netns/hash.h>

#include <net/netfilter/nf_conntrack.h>
#include <net/netfilter/nf_conntrack_core.h>
#include <net/netfilter/nf_conntrack_expect.h>
#include <net/netfilter/nf_conntrack_helper.h>
#include <net/netfilter/nf_conntrack_tuple.h>
#include <net/netfilter/nf_conntrack_zones.h>

unsigned int nf_ct_expect_hsize __read_mostly;
EXPORT_SYMBOL_GPL(nf_ct_expect_hsize);

struct hlist_head *nf_ct_expect_hash __read_mostly;
EXPORT_SYMBOL_GPL(nf_ct_expect_hash);

unsigned int nf_ct_expect_max __read_mostly;

static struct kmem_cache *nf_ct_expect_cachep __read_mostly;
static unsigned int nf_ct_expect_hashrnd __read_mostly;

/* nf_conntrack_expect helper functions */
void nf_ct_unlink_expect_report(struct nf_conntrack_expect *exp,
				u32 portid, int report)
{
	struct nf_conn_help *master_help = nfct_help(exp->master);
	struct net *net = nf_ct_exp_net(exp);

	NF_CT_ASSERT(master_help);
	NF_CT_ASSERT(!timer_pending(&exp->timeout));

	hlist_del_rcu(&exp->hnode);
	net->ct.expect_count--;

	hlist_del(&exp->lnode);
	master_help->expecting[exp->class]--;

	nf_ct_expect_event_report(IPEXP_DESTROY, exp, portid, report);
	nf_ct_expect_put(exp);

	NF_CT_STAT_INC(net, expect_delete);
}
EXPORT_SYMBOL_GPL(nf_ct_unlink_expect_report);

static void nf_ct_expectation_timed_out(unsigned long ul_expect)
{
	struct nf_conntrack_expect *exp = (void *)ul_expect;

	spin_lock_bh(&nf_conntrack_expect_lock);
	nf_ct_unlink_expect(exp);
	spin_unlock_bh(&nf_conntrack_expect_lock);
	nf_ct_expect_put(exp);
}

static unsigned int nf_ct_expect_dst_hash(const struct net *n, const struct nf_conntrack_tuple *tuple)
{
	unsigned int hash, seed;

	get_random_once(&nf_ct_expect_hashrnd, sizeof(nf_ct_expect_hashrnd));

	seed = nf_ct_expect_hashrnd ^ net_hash_mix(n);

	hash = jhash2(tuple->dst.u3.all, ARRAY_SIZE(tuple->dst.u3.all),
		      (((tuple->dst.protonum ^ tuple->src.l3num) << 16) |
		       (__force __u16)tuple->dst.u.all) ^ seed);

	return reciprocal_scale(hash, nf_ct_expect_hsize);
}

static bool
nf_ct_exp_equal(const struct nf_conntrack_tuple *tuple,
		const struct nf_conntrack_expect *i,
		const struct nf_conntrack_zone *zone,
		const struct net *net)
{
	return nf_ct_tuple_mask_cmp(tuple, &i->tuple, &i->mask) &&
	       net_eq(net, nf_ct_net(i->master)) &&
	       nf_ct_zone_equal_any(i->master, zone);
}

struct nf_conntrack_expect *
__nf_ct_expect_find(struct net *net,
		    const struct nf_conntrack_zone *zone,
		    const struct nf_conntrack_tuple *tuple)
{
	struct nf_conntrack_expect *i;
	unsigned int h;

	if (!net->ct.expect_count)
		return NULL;

	h = nf_ct_expect_dst_hash(net, tuple);
	hlist_for_each_entry_rcu(i, &nf_ct_expect_hash[h], hnode) {
		if (nf_ct_exp_equal(tuple, i, zone, net))
			return i;
	}
	return NULL;
}
EXPORT_SYMBOL_GPL(__nf_ct_expect_find);

/* Just find a expectation corresponding to a tuple. */
struct nf_conntrack_expect *
nf_ct_expect_find_get(struct net *net,
		      const struct nf_conntrack_zone *zone,
		      const struct nf_conntrack_tuple *tuple)
{
	struct nf_conntrack_expect *i;

	rcu_read_lock();
	i = __nf_ct_expect_find(net, zone, tuple);
	if (i && !atomic_inc_not_zero(&i->use))
		i = NULL;
	rcu_read_unlock();

	return i;
}
EXPORT_SYMBOL_GPL(nf_ct_expect_find_get);

/* If an expectation for this connection is found, it gets delete from
 * global list then returned. */
struct nf_conntrack_expect *
nf_ct_find_expectation(struct net *net,
		       const struct nf_conntrack_zone *zone,
		       const struct nf_conntrack_tuple *tuple)
{
	struct nf_conntrack_expect *i, *exp = NULL;
	unsigned int h;

	if (!net->ct.expect_count)
		return NULL;

	h = nf_ct_expect_dst_hash(net, tuple);
	hlist_for_each_entry(i, &nf_ct_expect_hash[h], hnode) {
		if (!(i->flags & NF_CT_EXPECT_INACTIVE) &&
		    nf_ct_exp_equal(tuple, i, zone, net)) {
			exp = i;
			break;
		}
	}
	if (!exp)
		return NULL;

	/* If master is not in hash table yet (ie. packet hasn't left
	   this machine yet), how can other end know about expected?
	   Hence these are not the droids you are looking for (if
	   master ct never got confirmed, we'd hold a reference to it
	   and weird things would happen to future packets). */
	if (!nf_ct_is_confirmed(exp->master))
		return NULL;

	/* Avoid race with other CPUs, that for exp->master ct, is
	 * about to invoke ->destroy(), or nf_ct_delete() via timeout
	 * or early_drop().
	 *
	 * The atomic_inc_not_zero() check tells:  If that fails, we
	 * know that the ct is being destroyed.  If it succeeds, we
	 * can be sure the ct cannot disappear underneath.
	 */
	if (unlikely(nf_ct_is_dying(exp->master) ||
		     !atomic_inc_not_zero(&exp->master->ct_general.use)))
		return NULL;

	if (exp->flags & NF_CT_EXPECT_PERMANENT) {
		atomic_inc(&exp->use);
		return exp;
	} else if (del_timer(&exp->timeout)) {
		nf_ct_unlink_expect(exp);
		return exp;
	}
	/* Undo exp->master refcnt increase, if del_timer() failed */
	nf_ct_put(exp->master);

	return NULL;
}

/* delete all expectations for this conntrack */
void nf_ct_remove_expectations(struct nf_conn *ct)
{
	struct nf_conn_help *help = nfct_help(ct);
	struct nf_conntrack_expect *exp;
	struct hlist_node *next;

	/* Optimization: most connection never expect any others. */
	if (!help)
		return;

	spin_lock_bh(&nf_conntrack_expect_lock);
	hlist_for_each_entry_safe(exp, next, &help->expectations, lnode) {
		if (del_timer(&exp->timeout)) {
			nf_ct_unlink_expect(exp);
			nf_ct_expect_put(exp);
		}
	}
	spin_unlock_bh(&nf_conntrack_expect_lock);
}
EXPORT_SYMBOL_GPL(nf_ct_remove_expectations);

/* Would two expected things clash? */
static inline int expect_clash(const struct nf_conntrack_expect *a,
			       const struct nf_conntrack_expect *b)
{
	/* Part covered by intersection of masks must be unequal,
	   otherwise they clash */
	struct nf_conntrack_tuple_mask intersect_mask;
	int count;

	intersect_mask.src.u.all = a->mask.src.u.all & b->mask.src.u.all;

	for (count = 0; count < NF_CT_TUPLE_L3SIZE; count++){
		intersect_mask.src.u3.all[count] =
			a->mask.src.u3.all[count] & b->mask.src.u3.all[count];
	}

	return nf_ct_tuple_mask_cmp(&a->tuple, &b->tuple, &intersect_mask) &&
	       net_eq(nf_ct_net(a->master), nf_ct_net(b->master)) &&
	       nf_ct_zone_equal_any(a->master, nf_ct_zone(b->master));
}

static inline int expect_matches(const struct nf_conntrack_expect *a,
				 const struct nf_conntrack_expect *b)
{
	return a->master == b->master && a->class == b->class &&
	       nf_ct_tuple_equal(&a->tuple, &b->tuple) &&
	       nf_ct_tuple_mask_equal(&a->mask, &b->mask) &&
	       net_eq(nf_ct_net(a->master), nf_ct_net(b->master)) &&
	       nf_ct_zone_equal_any(a->master, nf_ct_zone(b->master));
}

/* Generally a bad idea to call this: could have matched already. */
void nf_ct_unexpect_related(struct nf_conntrack_expect *exp)
{
	spin_lock_bh(&nf_conntrack_expect_lock);
	if (del_timer(&exp->timeout)) {
		nf_ct_unlink_expect(exp);
		nf_ct_expect_put(exp);
	}
	spin_unlock_bh(&nf_conntrack_expect_lock);
}
EXPORT_SYMBOL_GPL(nf_ct_unexpect_related);

/* We don't increase the master conntrack refcount for non-fulfilled
 * conntracks. During the conntrack destruction, the expectations are
 * always killed before the conntrack itself */
struct nf_conntrack_expect *nf_ct_expect_alloc(struct nf_conn *me)
{
	struct nf_conntrack_expect *new;

	new = kmem_cache_alloc(nf_ct_expect_cachep, GFP_ATOMIC);
	if (!new)
		return NULL;

	new->master = me;
	atomic_set(&new->use, 1);
	return new;
}
EXPORT_SYMBOL_GPL(nf_ct_expect_alloc);

void nf_ct_expect_init(struct nf_conntrack_expect *exp, unsigned int class,
		       u_int8_t family,
		       const union nf_inet_addr *saddr,
		       const union nf_inet_addr *daddr,
		       u_int8_t proto, const __be16 *src, const __be16 *dst)
{
	int len;

	if (family == AF_INET)
		len = 4;
	else
		len = 16;

	exp->flags = 0;
	exp->class = class;
	exp->expectfn = NULL;
	exp->helper = NULL;
	exp->tuple.src.l3num = family;
	exp->tuple.dst.protonum = proto;

	if (saddr) {
		memcpy(&exp->tuple.src.u3, saddr, len);
		if (sizeof(exp->tuple.src.u3) > len)
			/* address needs to be cleared for nf_ct_tuple_equal */
			memset((void *)&exp->tuple.src.u3 + len, 0x00,
			       sizeof(exp->tuple.src.u3) - len);
		memset(&exp->mask.src.u3, 0xFF, len);
		if (sizeof(exp->mask.src.u3) > len)
			memset((void *)&exp->mask.src.u3 + len, 0x00,
			       sizeof(exp->mask.src.u3) - len);
	} else {
		memset(&exp->tuple.src.u3, 0x00, sizeof(exp->tuple.src.u3));
		memset(&exp->mask.src.u3, 0x00, sizeof(exp->mask.src.u3));
	}

	if (src) {
		exp->tuple.src.u.all = *src;
		exp->mask.src.u.all = htons(0xFFFF);
	} else {
		exp->tuple.src.u.all = 0;
		exp->mask.src.u.all = 0;
	}

	memcpy(&exp->tuple.dst.u3, daddr, len);
	if (sizeof(exp->tuple.dst.u3) > len)
		/* address needs to be cleared for nf_ct_tuple_equal */
		memset((void *)&exp->tuple.dst.u3 + len, 0x00,
		       sizeof(exp->tuple.dst.u3) - len);

	exp->tuple.dst.u.all = *dst;

#ifdef CONFIG_NF_NAT_NEEDED
	memset(&exp->saved_addr, 0, sizeof(exp->saved_addr));
	memset(&exp->saved_proto, 0, sizeof(exp->saved_proto));
#endif
}
EXPORT_SYMBOL_GPL(nf_ct_expect_init);

static void nf_ct_expect_free_rcu(struct rcu_head *head)
{
	struct nf_conntrack_expect *exp;

	exp = container_of(head, struct nf_conntrack_expect, rcu);
	kmem_cache_free(nf_ct_expect_cachep, exp);
}

void nf_ct_expect_put(struct nf_conntrack_expect *exp)
{
	if (atomic_dec_and_test(&exp->use))
		call_rcu(&exp->rcu, nf_ct_expect_free_rcu);
}
EXPORT_SYMBOL_GPL(nf_ct_expect_put);

static void nf_ct_expect_insert(struct nf_conntrack_expect *exp)
{
	struct nf_conn_help *master_help = nfct_help(exp->master);
	struct nf_conntrack_helper *helper;
	struct net *net = nf_ct_exp_net(exp);
	unsigned int h = nf_ct_expect_dst_hash(net, &exp->tuple);

	/* two references : one for hash insert, one for the timer */
	atomic_add(2, &exp->use);

	hlist_add_head(&exp->lnode, &master_help->expectations);
	master_help->expecting[exp->class]++;

	hlist_add_head_rcu(&exp->hnode, &nf_ct_expect_hash[h]);
	net->ct.expect_count++;

	setup_timer(&exp->timeout, nf_ct_expectation_timed_out,
		    (unsigned long)exp);
	helper = rcu_dereference_protected(master_help->helper,
					   lockdep_is_held(&nf_conntrack_expect_lock));
	if (helper) {
		exp->timeout.expires = jiffies +
			helper->expect_policy[exp->class].timeout * HZ;
	}
	add_timer(&exp->timeout);

	NF_CT_STAT_INC(net, expect_create);
}

/* Race with expectations being used means we could have none to find; OK. */
static void evict_oldest_expect(struct nf_conn *master,
				struct nf_conntrack_expect *new)
{
	struct nf_conn_help *master_help = nfct_help(master);
	struct nf_conntrack_expect *exp, *last = NULL;

	hlist_for_each_entry(exp, &master_help->expectations, lnode) {
		if (exp->class == new->class)
			last = exp;
	}

	if (last && del_timer(&last->timeout)) {
		nf_ct_unlink_expect(last);
		nf_ct_expect_put(last);
	}
}

static inline int __nf_ct_expect_check(struct nf_conntrack_expect *expect)
{
	const struct nf_conntrack_expect_policy *p;
	struct nf_conntrack_expect *i;
	struct nf_conn *master = expect->master;
	struct nf_conn_help *master_help = nfct_help(master);
	struct nf_conntrack_helper *helper;
	struct net *net = nf_ct_exp_net(expect);
	struct hlist_node *next;
	unsigned int h;
	int ret = 0;

	if (!master_help) {
		ret = -ESHUTDOWN;
		goto out;
	}
	h = nf_ct_expect_dst_hash(net, &expect->tuple);
	hlist_for_each_entry_safe(i, next, &nf_ct_expect_hash[h], hnode) {
		if (expect_matches(i, expect)) {
			if (del_timer(&i->timeout)) {
				nf_ct_unlink_expect(i);
				nf_ct_expect_put(i);
				break;
			}
		} else if (expect_clash(i, expect)) {
			ret = -EBUSY;
			goto out;
		}
	}
	/* Will be over limit? */
	helper = rcu_dereference_protected(master_help->helper,
					   lockdep_is_held(&nf_conntrack_expect_lock));
	if (helper) {
		p = &helper->expect_policy[expect->class];
		if (p->max_expected &&
		    master_help->expecting[expect->class] >= p->max_expected) {
			evict_oldest_expect(master, expect);
			if (master_help->expecting[expect->class]
						>= p->max_expected) {
				ret = -EMFILE;
				goto out;
			}
		}
	}

	if (net->ct.expect_count >= nf_ct_expect_max) {
		net_warn_ratelimited("nf_conntrack: expectation table full\n");
		ret = -EMFILE;
	}
out:
	return ret;
}

int nf_ct_expect_related_report(struct nf_conntrack_expect *expect,
				u32 portid, int report)
{
	int ret;

	spin_lock_bh(&nf_conntrack_expect_lock);
	ret = __nf_ct_expect_check(expect);
<<<<<<< HEAD
	if (ret <= 0)
=======
	if (ret < 0)
>>>>>>> 36fc5797
		goto out;

	nf_ct_expect_insert(expect);

	spin_unlock_bh(&nf_conntrack_expect_lock);
	nf_ct_expect_event_report(IPEXP_NEW, expect, portid, report);
	return 0;
out:
	spin_unlock_bh(&nf_conntrack_expect_lock);
	return ret;
}
EXPORT_SYMBOL_GPL(nf_ct_expect_related_report);

#ifdef CONFIG_NF_CONNTRACK_PROCFS
struct ct_expect_iter_state {
	struct seq_net_private p;
	unsigned int bucket;
};

static struct hlist_node *ct_expect_get_first(struct seq_file *seq)
{
	struct ct_expect_iter_state *st = seq->private;
	struct hlist_node *n;

	for (st->bucket = 0; st->bucket < nf_ct_expect_hsize; st->bucket++) {
		n = rcu_dereference(hlist_first_rcu(&nf_ct_expect_hash[st->bucket]));
		if (n)
			return n;
	}
	return NULL;
}

static struct hlist_node *ct_expect_get_next(struct seq_file *seq,
					     struct hlist_node *head)
{
	struct ct_expect_iter_state *st = seq->private;

	head = rcu_dereference(hlist_next_rcu(head));
	while (head == NULL) {
		if (++st->bucket >= nf_ct_expect_hsize)
			return NULL;
		head = rcu_dereference(hlist_first_rcu(&nf_ct_expect_hash[st->bucket]));
	}
	return head;
}

static struct hlist_node *ct_expect_get_idx(struct seq_file *seq, loff_t pos)
{
	struct hlist_node *head = ct_expect_get_first(seq);

	if (head)
		while (pos && (head = ct_expect_get_next(seq, head)))
			pos--;
	return pos ? NULL : head;
}

static void *exp_seq_start(struct seq_file *seq, loff_t *pos)
	__acquires(RCU)
{
	rcu_read_lock();
	return ct_expect_get_idx(seq, *pos);
}

static void *exp_seq_next(struct seq_file *seq, void *v, loff_t *pos)
{
	(*pos)++;
	return ct_expect_get_next(seq, v);
}

static void exp_seq_stop(struct seq_file *seq, void *v)
	__releases(RCU)
{
	rcu_read_unlock();
}

static int exp_seq_show(struct seq_file *s, void *v)
{
	struct nf_conntrack_expect *expect;
	struct nf_conntrack_helper *helper;
	struct hlist_node *n = v;
	char *delim = "";

	expect = hlist_entry(n, struct nf_conntrack_expect, hnode);

	if (expect->timeout.function)
		seq_printf(s, "%ld ", timer_pending(&expect->timeout)
			   ? (long)(expect->timeout.expires - jiffies)/HZ : 0);
	else
		seq_printf(s, "- ");
	seq_printf(s, "l3proto = %u proto=%u ",
		   expect->tuple.src.l3num,
		   expect->tuple.dst.protonum);
	print_tuple(s, &expect->tuple,
		    __nf_ct_l3proto_find(expect->tuple.src.l3num),
		    __nf_ct_l4proto_find(expect->tuple.src.l3num,
				       expect->tuple.dst.protonum));

	if (expect->flags & NF_CT_EXPECT_PERMANENT) {
		seq_printf(s, "PERMANENT");
		delim = ",";
	}
	if (expect->flags & NF_CT_EXPECT_INACTIVE) {
		seq_printf(s, "%sINACTIVE", delim);
		delim = ",";
	}
	if (expect->flags & NF_CT_EXPECT_USERSPACE)
		seq_printf(s, "%sUSERSPACE", delim);

	helper = rcu_dereference(nfct_help(expect->master)->helper);
	if (helper) {
		seq_printf(s, "%s%s", expect->flags ? " " : "", helper->name);
		if (helper->expect_policy[expect->class].name[0])
			seq_printf(s, "/%s",
				   helper->expect_policy[expect->class].name);
	}

	seq_putc(s, '\n');

	return 0;
}

static const struct seq_operations exp_seq_ops = {
	.start = exp_seq_start,
	.next = exp_seq_next,
	.stop = exp_seq_stop,
	.show = exp_seq_show
};

static int exp_open(struct inode *inode, struct file *file)
{
	return seq_open_net(inode, file, &exp_seq_ops,
			sizeof(struct ct_expect_iter_state));
}

static const struct file_operations exp_file_ops = {
	.owner   = THIS_MODULE,
	.open    = exp_open,
	.read    = seq_read,
	.llseek  = seq_lseek,
	.release = seq_release_net,
};
#endif /* CONFIG_NF_CONNTRACK_PROCFS */

static int exp_proc_init(struct net *net)
{
#ifdef CONFIG_NF_CONNTRACK_PROCFS
	struct proc_dir_entry *proc;
	kuid_t root_uid;
	kgid_t root_gid;

	proc = proc_create("nf_conntrack_expect", 0440, net->proc_net,
			   &exp_file_ops);
	if (!proc)
		return -ENOMEM;

	root_uid = make_kuid(net->user_ns, 0);
	root_gid = make_kgid(net->user_ns, 0);
	if (uid_valid(root_uid) && gid_valid(root_gid))
		proc_set_user(proc, root_uid, root_gid);
#endif /* CONFIG_NF_CONNTRACK_PROCFS */
	return 0;
}

static void exp_proc_remove(struct net *net)
{
#ifdef CONFIG_NF_CONNTRACK_PROCFS
	remove_proc_entry("nf_conntrack_expect", net->proc_net);
#endif /* CONFIG_NF_CONNTRACK_PROCFS */
}

module_param_named(expect_hashsize, nf_ct_expect_hsize, uint, 0400);

int nf_conntrack_expect_pernet_init(struct net *net)
{
	net->ct.expect_count = 0;
	return exp_proc_init(net);
}

void nf_conntrack_expect_pernet_fini(struct net *net)
{
	exp_proc_remove(net);
}

int nf_conntrack_expect_init(void)
{
	if (!nf_ct_expect_hsize) {
		nf_ct_expect_hsize = nf_conntrack_htable_size / 256;
		if (!nf_ct_expect_hsize)
			nf_ct_expect_hsize = 1;
	}
	nf_ct_expect_max = nf_ct_expect_hsize * 4;
	nf_ct_expect_cachep = kmem_cache_create("nf_conntrack_expect",
				sizeof(struct nf_conntrack_expect),
				0, 0, NULL);
	if (!nf_ct_expect_cachep)
		return -ENOMEM;

	nf_ct_expect_hash = nf_ct_alloc_hashtable(&nf_ct_expect_hsize, 0);
	if (!nf_ct_expect_hash) {
		kmem_cache_destroy(nf_ct_expect_cachep);
		return -ENOMEM;
	}

	return 0;
}

void nf_conntrack_expect_fini(void)
{
	rcu_barrier(); /* Wait for call_rcu() before destroy */
	kmem_cache_destroy(nf_ct_expect_cachep);
	nf_ct_free_hashtable(nf_ct_expect_hash, nf_ct_expect_hsize);
}<|MERGE_RESOLUTION|>--- conflicted
+++ resolved
@@ -460,11 +460,7 @@
 
 	spin_lock_bh(&nf_conntrack_expect_lock);
 	ret = __nf_ct_expect_check(expect);
-<<<<<<< HEAD
-	if (ret <= 0)
-=======
 	if (ret < 0)
->>>>>>> 36fc5797
 		goto out;
 
 	nf_ct_expect_insert(expect);
