/*
 * Copyright (c) 2008-2009 Patrick McHardy <kaber@trash.net>
 * Copyright (c) 2016 Pablo Neira Ayuso <pablo@netfilter.org>
 *
 * This program is free software; you can redistribute it and/or modify
 * it under the terms of the GNU General Public License version 2 as
 * published by the Free Software Foundation.
 *
 * Development of this code funded by Astaro AG (http://www.astaro.com/)
 */

#include <linux/kernel.h>
#include <linux/init.h>
#include <linux/module.h>
#include <linux/netlink.h>
#include <linux/netfilter.h>
#include <linux/netfilter/nf_tables.h>
#include <net/netfilter/nf_tables.h>
#include <net/netfilter/nf_conntrack.h>
#include <net/netfilter/nf_conntrack_acct.h>
#include <net/netfilter/nf_conntrack_tuple.h>
#include <net/netfilter/nf_conntrack_helper.h>
#include <net/netfilter/nf_conntrack_ecache.h>
#include <net/netfilter/nf_conntrack_labels.h>

struct nft_ct {
	enum nft_ct_keys	key:8;
	enum ip_conntrack_dir	dir:8;
	union {
		enum nft_registers	dreg:8;
		enum nft_registers	sreg:8;
	};
};

#ifdef CONFIG_NF_CONNTRACK_ZONES
static DEFINE_PER_CPU(struct nf_conn *, nft_ct_pcpu_template);
static unsigned int nft_ct_pcpu_template_refcnt __read_mostly;
#endif

static u64 nft_ct_get_eval_counter(const struct nf_conn_counter *c,
				   enum nft_ct_keys k,
				   enum ip_conntrack_dir d)
{
	if (d < IP_CT_DIR_MAX)
		return k == NFT_CT_BYTES ? atomic64_read(&c[d].bytes) :
					   atomic64_read(&c[d].packets);

	return nft_ct_get_eval_counter(c, k, IP_CT_DIR_ORIGINAL) +
	       nft_ct_get_eval_counter(c, k, IP_CT_DIR_REPLY);
}

static void nft_ct_get_eval(const struct nft_expr *expr,
			    struct nft_regs *regs,
			    const struct nft_pktinfo *pkt)
{
	const struct nft_ct *priv = nft_expr_priv(expr);
	u32 *dest = &regs->data[priv->dreg];
	enum ip_conntrack_info ctinfo;
	const struct nf_conn *ct;
	const struct nf_conn_help *help;
	const struct nf_conntrack_tuple *tuple;
	const struct nf_conntrack_helper *helper;
	unsigned int state;

	ct = nf_ct_get(pkt->skb, &ctinfo);

	switch (priv->key) {
	case NFT_CT_STATE:
		if (ct == NULL)
			state = NF_CT_STATE_INVALID_BIT;
		else if (nf_ct_is_untracked(ct))
			state = NF_CT_STATE_UNTRACKED_BIT;
		else
			state = NF_CT_STATE_BIT(ctinfo);
		*dest = state;
		return;
	default:
		break;
	}

	if (ct == NULL)
		goto err;

	switch (priv->key) {
	case NFT_CT_DIRECTION:
		*dest = CTINFO2DIR(ctinfo);
		return;
	case NFT_CT_STATUS:
		*dest = ct->status;
		return;
#ifdef CONFIG_NF_CONNTRACK_MARK
	case NFT_CT_MARK:
		*dest = ct->mark;
		return;
#endif
#ifdef CONFIG_NF_CONNTRACK_SECMARK
	case NFT_CT_SECMARK:
		*dest = ct->secmark;
		return;
#endif
	case NFT_CT_EXPIRATION:
		*dest = jiffies_to_msecs(nf_ct_expires(ct));
		return;
	case NFT_CT_HELPER:
		if (ct->master == NULL)
			goto err;
		help = nfct_help(ct->master);
		if (help == NULL)
			goto err;
		helper = rcu_dereference(help->helper);
		if (helper == NULL)
			goto err;
		strncpy((char *)dest, helper->name, NF_CT_HELPER_NAME_LEN);
		return;
#ifdef CONFIG_NF_CONNTRACK_LABELS
	case NFT_CT_LABELS: {
		struct nf_conn_labels *labels = nf_ct_labels_find(ct);

		if (labels)
			memcpy(dest, labels->bits, NF_CT_LABELS_MAX_SIZE);
		else
			memset(dest, 0, NF_CT_LABELS_MAX_SIZE);
		return;
	}
#endif
	case NFT_CT_BYTES: /* fallthrough */
	case NFT_CT_PKTS: {
		const struct nf_conn_acct *acct = nf_conn_acct_find(ct);
		u64 count = 0;

		if (acct)
			count = nft_ct_get_eval_counter(acct->counter,
							priv->key, priv->dir);
		memcpy(dest, &count, sizeof(count));
		return;
	}
	case NFT_CT_AVGPKT: {
		const struct nf_conn_acct *acct = nf_conn_acct_find(ct);
		u64 avgcnt = 0, bcnt = 0, pcnt = 0;

		if (acct) {
			pcnt = nft_ct_get_eval_counter(acct->counter,
						       NFT_CT_PKTS, priv->dir);
			bcnt = nft_ct_get_eval_counter(acct->counter,
						       NFT_CT_BYTES, priv->dir);
			if (pcnt != 0)
				avgcnt = div64_u64(bcnt, pcnt);
		}

		memcpy(dest, &avgcnt, sizeof(avgcnt));
		return;
	}
	case NFT_CT_L3PROTOCOL:
		*dest = nf_ct_l3num(ct);
		return;
	case NFT_CT_PROTOCOL:
		*dest = nf_ct_protonum(ct);
		return;
#ifdef CONFIG_NF_CONNTRACK_ZONES
	case NFT_CT_ZONE: {
		const struct nf_conntrack_zone *zone = nf_ct_zone(ct);

		if (priv->dir < IP_CT_DIR_MAX)
			*dest = nf_ct_zone_id(zone, priv->dir);
		else
			*dest = zone->id;

		return;
	}
#endif
	default:
		break;
	}

	tuple = &ct->tuplehash[priv->dir].tuple;
	switch (priv->key) {
	case NFT_CT_SRC:
		memcpy(dest, tuple->src.u3.all,
		       nf_ct_l3num(ct) == NFPROTO_IPV4 ? 4 : 16);
		return;
	case NFT_CT_DST:
		memcpy(dest, tuple->dst.u3.all,
		       nf_ct_l3num(ct) == NFPROTO_IPV4 ? 4 : 16);
		return;
	case NFT_CT_PROTO_SRC:
		*dest = (__force __u16)tuple->src.u.all;
		return;
	case NFT_CT_PROTO_DST:
		*dest = (__force __u16)tuple->dst.u.all;
		return;
	default:
		break;
	}
	return;
err:
	regs->verdict.code = NFT_BREAK;
}

#ifdef CONFIG_NF_CONNTRACK_ZONES
static void nft_ct_set_zone_eval(const struct nft_expr *expr,
				 struct nft_regs *regs,
				 const struct nft_pktinfo *pkt)
{
	struct nf_conntrack_zone zone = { .dir = NF_CT_DEFAULT_ZONE_DIR };
	const struct nft_ct *priv = nft_expr_priv(expr);
	struct sk_buff *skb = pkt->skb;
	enum ip_conntrack_info ctinfo;
	u16 value = regs->data[priv->sreg];
	struct nf_conn *ct;

	ct = nf_ct_get(skb, &ctinfo);
	if (ct) /* already tracked */
		return;

	zone.id = value;

	switch (priv->dir) {
	case IP_CT_DIR_ORIGINAL:
		zone.dir = NF_CT_ZONE_DIR_ORIG;
		break;
	case IP_CT_DIR_REPLY:
		zone.dir = NF_CT_ZONE_DIR_REPL;
		break;
	default:
		break;
	}

	ct = this_cpu_read(nft_ct_pcpu_template);

	if (likely(atomic_read(&ct->ct_general.use) == 1)) {
		nf_ct_zone_add(ct, &zone);
	} else {
		/* previous skb got queued to userspace */
		ct = nf_ct_tmpl_alloc(nft_net(pkt), &zone, GFP_ATOMIC);
		if (!ct) {
			regs->verdict.code = NF_DROP;
			return;
		}
	}

	atomic_inc(&ct->ct_general.use);
	nf_ct_set(skb, ct, IP_CT_NEW);
}
#endif

static void nft_ct_set_eval(const struct nft_expr *expr,
			    struct nft_regs *regs,
			    const struct nft_pktinfo *pkt)
{
	const struct nft_ct *priv = nft_expr_priv(expr);
	struct sk_buff *skb = pkt->skb;
#ifdef CONFIG_NF_CONNTRACK_MARK
	u32 value = regs->data[priv->sreg];
#endif
	enum ip_conntrack_info ctinfo;
	struct nf_conn *ct;

	ct = nf_ct_get(skb, &ctinfo);
	if (ct == NULL)
		return;

	switch (priv->key) {
#ifdef CONFIG_NF_CONNTRACK_MARK
	case NFT_CT_MARK:
		if (ct->mark != value) {
			ct->mark = value;
			nf_conntrack_event_cache(IPCT_MARK, ct);
		}
		break;
#endif
#ifdef CONFIG_NF_CONNTRACK_LABELS
	case NFT_CT_LABELS:
		nf_connlabels_replace(ct,
				      &regs->data[priv->sreg],
				      &regs->data[priv->sreg],
				      NF_CT_LABELS_MAX_SIZE / sizeof(u32));
		break;
#endif
	default:
		break;
	}
}

static const struct nla_policy nft_ct_policy[NFTA_CT_MAX + 1] = {
	[NFTA_CT_DREG]		= { .type = NLA_U32 },
	[NFTA_CT_KEY]		= { .type = NLA_U32 },
	[NFTA_CT_DIRECTION]	= { .type = NLA_U8 },
	[NFTA_CT_SREG]		= { .type = NLA_U32 },
};

static int nft_ct_netns_get(struct net *net, uint8_t family)
{
	int err;

	if (family == NFPROTO_INET) {
		err = nf_ct_netns_get(net, NFPROTO_IPV4);
		if (err < 0)
			goto err1;
		err = nf_ct_netns_get(net, NFPROTO_IPV6);
		if (err < 0)
			goto err2;
	} else {
		err = nf_ct_netns_get(net, family);
		if (err < 0)
			goto err1;
	}
	return 0;

err2:
	nf_ct_netns_put(net, NFPROTO_IPV4);
err1:
	return err;
}

static void nft_ct_netns_put(struct net *net, uint8_t family)
{
	if (family == NFPROTO_INET) {
		nf_ct_netns_put(net, NFPROTO_IPV4);
		nf_ct_netns_put(net, NFPROTO_IPV6);
	} else
		nf_ct_netns_put(net, family);
}

#ifdef CONFIG_NF_CONNTRACK_ZONES
static void nft_ct_tmpl_put_pcpu(void)
{
	struct nf_conn *ct;
	int cpu;

	for_each_possible_cpu(cpu) {
		ct = per_cpu(nft_ct_pcpu_template, cpu);
		if (!ct)
			break;
		nf_ct_put(ct);
		per_cpu(nft_ct_pcpu_template, cpu) = NULL;
	}
}

static bool nft_ct_tmpl_alloc_pcpu(void)
{
	struct nf_conntrack_zone zone = { .id = 0 };
	struct nf_conn *tmp;
	int cpu;

	if (nft_ct_pcpu_template_refcnt)
		return true;

	for_each_possible_cpu(cpu) {
		tmp = nf_ct_tmpl_alloc(&init_net, &zone, GFP_KERNEL);
		if (!tmp) {
			nft_ct_tmpl_put_pcpu();
			return false;
		}

		atomic_set(&tmp->ct_general.use, 1);
		per_cpu(nft_ct_pcpu_template, cpu) = tmp;
	}

	return true;
}
#endif

static int nft_ct_get_init(const struct nft_ctx *ctx,
			   const struct nft_expr *expr,
			   const struct nlattr * const tb[])
{
	struct nft_ct *priv = nft_expr_priv(expr);
	unsigned int len;
	int err;

	priv->key = ntohl(nla_get_be32(tb[NFTA_CT_KEY]));
	priv->dir = IP_CT_DIR_MAX;
	switch (priv->key) {
	case NFT_CT_DIRECTION:
		if (tb[NFTA_CT_DIRECTION] != NULL)
			return -EINVAL;
		len = sizeof(u8);
		break;
	case NFT_CT_STATE:
	case NFT_CT_STATUS:
#ifdef CONFIG_NF_CONNTRACK_MARK
	case NFT_CT_MARK:
#endif
#ifdef CONFIG_NF_CONNTRACK_SECMARK
	case NFT_CT_SECMARK:
#endif
	case NFT_CT_EXPIRATION:
		if (tb[NFTA_CT_DIRECTION] != NULL)
			return -EINVAL;
		len = sizeof(u32);
		break;
#ifdef CONFIG_NF_CONNTRACK_LABELS
	case NFT_CT_LABELS:
		if (tb[NFTA_CT_DIRECTION] != NULL)
			return -EINVAL;
		len = NF_CT_LABELS_MAX_SIZE;
		break;
#endif
	case NFT_CT_HELPER:
		if (tb[NFTA_CT_DIRECTION] != NULL)
			return -EINVAL;
		len = NF_CT_HELPER_NAME_LEN;
		break;

	case NFT_CT_L3PROTOCOL:
	case NFT_CT_PROTOCOL:
		/* For compatibility, do not report error if NFTA_CT_DIRECTION
		 * attribute is specified.
		 */
		len = sizeof(u8);
		break;
	case NFT_CT_SRC:
	case NFT_CT_DST:
		if (tb[NFTA_CT_DIRECTION] == NULL)
			return -EINVAL;

		switch (ctx->afi->family) {
		case NFPROTO_IPV4:
			len = FIELD_SIZEOF(struct nf_conntrack_tuple,
					   src.u3.ip);
			break;
		case NFPROTO_IPV6:
		case NFPROTO_INET:
			len = FIELD_SIZEOF(struct nf_conntrack_tuple,
					   src.u3.ip6);
			break;
		default:
			return -EAFNOSUPPORT;
		}
		break;
	case NFT_CT_PROTO_SRC:
	case NFT_CT_PROTO_DST:
		if (tb[NFTA_CT_DIRECTION] == NULL)
			return -EINVAL;
		len = FIELD_SIZEOF(struct nf_conntrack_tuple, src.u.all);
		break;
	case NFT_CT_BYTES:
	case NFT_CT_PKTS:
	case NFT_CT_AVGPKT:
		len = sizeof(u64);
		break;
#ifdef CONFIG_NF_CONNTRACK_ZONES
	case NFT_CT_ZONE:
		len = sizeof(u16);
		break;
#endif
	default:
		return -EOPNOTSUPP;
	}

	if (tb[NFTA_CT_DIRECTION] != NULL) {
		priv->dir = nla_get_u8(tb[NFTA_CT_DIRECTION]);
		switch (priv->dir) {
		case IP_CT_DIR_ORIGINAL:
		case IP_CT_DIR_REPLY:
			break;
		default:
			return -EINVAL;
		}
	}

	priv->dreg = nft_parse_register(tb[NFTA_CT_DREG]);
	err = nft_validate_register_store(ctx, priv->dreg, NULL,
					  NFT_DATA_VALUE, len);
	if (err < 0)
		return err;

	err = nft_ct_netns_get(ctx->net, ctx->afi->family);
	if (err < 0)
		return err;

	if (priv->key == NFT_CT_BYTES ||
	    priv->key == NFT_CT_PKTS  ||
	    priv->key == NFT_CT_AVGPKT)
		nf_ct_set_acct(ctx->net, true);

	return 0;
}

static void __nft_ct_set_destroy(const struct nft_ctx *ctx, struct nft_ct *priv)
{
	switch (priv->key) {
#ifdef CONFIG_NF_CONNTRACK_LABELS
	case NFT_CT_LABELS:
		nf_connlabels_put(ctx->net);
		break;
#endif
#ifdef CONFIG_NF_CONNTRACK_ZONES
	case NFT_CT_ZONE:
		if (--nft_ct_pcpu_template_refcnt == 0)
			nft_ct_tmpl_put_pcpu();
#endif
	default:
		break;
	}
}

static int nft_ct_set_init(const struct nft_ctx *ctx,
			   const struct nft_expr *expr,
			   const struct nlattr * const tb[])
{
	struct nft_ct *priv = nft_expr_priv(expr);
	unsigned int len;
	int err;

	priv->dir = IP_CT_DIR_MAX;
	priv->key = ntohl(nla_get_be32(tb[NFTA_CT_KEY]));
	switch (priv->key) {
#ifdef CONFIG_NF_CONNTRACK_MARK
	case NFT_CT_MARK:
		if (tb[NFTA_CT_DIRECTION])
			return -EINVAL;
		len = FIELD_SIZEOF(struct nf_conn, mark);
		break;
#endif
#ifdef CONFIG_NF_CONNTRACK_LABELS
	case NFT_CT_LABELS:
		if (tb[NFTA_CT_DIRECTION])
			return -EINVAL;
		len = NF_CT_LABELS_MAX_SIZE;
		err = nf_connlabels_get(ctx->net, (len * BITS_PER_BYTE) - 1);
		if (err)
			return err;
		break;
#endif
#ifdef CONFIG_NF_CONNTRACK_ZONES
	case NFT_CT_ZONE:
		if (!nft_ct_tmpl_alloc_pcpu())
			return -ENOMEM;
		nft_ct_pcpu_template_refcnt++;
<<<<<<< HEAD
=======
		len = sizeof(u16);
>>>>>>> 36fc5797
		break;
#endif
	default:
		return -EOPNOTSUPP;
	}

	if (tb[NFTA_CT_DIRECTION]) {
		priv->dir = nla_get_u8(tb[NFTA_CT_DIRECTION]);
		switch (priv->dir) {
		case IP_CT_DIR_ORIGINAL:
		case IP_CT_DIR_REPLY:
			break;
		default:
			return -EINVAL;
		}
	}

	priv->sreg = nft_parse_register(tb[NFTA_CT_SREG]);
	err = nft_validate_register_load(priv->sreg, len);
	if (err < 0)
		goto err1;

	err = nft_ct_netns_get(ctx->net, ctx->afi->family);
	if (err < 0)
		goto err1;

	return 0;

err1:
	__nft_ct_set_destroy(ctx, priv);
	return err;
}

static void nft_ct_get_destroy(const struct nft_ctx *ctx,
			       const struct nft_expr *expr)
{
	nf_ct_netns_put(ctx->net, ctx->afi->family);
}

static void nft_ct_set_destroy(const struct nft_ctx *ctx,
			       const struct nft_expr *expr)
{
	struct nft_ct *priv = nft_expr_priv(expr);

	__nft_ct_set_destroy(ctx, priv);
	nft_ct_netns_put(ctx->net, ctx->afi->family);
}

static int nft_ct_get_dump(struct sk_buff *skb, const struct nft_expr *expr)
{
	const struct nft_ct *priv = nft_expr_priv(expr);

	if (nft_dump_register(skb, NFTA_CT_DREG, priv->dreg))
		goto nla_put_failure;
	if (nla_put_be32(skb, NFTA_CT_KEY, htonl(priv->key)))
		goto nla_put_failure;

	switch (priv->key) {
	case NFT_CT_SRC:
	case NFT_CT_DST:
	case NFT_CT_PROTO_SRC:
	case NFT_CT_PROTO_DST:
		if (nla_put_u8(skb, NFTA_CT_DIRECTION, priv->dir))
			goto nla_put_failure;
		break;
	case NFT_CT_BYTES:
	case NFT_CT_PKTS:
	case NFT_CT_AVGPKT:
	case NFT_CT_ZONE:
		if (priv->dir < IP_CT_DIR_MAX &&
		    nla_put_u8(skb, NFTA_CT_DIRECTION, priv->dir))
			goto nla_put_failure;
		break;
	default:
		break;
	}

	return 0;

nla_put_failure:
	return -1;
}

static int nft_ct_set_dump(struct sk_buff *skb, const struct nft_expr *expr)
{
	const struct nft_ct *priv = nft_expr_priv(expr);

	if (nft_dump_register(skb, NFTA_CT_SREG, priv->sreg))
		goto nla_put_failure;
	if (nla_put_be32(skb, NFTA_CT_KEY, htonl(priv->key)))
		goto nla_put_failure;

	switch (priv->key) {
	case NFT_CT_ZONE:
		if (priv->dir < IP_CT_DIR_MAX &&
		    nla_put_u8(skb, NFTA_CT_DIRECTION, priv->dir))
			goto nla_put_failure;
		break;
	default:
		break;
	}

	return 0;

nla_put_failure:
	return -1;
}

static struct nft_expr_type nft_ct_type;
static const struct nft_expr_ops nft_ct_get_ops = {
	.type		= &nft_ct_type,
	.size		= NFT_EXPR_SIZE(sizeof(struct nft_ct)),
	.eval		= nft_ct_get_eval,
	.init		= nft_ct_get_init,
	.destroy	= nft_ct_get_destroy,
	.dump		= nft_ct_get_dump,
};

static const struct nft_expr_ops nft_ct_set_ops = {
	.type		= &nft_ct_type,
	.size		= NFT_EXPR_SIZE(sizeof(struct nft_ct)),
	.eval		= nft_ct_set_eval,
	.init		= nft_ct_set_init,
	.destroy	= nft_ct_set_destroy,
	.dump		= nft_ct_set_dump,
};

#ifdef CONFIG_NF_CONNTRACK_ZONES
static const struct nft_expr_ops nft_ct_set_zone_ops = {
	.type		= &nft_ct_type,
	.size		= NFT_EXPR_SIZE(sizeof(struct nft_ct)),
	.eval		= nft_ct_set_zone_eval,
	.init		= nft_ct_set_init,
	.destroy	= nft_ct_set_destroy,
	.dump		= nft_ct_set_dump,
};
#endif

static const struct nft_expr_ops *
nft_ct_select_ops(const struct nft_ctx *ctx,
		    const struct nlattr * const tb[])
{
	if (tb[NFTA_CT_KEY] == NULL)
		return ERR_PTR(-EINVAL);

	if (tb[NFTA_CT_DREG] && tb[NFTA_CT_SREG])
		return ERR_PTR(-EINVAL);

	if (tb[NFTA_CT_DREG])
		return &nft_ct_get_ops;

	if (tb[NFTA_CT_SREG]) {
#ifdef CONFIG_NF_CONNTRACK_ZONES
		if (nla_get_be32(tb[NFTA_CT_KEY]) == htonl(NFT_CT_ZONE))
			return &nft_ct_set_zone_ops;
#endif
		return &nft_ct_set_ops;
	}

	return ERR_PTR(-EINVAL);
}

static struct nft_expr_type nft_ct_type __read_mostly = {
	.name		= "ct",
	.select_ops	= &nft_ct_select_ops,
	.policy		= nft_ct_policy,
	.maxattr	= NFTA_CT_MAX,
	.owner		= THIS_MODULE,
};

static void nft_notrack_eval(const struct nft_expr *expr,
			     struct nft_regs *regs,
			     const struct nft_pktinfo *pkt)
{
	struct sk_buff *skb = pkt->skb;
	enum ip_conntrack_info ctinfo;
	struct nf_conn *ct;

	ct = nf_ct_get(pkt->skb, &ctinfo);
	/* Previously seen (loopback or untracked)?  Ignore. */
	if (ct)
		return;

	ct = nf_ct_untracked_get();
	atomic_inc(&ct->ct_general.use);
	nf_ct_set(skb, ct, IP_CT_NEW);
}

static struct nft_expr_type nft_notrack_type;
static const struct nft_expr_ops nft_notrack_ops = {
	.type		= &nft_notrack_type,
	.size		= NFT_EXPR_SIZE(0),
	.eval		= nft_notrack_eval,
};

static struct nft_expr_type nft_notrack_type __read_mostly = {
	.name		= "notrack",
	.ops		= &nft_notrack_ops,
	.owner		= THIS_MODULE,
};

static int __init nft_ct_module_init(void)
{
	int err;

	BUILD_BUG_ON(NF_CT_LABELS_MAX_SIZE > NFT_REG_SIZE);

	err = nft_register_expr(&nft_ct_type);
	if (err < 0)
		return err;

	err = nft_register_expr(&nft_notrack_type);
	if (err < 0)
		goto err1;

	return 0;
err1:
	nft_unregister_expr(&nft_ct_type);
	return err;
}

static void __exit nft_ct_module_exit(void)
{
	nft_unregister_expr(&nft_notrack_type);
	nft_unregister_expr(&nft_ct_type);
}

module_init(nft_ct_module_init);
module_exit(nft_ct_module_exit);

MODULE_LICENSE("GPL");
MODULE_AUTHOR("Patrick McHardy <kaber@trash.net>");
MODULE_ALIAS_NFT_EXPR("ct");
MODULE_ALIAS_NFT_EXPR("notrack");<|MERGE_RESOLUTION|>--- conflicted
+++ resolved
@@ -528,10 +528,7 @@
 		if (!nft_ct_tmpl_alloc_pcpu())
 			return -ENOMEM;
 		nft_ct_pcpu_template_refcnt++;
-<<<<<<< HEAD
-=======
 		len = sizeof(u16);
->>>>>>> 36fc5797
 		break;
 #endif
 	default:
