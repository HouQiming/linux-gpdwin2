/*
 * INET		An implementation of the TCP/IP protocol suite for the LINUX
 *		operating system.  INET is implemented using the  BSD Socket
 *		interface as the means of communication with the user level.
 *
 *		The User Datagram Protocol (UDP).
 *
 * Authors:	Ross Biro
 *		Fred N. van Kempen, <waltje@uWalt.NL.Mugnet.ORG>
 *		Arnt Gulbrandsen, <agulbra@nvg.unit.no>
 *		Alan Cox, <alan@lxorguk.ukuu.org.uk>
 *		Hirokazu Takahashi, <taka@valinux.co.jp>
 *
 * Fixes:
 *		Alan Cox	:	verify_area() calls
 *		Alan Cox	: 	stopped close while in use off icmp
 *					messages. Not a fix but a botch that
 *					for udp at least is 'valid'.
 *		Alan Cox	:	Fixed icmp handling properly
 *		Alan Cox	: 	Correct error for oversized datagrams
 *		Alan Cox	:	Tidied select() semantics.
 *		Alan Cox	:	udp_err() fixed properly, also now
 *					select and read wake correctly on errors
 *		Alan Cox	:	udp_send verify_area moved to avoid mem leak
 *		Alan Cox	:	UDP can count its memory
 *		Alan Cox	:	send to an unknown connection causes
 *					an ECONNREFUSED off the icmp, but
 *					does NOT close.
 *		Alan Cox	:	Switched to new sk_buff handlers. No more backlog!
 *		Alan Cox	:	Using generic datagram code. Even smaller and the PEEK
 *					bug no longer crashes it.
 *		Fred Van Kempen	: 	Net2e support for sk->broadcast.
 *		Alan Cox	:	Uses skb_free_datagram
 *		Alan Cox	:	Added get/set sockopt support.
 *		Alan Cox	:	Broadcasting without option set returns EACCES.
 *		Alan Cox	:	No wakeup calls. Instead we now use the callbacks.
 *		Alan Cox	:	Use ip_tos and ip_ttl
 *		Alan Cox	:	SNMP Mibs
 *		Alan Cox	:	MSG_DONTROUTE, and 0.0.0.0 support.
 *		Matt Dillon	:	UDP length checks.
 *		Alan Cox	:	Smarter af_inet used properly.
 *		Alan Cox	:	Use new kernel side addressing.
 *		Alan Cox	:	Incorrect return on truncated datagram receive.
 *	Arnt Gulbrandsen 	:	New udp_send and stuff
 *		Alan Cox	:	Cache last socket
 *		Alan Cox	:	Route cache
 *		Jon Peatfield	:	Minor efficiency fix to sendto().
 *		Mike Shaver	:	RFC1122 checks.
 *		Alan Cox	:	Nonblocking error fix.
 *	Willy Konynenberg	:	Transparent proxying support.
 *		Mike McLagan	:	Routing by source
 *		David S. Miller	:	New socket lookup architecture.
 *					Last socket cache retained as it
 *					does have a high hit rate.
 *		Olaf Kirch	:	Don't linearise iovec on sendmsg.
 *		Andi Kleen	:	Some cleanups, cache destination entry
 *					for connect.
 *	Vitaly E. Lavrov	:	Transparent proxy revived after year coma.
 *		Melvin Smith	:	Check msg_name not msg_namelen in sendto(),
 *					return ENOTCONN for unconnected sockets (POSIX)
 *		Janos Farkas	:	don't deliver multi/broadcasts to a different
 *					bound-to-device socket
 *	Hirokazu Takahashi	:	HW checksumming for outgoing UDP
 *					datagrams.
 *	Hirokazu Takahashi	:	sendfile() on UDP works now.
 *		Arnaldo C. Melo :	convert /proc/net/udp to seq_file
 *	YOSHIFUJI Hideaki @USAGI and:	Support IPV6_V6ONLY socket option, which
 *	Alexey Kuznetsov:		allow both IPv4 and IPv6 sockets to bind
 *					a single port at the same time.
 *	Derek Atkins <derek@ihtfp.com>: Add Encapulation Support
 *	James Chapman		:	Add L2TP encapsulation type.
 *
 *
 *		This program is free software; you can redistribute it and/or
 *		modify it under the terms of the GNU General Public License
 *		as published by the Free Software Foundation; either version
 *		2 of the License, or (at your option) any later version.
 */

#define pr_fmt(fmt) "UDP: " fmt

#include <linux/uaccess.h>
#include <asm/ioctls.h>
#include <linux/bootmem.h>
#include <linux/highmem.h>
#include <linux/swap.h>
#include <linux/types.h>
#include <linux/fcntl.h>
#include <linux/module.h>
#include <linux/socket.h>
#include <linux/sockios.h>
#include <linux/igmp.h>
#include <linux/inetdevice.h>
#include <linux/in.h>
#include <linux/errno.h>
#include <linux/timer.h>
#include <linux/mm.h>
#include <linux/inet.h>
#include <linux/netdevice.h>
#include <linux/slab.h>
#include <net/tcp_states.h>
#include <linux/skbuff.h>
#include <linux/proc_fs.h>
#include <linux/seq_file.h>
#include <net/net_namespace.h>
#include <net/icmp.h>
#include <net/inet_hashtables.h>
#include <net/route.h>
#include <net/checksum.h>
#include <net/xfrm.h>
#include <trace/events/udp.h>
#include <linux/static_key.h>
#include <trace/events/skb.h>
#include <net/busy_poll.h>
#include "udp_impl.h"
#include <net/sock_reuseport.h>
#include <net/addrconf.h>

struct udp_table udp_table __read_mostly;
EXPORT_SYMBOL(udp_table);

long sysctl_udp_mem[3] __read_mostly;
EXPORT_SYMBOL(sysctl_udp_mem);

int sysctl_udp_rmem_min __read_mostly;
EXPORT_SYMBOL(sysctl_udp_rmem_min);

int sysctl_udp_wmem_min __read_mostly;
EXPORT_SYMBOL(sysctl_udp_wmem_min);

atomic_long_t udp_memory_allocated;
EXPORT_SYMBOL(udp_memory_allocated);

#define MAX_UDP_PORTS 65536
#define PORTS_PER_CHAIN (MAX_UDP_PORTS / UDP_HTABLE_SIZE_MIN)

/* IPCB reference means this can not be used from early demux */
static bool udp_lib_exact_dif_match(struct net *net, struct sk_buff *skb)
{
#if IS_ENABLED(CONFIG_NET_L3_MASTER_DEV)
	if (!net->ipv4.sysctl_udp_l3mdev_accept &&
	    skb && ipv4_l3mdev_skb(IPCB(skb)->flags))
		return true;
#endif
	return false;
}

static int udp_lib_lport_inuse(struct net *net, __u16 num,
			       const struct udp_hslot *hslot,
			       unsigned long *bitmap,
			       struct sock *sk, unsigned int log)
{
	struct sock *sk2;
	kuid_t uid = sock_i_uid(sk);

	sk_for_each(sk2, &hslot->head) {
		if (net_eq(sock_net(sk2), net) &&
		    sk2 != sk &&
		    (bitmap || udp_sk(sk2)->udp_port_hash == num) &&
		    (!sk2->sk_reuse || !sk->sk_reuse) &&
		    (!sk2->sk_bound_dev_if || !sk->sk_bound_dev_if ||
		     sk2->sk_bound_dev_if == sk->sk_bound_dev_if) &&
		    inet_rcv_saddr_equal(sk, sk2, true)) {
			if (sk2->sk_reuseport && sk->sk_reuseport &&
			    !rcu_access_pointer(sk->sk_reuseport_cb) &&
			    uid_eq(uid, sock_i_uid(sk2))) {
				if (!bitmap)
					return 0;
			} else {
				if (!bitmap)
					return 1;
				__set_bit(udp_sk(sk2)->udp_port_hash >> log,
					  bitmap);
			}
		}
	}
	return 0;
}

/*
 * Note: we still hold spinlock of primary hash chain, so no other writer
 * can insert/delete a socket with local_port == num
 */
static int udp_lib_lport_inuse2(struct net *net, __u16 num,
				struct udp_hslot *hslot2,
				struct sock *sk)
{
	struct sock *sk2;
	kuid_t uid = sock_i_uid(sk);
	int res = 0;

	spin_lock(&hslot2->lock);
	udp_portaddr_for_each_entry(sk2, &hslot2->head) {
		if (net_eq(sock_net(sk2), net) &&
		    sk2 != sk &&
		    (udp_sk(sk2)->udp_port_hash == num) &&
		    (!sk2->sk_reuse || !sk->sk_reuse) &&
		    (!sk2->sk_bound_dev_if || !sk->sk_bound_dev_if ||
		     sk2->sk_bound_dev_if == sk->sk_bound_dev_if) &&
		    inet_rcv_saddr_equal(sk, sk2, true)) {
			if (sk2->sk_reuseport && sk->sk_reuseport &&
			    !rcu_access_pointer(sk->sk_reuseport_cb) &&
			    uid_eq(uid, sock_i_uid(sk2))) {
				res = 0;
			} else {
				res = 1;
			}
			break;
		}
	}
	spin_unlock(&hslot2->lock);
	return res;
}

static int udp_reuseport_add_sock(struct sock *sk, struct udp_hslot *hslot)
{
	struct net *net = sock_net(sk);
	kuid_t uid = sock_i_uid(sk);
	struct sock *sk2;

	sk_for_each(sk2, &hslot->head) {
		if (net_eq(sock_net(sk2), net) &&
		    sk2 != sk &&
		    sk2->sk_family == sk->sk_family &&
		    ipv6_only_sock(sk2) == ipv6_only_sock(sk) &&
		    (udp_sk(sk2)->udp_port_hash == udp_sk(sk)->udp_port_hash) &&
		    (sk2->sk_bound_dev_if == sk->sk_bound_dev_if) &&
		    sk2->sk_reuseport && uid_eq(uid, sock_i_uid(sk2)) &&
		    inet_rcv_saddr_equal(sk, sk2, false)) {
			return reuseport_add_sock(sk, sk2);
		}
	}

	/* Initial allocation may have already happened via setsockopt */
	if (!rcu_access_pointer(sk->sk_reuseport_cb))
		return reuseport_alloc(sk);
	return 0;
}

/**
 *  udp_lib_get_port  -  UDP/-Lite port lookup for IPv4 and IPv6
 *
 *  @sk:          socket struct in question
 *  @snum:        port number to look up
 *  @hash2_nulladdr: AF-dependent hash value in secondary hash chains,
 *                   with NULL address
 */
int udp_lib_get_port(struct sock *sk, unsigned short snum,
		     unsigned int hash2_nulladdr)
{
	struct udp_hslot *hslot, *hslot2;
	struct udp_table *udptable = sk->sk_prot->h.udp_table;
	int    error = 1;
	struct net *net = sock_net(sk);

	if (!snum) {
		int low, high, remaining;
		unsigned int rand;
		unsigned short first, last;
		DECLARE_BITMAP(bitmap, PORTS_PER_CHAIN);

		inet_get_local_port_range(net, &low, &high);
		remaining = (high - low) + 1;

		rand = prandom_u32();
		first = reciprocal_scale(rand, remaining) + low;
		/*
		 * force rand to be an odd multiple of UDP_HTABLE_SIZE
		 */
		rand = (rand | 1) * (udptable->mask + 1);
		last = first + udptable->mask + 1;
		do {
			hslot = udp_hashslot(udptable, net, first);
			bitmap_zero(bitmap, PORTS_PER_CHAIN);
			spin_lock_bh(&hslot->lock);
			udp_lib_lport_inuse(net, snum, hslot, bitmap, sk,
					    udptable->log);

			snum = first;
			/*
			 * Iterate on all possible values of snum for this hash.
			 * Using steps of an odd multiple of UDP_HTABLE_SIZE
			 * give us randomization and full range coverage.
			 */
			do {
				if (low <= snum && snum <= high &&
				    !test_bit(snum >> udptable->log, bitmap) &&
				    !inet_is_local_reserved_port(net, snum))
					goto found;
				snum += rand;
			} while (snum != first);
			spin_unlock_bh(&hslot->lock);
			cond_resched();
		} while (++first != last);
		goto fail;
	} else {
		hslot = udp_hashslot(udptable, net, snum);
		spin_lock_bh(&hslot->lock);
		if (hslot->count > 10) {
			int exist;
			unsigned int slot2 = udp_sk(sk)->udp_portaddr_hash ^ snum;

			slot2          &= udptable->mask;
			hash2_nulladdr &= udptable->mask;

			hslot2 = udp_hashslot2(udptable, slot2);
			if (hslot->count < hslot2->count)
				goto scan_primary_hash;

			exist = udp_lib_lport_inuse2(net, snum, hslot2, sk);
			if (!exist && (hash2_nulladdr != slot2)) {
				hslot2 = udp_hashslot2(udptable, hash2_nulladdr);
				exist = udp_lib_lport_inuse2(net, snum, hslot2,
							     sk);
			}
			if (exist)
				goto fail_unlock;
			else
				goto found;
		}
scan_primary_hash:
		if (udp_lib_lport_inuse(net, snum, hslot, NULL, sk, 0))
			goto fail_unlock;
	}
found:
	inet_sk(sk)->inet_num = snum;
	udp_sk(sk)->udp_port_hash = snum;
	udp_sk(sk)->udp_portaddr_hash ^= snum;
	if (sk_unhashed(sk)) {
		if (sk->sk_reuseport &&
		    udp_reuseport_add_sock(sk, hslot)) {
			inet_sk(sk)->inet_num = 0;
			udp_sk(sk)->udp_port_hash = 0;
			udp_sk(sk)->udp_portaddr_hash ^= snum;
			goto fail_unlock;
		}

		sk_add_node_rcu(sk, &hslot->head);
		hslot->count++;
		sock_prot_inuse_add(sock_net(sk), sk->sk_prot, 1);

		hslot2 = udp_hashslot2(udptable, udp_sk(sk)->udp_portaddr_hash);
		spin_lock(&hslot2->lock);
		if (IS_ENABLED(CONFIG_IPV6) && sk->sk_reuseport &&
		    sk->sk_family == AF_INET6)
			hlist_add_tail_rcu(&udp_sk(sk)->udp_portaddr_node,
					   &hslot2->head);
		else
			hlist_add_head_rcu(&udp_sk(sk)->udp_portaddr_node,
					   &hslot2->head);
		hslot2->count++;
		spin_unlock(&hslot2->lock);
	}
	sock_set_flag(sk, SOCK_RCU_FREE);
	error = 0;
fail_unlock:
	spin_unlock_bh(&hslot->lock);
fail:
	return error;
}
EXPORT_SYMBOL(udp_lib_get_port);

static u32 udp4_portaddr_hash(const struct net *net, __be32 saddr,
			      unsigned int port)
{
	return jhash_1word((__force u32)saddr, net_hash_mix(net)) ^ port;
}

int udp_v4_get_port(struct sock *sk, unsigned short snum)
{
	unsigned int hash2_nulladdr =
		udp4_portaddr_hash(sock_net(sk), htonl(INADDR_ANY), snum);
	unsigned int hash2_partial =
		udp4_portaddr_hash(sock_net(sk), inet_sk(sk)->inet_rcv_saddr, 0);

	/* precompute partial secondary hash */
	udp_sk(sk)->udp_portaddr_hash = hash2_partial;
	return udp_lib_get_port(sk, snum, hash2_nulladdr);
}

static int compute_score(struct sock *sk, struct net *net,
			 __be32 saddr, __be16 sport,
			 __be32 daddr, unsigned short hnum, int dif,
			 bool exact_dif)
{
	int score;
	struct inet_sock *inet;

	if (!net_eq(sock_net(sk), net) ||
	    udp_sk(sk)->udp_port_hash != hnum ||
	    ipv6_only_sock(sk))
		return -1;

	score = (sk->sk_family == PF_INET) ? 2 : 1;
	inet = inet_sk(sk);

	if (inet->inet_rcv_saddr) {
		if (inet->inet_rcv_saddr != daddr)
			return -1;
		score += 4;
	}

	if (inet->inet_daddr) {
		if (inet->inet_daddr != saddr)
			return -1;
		score += 4;
	}

	if (inet->inet_dport) {
		if (inet->inet_dport != sport)
			return -1;
		score += 4;
	}

	if (sk->sk_bound_dev_if || exact_dif) {
		if (sk->sk_bound_dev_if != dif)
			return -1;
		score += 4;
	}
	if (sk->sk_incoming_cpu == raw_smp_processor_id())
		score++;
	return score;
}

static u32 udp_ehashfn(const struct net *net, const __be32 laddr,
		       const __u16 lport, const __be32 faddr,
		       const __be16 fport)
{
	static u32 udp_ehash_secret __read_mostly;

	net_get_random_once(&udp_ehash_secret, sizeof(udp_ehash_secret));

	return __inet_ehashfn(laddr, lport, faddr, fport,
			      udp_ehash_secret + net_hash_mix(net));
}

/* called with rcu_read_lock() */
static struct sock *udp4_lib_lookup2(struct net *net,
		__be32 saddr, __be16 sport,
		__be32 daddr, unsigned int hnum, int dif, bool exact_dif,
		struct udp_hslot *hslot2,
		struct sk_buff *skb)
{
	struct sock *sk, *result;
	int score, badness, matches = 0, reuseport = 0;
	u32 hash = 0;

	result = NULL;
	badness = 0;
	udp_portaddr_for_each_entry_rcu(sk, &hslot2->head) {
		score = compute_score(sk, net, saddr, sport,
				      daddr, hnum, dif, exact_dif);
		if (score > badness) {
			reuseport = sk->sk_reuseport;
			if (reuseport) {
				hash = udp_ehashfn(net, daddr, hnum,
						   saddr, sport);
				result = reuseport_select_sock(sk, hash, skb,
							sizeof(struct udphdr));
				if (result)
					return result;
				matches = 1;
			}
			badness = score;
			result = sk;
		} else if (score == badness && reuseport) {
			matches++;
			if (reciprocal_scale(hash, matches) == 0)
				result = sk;
			hash = next_pseudo_random32(hash);
		}
	}
	return result;
}

/* UDP is nearly always wildcards out the wazoo, it makes no sense to try
 * harder than this. -DaveM
 */
struct sock *__udp4_lib_lookup(struct net *net, __be32 saddr,
		__be16 sport, __be32 daddr, __be16 dport,
		int dif, struct udp_table *udptable, struct sk_buff *skb)
{
	struct sock *sk, *result;
	unsigned short hnum = ntohs(dport);
	unsigned int hash2, slot2, slot = udp_hashfn(net, hnum, udptable->mask);
	struct udp_hslot *hslot2, *hslot = &udptable->hash[slot];
	bool exact_dif = udp_lib_exact_dif_match(net, skb);
	int score, badness, matches = 0, reuseport = 0;
	u32 hash = 0;

	if (hslot->count > 10) {
		hash2 = udp4_portaddr_hash(net, daddr, hnum);
		slot2 = hash2 & udptable->mask;
		hslot2 = &udptable->hash2[slot2];
		if (hslot->count < hslot2->count)
			goto begin;

		result = udp4_lib_lookup2(net, saddr, sport,
					  daddr, hnum, dif,
					  exact_dif, hslot2, skb);
		if (!result) {
			unsigned int old_slot2 = slot2;
			hash2 = udp4_portaddr_hash(net, htonl(INADDR_ANY), hnum);
			slot2 = hash2 & udptable->mask;
			/* avoid searching the same slot again. */
			if (unlikely(slot2 == old_slot2))
				return result;

			hslot2 = &udptable->hash2[slot2];
			if (hslot->count < hslot2->count)
				goto begin;

			result = udp4_lib_lookup2(net, saddr, sport,
						  daddr, hnum, dif,
						  exact_dif, hslot2, skb);
		}
		return result;
	}
begin:
	result = NULL;
	badness = 0;
	sk_for_each_rcu(sk, &hslot->head) {
		score = compute_score(sk, net, saddr, sport,
				      daddr, hnum, dif, exact_dif);
		if (score > badness) {
			reuseport = sk->sk_reuseport;
			if (reuseport) {
				hash = udp_ehashfn(net, daddr, hnum,
						   saddr, sport);
				result = reuseport_select_sock(sk, hash, skb,
							sizeof(struct udphdr));
				if (result)
					return result;
				matches = 1;
			}
			result = sk;
			badness = score;
		} else if (score == badness && reuseport) {
			matches++;
			if (reciprocal_scale(hash, matches) == 0)
				result = sk;
			hash = next_pseudo_random32(hash);
		}
	}
	return result;
}
EXPORT_SYMBOL_GPL(__udp4_lib_lookup);

static inline struct sock *__udp4_lib_lookup_skb(struct sk_buff *skb,
						 __be16 sport, __be16 dport,
						 struct udp_table *udptable)
{
	const struct iphdr *iph = ip_hdr(skb);

	return __udp4_lib_lookup(dev_net(skb->dev), iph->saddr, sport,
				 iph->daddr, dport, inet_iif(skb),
				 udptable, skb);
}

struct sock *udp4_lib_lookup_skb(struct sk_buff *skb,
				 __be16 sport, __be16 dport)
{
	return __udp4_lib_lookup_skb(skb, sport, dport, &udp_table);
}
EXPORT_SYMBOL_GPL(udp4_lib_lookup_skb);

/* Must be called under rcu_read_lock().
 * Does increment socket refcount.
 */
#if IS_ENABLED(CONFIG_NETFILTER_XT_MATCH_SOCKET) || \
    IS_ENABLED(CONFIG_NETFILTER_XT_TARGET_TPROXY) || \
    IS_ENABLED(CONFIG_NF_SOCKET_IPV4)
struct sock *udp4_lib_lookup(struct net *net, __be32 saddr, __be16 sport,
			     __be32 daddr, __be16 dport, int dif)
{
	struct sock *sk;

	sk = __udp4_lib_lookup(net, saddr, sport, daddr, dport,
			       dif, &udp_table, NULL);
	if (sk && !refcount_inc_not_zero(&sk->sk_refcnt))
		sk = NULL;
	return sk;
}
EXPORT_SYMBOL_GPL(udp4_lib_lookup);
#endif

static inline bool __udp_is_mcast_sock(struct net *net, struct sock *sk,
				       __be16 loc_port, __be32 loc_addr,
				       __be16 rmt_port, __be32 rmt_addr,
				       int dif, unsigned short hnum)
{
	struct inet_sock *inet = inet_sk(sk);

	if (!net_eq(sock_net(sk), net) ||
	    udp_sk(sk)->udp_port_hash != hnum ||
	    (inet->inet_daddr && inet->inet_daddr != rmt_addr) ||
	    (inet->inet_dport != rmt_port && inet->inet_dport) ||
	    (inet->inet_rcv_saddr && inet->inet_rcv_saddr != loc_addr) ||
	    ipv6_only_sock(sk) ||
	    (sk->sk_bound_dev_if && sk->sk_bound_dev_if != dif))
		return false;
	if (!ip_mc_sf_allow(sk, loc_addr, rmt_addr, dif))
		return false;
	return true;
}

/*
 * This routine is called by the ICMP module when it gets some
 * sort of error condition.  If err < 0 then the socket should
 * be closed and the error returned to the user.  If err > 0
 * it's just the icmp type << 8 | icmp code.
 * Header points to the ip header of the error packet. We move
 * on past this. Then (as it used to claim before adjustment)
 * header points to the first 8 bytes of the udp header.  We need
 * to find the appropriate port.
 */

void __udp4_lib_err(struct sk_buff *skb, u32 info, struct udp_table *udptable)
{
	struct inet_sock *inet;
	const struct iphdr *iph = (const struct iphdr *)skb->data;
	struct udphdr *uh = (struct udphdr *)(skb->data+(iph->ihl<<2));
	const int type = icmp_hdr(skb)->type;
	const int code = icmp_hdr(skb)->code;
	struct sock *sk;
	int harderr;
	int err;
	struct net *net = dev_net(skb->dev);

	sk = __udp4_lib_lookup(net, iph->daddr, uh->dest,
			iph->saddr, uh->source, skb->dev->ifindex, udptable,
			NULL);
	if (!sk) {
		__ICMP_INC_STATS(net, ICMP_MIB_INERRORS);
		return;	/* No socket for error */
	}

	err = 0;
	harderr = 0;
	inet = inet_sk(sk);

	switch (type) {
	default:
	case ICMP_TIME_EXCEEDED:
		err = EHOSTUNREACH;
		break;
	case ICMP_SOURCE_QUENCH:
		goto out;
	case ICMP_PARAMETERPROB:
		err = EPROTO;
		harderr = 1;
		break;
	case ICMP_DEST_UNREACH:
		if (code == ICMP_FRAG_NEEDED) { /* Path MTU discovery */
			ipv4_sk_update_pmtu(skb, sk, info);
			if (inet->pmtudisc != IP_PMTUDISC_DONT) {
				err = EMSGSIZE;
				harderr = 1;
				break;
			}
			goto out;
		}
		err = EHOSTUNREACH;
		if (code <= NR_ICMP_UNREACH) {
			harderr = icmp_err_convert[code].fatal;
			err = icmp_err_convert[code].errno;
		}
		break;
	case ICMP_REDIRECT:
		ipv4_sk_redirect(skb, sk);
		goto out;
	}

	/*
	 *      RFC1122: OK.  Passes ICMP errors back to application, as per
	 *	4.1.3.3.
	 */
	if (!inet->recverr) {
		if (!harderr || sk->sk_state != TCP_ESTABLISHED)
			goto out;
	} else
		ip_icmp_error(sk, skb, err, uh->dest, info, (u8 *)(uh+1));

	sk->sk_err = err;
	sk->sk_error_report(sk);
out:
	return;
}

void udp_err(struct sk_buff *skb, u32 info)
{
	__udp4_lib_err(skb, info, &udp_table);
}

/*
 * Throw away all pending data and cancel the corking. Socket is locked.
 */
void udp_flush_pending_frames(struct sock *sk)
{
	struct udp_sock *up = udp_sk(sk);

	if (up->pending) {
		up->len = 0;
		up->pending = 0;
		ip_flush_pending_frames(sk);
	}
}
EXPORT_SYMBOL(udp_flush_pending_frames);

/**
 * 	udp4_hwcsum  -  handle outgoing HW checksumming
 * 	@skb: 	sk_buff containing the filled-in UDP header
 * 	        (checksum field must be zeroed out)
 *	@src:	source IP address
 *	@dst:	destination IP address
 */
void udp4_hwcsum(struct sk_buff *skb, __be32 src, __be32 dst)
{
	struct udphdr *uh = udp_hdr(skb);
	int offset = skb_transport_offset(skb);
	int len = skb->len - offset;
	int hlen = len;
	__wsum csum = 0;

	if (!skb_has_frag_list(skb)) {
		/*
		 * Only one fragment on the socket.
		 */
		skb->csum_start = skb_transport_header(skb) - skb->head;
		skb->csum_offset = offsetof(struct udphdr, check);
		uh->check = ~csum_tcpudp_magic(src, dst, len,
					       IPPROTO_UDP, 0);
	} else {
		struct sk_buff *frags;

		/*
		 * HW-checksum won't work as there are two or more
		 * fragments on the socket so that all csums of sk_buffs
		 * should be together
		 */
		skb_walk_frags(skb, frags) {
			csum = csum_add(csum, frags->csum);
			hlen -= frags->len;
		}

		csum = skb_checksum(skb, offset, hlen, csum);
		skb->ip_summed = CHECKSUM_NONE;

		uh->check = csum_tcpudp_magic(src, dst, len, IPPROTO_UDP, csum);
		if (uh->check == 0)
			uh->check = CSUM_MANGLED_0;
	}
}
EXPORT_SYMBOL_GPL(udp4_hwcsum);

/* Function to set UDP checksum for an IPv4 UDP packet. This is intended
 * for the simple case like when setting the checksum for a UDP tunnel.
 */
void udp_set_csum(bool nocheck, struct sk_buff *skb,
		  __be32 saddr, __be32 daddr, int len)
{
	struct udphdr *uh = udp_hdr(skb);

	if (nocheck) {
		uh->check = 0;
	} else if (skb_is_gso(skb)) {
		uh->check = ~udp_v4_check(len, saddr, daddr, 0);
	} else if (skb->ip_summed == CHECKSUM_PARTIAL) {
		uh->check = 0;
		uh->check = udp_v4_check(len, saddr, daddr, lco_csum(skb));
		if (uh->check == 0)
			uh->check = CSUM_MANGLED_0;
	} else {
		skb->ip_summed = CHECKSUM_PARTIAL;
		skb->csum_start = skb_transport_header(skb) - skb->head;
		skb->csum_offset = offsetof(struct udphdr, check);
		uh->check = ~udp_v4_check(len, saddr, daddr, 0);
	}
}
EXPORT_SYMBOL(udp_set_csum);

static int udp_send_skb(struct sk_buff *skb, struct flowi4 *fl4)
{
	struct sock *sk = skb->sk;
	struct inet_sock *inet = inet_sk(sk);
	struct udphdr *uh;
	int err = 0;
	int is_udplite = IS_UDPLITE(sk);
	int offset = skb_transport_offset(skb);
	int len = skb->len - offset;
	__wsum csum = 0;

	/*
	 * Create a UDP header
	 */
	uh = udp_hdr(skb);
	uh->source = inet->inet_sport;
	uh->dest = fl4->fl4_dport;
	uh->len = htons(len);
	uh->check = 0;

	if (is_udplite)  				 /*     UDP-Lite      */
		csum = udplite_csum(skb);

	else if (sk->sk_no_check_tx && !skb_is_gso(skb)) {   /* UDP csum off */

		skb->ip_summed = CHECKSUM_NONE;
		goto send;

	} else if (skb->ip_summed == CHECKSUM_PARTIAL) { /* UDP hardware csum */

		udp4_hwcsum(skb, fl4->saddr, fl4->daddr);
		goto send;

	} else
		csum = udp_csum(skb);

	/* add protocol-dependent pseudo-header */
	uh->check = csum_tcpudp_magic(fl4->saddr, fl4->daddr, len,
				      sk->sk_protocol, csum);
	if (uh->check == 0)
		uh->check = CSUM_MANGLED_0;

send:
	err = ip_send_skb(sock_net(sk), skb);
	if (err) {
		if (err == -ENOBUFS && !inet->recverr) {
			UDP_INC_STATS(sock_net(sk),
				      UDP_MIB_SNDBUFERRORS, is_udplite);
			err = 0;
		}
	} else
		UDP_INC_STATS(sock_net(sk),
			      UDP_MIB_OUTDATAGRAMS, is_udplite);
	return err;
}

/*
 * Push out all pending data as one UDP datagram. Socket is locked.
 */
int udp_push_pending_frames(struct sock *sk)
{
	struct udp_sock  *up = udp_sk(sk);
	struct inet_sock *inet = inet_sk(sk);
	struct flowi4 *fl4 = &inet->cork.fl.u.ip4;
	struct sk_buff *skb;
	int err = 0;

	skb = ip_finish_skb(sk, fl4);
	if (!skb)
		goto out;

	err = udp_send_skb(skb, fl4);

out:
	up->len = 0;
	up->pending = 0;
	return err;
}
EXPORT_SYMBOL(udp_push_pending_frames);

int udp_sendmsg(struct sock *sk, struct msghdr *msg, size_t len)
{
	struct inet_sock *inet = inet_sk(sk);
	struct udp_sock *up = udp_sk(sk);
	struct flowi4 fl4_stack;
	struct flowi4 *fl4;
	int ulen = len;
	struct ipcm_cookie ipc;
	struct rtable *rt = NULL;
	int free = 0;
	int connected = 0;
	__be32 daddr, faddr, saddr;
	__be16 dport;
	u8  tos;
	int err, is_udplite = IS_UDPLITE(sk);
	int corkreq = up->corkflag || msg->msg_flags&MSG_MORE;
	int (*getfrag)(void *, char *, int, int, int, struct sk_buff *);
	struct sk_buff *skb;
	struct ip_options_data opt_copy;

	if (len > 0xFFFF)
		return -EMSGSIZE;

	/*
	 *	Check the flags.
	 */

	if (msg->msg_flags & MSG_OOB) /* Mirror BSD error message compatibility */
		return -EOPNOTSUPP;

	ipc.opt = NULL;
	ipc.tx_flags = 0;
	ipc.ttl = 0;
	ipc.tos = -1;

	getfrag = is_udplite ? udplite_getfrag : ip_generic_getfrag;

	fl4 = &inet->cork.fl.u.ip4;
	if (up->pending) {
		/*
		 * There are pending frames.
		 * The socket lock must be held while it's corked.
		 */
		lock_sock(sk);
		if (likely(up->pending)) {
			if (unlikely(up->pending != AF_INET)) {
				release_sock(sk);
				return -EINVAL;
			}
			goto do_append_data;
		}
		release_sock(sk);
	}
	ulen += sizeof(struct udphdr);

	/*
	 *	Get and verify the address.
	 */
	if (msg->msg_name) {
		DECLARE_SOCKADDR(struct sockaddr_in *, usin, msg->msg_name);
		if (msg->msg_namelen < sizeof(*usin))
			return -EINVAL;
		if (usin->sin_family != AF_INET) {
			if (usin->sin_family != AF_UNSPEC)
				return -EAFNOSUPPORT;
		}

		daddr = usin->sin_addr.s_addr;
		dport = usin->sin_port;
		if (dport == 0)
			return -EINVAL;
	} else {
		if (sk->sk_state != TCP_ESTABLISHED)
			return -EDESTADDRREQ;
		daddr = inet->inet_daddr;
		dport = inet->inet_dport;
		/* Open fast path for connected socket.
		   Route will not be used, if at least one option is set.
		 */
		connected = 1;
	}

	ipc.sockc.tsflags = sk->sk_tsflags;
	ipc.addr = inet->inet_saddr;
	ipc.oif = sk->sk_bound_dev_if;

	if (msg->msg_controllen) {
		err = ip_cmsg_send(sk, msg, &ipc, sk->sk_family == AF_INET6);
		if (unlikely(err)) {
			kfree(ipc.opt);
			return err;
		}
		if (ipc.opt)
			free = 1;
		connected = 0;
	}
	if (!ipc.opt) {
		struct ip_options_rcu *inet_opt;

		rcu_read_lock();
		inet_opt = rcu_dereference(inet->inet_opt);
		if (inet_opt) {
			memcpy(&opt_copy, inet_opt,
			       sizeof(*inet_opt) + inet_opt->opt.optlen);
			ipc.opt = &opt_copy.opt;
		}
		rcu_read_unlock();
	}

	saddr = ipc.addr;
	ipc.addr = faddr = daddr;

	sock_tx_timestamp(sk, ipc.sockc.tsflags, &ipc.tx_flags);

	if (ipc.opt && ipc.opt->opt.srr) {
		if (!daddr)
			return -EINVAL;
		faddr = ipc.opt->opt.faddr;
		connected = 0;
	}
	tos = get_rttos(&ipc, inet);
	if (sock_flag(sk, SOCK_LOCALROUTE) ||
	    (msg->msg_flags & MSG_DONTROUTE) ||
	    (ipc.opt && ipc.opt->opt.is_strictroute)) {
		tos |= RTO_ONLINK;
		connected = 0;
	}

	if (ipv4_is_multicast(daddr)) {
		if (!ipc.oif)
			ipc.oif = inet->mc_index;
		if (!saddr)
			saddr = inet->mc_addr;
		connected = 0;
	} else if (!ipc.oif)
		ipc.oif = inet->uc_index;

	if (connected)
		rt = (struct rtable *)sk_dst_check(sk, 0);

	if (!rt) {
		struct net *net = sock_net(sk);
		__u8 flow_flags = inet_sk_flowi_flags(sk);

		fl4 = &fl4_stack;

		flowi4_init_output(fl4, ipc.oif, sk->sk_mark, tos,
				   RT_SCOPE_UNIVERSE, sk->sk_protocol,
				   flow_flags,
				   faddr, saddr, dport, inet->inet_sport,
				   sk->sk_uid);

		security_sk_classify_flow(sk, flowi4_to_flowi(fl4));
		rt = ip_route_output_flow(net, fl4, sk);
		if (IS_ERR(rt)) {
			err = PTR_ERR(rt);
			rt = NULL;
			if (err == -ENETUNREACH)
				IP_INC_STATS(net, IPSTATS_MIB_OUTNOROUTES);
			goto out;
		}

		err = -EACCES;
		if ((rt->rt_flags & RTCF_BROADCAST) &&
		    !sock_flag(sk, SOCK_BROADCAST))
			goto out;
		if (connected)
			sk_dst_set(sk, dst_clone(&rt->dst));
	}

	if (msg->msg_flags&MSG_CONFIRM)
		goto do_confirm;
back_from_confirm:

	saddr = fl4->saddr;
	if (!ipc.addr)
		daddr = ipc.addr = fl4->daddr;

	/* Lockless fast path for the non-corking case. */
	if (!corkreq) {
		skb = ip_make_skb(sk, fl4, getfrag, msg, ulen,
				  sizeof(struct udphdr), &ipc, &rt,
				  msg->msg_flags);
		err = PTR_ERR(skb);
		if (!IS_ERR_OR_NULL(skb))
			err = udp_send_skb(skb, fl4);
		goto out;
	}

	lock_sock(sk);
	if (unlikely(up->pending)) {
		/* The socket is already corked while preparing it. */
		/* ... which is an evident application bug. --ANK */
		release_sock(sk);

		net_dbg_ratelimited("cork app bug 2\n");
		err = -EINVAL;
		goto out;
	}
	/*
	 *	Now cork the socket to pend data.
	 */
	fl4 = &inet->cork.fl.u.ip4;
	fl4->daddr = daddr;
	fl4->saddr = saddr;
	fl4->fl4_dport = dport;
	fl4->fl4_sport = inet->inet_sport;
	up->pending = AF_INET;

do_append_data:
	up->len += ulen;
	err = ip_append_data(sk, fl4, getfrag, msg, ulen,
			     sizeof(struct udphdr), &ipc, &rt,
			     corkreq ? msg->msg_flags|MSG_MORE : msg->msg_flags);
	if (err)
		udp_flush_pending_frames(sk);
	else if (!corkreq)
		err = udp_push_pending_frames(sk);
	else if (unlikely(skb_queue_empty(&sk->sk_write_queue)))
		up->pending = 0;
	release_sock(sk);

out:
	ip_rt_put(rt);
	if (free)
		kfree(ipc.opt);
	if (!err)
		return len;
	/*
	 * ENOBUFS = no kernel mem, SOCK_NOSPACE = no sndbuf space.  Reporting
	 * ENOBUFS might not be good (it's not tunable per se), but otherwise
	 * we don't have a good statistic (IpOutDiscards but it can be too many
	 * things).  We could add another new stat but at least for now that
	 * seems like overkill.
	 */
	if (err == -ENOBUFS || test_bit(SOCK_NOSPACE, &sk->sk_socket->flags)) {
		UDP_INC_STATS(sock_net(sk),
			      UDP_MIB_SNDBUFERRORS, is_udplite);
	}
	return err;

do_confirm:
	if (msg->msg_flags & MSG_PROBE)
		dst_confirm_neigh(&rt->dst, &fl4->daddr);
	if (!(msg->msg_flags&MSG_PROBE) || len)
		goto back_from_confirm;
	err = 0;
	goto out;
}
EXPORT_SYMBOL(udp_sendmsg);

int udp_sendpage(struct sock *sk, struct page *page, int offset,
		 size_t size, int flags)
{
	struct inet_sock *inet = inet_sk(sk);
	struct udp_sock *up = udp_sk(sk);
	int ret;

	if (flags & MSG_SENDPAGE_NOTLAST)
		flags |= MSG_MORE;

	if (!up->pending) {
		struct msghdr msg = {	.msg_flags = flags|MSG_MORE };

		/* Call udp_sendmsg to specify destination address which
		 * sendpage interface can't pass.
		 * This will succeed only when the socket is connected.
		 */
		ret = udp_sendmsg(sk, &msg, 0);
		if (ret < 0)
			return ret;
	}

	lock_sock(sk);

	if (unlikely(!up->pending)) {
		release_sock(sk);

		net_dbg_ratelimited("udp cork app bug 3\n");
		return -EINVAL;
	}

	ret = ip_append_page(sk, &inet->cork.fl.u.ip4,
			     page, offset, size, flags);
	if (ret == -EOPNOTSUPP) {
		release_sock(sk);
		return sock_no_sendpage(sk->sk_socket, page, offset,
					size, flags);
	}
	if (ret < 0) {
		udp_flush_pending_frames(sk);
		goto out;
	}

	up->len += size;
	if (!(up->corkflag || (flags&MSG_MORE)))
		ret = udp_push_pending_frames(sk);
	if (!ret)
		ret = size;
out:
	release_sock(sk);
	return ret;
}

#define UDP_SKB_IS_STATELESS 0x80000000

static void udp_set_dev_scratch(struct sk_buff *skb)
{
	struct udp_dev_scratch *scratch = udp_skb_scratch(skb);

	BUILD_BUG_ON(sizeof(struct udp_dev_scratch) > sizeof(long));
	scratch->_tsize_state = skb->truesize;
#if BITS_PER_LONG == 64
	scratch->len = skb->len;
	scratch->csum_unnecessary = !!skb_csum_unnecessary(skb);
	scratch->is_linear = !skb_is_nonlinear(skb);
#endif
<<<<<<< HEAD
	if (likely(!skb->_skb_refdst))
=======
	if (likely(!skb->_skb_refdst && !skb_sec_path(skb)))
>>>>>>> 5743745c
		scratch->_tsize_state |= UDP_SKB_IS_STATELESS;
}

static int udp_skb_truesize(struct sk_buff *skb)
{
	return udp_skb_scratch(skb)->_tsize_state & ~UDP_SKB_IS_STATELESS;
}

static bool udp_skb_has_head_state(struct sk_buff *skb)
{
	return !(udp_skb_scratch(skb)->_tsize_state & UDP_SKB_IS_STATELESS);
}

/* fully reclaim rmem/fwd memory allocated for skb */
static void udp_rmem_release(struct sock *sk, int size, int partial,
			     bool rx_queue_lock_held)
{
	struct udp_sock *up = udp_sk(sk);
	struct sk_buff_head *sk_queue;
	int amt;

	if (likely(partial)) {
		up->forward_deficit += size;
		size = up->forward_deficit;
		if (size < (sk->sk_rcvbuf >> 2) &&
		    !skb_queue_empty(&up->reader_queue))
			return;
	} else {
		size += up->forward_deficit;
	}
	up->forward_deficit = 0;

	/* acquire the sk_receive_queue for fwd allocated memory scheduling,
	 * if the called don't held it already
	 */
	sk_queue = &sk->sk_receive_queue;
	if (!rx_queue_lock_held)
		spin_lock(&sk_queue->lock);


	sk->sk_forward_alloc += size;
	amt = (sk->sk_forward_alloc - partial) & ~(SK_MEM_QUANTUM - 1);
	sk->sk_forward_alloc -= amt;

	if (amt)
		__sk_mem_reduce_allocated(sk, amt >> SK_MEM_QUANTUM_SHIFT);

	atomic_sub(size, &sk->sk_rmem_alloc);

	/* this can save us from acquiring the rx queue lock on next receive */
	skb_queue_splice_tail_init(sk_queue, &up->reader_queue);

	if (!rx_queue_lock_held)
		spin_unlock(&sk_queue->lock);
}

/* Note: called with reader_queue.lock held.
 * Instead of using skb->truesize here, find a copy of it in skb->dev_scratch
 * This avoids a cache line miss while receive_queue lock is held.
 * Look at __udp_enqueue_schedule_skb() to find where this copy is done.
 */
void udp_skb_destructor(struct sock *sk, struct sk_buff *skb)
{
	prefetch(&skb->data);
	udp_rmem_release(sk, udp_skb_truesize(skb), 1, false);
}
EXPORT_SYMBOL(udp_skb_destructor);

/* as above, but the caller held the rx queue lock, too */
static void udp_skb_dtor_locked(struct sock *sk, struct sk_buff *skb)
{
	prefetch(&skb->data);
	udp_rmem_release(sk, udp_skb_truesize(skb), 1, true);
}

/* Idea of busylocks is to let producers grab an extra spinlock
 * to relieve pressure on the receive_queue spinlock shared by consumer.
 * Under flood, this means that only one producer can be in line
 * trying to acquire the receive_queue spinlock.
 * These busylock can be allocated on a per cpu manner, instead of a
 * per socket one (that would consume a cache line per socket)
 */
static int udp_busylocks_log __read_mostly;
static spinlock_t *udp_busylocks __read_mostly;

static spinlock_t *busylock_acquire(void *ptr)
{
	spinlock_t *busy;

	busy = udp_busylocks + hash_ptr(ptr, udp_busylocks_log);
	spin_lock(busy);
	return busy;
}

static void busylock_release(spinlock_t *busy)
{
	if (busy)
		spin_unlock(busy);
}

int __udp_enqueue_schedule_skb(struct sock *sk, struct sk_buff *skb)
{
	struct sk_buff_head *list = &sk->sk_receive_queue;
	int rmem, delta, amt, err = -ENOMEM;
	spinlock_t *busy = NULL;
	int size;

	/* try to avoid the costly atomic add/sub pair when the receive
	 * queue is full; always allow at least a packet
	 */
	rmem = atomic_read(&sk->sk_rmem_alloc);
	if (rmem > sk->sk_rcvbuf)
		goto drop;

	/* Under mem pressure, it might be helpful to help udp_recvmsg()
	 * having linear skbs :
	 * - Reduce memory overhead and thus increase receive queue capacity
	 * - Less cache line misses at copyout() time
	 * - Less work at consume_skb() (less alien page frag freeing)
	 */
	if (rmem > (sk->sk_rcvbuf >> 1)) {
		skb_condense(skb);

		busy = busylock_acquire(sk);
	}
	size = skb->truesize;
	udp_set_dev_scratch(skb);

	/* we drop only if the receive buf is full and the receive
	 * queue contains some other skb
	 */
	rmem = atomic_add_return(size, &sk->sk_rmem_alloc);
	if (rmem > (size + sk->sk_rcvbuf))
		goto uncharge_drop;

	spin_lock(&list->lock);
	if (size >= sk->sk_forward_alloc) {
		amt = sk_mem_pages(size);
		delta = amt << SK_MEM_QUANTUM_SHIFT;
		if (!__sk_mem_raise_allocated(sk, delta, amt, SK_MEM_RECV)) {
			err = -ENOBUFS;
			spin_unlock(&list->lock);
			goto uncharge_drop;
		}

		sk->sk_forward_alloc += delta;
	}

	sk->sk_forward_alloc -= size;

	/* no need to setup a destructor, we will explicitly release the
	 * forward allocated memory on dequeue
	 */
	sock_skb_set_dropcount(sk, skb);

	__skb_queue_tail(list, skb);
	spin_unlock(&list->lock);

	if (!sock_flag(sk, SOCK_DEAD))
		sk->sk_data_ready(sk);

	busylock_release(busy);
	return 0;

uncharge_drop:
	atomic_sub(skb->truesize, &sk->sk_rmem_alloc);

drop:
	atomic_inc(&sk->sk_drops);
	busylock_release(busy);
	return err;
}
EXPORT_SYMBOL_GPL(__udp_enqueue_schedule_skb);

void udp_destruct_sock(struct sock *sk)
{
	/* reclaim completely the forward allocated memory */
	struct udp_sock *up = udp_sk(sk);
	unsigned int total = 0;
	struct sk_buff *skb;

	skb_queue_splice_tail_init(&sk->sk_receive_queue, &up->reader_queue);
	while ((skb = __skb_dequeue(&up->reader_queue)) != NULL) {
		total += skb->truesize;
		kfree_skb(skb);
	}
	udp_rmem_release(sk, total, 0, true);

	inet_sock_destruct(sk);
}
EXPORT_SYMBOL_GPL(udp_destruct_sock);

int udp_init_sock(struct sock *sk)
{
	skb_queue_head_init(&udp_sk(sk)->reader_queue);
	sk->sk_destruct = udp_destruct_sock;
	return 0;
}
EXPORT_SYMBOL_GPL(udp_init_sock);

void skb_consume_udp(struct sock *sk, struct sk_buff *skb, int len)
{
	if (unlikely(READ_ONCE(sk->sk_peek_off) >= 0)) {
		bool slow = lock_sock_fast(sk);

		sk_peek_offset_bwd(sk, len);
		unlock_sock_fast(sk, slow);
	}

	/* In the more common cases we cleared the head states previously,
	 * see __udp_queue_rcv_skb().
	 */
	if (unlikely(udp_skb_has_head_state(skb)))
		skb_release_head_state(skb);
	consume_stateless_skb(skb);
}
EXPORT_SYMBOL_GPL(skb_consume_udp);

static struct sk_buff *__first_packet_length(struct sock *sk,
					     struct sk_buff_head *rcvq,
					     int *total)
{
	struct sk_buff *skb;

	while ((skb = skb_peek(rcvq)) != NULL) {
		if (udp_lib_checksum_complete(skb)) {
			__UDP_INC_STATS(sock_net(sk), UDP_MIB_CSUMERRORS,
					IS_UDPLITE(sk));
			__UDP_INC_STATS(sock_net(sk), UDP_MIB_INERRORS,
					IS_UDPLITE(sk));
			atomic_inc(&sk->sk_drops);
			__skb_unlink(skb, rcvq);
			*total += skb->truesize;
			kfree_skb(skb);
		} else {
			/* the csum related bits could be changed, refresh
			 * the scratch area
			 */
			udp_set_dev_scratch(skb);
			break;
		}
	}
	return skb;
}

/**
 *	first_packet_length	- return length of first packet in receive queue
 *	@sk: socket
 *
 *	Drops all bad checksum frames, until a valid one is found.
 *	Returns the length of found skb, or -1 if none is found.
 */
static int first_packet_length(struct sock *sk)
{
	struct sk_buff_head *rcvq = &udp_sk(sk)->reader_queue;
	struct sk_buff_head *sk_queue = &sk->sk_receive_queue;
	struct sk_buff *skb;
	int total = 0;
	int res;

	spin_lock_bh(&rcvq->lock);
	skb = __first_packet_length(sk, rcvq, &total);
	if (!skb && !skb_queue_empty(sk_queue)) {
		spin_lock(&sk_queue->lock);
		skb_queue_splice_tail_init(sk_queue, rcvq);
		spin_unlock(&sk_queue->lock);

		skb = __first_packet_length(sk, rcvq, &total);
	}
	res = skb ? skb->len : -1;
	if (total)
		udp_rmem_release(sk, total, 1, false);
	spin_unlock_bh(&rcvq->lock);
	return res;
}

/*
 *	IOCTL requests applicable to the UDP protocol
 */

int udp_ioctl(struct sock *sk, int cmd, unsigned long arg)
{
	switch (cmd) {
	case SIOCOUTQ:
	{
		int amount = sk_wmem_alloc_get(sk);

		return put_user(amount, (int __user *)arg);
	}

	case SIOCINQ:
	{
		int amount = max_t(int, 0, first_packet_length(sk));

		return put_user(amount, (int __user *)arg);
	}

	default:
		return -ENOIOCTLCMD;
	}

	return 0;
}
EXPORT_SYMBOL(udp_ioctl);

struct sk_buff *__skb_recv_udp(struct sock *sk, unsigned int flags,
			       int noblock, int *peeked, int *off, int *err)
{
	struct sk_buff_head *sk_queue = &sk->sk_receive_queue;
	struct sk_buff_head *queue;
	struct sk_buff *last;
	long timeo;
	int error;

	queue = &udp_sk(sk)->reader_queue;
	flags |= noblock ? MSG_DONTWAIT : 0;
	timeo = sock_rcvtimeo(sk, flags & MSG_DONTWAIT);
	do {
		struct sk_buff *skb;

		error = sock_error(sk);
		if (error)
			break;

		error = -EAGAIN;
		*peeked = 0;
		do {
			spin_lock_bh(&queue->lock);
			skb = __skb_try_recv_from_queue(sk, queue, flags,
							udp_skb_destructor,
							peeked, off, err,
							&last);
			if (skb) {
				spin_unlock_bh(&queue->lock);
				return skb;
			}

			if (skb_queue_empty(sk_queue)) {
				spin_unlock_bh(&queue->lock);
				goto busy_check;
			}

			/* refill the reader queue and walk it again
			 * keep both queues locked to avoid re-acquiring
			 * the sk_receive_queue lock if fwd memory scheduling
			 * is needed.
			 */
			spin_lock(&sk_queue->lock);
			skb_queue_splice_tail_init(sk_queue, queue);

			skb = __skb_try_recv_from_queue(sk, queue, flags,
							udp_skb_dtor_locked,
							peeked, off, err,
							&last);
			spin_unlock(&sk_queue->lock);
			spin_unlock_bh(&queue->lock);
			if (skb)
				return skb;

busy_check:
			if (!sk_can_busy_loop(sk))
				break;

			sk_busy_loop(sk, flags & MSG_DONTWAIT);
		} while (!skb_queue_empty(sk_queue));

		/* sk_queue is empty, reader_queue may contain peeked packets */
	} while (timeo &&
		 !__skb_wait_for_more_packets(sk, &error, &timeo,
					      (struct sk_buff *)sk_queue));

	*err = error;
	return NULL;
}
EXPORT_SYMBOL_GPL(__skb_recv_udp);

/*
 * 	This should be easy, if there is something there we
 * 	return it, otherwise we block.
 */

int udp_recvmsg(struct sock *sk, struct msghdr *msg, size_t len, int noblock,
		int flags, int *addr_len)
{
	struct inet_sock *inet = inet_sk(sk);
	DECLARE_SOCKADDR(struct sockaddr_in *, sin, msg->msg_name);
	struct sk_buff *skb;
	unsigned int ulen, copied;
	int peeked, peeking, off;
	int err;
	int is_udplite = IS_UDPLITE(sk);
	bool checksum_valid = false;

	if (flags & MSG_ERRQUEUE)
		return ip_recv_error(sk, msg, len, addr_len);

try_again:
	peeking = flags & MSG_PEEK;
	off = sk_peek_offset(sk, flags);
	skb = __skb_recv_udp(sk, flags, noblock, &peeked, &off, &err);
	if (!skb)
		return err;

	ulen = udp_skb_len(skb);
	copied = len;
	if (copied > ulen - off)
		copied = ulen - off;
	else if (copied < ulen)
		msg->msg_flags |= MSG_TRUNC;

	/*
	 * If checksum is needed at all, try to do it while copying the
	 * data.  If the data is truncated, or if we only want a partial
	 * coverage checksum (UDP-Lite), do it before the copy.
	 */

	if (copied < ulen || peeking ||
	    (is_udplite && UDP_SKB_CB(skb)->partial_cov)) {
		checksum_valid = udp_skb_csum_unnecessary(skb) ||
				!__udp_lib_checksum_complete(skb);
		if (!checksum_valid)
			goto csum_copy_err;
	}

	if (checksum_valid || udp_skb_csum_unnecessary(skb)) {
		if (udp_skb_is_linear(skb))
			err = copy_linear_skb(skb, copied, off, &msg->msg_iter);
		else
			err = skb_copy_datagram_msg(skb, off, msg, copied);
	} else {
		err = skb_copy_and_csum_datagram_msg(skb, off, msg);

		if (err == -EINVAL)
			goto csum_copy_err;
	}

	if (unlikely(err)) {
		if (!peeked) {
			atomic_inc(&sk->sk_drops);
			UDP_INC_STATS(sock_net(sk),
				      UDP_MIB_INERRORS, is_udplite);
		}
		kfree_skb(skb);
		return err;
	}

	if (!peeked)
		UDP_INC_STATS(sock_net(sk),
			      UDP_MIB_INDATAGRAMS, is_udplite);

	sock_recv_ts_and_drops(msg, sk, skb);

	/* Copy the address. */
	if (sin) {
		sin->sin_family = AF_INET;
		sin->sin_port = udp_hdr(skb)->source;
		sin->sin_addr.s_addr = ip_hdr(skb)->saddr;
		memset(sin->sin_zero, 0, sizeof(sin->sin_zero));
		*addr_len = sizeof(*sin);
	}
	if (inet->cmsg_flags)
		ip_cmsg_recv_offset(msg, sk, skb, sizeof(struct udphdr), off);

	err = copied;
	if (flags & MSG_TRUNC)
		err = ulen;

	skb_consume_udp(sk, skb, peeking ? -err : err);
	return err;

csum_copy_err:
	if (!__sk_queue_drop_skb(sk, &udp_sk(sk)->reader_queue, skb, flags,
				 udp_skb_destructor)) {
		UDP_INC_STATS(sock_net(sk), UDP_MIB_CSUMERRORS, is_udplite);
		UDP_INC_STATS(sock_net(sk), UDP_MIB_INERRORS, is_udplite);
	}
	kfree_skb(skb);

	/* starting over for a new packet, but check if we need to yield */
	cond_resched();
	msg->msg_flags &= ~MSG_TRUNC;
	goto try_again;
}

int __udp_disconnect(struct sock *sk, int flags)
{
	struct inet_sock *inet = inet_sk(sk);
	/*
	 *	1003.1g - break association.
	 */

	sk->sk_state = TCP_CLOSE;
	inet->inet_daddr = 0;
	inet->inet_dport = 0;
	sock_rps_reset_rxhash(sk);
	sk->sk_bound_dev_if = 0;
	if (!(sk->sk_userlocks & SOCK_BINDADDR_LOCK))
		inet_reset_saddr(sk);

	if (!(sk->sk_userlocks & SOCK_BINDPORT_LOCK)) {
		sk->sk_prot->unhash(sk);
		inet->inet_sport = 0;
	}
	sk_dst_reset(sk);
	return 0;
}
EXPORT_SYMBOL(__udp_disconnect);

int udp_disconnect(struct sock *sk, int flags)
{
	lock_sock(sk);
	__udp_disconnect(sk, flags);
	release_sock(sk);
	return 0;
}
EXPORT_SYMBOL(udp_disconnect);

void udp_lib_unhash(struct sock *sk)
{
	if (sk_hashed(sk)) {
		struct udp_table *udptable = sk->sk_prot->h.udp_table;
		struct udp_hslot *hslot, *hslot2;

		hslot  = udp_hashslot(udptable, sock_net(sk),
				      udp_sk(sk)->udp_port_hash);
		hslot2 = udp_hashslot2(udptable, udp_sk(sk)->udp_portaddr_hash);

		spin_lock_bh(&hslot->lock);
		if (rcu_access_pointer(sk->sk_reuseport_cb))
			reuseport_detach_sock(sk);
		if (sk_del_node_init_rcu(sk)) {
			hslot->count--;
			inet_sk(sk)->inet_num = 0;
			sock_prot_inuse_add(sock_net(sk), sk->sk_prot, -1);

			spin_lock(&hslot2->lock);
			hlist_del_init_rcu(&udp_sk(sk)->udp_portaddr_node);
			hslot2->count--;
			spin_unlock(&hslot2->lock);
		}
		spin_unlock_bh(&hslot->lock);
	}
}
EXPORT_SYMBOL(udp_lib_unhash);

/*
 * inet_rcv_saddr was changed, we must rehash secondary hash
 */
void udp_lib_rehash(struct sock *sk, u16 newhash)
{
	if (sk_hashed(sk)) {
		struct udp_table *udptable = sk->sk_prot->h.udp_table;
		struct udp_hslot *hslot, *hslot2, *nhslot2;

		hslot2 = udp_hashslot2(udptable, udp_sk(sk)->udp_portaddr_hash);
		nhslot2 = udp_hashslot2(udptable, newhash);
		udp_sk(sk)->udp_portaddr_hash = newhash;

		if (hslot2 != nhslot2 ||
		    rcu_access_pointer(sk->sk_reuseport_cb)) {
			hslot = udp_hashslot(udptable, sock_net(sk),
					     udp_sk(sk)->udp_port_hash);
			/* we must lock primary chain too */
			spin_lock_bh(&hslot->lock);
			if (rcu_access_pointer(sk->sk_reuseport_cb))
				reuseport_detach_sock(sk);

			if (hslot2 != nhslot2) {
				spin_lock(&hslot2->lock);
				hlist_del_init_rcu(&udp_sk(sk)->udp_portaddr_node);
				hslot2->count--;
				spin_unlock(&hslot2->lock);

				spin_lock(&nhslot2->lock);
				hlist_add_head_rcu(&udp_sk(sk)->udp_portaddr_node,
							 &nhslot2->head);
				nhslot2->count++;
				spin_unlock(&nhslot2->lock);
			}

			spin_unlock_bh(&hslot->lock);
		}
	}
}
EXPORT_SYMBOL(udp_lib_rehash);

static void udp_v4_rehash(struct sock *sk)
{
	u16 new_hash = udp4_portaddr_hash(sock_net(sk),
					  inet_sk(sk)->inet_rcv_saddr,
					  inet_sk(sk)->inet_num);
	udp_lib_rehash(sk, new_hash);
}

static int __udp_queue_rcv_skb(struct sock *sk, struct sk_buff *skb)
{
	int rc;

	if (inet_sk(sk)->inet_daddr) {
		sock_rps_save_rxhash(sk, skb);
		sk_mark_napi_id(sk, skb);
		sk_incoming_cpu_update(sk);
	} else {
		sk_mark_napi_id_once(sk, skb);
	}

	/* At recvmsg() time we may access skb->dst or skb->sp depending on
	 * the IP options and the cmsg flags, elsewhere can we clear all
	 * pending head states while they are hot in the cache
	 */
	if (likely(IPCB(skb)->opt.optlen == 0 && !skb_sec_path(skb)))
		skb_release_head_state(skb);

	rc = __udp_enqueue_schedule_skb(sk, skb);
	if (rc < 0) {
		int is_udplite = IS_UDPLITE(sk);

		/* Note that an ENOMEM error is charged twice */
		if (rc == -ENOMEM)
			UDP_INC_STATS(sock_net(sk), UDP_MIB_RCVBUFERRORS,
					is_udplite);
		UDP_INC_STATS(sock_net(sk), UDP_MIB_INERRORS, is_udplite);
		kfree_skb(skb);
		trace_udp_fail_queue_rcv_skb(rc, sk);
		return -1;
	}

	return 0;
}

static struct static_key udp_encap_needed __read_mostly;
void udp_encap_enable(void)
{
	if (!static_key_enabled(&udp_encap_needed))
		static_key_slow_inc(&udp_encap_needed);
}
EXPORT_SYMBOL(udp_encap_enable);

/* returns:
 *  -1: error
 *   0: success
 *  >0: "udp encap" protocol resubmission
 *
 * Note that in the success and error cases, the skb is assumed to
 * have either been requeued or freed.
 */
static int udp_queue_rcv_skb(struct sock *sk, struct sk_buff *skb)
{
	struct udp_sock *up = udp_sk(sk);
	int is_udplite = IS_UDPLITE(sk);

	/*
	 *	Charge it to the socket, dropping if the queue is full.
	 */
	if (!xfrm4_policy_check(sk, XFRM_POLICY_IN, skb))
		goto drop;
	nf_reset(skb);

	if (static_key_false(&udp_encap_needed) && up->encap_type) {
		int (*encap_rcv)(struct sock *sk, struct sk_buff *skb);

		/*
		 * This is an encapsulation socket so pass the skb to
		 * the socket's udp_encap_rcv() hook. Otherwise, just
		 * fall through and pass this up the UDP socket.
		 * up->encap_rcv() returns the following value:
		 * =0 if skb was successfully passed to the encap
		 *    handler or was discarded by it.
		 * >0 if skb should be passed on to UDP.
		 * <0 if skb should be resubmitted as proto -N
		 */

		/* if we're overly short, let UDP handle it */
		encap_rcv = ACCESS_ONCE(up->encap_rcv);
		if (encap_rcv) {
			int ret;

			/* Verify checksum before giving to encap */
			if (udp_lib_checksum_complete(skb))
				goto csum_error;

			ret = encap_rcv(sk, skb);
			if (ret <= 0) {
				__UDP_INC_STATS(sock_net(sk),
						UDP_MIB_INDATAGRAMS,
						is_udplite);
				return -ret;
			}
		}

		/* FALLTHROUGH -- it's a UDP Packet */
	}

	/*
	 * 	UDP-Lite specific tests, ignored on UDP sockets
	 */
	if ((is_udplite & UDPLITE_RECV_CC)  &&  UDP_SKB_CB(skb)->partial_cov) {

		/*
		 * MIB statistics other than incrementing the error count are
		 * disabled for the following two types of errors: these depend
		 * on the application settings, not on the functioning of the
		 * protocol stack as such.
		 *
		 * RFC 3828 here recommends (sec 3.3): "There should also be a
		 * way ... to ... at least let the receiving application block
		 * delivery of packets with coverage values less than a value
		 * provided by the application."
		 */
		if (up->pcrlen == 0) {          /* full coverage was set  */
			net_dbg_ratelimited("UDPLite: partial coverage %d while full coverage %d requested\n",
					    UDP_SKB_CB(skb)->cscov, skb->len);
			goto drop;
		}
		/* The next case involves violating the min. coverage requested
		 * by the receiver. This is subtle: if receiver wants x and x is
		 * greater than the buffersize/MTU then receiver will complain
		 * that it wants x while sender emits packets of smaller size y.
		 * Therefore the above ...()->partial_cov statement is essential.
		 */
		if (UDP_SKB_CB(skb)->cscov  <  up->pcrlen) {
			net_dbg_ratelimited("UDPLite: coverage %d too small, need min %d\n",
					    UDP_SKB_CB(skb)->cscov, up->pcrlen);
			goto drop;
		}
	}

	prefetch(&sk->sk_rmem_alloc);
	if (rcu_access_pointer(sk->sk_filter) &&
	    udp_lib_checksum_complete(skb))
			goto csum_error;

	if (sk_filter_trim_cap(sk, skb, sizeof(struct udphdr)))
		goto drop;

	udp_csum_pull_header(skb);

	ipv4_pktinfo_prepare(sk, skb);
	return __udp_queue_rcv_skb(sk, skb);

csum_error:
	__UDP_INC_STATS(sock_net(sk), UDP_MIB_CSUMERRORS, is_udplite);
drop:
	__UDP_INC_STATS(sock_net(sk), UDP_MIB_INERRORS, is_udplite);
	atomic_inc(&sk->sk_drops);
	kfree_skb(skb);
	return -1;
}

/* For TCP sockets, sk_rx_dst is protected by socket lock
 * For UDP, we use xchg() to guard against concurrent changes.
 */
<<<<<<< HEAD
void udp_sk_rx_dst_set(struct sock *sk, struct dst_entry *dst)
=======
bool udp_sk_rx_dst_set(struct sock *sk, struct dst_entry *dst)
>>>>>>> 5743745c
{
	struct dst_entry *old;

	if (dst_hold_safe(dst)) {
		old = xchg(&sk->sk_rx_dst, dst);
		dst_release(old);
		return old != dst;
	}
	return false;
}
EXPORT_SYMBOL(udp_sk_rx_dst_set);

/*
 *	Multicasts and broadcasts go to each listener.
 *
 *	Note: called only from the BH handler context.
 */
static int __udp4_lib_mcast_deliver(struct net *net, struct sk_buff *skb,
				    struct udphdr  *uh,
				    __be32 saddr, __be32 daddr,
				    struct udp_table *udptable,
				    int proto)
{
	struct sock *sk, *first = NULL;
	unsigned short hnum = ntohs(uh->dest);
	struct udp_hslot *hslot = udp_hashslot(udptable, net, hnum);
	unsigned int hash2 = 0, hash2_any = 0, use_hash2 = (hslot->count > 10);
	unsigned int offset = offsetof(typeof(*sk), sk_node);
	int dif = skb->dev->ifindex;
	struct hlist_node *node;
	struct sk_buff *nskb;

	if (use_hash2) {
		hash2_any = udp4_portaddr_hash(net, htonl(INADDR_ANY), hnum) &
			    udptable->mask;
		hash2 = udp4_portaddr_hash(net, daddr, hnum) & udptable->mask;
start_lookup:
		hslot = &udptable->hash2[hash2];
		offset = offsetof(typeof(*sk), __sk_common.skc_portaddr_node);
	}

	sk_for_each_entry_offset_rcu(sk, node, &hslot->head, offset) {
		if (!__udp_is_mcast_sock(net, sk, uh->dest, daddr,
					 uh->source, saddr, dif, hnum))
			continue;

		if (!first) {
			first = sk;
			continue;
		}
		nskb = skb_clone(skb, GFP_ATOMIC);

		if (unlikely(!nskb)) {
			atomic_inc(&sk->sk_drops);
			__UDP_INC_STATS(net, UDP_MIB_RCVBUFERRORS,
					IS_UDPLITE(sk));
			__UDP_INC_STATS(net, UDP_MIB_INERRORS,
					IS_UDPLITE(sk));
			continue;
		}
		if (udp_queue_rcv_skb(sk, nskb) > 0)
			consume_skb(nskb);
	}

	/* Also lookup *:port if we are using hash2 and haven't done so yet. */
	if (use_hash2 && hash2 != hash2_any) {
		hash2 = hash2_any;
		goto start_lookup;
	}

	if (first) {
		if (udp_queue_rcv_skb(first, skb) > 0)
			consume_skb(skb);
	} else {
		kfree_skb(skb);
		__UDP_INC_STATS(net, UDP_MIB_IGNOREDMULTI,
				proto == IPPROTO_UDPLITE);
	}
	return 0;
}

/* Initialize UDP checksum. If exited with zero value (success),
 * CHECKSUM_UNNECESSARY means, that no more checks are required.
 * Otherwise, csum completion requires chacksumming packet body,
 * including udp header and folding it to skb->csum.
 */
static inline int udp4_csum_init(struct sk_buff *skb, struct udphdr *uh,
				 int proto)
{
	int err;

	UDP_SKB_CB(skb)->partial_cov = 0;
	UDP_SKB_CB(skb)->cscov = skb->len;

	if (proto == IPPROTO_UDPLITE) {
		err = udplite_checksum_init(skb, uh);
		if (err)
			return err;
	}

	/* Note, we are only interested in != 0 or == 0, thus the
	 * force to int.
	 */
	return (__force int)skb_checksum_init_zero_check(skb, proto, uh->check,
							 inet_compute_pseudo);
}

/*
 *	All we need to do is get the socket, and then do a checksum.
 */

int __udp4_lib_rcv(struct sk_buff *skb, struct udp_table *udptable,
		   int proto)
{
	struct sock *sk;
	struct udphdr *uh;
	unsigned short ulen;
	struct rtable *rt = skb_rtable(skb);
	__be32 saddr, daddr;
	struct net *net = dev_net(skb->dev);

	/*
	 *  Validate the packet.
	 */
	if (!pskb_may_pull(skb, sizeof(struct udphdr)))
		goto drop;		/* No space for header. */

	uh   = udp_hdr(skb);
	ulen = ntohs(uh->len);
	saddr = ip_hdr(skb)->saddr;
	daddr = ip_hdr(skb)->daddr;

	if (ulen > skb->len)
		goto short_packet;

	if (proto == IPPROTO_UDP) {
		/* UDP validates ulen. */
		if (ulen < sizeof(*uh) || pskb_trim_rcsum(skb, ulen))
			goto short_packet;
		uh = udp_hdr(skb);
	}

	if (udp4_csum_init(skb, uh, proto))
		goto csum_error;

	sk = skb_steal_sock(skb);
	if (sk) {
		struct dst_entry *dst = skb_dst(skb);
		int ret;

		if (unlikely(sk->sk_rx_dst != dst))
			udp_sk_rx_dst_set(sk, dst);

		ret = udp_queue_rcv_skb(sk, skb);
		sock_put(sk);
		/* a return value > 0 means to resubmit the input, but
		 * it wants the return to be -protocol, or 0
		 */
		if (ret > 0)
			return -ret;
		return 0;
	}

	if (rt->rt_flags & (RTCF_BROADCAST|RTCF_MULTICAST))
		return __udp4_lib_mcast_deliver(net, skb, uh,
						saddr, daddr, udptable, proto);

	sk = __udp4_lib_lookup_skb(skb, uh->source, uh->dest, udptable);
	if (sk) {
		int ret;

		if (inet_get_convert_csum(sk) && uh->check && !IS_UDPLITE(sk))
			skb_checksum_try_convert(skb, IPPROTO_UDP, uh->check,
						 inet_compute_pseudo);

		ret = udp_queue_rcv_skb(sk, skb);

		/* a return value > 0 means to resubmit the input, but
		 * it wants the return to be -protocol, or 0
		 */
		if (ret > 0)
			return -ret;
		return 0;
	}

	if (!xfrm4_policy_check(NULL, XFRM_POLICY_IN, skb))
		goto drop;
	nf_reset(skb);

	/* No socket. Drop packet silently, if checksum is wrong */
	if (udp_lib_checksum_complete(skb))
		goto csum_error;

	__UDP_INC_STATS(net, UDP_MIB_NOPORTS, proto == IPPROTO_UDPLITE);
	icmp_send(skb, ICMP_DEST_UNREACH, ICMP_PORT_UNREACH, 0);

	/*
	 * Hmm.  We got an UDP packet to a port to which we
	 * don't wanna listen.  Ignore it.
	 */
	kfree_skb(skb);
	return 0;

short_packet:
	net_dbg_ratelimited("UDP%s: short packet: From %pI4:%u %d/%d to %pI4:%u\n",
			    proto == IPPROTO_UDPLITE ? "Lite" : "",
			    &saddr, ntohs(uh->source),
			    ulen, skb->len,
			    &daddr, ntohs(uh->dest));
	goto drop;

csum_error:
	/*
	 * RFC1122: OK.  Discards the bad packet silently (as far as
	 * the network is concerned, anyway) as per 4.1.3.4 (MUST).
	 */
	net_dbg_ratelimited("UDP%s: bad checksum. From %pI4:%u to %pI4:%u ulen %d\n",
			    proto == IPPROTO_UDPLITE ? "Lite" : "",
			    &saddr, ntohs(uh->source), &daddr, ntohs(uh->dest),
			    ulen);
	__UDP_INC_STATS(net, UDP_MIB_CSUMERRORS, proto == IPPROTO_UDPLITE);
drop:
	__UDP_INC_STATS(net, UDP_MIB_INERRORS, proto == IPPROTO_UDPLITE);
	kfree_skb(skb);
	return 0;
}

/* We can only early demux multicast if there is a single matching socket.
 * If more than one socket found returns NULL
 */
static struct sock *__udp4_lib_mcast_demux_lookup(struct net *net,
						  __be16 loc_port, __be32 loc_addr,
						  __be16 rmt_port, __be32 rmt_addr,
						  int dif)
{
	struct sock *sk, *result;
	unsigned short hnum = ntohs(loc_port);
	unsigned int slot = udp_hashfn(net, hnum, udp_table.mask);
	struct udp_hslot *hslot = &udp_table.hash[slot];

	/* Do not bother scanning a too big list */
	if (hslot->count > 10)
		return NULL;

	result = NULL;
	sk_for_each_rcu(sk, &hslot->head) {
		if (__udp_is_mcast_sock(net, sk, loc_port, loc_addr,
					rmt_port, rmt_addr, dif, hnum)) {
			if (result)
				return NULL;
			result = sk;
		}
	}

	return result;
}

/* For unicast we should only early demux connected sockets or we can
 * break forwarding setups.  The chains here can be long so only check
 * if the first socket is an exact match and if not move on.
 */
static struct sock *__udp4_lib_demux_lookup(struct net *net,
					    __be16 loc_port, __be32 loc_addr,
					    __be16 rmt_port, __be32 rmt_addr,
					    int dif)
{
	unsigned short hnum = ntohs(loc_port);
	unsigned int hash2 = udp4_portaddr_hash(net, loc_addr, hnum);
	unsigned int slot2 = hash2 & udp_table.mask;
	struct udp_hslot *hslot2 = &udp_table.hash2[slot2];
	INET_ADDR_COOKIE(acookie, rmt_addr, loc_addr);
	const __portpair ports = INET_COMBINED_PORTS(rmt_port, hnum);
	struct sock *sk;

	udp_portaddr_for_each_entry_rcu(sk, &hslot2->head) {
		if (INET_MATCH(sk, net, acookie, rmt_addr,
			       loc_addr, ports, dif))
			return sk;
		/* Only check first socket in chain */
		break;
	}
	return NULL;
}

void udp_v4_early_demux(struct sk_buff *skb)
{
	struct net *net = dev_net(skb->dev);
	const struct iphdr *iph;
	const struct udphdr *uh;
	struct sock *sk = NULL;
	struct dst_entry *dst;
	int dif = skb->dev->ifindex;
	int ours;

	/* validate the packet */
	if (!pskb_may_pull(skb, skb_transport_offset(skb) + sizeof(struct udphdr)))
		return;

	iph = ip_hdr(skb);
	uh = udp_hdr(skb);

	if (skb->pkt_type == PACKET_BROADCAST ||
	    skb->pkt_type == PACKET_MULTICAST) {
		struct in_device *in_dev = __in_dev_get_rcu(skb->dev);

		if (!in_dev)
			return;

		/* we are supposed to accept bcast packets */
		if (skb->pkt_type == PACKET_MULTICAST) {
			ours = ip_check_mc_rcu(in_dev, iph->daddr, iph->saddr,
					       iph->protocol);
			if (!ours)
				return;
		}

		sk = __udp4_lib_mcast_demux_lookup(net, uh->dest, iph->daddr,
						   uh->source, iph->saddr, dif);
	} else if (skb->pkt_type == PACKET_HOST) {
		sk = __udp4_lib_demux_lookup(net, uh->dest, iph->daddr,
					     uh->source, iph->saddr, dif);
	}

	if (!sk || !refcount_inc_not_zero(&sk->sk_refcnt))
		return;

	skb->sk = sk;
	skb->destructor = sock_efree;
	dst = READ_ONCE(sk->sk_rx_dst);

	if (dst)
		dst = dst_check(dst, 0);
	if (dst) {
		/* set noref for now.
		 * any place which wants to hold dst has to call
		 * dst_hold_safe()
		 */
		skb_dst_set_noref(skb, dst);
	}
}

int udp_rcv(struct sk_buff *skb)
{
	return __udp4_lib_rcv(skb, &udp_table, IPPROTO_UDP);
}

void udp_destroy_sock(struct sock *sk)
{
	struct udp_sock *up = udp_sk(sk);
	bool slow = lock_sock_fast(sk);
	udp_flush_pending_frames(sk);
	unlock_sock_fast(sk, slow);
	if (static_key_false(&udp_encap_needed) && up->encap_type) {
		void (*encap_destroy)(struct sock *sk);
		encap_destroy = ACCESS_ONCE(up->encap_destroy);
		if (encap_destroy)
			encap_destroy(sk);
	}
}

/*
 *	Socket option code for UDP
 */
int udp_lib_setsockopt(struct sock *sk, int level, int optname,
		       char __user *optval, unsigned int optlen,
		       int (*push_pending_frames)(struct sock *))
{
	struct udp_sock *up = udp_sk(sk);
	int val, valbool;
	int err = 0;
	int is_udplite = IS_UDPLITE(sk);

	if (optlen < sizeof(int))
		return -EINVAL;

	if (get_user(val, (int __user *)optval))
		return -EFAULT;

	valbool = val ? 1 : 0;

	switch (optname) {
	case UDP_CORK:
		if (val != 0) {
			up->corkflag = 1;
		} else {
			up->corkflag = 0;
			lock_sock(sk);
			push_pending_frames(sk);
			release_sock(sk);
		}
		break;

	case UDP_ENCAP:
		switch (val) {
		case 0:
		case UDP_ENCAP_ESPINUDP:
		case UDP_ENCAP_ESPINUDP_NON_IKE:
			up->encap_rcv = xfrm4_udp_encap_rcv;
			/* FALLTHROUGH */
		case UDP_ENCAP_L2TPINUDP:
			up->encap_type = val;
			udp_encap_enable();
			break;
		default:
			err = -ENOPROTOOPT;
			break;
		}
		break;

	case UDP_NO_CHECK6_TX:
		up->no_check6_tx = valbool;
		break;

	case UDP_NO_CHECK6_RX:
		up->no_check6_rx = valbool;
		break;

	/*
	 * 	UDP-Lite's partial checksum coverage (RFC 3828).
	 */
	/* The sender sets actual checksum coverage length via this option.
	 * The case coverage > packet length is handled by send module. */
	case UDPLITE_SEND_CSCOV:
		if (!is_udplite)         /* Disable the option on UDP sockets */
			return -ENOPROTOOPT;
		if (val != 0 && val < 8) /* Illegal coverage: use default (8) */
			val = 8;
		else if (val > USHRT_MAX)
			val = USHRT_MAX;
		up->pcslen = val;
		up->pcflag |= UDPLITE_SEND_CC;
		break;

	/* The receiver specifies a minimum checksum coverage value. To make
	 * sense, this should be set to at least 8 (as done below). If zero is
	 * used, this again means full checksum coverage.                     */
	case UDPLITE_RECV_CSCOV:
		if (!is_udplite)         /* Disable the option on UDP sockets */
			return -ENOPROTOOPT;
		if (val != 0 && val < 8) /* Avoid silly minimal values.       */
			val = 8;
		else if (val > USHRT_MAX)
			val = USHRT_MAX;
		up->pcrlen = val;
		up->pcflag |= UDPLITE_RECV_CC;
		break;

	default:
		err = -ENOPROTOOPT;
		break;
	}

	return err;
}
EXPORT_SYMBOL(udp_lib_setsockopt);

int udp_setsockopt(struct sock *sk, int level, int optname,
		   char __user *optval, unsigned int optlen)
{
	if (level == SOL_UDP  ||  level == SOL_UDPLITE)
		return udp_lib_setsockopt(sk, level, optname, optval, optlen,
					  udp_push_pending_frames);
	return ip_setsockopt(sk, level, optname, optval, optlen);
}

#ifdef CONFIG_COMPAT
int compat_udp_setsockopt(struct sock *sk, int level, int optname,
			  char __user *optval, unsigned int optlen)
{
	if (level == SOL_UDP  ||  level == SOL_UDPLITE)
		return udp_lib_setsockopt(sk, level, optname, optval, optlen,
					  udp_push_pending_frames);
	return compat_ip_setsockopt(sk, level, optname, optval, optlen);
}
#endif

int udp_lib_getsockopt(struct sock *sk, int level, int optname,
		       char __user *optval, int __user *optlen)
{
	struct udp_sock *up = udp_sk(sk);
	int val, len;

	if (get_user(len, optlen))
		return -EFAULT;

	len = min_t(unsigned int, len, sizeof(int));

	if (len < 0)
		return -EINVAL;

	switch (optname) {
	case UDP_CORK:
		val = up->corkflag;
		break;

	case UDP_ENCAP:
		val = up->encap_type;
		break;

	case UDP_NO_CHECK6_TX:
		val = up->no_check6_tx;
		break;

	case UDP_NO_CHECK6_RX:
		val = up->no_check6_rx;
		break;

	/* The following two cannot be changed on UDP sockets, the return is
	 * always 0 (which corresponds to the full checksum coverage of UDP). */
	case UDPLITE_SEND_CSCOV:
		val = up->pcslen;
		break;

	case UDPLITE_RECV_CSCOV:
		val = up->pcrlen;
		break;

	default:
		return -ENOPROTOOPT;
	}

	if (put_user(len, optlen))
		return -EFAULT;
	if (copy_to_user(optval, &val, len))
		return -EFAULT;
	return 0;
}
EXPORT_SYMBOL(udp_lib_getsockopt);

int udp_getsockopt(struct sock *sk, int level, int optname,
		   char __user *optval, int __user *optlen)
{
	if (level == SOL_UDP  ||  level == SOL_UDPLITE)
		return udp_lib_getsockopt(sk, level, optname, optval, optlen);
	return ip_getsockopt(sk, level, optname, optval, optlen);
}

#ifdef CONFIG_COMPAT
int compat_udp_getsockopt(struct sock *sk, int level, int optname,
				 char __user *optval, int __user *optlen)
{
	if (level == SOL_UDP  ||  level == SOL_UDPLITE)
		return udp_lib_getsockopt(sk, level, optname, optval, optlen);
	return compat_ip_getsockopt(sk, level, optname, optval, optlen);
}
#endif
/**
 * 	udp_poll - wait for a UDP event.
 *	@file - file struct
 *	@sock - socket
 *	@wait - poll table
 *
 *	This is same as datagram poll, except for the special case of
 *	blocking sockets. If application is using a blocking fd
 *	and a packet with checksum error is in the queue;
 *	then it could get return from select indicating data available
 *	but then block when reading it. Add special case code
 *	to work around these arguably broken applications.
 */
unsigned int udp_poll(struct file *file, struct socket *sock, poll_table *wait)
{
	unsigned int mask = datagram_poll(file, sock, wait);
	struct sock *sk = sock->sk;

	if (!skb_queue_empty(&udp_sk(sk)->reader_queue))
		mask |= POLLIN | POLLRDNORM;

	sock_rps_record_flow(sk);

	/* Check for false positives due to checksum errors */
	if ((mask & POLLRDNORM) && !(file->f_flags & O_NONBLOCK) &&
	    !(sk->sk_shutdown & RCV_SHUTDOWN) && first_packet_length(sk) == -1)
		mask &= ~(POLLIN | POLLRDNORM);

	return mask;

}
EXPORT_SYMBOL(udp_poll);

int udp_abort(struct sock *sk, int err)
{
	lock_sock(sk);

	sk->sk_err = err;
	sk->sk_error_report(sk);
	__udp_disconnect(sk, 0);

	release_sock(sk);

	return 0;
}
EXPORT_SYMBOL_GPL(udp_abort);

struct proto udp_prot = {
	.name		   = "UDP",
	.owner		   = THIS_MODULE,
	.close		   = udp_lib_close,
	.connect	   = ip4_datagram_connect,
	.disconnect	   = udp_disconnect,
	.ioctl		   = udp_ioctl,
	.init		   = udp_init_sock,
	.destroy	   = udp_destroy_sock,
	.setsockopt	   = udp_setsockopt,
	.getsockopt	   = udp_getsockopt,
	.sendmsg	   = udp_sendmsg,
	.recvmsg	   = udp_recvmsg,
	.sendpage	   = udp_sendpage,
	.release_cb	   = ip4_datagram_release_cb,
	.hash		   = udp_lib_hash,
	.unhash		   = udp_lib_unhash,
	.rehash		   = udp_v4_rehash,
	.get_port	   = udp_v4_get_port,
	.memory_allocated  = &udp_memory_allocated,
	.sysctl_mem	   = sysctl_udp_mem,
	.sysctl_wmem	   = &sysctl_udp_wmem_min,
	.sysctl_rmem	   = &sysctl_udp_rmem_min,
	.obj_size	   = sizeof(struct udp_sock),
	.h.udp_table	   = &udp_table,
#ifdef CONFIG_COMPAT
	.compat_setsockopt = compat_udp_setsockopt,
	.compat_getsockopt = compat_udp_getsockopt,
#endif
	.diag_destroy	   = udp_abort,
};
EXPORT_SYMBOL(udp_prot);

/* ------------------------------------------------------------------------ */
#ifdef CONFIG_PROC_FS

static struct sock *udp_get_first(struct seq_file *seq, int start)
{
	struct sock *sk;
	struct udp_iter_state *state = seq->private;
	struct net *net = seq_file_net(seq);

	for (state->bucket = start; state->bucket <= state->udp_table->mask;
	     ++state->bucket) {
		struct udp_hslot *hslot = &state->udp_table->hash[state->bucket];

		if (hlist_empty(&hslot->head))
			continue;

		spin_lock_bh(&hslot->lock);
		sk_for_each(sk, &hslot->head) {
			if (!net_eq(sock_net(sk), net))
				continue;
			if (sk->sk_family == state->family)
				goto found;
		}
		spin_unlock_bh(&hslot->lock);
	}
	sk = NULL;
found:
	return sk;
}

static struct sock *udp_get_next(struct seq_file *seq, struct sock *sk)
{
	struct udp_iter_state *state = seq->private;
	struct net *net = seq_file_net(seq);

	do {
		sk = sk_next(sk);
	} while (sk && (!net_eq(sock_net(sk), net) || sk->sk_family != state->family));

	if (!sk) {
		if (state->bucket <= state->udp_table->mask)
			spin_unlock_bh(&state->udp_table->hash[state->bucket].lock);
		return udp_get_first(seq, state->bucket + 1);
	}
	return sk;
}

static struct sock *udp_get_idx(struct seq_file *seq, loff_t pos)
{
	struct sock *sk = udp_get_first(seq, 0);

	if (sk)
		while (pos && (sk = udp_get_next(seq, sk)) != NULL)
			--pos;
	return pos ? NULL : sk;
}

static void *udp_seq_start(struct seq_file *seq, loff_t *pos)
{
	struct udp_iter_state *state = seq->private;
	state->bucket = MAX_UDP_PORTS;

	return *pos ? udp_get_idx(seq, *pos-1) : SEQ_START_TOKEN;
}

static void *udp_seq_next(struct seq_file *seq, void *v, loff_t *pos)
{
	struct sock *sk;

	if (v == SEQ_START_TOKEN)
		sk = udp_get_idx(seq, 0);
	else
		sk = udp_get_next(seq, v);

	++*pos;
	return sk;
}

static void udp_seq_stop(struct seq_file *seq, void *v)
{
	struct udp_iter_state *state = seq->private;

	if (state->bucket <= state->udp_table->mask)
		spin_unlock_bh(&state->udp_table->hash[state->bucket].lock);
}

int udp_seq_open(struct inode *inode, struct file *file)
{
	struct udp_seq_afinfo *afinfo = PDE_DATA(inode);
	struct udp_iter_state *s;
	int err;

	err = seq_open_net(inode, file, &afinfo->seq_ops,
			   sizeof(struct udp_iter_state));
	if (err < 0)
		return err;

	s = ((struct seq_file *)file->private_data)->private;
	s->family		= afinfo->family;
	s->udp_table		= afinfo->udp_table;
	return err;
}
EXPORT_SYMBOL(udp_seq_open);

/* ------------------------------------------------------------------------ */
int udp_proc_register(struct net *net, struct udp_seq_afinfo *afinfo)
{
	struct proc_dir_entry *p;
	int rc = 0;

	afinfo->seq_ops.start		= udp_seq_start;
	afinfo->seq_ops.next		= udp_seq_next;
	afinfo->seq_ops.stop		= udp_seq_stop;

	p = proc_create_data(afinfo->name, S_IRUGO, net->proc_net,
			     afinfo->seq_fops, afinfo);
	if (!p)
		rc = -ENOMEM;
	return rc;
}
EXPORT_SYMBOL(udp_proc_register);

void udp_proc_unregister(struct net *net, struct udp_seq_afinfo *afinfo)
{
	remove_proc_entry(afinfo->name, net->proc_net);
}
EXPORT_SYMBOL(udp_proc_unregister);

/* ------------------------------------------------------------------------ */
static void udp4_format_sock(struct sock *sp, struct seq_file *f,
		int bucket)
{
	struct inet_sock *inet = inet_sk(sp);
	__be32 dest = inet->inet_daddr;
	__be32 src  = inet->inet_rcv_saddr;
	__u16 destp	  = ntohs(inet->inet_dport);
	__u16 srcp	  = ntohs(inet->inet_sport);

	seq_printf(f, "%5d: %08X:%04X %08X:%04X"
		" %02X %08X:%08X %02X:%08lX %08X %5u %8d %lu %d %pK %d",
		bucket, src, srcp, dest, destp, sp->sk_state,
		sk_wmem_alloc_get(sp),
		sk_rmem_alloc_get(sp),
		0, 0L, 0,
		from_kuid_munged(seq_user_ns(f), sock_i_uid(sp)),
		0, sock_i_ino(sp),
		refcount_read(&sp->sk_refcnt), sp,
		atomic_read(&sp->sk_drops));
}

int udp4_seq_show(struct seq_file *seq, void *v)
{
	seq_setwidth(seq, 127);
	if (v == SEQ_START_TOKEN)
		seq_puts(seq, "  sl  local_address rem_address   st tx_queue "
			   "rx_queue tr tm->when retrnsmt   uid  timeout "
			   "inode ref pointer drops");
	else {
		struct udp_iter_state *state = seq->private;

		udp4_format_sock(v, seq, state->bucket);
	}
	seq_pad(seq, '\n');
	return 0;
}

static const struct file_operations udp_afinfo_seq_fops = {
	.owner    = THIS_MODULE,
	.open     = udp_seq_open,
	.read     = seq_read,
	.llseek   = seq_lseek,
	.release  = seq_release_net
};

/* ------------------------------------------------------------------------ */
static struct udp_seq_afinfo udp4_seq_afinfo = {
	.name		= "udp",
	.family		= AF_INET,
	.udp_table	= &udp_table,
	.seq_fops	= &udp_afinfo_seq_fops,
	.seq_ops	= {
		.show		= udp4_seq_show,
	},
};

static int __net_init udp4_proc_init_net(struct net *net)
{
	return udp_proc_register(net, &udp4_seq_afinfo);
}

static void __net_exit udp4_proc_exit_net(struct net *net)
{
	udp_proc_unregister(net, &udp4_seq_afinfo);
}

static struct pernet_operations udp4_net_ops = {
	.init = udp4_proc_init_net,
	.exit = udp4_proc_exit_net,
};

int __init udp4_proc_init(void)
{
	return register_pernet_subsys(&udp4_net_ops);
}

void udp4_proc_exit(void)
{
	unregister_pernet_subsys(&udp4_net_ops);
}
#endif /* CONFIG_PROC_FS */

static __initdata unsigned long uhash_entries;
static int __init set_uhash_entries(char *str)
{
	ssize_t ret;

	if (!str)
		return 0;

	ret = kstrtoul(str, 0, &uhash_entries);
	if (ret)
		return 0;

	if (uhash_entries && uhash_entries < UDP_HTABLE_SIZE_MIN)
		uhash_entries = UDP_HTABLE_SIZE_MIN;
	return 1;
}
__setup("uhash_entries=", set_uhash_entries);

void __init udp_table_init(struct udp_table *table, const char *name)
{
	unsigned int i;

	table->hash = alloc_large_system_hash(name,
					      2 * sizeof(struct udp_hslot),
					      uhash_entries,
					      21, /* one slot per 2 MB */
					      0,
					      &table->log,
					      &table->mask,
					      UDP_HTABLE_SIZE_MIN,
					      64 * 1024);

	table->hash2 = table->hash + (table->mask + 1);
	for (i = 0; i <= table->mask; i++) {
		INIT_HLIST_HEAD(&table->hash[i].head);
		table->hash[i].count = 0;
		spin_lock_init(&table->hash[i].lock);
	}
	for (i = 0; i <= table->mask; i++) {
		INIT_HLIST_HEAD(&table->hash2[i].head);
		table->hash2[i].count = 0;
		spin_lock_init(&table->hash2[i].lock);
	}
}

u32 udp_flow_hashrnd(void)
{
	static u32 hashrnd __read_mostly;

	net_get_random_once(&hashrnd, sizeof(hashrnd));

	return hashrnd;
}
EXPORT_SYMBOL(udp_flow_hashrnd);

void __init udp_init(void)
{
	unsigned long limit;
	unsigned int i;

	udp_table_init(&udp_table, "UDP");
	limit = nr_free_buffer_pages() / 8;
	limit = max(limit, 128UL);
	sysctl_udp_mem[0] = limit / 4 * 3;
	sysctl_udp_mem[1] = limit;
	sysctl_udp_mem[2] = sysctl_udp_mem[0] * 2;

	sysctl_udp_rmem_min = SK_MEM_QUANTUM;
	sysctl_udp_wmem_min = SK_MEM_QUANTUM;

	/* 16 spinlocks per cpu */
	udp_busylocks_log = ilog2(nr_cpu_ids) + 4;
	udp_busylocks = kmalloc(sizeof(spinlock_t) << udp_busylocks_log,
				GFP_KERNEL);
	if (!udp_busylocks)
		panic("UDP: failed to alloc udp_busylocks\n");
	for (i = 0; i < (1U << udp_busylocks_log); i++)
		spin_lock_init(udp_busylocks + i);
}<|MERGE_RESOLUTION|>--- conflicted
+++ resolved
@@ -1176,11 +1176,7 @@
 	scratch->csum_unnecessary = !!skb_csum_unnecessary(skb);
 	scratch->is_linear = !skb_is_nonlinear(skb);
 #endif
-<<<<<<< HEAD
-	if (likely(!skb->_skb_refdst))
-=======
 	if (likely(!skb->_skb_refdst && !skb_sec_path(skb)))
->>>>>>> 5743745c
 		scratch->_tsize_state |= UDP_SKB_IS_STATELESS;
 }
 
@@ -1933,11 +1929,7 @@
 /* For TCP sockets, sk_rx_dst is protected by socket lock
  * For UDP, we use xchg() to guard against concurrent changes.
  */
-<<<<<<< HEAD
-void udp_sk_rx_dst_set(struct sock *sk, struct dst_entry *dst)
-=======
 bool udp_sk_rx_dst_set(struct sock *sk, struct dst_entry *dst)
->>>>>>> 5743745c
 {
 	struct dst_entry *old;
 
