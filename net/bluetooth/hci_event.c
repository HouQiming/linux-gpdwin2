--- conflicted
+++ resolved
@@ -1252,7 +1252,6 @@
 		bacpy(&cp.bdaddr, &conn->dst);
 		cp.pscan_rep_mode = 0x02;
 		hci_send_cmd(hdev, HCI_OP_REMOTE_NAME_REQ, sizeof(cp), &cp);
-<<<<<<< HEAD
 	}
 
 	if (!hci_outgoing_auth_needed(hdev, conn)) {
@@ -1261,16 +1260,6 @@
 		hci_conn_put(conn);
 	}
 
-=======
-	}
-
-	if (!hci_outgoing_auth_needed(hdev, conn)) {
-		conn->state = BT_CONNECTED;
-		hci_proto_connect_cfm(conn, ev->status);
-		hci_conn_put(conn);
-	}
-
->>>>>>> 33af8813
 unlock:
 	hci_dev_unlock(hdev);
 }
@@ -1748,7 +1737,6 @@
 			ie->data.ssp_mode = (ev->features[0] & 0x01);
 
 		conn->ssp_mode = (ev->features[0] & 0x01);
-<<<<<<< HEAD
 	}
 
 	if (conn->state != BT_CONFIG)
@@ -1762,21 +1750,6 @@
 		hci_send_cmd(hdev, HCI_OP_REMOTE_NAME_REQ, sizeof(cp), &cp);
 	}
 
-=======
-	}
-
-	if (conn->state != BT_CONFIG)
-		goto unlock;
-
-	if (!ev->status) {
-		struct hci_cp_remote_name_req cp;
-		memset(&cp, 0, sizeof(cp));
-		bacpy(&cp.bdaddr, &conn->dst);
-		cp.pscan_rep_mode = 0x02;
-		hci_send_cmd(hdev, HCI_OP_REMOTE_NAME_REQ, sizeof(cp), &cp);
-	}
-
->>>>>>> 33af8813
 	if (!hci_outgoing_auth_needed(hdev, conn)) {
 		conn->state = BT_CONNECTED;
 		hci_proto_connect_cfm(conn, ev->status);
