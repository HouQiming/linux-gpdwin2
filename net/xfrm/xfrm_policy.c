--- conflicted
+++ resolved
@@ -2873,26 +2873,6 @@
 	path->ops->confirm_neigh(path, daddr);
 }
 
-<<<<<<< HEAD
-static void xfrm_confirm_neigh(const struct dst_entry *dst, const void *daddr)
-{
-	const struct dst_entry *path = dst->path;
-
-	for (; dst != path; dst = dst->child) {
-		const struct xfrm_state *xfrm = dst->xfrm;
-
-		if (xfrm->props.mode == XFRM_MODE_TRANSPORT)
-			continue;
-		if (xfrm->type->flags & XFRM_TYPE_REMOTE_COADDR)
-			daddr = xfrm->coaddr;
-		else if (!(xfrm->type->flags & XFRM_TYPE_LOCAL_COADDR))
-			daddr = &xfrm->id.daddr;
-	}
-	path->ops->confirm_neigh(path, daddr);
-}
-
-=======
->>>>>>> 36fc5797
 int xfrm_policy_register_afinfo(const struct xfrm_policy_afinfo *afinfo, int family)
 {
 	int err = 0;
