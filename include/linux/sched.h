--- conflicted
+++ resolved
@@ -8,12 +8,7 @@
 
 #include <uapi/linux/sched.h>
 
-<<<<<<< HEAD
-#include <asm/page.h>
-#include <asm/ptrace.h>
-=======
 #include <asm/current.h>
->>>>>>> 36fc5797
 
 #include <linux/pid.h>
 #include <linux/sem.h>
@@ -68,56 +63,6 @@
  * modifying one set can't modify the other one by
  * mistake.
  */
-<<<<<<< HEAD
-#define TASK_RUNNING		0
-#define TASK_INTERRUPTIBLE	1
-#define TASK_UNINTERRUPTIBLE	2
-#define __TASK_STOPPED		4
-#define __TASK_TRACED		8
-/* in tsk->exit_state */
-#define EXIT_DEAD		16
-#define EXIT_ZOMBIE		32
-#define EXIT_TRACE		(EXIT_ZOMBIE | EXIT_DEAD)
-/* in tsk->state again */
-#define TASK_DEAD		64
-#define TASK_WAKEKILL		128
-#define TASK_WAKING		256
-#define TASK_PARKED		512
-#define TASK_NOLOAD		1024
-#define TASK_NEW		2048
-#define TASK_STATE_MAX		4096
-
-#define TASK_STATE_TO_CHAR_STR "RSDTtXZxKWPNn"
-
-extern char ___assert_task_state[1 - 2*!!(
-		sizeof(TASK_STATE_TO_CHAR_STR)-1 != ilog2(TASK_STATE_MAX)+1)];
-
-/* Convenience macros for the sake of set_current_state */
-#define TASK_KILLABLE		(TASK_WAKEKILL | TASK_UNINTERRUPTIBLE)
-#define TASK_STOPPED		(TASK_WAKEKILL | __TASK_STOPPED)
-#define TASK_TRACED		(TASK_WAKEKILL | __TASK_TRACED)
-
-#define TASK_IDLE		(TASK_UNINTERRUPTIBLE | TASK_NOLOAD)
-
-/* Convenience macros for the sake of wake_up */
-#define TASK_NORMAL		(TASK_INTERRUPTIBLE | TASK_UNINTERRUPTIBLE)
-#define TASK_ALL		(TASK_NORMAL | __TASK_STOPPED | __TASK_TRACED)
-
-/* get_task_state() */
-#define TASK_REPORT		(TASK_RUNNING | TASK_INTERRUPTIBLE | \
-				 TASK_UNINTERRUPTIBLE | __TASK_STOPPED | \
-				 __TASK_TRACED | EXIT_ZOMBIE | EXIT_DEAD)
-
-#define task_is_traced(task)	((task->state & __TASK_TRACED) != 0)
-#define task_is_stopped(task)	((task->state & __TASK_STOPPED) != 0)
-#define task_is_stopped_or_traced(task)	\
-			((task->state & (__TASK_STOPPED | __TASK_TRACED)) != 0)
-#define task_contributes_to_load(task)	\
-				((task->state & TASK_UNINTERRUPTIBLE) != 0 && \
-				 (task->flags & PF_FROZEN) == 0 && \
-				 (task->state & TASK_NOLOAD) == 0)
-=======
->>>>>>> 36fc5797
 
 /* Used in tsk->state: */
 #define TASK_RUNNING			0
@@ -166,11 +111,8 @@
 					 (task->flags & PF_FROZEN) == 0 && \
 					 (task->state & TASK_NOLOAD) == 0)
 
-<<<<<<< HEAD
-=======
 #ifdef CONFIG_DEBUG_ATOMIC_SLEEP
 
->>>>>>> 36fc5797
 #define __set_current_state(state_value)			\
 	do {							\
 		current->task_state_change = _THIS_IP_;		\
@@ -242,115 +184,6 @@
 extern void io_schedule_finish(int token);
 extern long io_schedule_timeout(long timeout);
 extern void io_schedule(void);
-<<<<<<< HEAD
-
-void __noreturn do_task_dead(void);
-
-struct nsproxy;
-struct user_namespace;
-
-#ifdef CONFIG_MMU
-extern void arch_pick_mmap_layout(struct mm_struct *mm);
-extern unsigned long
-arch_get_unmapped_area(struct file *, unsigned long, unsigned long,
-		       unsigned long, unsigned long);
-extern unsigned long
-arch_get_unmapped_area_topdown(struct file *filp, unsigned long addr,
-			  unsigned long len, unsigned long pgoff,
-			  unsigned long flags);
-#else
-static inline void arch_pick_mmap_layout(struct mm_struct *mm) {}
-#endif
-
-#define SUID_DUMP_DISABLE	0	/* No setuid dumping */
-#define SUID_DUMP_USER		1	/* Dump as user of process */
-#define SUID_DUMP_ROOT		2	/* Dump as root */
-
-/* mm flags */
-
-/* for SUID_DUMP_* above */
-#define MMF_DUMPABLE_BITS 2
-#define MMF_DUMPABLE_MASK ((1 << MMF_DUMPABLE_BITS) - 1)
-
-extern void set_dumpable(struct mm_struct *mm, int value);
-/*
- * This returns the actual value of the suid_dumpable flag. For things
- * that are using this for checking for privilege transitions, it must
- * test against SUID_DUMP_USER rather than treating it as a boolean
- * value.
- */
-static inline int __get_dumpable(unsigned long mm_flags)
-{
-	return mm_flags & MMF_DUMPABLE_MASK;
-}
-
-static inline int get_dumpable(struct mm_struct *mm)
-{
-	return __get_dumpable(mm->flags);
-}
-
-/* coredump filter bits */
-#define MMF_DUMP_ANON_PRIVATE	2
-#define MMF_DUMP_ANON_SHARED	3
-#define MMF_DUMP_MAPPED_PRIVATE	4
-#define MMF_DUMP_MAPPED_SHARED	5
-#define MMF_DUMP_ELF_HEADERS	6
-#define MMF_DUMP_HUGETLB_PRIVATE 7
-#define MMF_DUMP_HUGETLB_SHARED  8
-#define MMF_DUMP_DAX_PRIVATE	9
-#define MMF_DUMP_DAX_SHARED	10
-
-#define MMF_DUMP_FILTER_SHIFT	MMF_DUMPABLE_BITS
-#define MMF_DUMP_FILTER_BITS	9
-#define MMF_DUMP_FILTER_MASK \
-	(((1 << MMF_DUMP_FILTER_BITS) - 1) << MMF_DUMP_FILTER_SHIFT)
-#define MMF_DUMP_FILTER_DEFAULT \
-	((1 << MMF_DUMP_ANON_PRIVATE) |	(1 << MMF_DUMP_ANON_SHARED) |\
-	 (1 << MMF_DUMP_HUGETLB_PRIVATE) | MMF_DUMP_MASK_DEFAULT_ELF)
-
-#ifdef CONFIG_CORE_DUMP_DEFAULT_ELF_HEADERS
-# define MMF_DUMP_MASK_DEFAULT_ELF	(1 << MMF_DUMP_ELF_HEADERS)
-#else
-# define MMF_DUMP_MASK_DEFAULT_ELF	0
-#endif
-					/* leave room for more dump flags */
-#define MMF_VM_MERGEABLE	16	/* KSM may merge identical pages */
-#define MMF_VM_HUGEPAGE		17	/* set when VM_HUGEPAGE is set on vma */
-/*
- * This one-shot flag is dropped due to necessity of changing exe once again
- * on NFS restore
- */
-//#define MMF_EXE_FILE_CHANGED	18	/* see prctl_set_mm_exe_file() */
-
-#define MMF_HAS_UPROBES		19	/* has uprobes */
-#define MMF_RECALC_UPROBES	20	/* MMF_HAS_UPROBES can be wrong */
-#define MMF_OOM_SKIP		21	/* mm is of no interest for the OOM killer */
-#define MMF_UNSTABLE		22	/* mm is unstable for copy_from_user */
-#define MMF_HUGE_ZERO_PAGE	23      /* mm has ever used the global huge zero page */
-
-#define MMF_INIT_MASK		(MMF_DUMPABLE_MASK | MMF_DUMP_FILTER_MASK)
-
-struct sighand_struct {
-	atomic_t		count;
-	struct k_sigaction	action[_NSIG];
-	spinlock_t		siglock;
-	wait_queue_head_t	signalfd_wqh;
-};
-
-struct pacct_struct {
-	int			ac_flag;
-	long			ac_exitcode;
-	unsigned long		ac_mem;
-	u64			ac_utime, ac_stime;
-	unsigned long		ac_minflt, ac_majflt;
-};
-
-struct cpu_itimer {
-	u64 expires;
-	u64 incr;
-};
-=======
->>>>>>> 36fc5797
 
 /**
  * struct prev_cputime - snaphsot of system and user cputime
@@ -363,15 +196,9 @@
  */
 struct prev_cputime {
 #ifndef CONFIG_VIRT_CPU_ACCOUNTING_NATIVE
-<<<<<<< HEAD
-	u64 utime;
-	u64 stime;
-	raw_spinlock_t lock;
-=======
 	u64				utime;
 	u64				stime;
 	raw_spinlock_t			lock;
->>>>>>> 36fc5797
 #endif
 };
 
@@ -386,15 +213,9 @@
  * these counts together and treat all three of them in parallel.
  */
 struct task_cputime {
-<<<<<<< HEAD
-	u64 utime;
-	u64 stime;
-	unsigned long long sum_exec_runtime;
-=======
 	u64				utime;
 	u64				stime;
 	unsigned long long		sum_exec_runtime;
->>>>>>> 36fc5797
 };
 
 /* Alternate field names when used on cache expirations: */
@@ -402,17 +223,6 @@
 #define prof_exp			stime
 #define sched_exp			sum_exec_runtime
 
-<<<<<<< HEAD
-/*
- * This is the atomic variant of task_cputime, which can be used for
- * storing and updating task_cputime statistics without locking.
- */
-struct task_cputime_atomic {
-	atomic64_t utime;
-	atomic64_t stime;
-	atomic64_t sum_exec_runtime;
-};
-=======
 struct sched_info {
 #ifdef CONFIG_SCHED_INFO
 	/* Cumulative counters: */
@@ -427,7 +237,6 @@
 
 	/* When did we last run on a CPU? */
 	unsigned long long		last_arrival;
->>>>>>> 36fc5797
 
 	/* When were we last queued to run? */
 	unsigned long long		last_queued;
@@ -559,21 +368,9 @@
 	u64				vruntime;
 	u64				prev_sum_exec_runtime;
 
-<<<<<<< HEAD
-#ifdef CONFIG_POSIX_TIMERS
-
-	/* POSIX.1b Interval Timers */
-	int			posix_timer_id;
-	struct list_head	posix_timers;
-
-	/* ITIMER_REAL timer for the process */
-	struct hrtimer real_timer;
-	ktime_t it_real_incr;
-=======
 	u64				nr_migrations;
 
 	struct sched_statistics		statistics;
->>>>>>> 36fc5797
 
 #ifdef CONFIG_FAIR_GROUP_SCHED
 	int				depth;
@@ -595,19 +392,6 @@
 #endif
 };
 
-<<<<<<< HEAD
-	/* Earliest-expiration cache. */
-	struct task_cputime cputime_expires;
-
-	struct list_head cpu_timers[3];
-
-#endif
-
-	struct pid *leader_pid;
-
-#ifdef CONFIG_NO_HZ_FULL
-	atomic_t tick_dep_mask;
-=======
 struct sched_rt_entity {
 	struct list_head		run_list;
 	unsigned long			timeout;
@@ -623,44 +407,21 @@
 	struct rt_rq			*rt_rq;
 	/* rq "owned" by this entity/group: */
 	struct rt_rq			*my_q;
->>>>>>> 36fc5797
 #endif
 };
 
-<<<<<<< HEAD
-	struct pid *tty_old_pgrp;
-
-	/* boolean value for session group leader */
-	int leader;
-
-	struct tty_struct *tty; /* NULL if no tty */
-=======
 struct sched_dl_entity {
 	struct rb_node			rb_node;
->>>>>>> 36fc5797
 
 	/*
 	 * Original scheduling parameters. Copied here from sched_attr
 	 * during sched_setattr(), they will remain the same until
 	 * the next sched_setattr().
 	 */
-<<<<<<< HEAD
-	seqlock_t stats_lock;
-	u64 utime, stime, cutime, cstime;
-	u64 gtime;
-	u64 cgtime;
-	struct prev_cputime prev_cputime;
-	unsigned long nvcsw, nivcsw, cnvcsw, cnivcsw;
-	unsigned long min_flt, maj_flt, cmin_flt, cmaj_flt;
-	unsigned long inblock, oublock, cinblock, coublock;
-	unsigned long maxrss, cmaxrss;
-	struct task_io_accounting ioac;
-=======
 	u64				dl_runtime;	/* Maximum runtime for each instance	*/
 	u64				dl_deadline;	/* Relative deadline of each instance	*/
 	u64				dl_period;	/* Separation of two instances (period) */
 	u64				dl_bw;		/* dl_runtime / dl_deadline		*/
->>>>>>> 36fc5797
 
 	/*
 	 * Actual scheduling parameters. Initialized with the values above,
@@ -719,17 +480,6 @@
 	struct wake_q_node *next;
 };
 
-<<<<<<< HEAD
-/*
- * Some day this will be a full-fledged user tracking system..
- */
-struct user_struct {
-	atomic_t __count;	/* reference count */
-	atomic_t processes;	/* How many processes does this user have? */
-	atomic_t sigpending;	/* How many pending signals does this user have? */
-#ifdef CONFIG_FANOTIFY
-	atomic_t fanotify_listeners;
-=======
 struct task_struct {
 #ifdef CONFIG_THREAD_INFO_IN_TASK
 	/*
@@ -737,7 +487,6 @@
 	 * must be the first element of task_struct.
 	 */
 	struct thread_info		thread_info;
->>>>>>> 36fc5797
 #endif
 	/* -1 unrunnable, 0 runnable, >0 stopped: */
 	volatile long			state;
@@ -886,37 +635,6 @@
 	struct list_head		sibling;
 	struct task_struct		*group_leader;
 
-<<<<<<< HEAD
-/*
- * Wake-queues are lists of tasks with a pending wakeup, whose
- * callers have already marked the task as woken internally,
- * and can thus carry on. A common use case is being able to
- * do the wakeups once the corresponding user lock as been
- * released.
- *
- * We hold reference to each task in the list across the wakeup,
- * thus guaranteeing that the memory is still valid by the time
- * the actual wakeups are performed in wake_up_q().
- *
- * One per task suffices, because there's never a need for a task to be
- * in two wake queues simultaneously; it is forbidden to abandon a task
- * in a wake queue (a call to wake_up_q() _must_ follow), so if a task is
- * already in a wake queue, the wakeup will happen soon and the second
- * waker can just skip it.
- *
- * The DEFINE_WAKE_Q macro declares and initializes the list head.
- * wake_up_q() does NOT reinitialize the list; it's expected to be
- * called near the end of a function. Otherwise, the list can be
- * re-initialized for later re-use by wake_q_init().
- *
- * Note that this can cause spurious wakeups. schedule() callers
- * must ensure the call is done inside a loop, confirming that the
- * wakeup condition has in fact occurred.
- */
-struct wake_q_node {
-	struct wake_q_node *next;
-};
-=======
 	/*
 	 * 'ptraced' is the list of tasks this task is using ptrace() on.
 	 *
@@ -925,7 +643,6 @@
 	 */
 	struct list_head		ptraced;
 	struct list_head		ptrace_entry;
->>>>>>> 36fc5797
 
 	/* PID/PID hash table linkage. */
 	struct pid_link			pids[PIDTYPE_MAX];
@@ -937,20 +654,8 @@
 	/* CLONE_CHILD_SETTID: */
 	int __user			*set_child_tid;
 
-<<<<<<< HEAD
-static inline void wake_q_init(struct wake_q_head *head)
-{
-	head->first = WAKE_Q_TAIL;
-	head->lastp = &head->first;
-}
-
-extern void wake_q_add(struct wake_q_head *head,
-		       struct task_struct *task);
-extern void wake_up_q(struct wake_q_head *head);
-=======
 	/* CLONE_CHILD_CLEARTID: */
 	int __user			*clear_child_tid;
->>>>>>> 36fc5797
 
 	u64				utime;
 	u64				stime;
@@ -1241,979 +946,6 @@
 	 * When (nr_dirtied >= nr_dirtied_pause), it's time to call
 	 * balance_dirty_pages() for a dirty throttling pause:
 	 */
-<<<<<<< HEAD
-	struct list_head ptraced;
-	struct list_head ptrace_entry;
-
-	/* PID/PID hash table linkage. */
-	struct pid_link pids[PIDTYPE_MAX];
-	struct list_head thread_group;
-	struct list_head thread_node;
-
-	struct completion *vfork_done;		/* for vfork() */
-	int __user *set_child_tid;		/* CLONE_CHILD_SETTID */
-	int __user *clear_child_tid;		/* CLONE_CHILD_CLEARTID */
-
-	u64 utime, stime;
-#ifdef CONFIG_ARCH_HAS_SCALED_CPUTIME
-	u64 utimescaled, stimescaled;
-#endif
-	u64 gtime;
-	struct prev_cputime prev_cputime;
-#ifdef CONFIG_VIRT_CPU_ACCOUNTING_GEN
-	seqcount_t vtime_seqcount;
-	unsigned long long vtime_snap;
-	enum {
-		/* Task is sleeping or running in a CPU with VTIME inactive */
-		VTIME_INACTIVE = 0,
-		/* Task runs in userspace in a CPU with VTIME active */
-		VTIME_USER,
-		/* Task runs in kernelspace in a CPU with VTIME active */
-		VTIME_SYS,
-	} vtime_snap_whence;
-#endif
-
-#ifdef CONFIG_NO_HZ_FULL
-	atomic_t tick_dep_mask;
-#endif
-	unsigned long nvcsw, nivcsw; /* context switch counts */
-	u64 start_time;		/* monotonic time in nsec */
-	u64 real_start_time;	/* boot based time in nsec */
-/* mm fault and swap info: this can arguably be seen as either mm-specific or thread-specific */
-	unsigned long min_flt, maj_flt;
-
-#ifdef CONFIG_POSIX_TIMERS
-	struct task_cputime cputime_expires;
-	struct list_head cpu_timers[3];
-#endif
-
-/* process credentials */
-	const struct cred __rcu *ptracer_cred; /* Tracer's credentials at attach */
-	const struct cred __rcu *real_cred; /* objective and real subjective task
-					 * credentials (COW) */
-	const struct cred __rcu *cred;	/* effective (overridable) subjective task
-					 * credentials (COW) */
-	char comm[TASK_COMM_LEN]; /* executable name excluding path
-				     - access with [gs]et_task_comm (which lock
-				       it with task_lock())
-				     - initialized normally by setup_new_exec */
-/* file system info */
-	struct nameidata *nameidata;
-#ifdef CONFIG_SYSVIPC
-/* ipc stuff */
-	struct sysv_sem sysvsem;
-	struct sysv_shm sysvshm;
-#endif
-#ifdef CONFIG_DETECT_HUNG_TASK
-/* hung task detection */
-	unsigned long last_switch_count;
-#endif
-/* filesystem information */
-	struct fs_struct *fs;
-/* open file information */
-	struct files_struct *files;
-/* namespaces */
-	struct nsproxy *nsproxy;
-/* signal handlers */
-	struct signal_struct *signal;
-	struct sighand_struct *sighand;
-
-	sigset_t blocked, real_blocked;
-	sigset_t saved_sigmask;	/* restored if set_restore_sigmask() was used */
-	struct sigpending pending;
-
-	unsigned long sas_ss_sp;
-	size_t sas_ss_size;
-	unsigned sas_ss_flags;
-
-	struct callback_head *task_works;
-
-	struct audit_context *audit_context;
-#ifdef CONFIG_AUDITSYSCALL
-	kuid_t loginuid;
-	unsigned int sessionid;
-#endif
-	struct seccomp seccomp;
-
-/* Thread group tracking */
-   	u32 parent_exec_id;
-   	u32 self_exec_id;
-/* Protection of (de-)allocation: mm, files, fs, tty, keyrings, mems_allowed,
- * mempolicy */
-	spinlock_t alloc_lock;
-
-	/* Protection of the PI data structures: */
-	raw_spinlock_t pi_lock;
-
-	struct wake_q_node wake_q;
-
-#ifdef CONFIG_RT_MUTEXES
-	/* PI waiters blocked on a rt_mutex held by this task */
-	struct rb_root pi_waiters;
-	struct rb_node *pi_waiters_leftmost;
-	/* Deadlock detection and priority inheritance handling */
-	struct rt_mutex_waiter *pi_blocked_on;
-#endif
-
-#ifdef CONFIG_DEBUG_MUTEXES
-	/* mutex deadlock detection */
-	struct mutex_waiter *blocked_on;
-#endif
-#ifdef CONFIG_TRACE_IRQFLAGS
-	unsigned int irq_events;
-	unsigned long hardirq_enable_ip;
-	unsigned long hardirq_disable_ip;
-	unsigned int hardirq_enable_event;
-	unsigned int hardirq_disable_event;
-	int hardirqs_enabled;
-	int hardirq_context;
-	unsigned long softirq_disable_ip;
-	unsigned long softirq_enable_ip;
-	unsigned int softirq_disable_event;
-	unsigned int softirq_enable_event;
-	int softirqs_enabled;
-	int softirq_context;
-#endif
-#ifdef CONFIG_LOCKDEP
-# define MAX_LOCK_DEPTH 48UL
-	u64 curr_chain_key;
-	int lockdep_depth;
-	unsigned int lockdep_recursion;
-	struct held_lock held_locks[MAX_LOCK_DEPTH];
-	gfp_t lockdep_reclaim_gfp;
-#endif
-#ifdef CONFIG_UBSAN
-	unsigned int in_ubsan;
-#endif
-
-/* journalling filesystem info */
-	void *journal_info;
-
-/* stacked block device info */
-	struct bio_list *bio_list;
-
-#ifdef CONFIG_BLOCK
-/* stack plugging */
-	struct blk_plug *plug;
-#endif
-
-/* VM state */
-	struct reclaim_state *reclaim_state;
-
-	struct backing_dev_info *backing_dev_info;
-
-	struct io_context *io_context;
-
-	unsigned long ptrace_message;
-	siginfo_t *last_siginfo; /* For ptrace use.  */
-	struct task_io_accounting ioac;
-#if defined(CONFIG_TASK_XACCT)
-	u64 acct_rss_mem1;	/* accumulated rss usage */
-	u64 acct_vm_mem1;	/* accumulated virtual memory usage */
-	u64 acct_timexpd;	/* stime + utime since last update */
-#endif
-#ifdef CONFIG_CPUSETS
-	nodemask_t mems_allowed;	/* Protected by alloc_lock */
-	seqcount_t mems_allowed_seq;	/* Seqence no to catch updates */
-	int cpuset_mem_spread_rotor;
-	int cpuset_slab_spread_rotor;
-#endif
-#ifdef CONFIG_CGROUPS
-	/* Control Group info protected by css_set_lock */
-	struct css_set __rcu *cgroups;
-	/* cg_list protected by css_set_lock and tsk->alloc_lock */
-	struct list_head cg_list;
-#endif
-#ifdef CONFIG_INTEL_RDT_A
-	int closid;
-#endif
-#ifdef CONFIG_FUTEX
-	struct robust_list_head __user *robust_list;
-#ifdef CONFIG_COMPAT
-	struct compat_robust_list_head __user *compat_robust_list;
-#endif
-	struct list_head pi_state_list;
-	struct futex_pi_state *pi_state_cache;
-#endif
-#ifdef CONFIG_PERF_EVENTS
-	struct perf_event_context *perf_event_ctxp[perf_nr_task_contexts];
-	struct mutex perf_event_mutex;
-	struct list_head perf_event_list;
-#endif
-#ifdef CONFIG_DEBUG_PREEMPT
-	unsigned long preempt_disable_ip;
-#endif
-#ifdef CONFIG_NUMA
-	struct mempolicy *mempolicy;	/* Protected by alloc_lock */
-	short il_next;
-	short pref_node_fork;
-#endif
-#ifdef CONFIG_NUMA_BALANCING
-	int numa_scan_seq;
-	unsigned int numa_scan_period;
-	unsigned int numa_scan_period_max;
-	int numa_preferred_nid;
-	unsigned long numa_migrate_retry;
-	u64 node_stamp;			/* migration stamp  */
-	u64 last_task_numa_placement;
-	u64 last_sum_exec_runtime;
-	struct callback_head numa_work;
-
-	struct list_head numa_entry;
-	struct numa_group *numa_group;
-
-	/*
-	 * numa_faults is an array split into four regions:
-	 * faults_memory, faults_cpu, faults_memory_buffer, faults_cpu_buffer
-	 * in this precise order.
-	 *
-	 * faults_memory: Exponential decaying average of faults on a per-node
-	 * basis. Scheduling placement decisions are made based on these
-	 * counts. The values remain static for the duration of a PTE scan.
-	 * faults_cpu: Track the nodes the process was running on when a NUMA
-	 * hinting fault was incurred.
-	 * faults_memory_buffer and faults_cpu_buffer: Record faults per node
-	 * during the current scan window. When the scan completes, the counts
-	 * in faults_memory and faults_cpu decay and these values are copied.
-	 */
-	unsigned long *numa_faults;
-	unsigned long total_numa_faults;
-
-	/*
-	 * numa_faults_locality tracks if faults recorded during the last
-	 * scan window were remote/local or failed to migrate. The task scan
-	 * period is adapted based on the locality of the faults with different
-	 * weights depending on whether they were shared or private faults
-	 */
-	unsigned long numa_faults_locality[3];
-
-	unsigned long numa_pages_migrated;
-#endif /* CONFIG_NUMA_BALANCING */
-
-#ifdef CONFIG_ARCH_WANT_BATCHED_UNMAP_TLB_FLUSH
-	struct tlbflush_unmap_batch tlb_ubc;
-#endif
-
-	struct rcu_head rcu;
-
-	/*
-	 * cache last used pipe for splice
-	 */
-	struct pipe_inode_info *splice_pipe;
-
-	struct page_frag task_frag;
-
-#ifdef	CONFIG_TASK_DELAY_ACCT
-	struct task_delay_info *delays;
-#endif
-#ifdef CONFIG_FAULT_INJECTION
-	int make_it_fail;
-#endif
-	/*
-	 * when (nr_dirtied >= nr_dirtied_pause), it's time to call
-	 * balance_dirty_pages() for some dirty throttling pause
-	 */
-	int nr_dirtied;
-	int nr_dirtied_pause;
-	unsigned long dirty_paused_when; /* start of a write-and-pause period */
-
-#ifdef CONFIG_LATENCYTOP
-	int latency_record_count;
-	struct latency_record latency_record[LT_SAVECOUNT];
-#endif
-	/*
-	 * time slack values; these are used to round up poll() and
-	 * select() etc timeout values. These are in nanoseconds.
-	 */
-	u64 timer_slack_ns;
-	u64 default_timer_slack_ns;
-
-#ifdef CONFIG_KASAN
-	unsigned int kasan_depth;
-#endif
-#ifdef CONFIG_FUNCTION_GRAPH_TRACER
-	/* Index of current stored address in ret_stack */
-	int curr_ret_stack;
-	/* Stack of return addresses for return function tracing */
-	struct ftrace_ret_stack	*ret_stack;
-	/* time stamp for last schedule */
-	unsigned long long ftrace_timestamp;
-	/*
-	 * Number of functions that haven't been traced
-	 * because of depth overrun.
-	 */
-	atomic_t trace_overrun;
-	/* Pause for the tracing */
-	atomic_t tracing_graph_pause;
-#endif
-#ifdef CONFIG_TRACING
-	/* state flags for use by tracers */
-	unsigned long trace;
-	/* bitmask and counter of trace recursion */
-	unsigned long trace_recursion;
-#endif /* CONFIG_TRACING */
-#ifdef CONFIG_KCOV
-	/* Coverage collection mode enabled for this task (0 if disabled). */
-	enum kcov_mode kcov_mode;
-	/* Size of the kcov_area. */
-	unsigned	kcov_size;
-	/* Buffer for coverage collection. */
-	void		*kcov_area;
-	/* kcov desciptor wired with this task or NULL. */
-	struct kcov	*kcov;
-#endif
-#ifdef CONFIG_MEMCG
-	struct mem_cgroup *memcg_in_oom;
-	gfp_t memcg_oom_gfp_mask;
-	int memcg_oom_order;
-
-	/* number of pages to reclaim on returning to userland */
-	unsigned int memcg_nr_pages_over_high;
-#endif
-#ifdef CONFIG_UPROBES
-	struct uprobe_task *utask;
-#endif
-#if defined(CONFIG_BCACHE) || defined(CONFIG_BCACHE_MODULE)
-	unsigned int	sequential_io;
-	unsigned int	sequential_io_avg;
-#endif
-#ifdef CONFIG_DEBUG_ATOMIC_SLEEP
-	unsigned long	task_state_change;
-#endif
-	int pagefault_disabled;
-#ifdef CONFIG_MMU
-	struct task_struct *oom_reaper_list;
-#endif
-#ifdef CONFIG_VMAP_STACK
-	struct vm_struct *stack_vm_area;
-#endif
-#ifdef CONFIG_THREAD_INFO_IN_TASK
-	/* A live task holds one reference. */
-	atomic_t stack_refcount;
-#endif
-/* CPU-specific state of this task */
-	struct thread_struct thread;
-/*
- * WARNING: on x86, 'thread_struct' contains a variable-sized
- * structure.  It *MUST* be at the end of 'task_struct'.
- *
- * Do not put anything below here!
- */
-};
-
-#ifdef CONFIG_ARCH_WANTS_DYNAMIC_TASK_STRUCT
-extern int arch_task_struct_size __read_mostly;
-#else
-# define arch_task_struct_size (sizeof(struct task_struct))
-#endif
-
-#ifdef CONFIG_VMAP_STACK
-static inline struct vm_struct *task_stack_vm_area(const struct task_struct *t)
-{
-	return t->stack_vm_area;
-}
-#else
-static inline struct vm_struct *task_stack_vm_area(const struct task_struct *t)
-{
-	return NULL;
-}
-#endif
-
-/* Future-safe accessor for struct task_struct's cpus_allowed. */
-#define tsk_cpus_allowed(tsk) (&(tsk)->cpus_allowed)
-
-static inline int tsk_nr_cpus_allowed(struct task_struct *p)
-{
-	return p->nr_cpus_allowed;
-}
-
-#define TNF_MIGRATED	0x01
-#define TNF_NO_GROUP	0x02
-#define TNF_SHARED	0x04
-#define TNF_FAULT_LOCAL	0x08
-#define TNF_MIGRATE_FAIL 0x10
-
-static inline bool in_vfork(struct task_struct *tsk)
-{
-	bool ret;
-
-	/*
-	 * need RCU to access ->real_parent if CLONE_VM was used along with
-	 * CLONE_PARENT.
-	 *
-	 * We check real_parent->mm == tsk->mm because CLONE_VFORK does not
-	 * imply CLONE_VM
-	 *
-	 * CLONE_VFORK can be used with CLONE_PARENT/CLONE_THREAD and thus
-	 * ->real_parent is not necessarily the task doing vfork(), so in
-	 * theory we can't rely on task_lock() if we want to dereference it.
-	 *
-	 * And in this case we can't trust the real_parent->mm == tsk->mm
-	 * check, it can be false negative. But we do not care, if init or
-	 * another oom-unkillable task does this it should blame itself.
-	 */
-	rcu_read_lock();
-	ret = tsk->vfork_done && tsk->real_parent->mm == tsk->mm;
-	rcu_read_unlock();
-
-	return ret;
-}
-
-#ifdef CONFIG_NUMA_BALANCING
-extern void task_numa_fault(int last_node, int node, int pages, int flags);
-extern pid_t task_numa_group_id(struct task_struct *p);
-extern void set_numabalancing_state(bool enabled);
-extern void task_numa_free(struct task_struct *p);
-extern bool should_numa_migrate_memory(struct task_struct *p, struct page *page,
-					int src_nid, int dst_cpu);
-#else
-static inline void task_numa_fault(int last_node, int node, int pages,
-				   int flags)
-{
-}
-static inline pid_t task_numa_group_id(struct task_struct *p)
-{
-	return 0;
-}
-static inline void set_numabalancing_state(bool enabled)
-{
-}
-static inline void task_numa_free(struct task_struct *p)
-{
-}
-static inline bool should_numa_migrate_memory(struct task_struct *p,
-				struct page *page, int src_nid, int dst_cpu)
-{
-	return true;
-}
-#endif
-
-static inline struct pid *task_pid(struct task_struct *task)
-{
-	return task->pids[PIDTYPE_PID].pid;
-}
-
-static inline struct pid *task_tgid(struct task_struct *task)
-{
-	return task->group_leader->pids[PIDTYPE_PID].pid;
-}
-
-/*
- * Without tasklist or rcu lock it is not safe to dereference
- * the result of task_pgrp/task_session even if task == current,
- * we can race with another thread doing sys_setsid/sys_setpgid.
- */
-static inline struct pid *task_pgrp(struct task_struct *task)
-{
-	return task->group_leader->pids[PIDTYPE_PGID].pid;
-}
-
-static inline struct pid *task_session(struct task_struct *task)
-{
-	return task->group_leader->pids[PIDTYPE_SID].pid;
-}
-
-struct pid_namespace;
-
-/*
- * the helpers to get the task's different pids as they are seen
- * from various namespaces
- *
- * task_xid_nr()     : global id, i.e. the id seen from the init namespace;
- * task_xid_vnr()    : virtual id, i.e. the id seen from the pid namespace of
- *                     current.
- * task_xid_nr_ns()  : id seen from the ns specified;
- *
- * set_task_vxid()   : assigns a virtual id to a task;
- *
- * see also pid_nr() etc in include/linux/pid.h
- */
-pid_t __task_pid_nr_ns(struct task_struct *task, enum pid_type type,
-			struct pid_namespace *ns);
-
-static inline pid_t task_pid_nr(struct task_struct *tsk)
-{
-	return tsk->pid;
-}
-
-static inline pid_t task_pid_nr_ns(struct task_struct *tsk,
-					struct pid_namespace *ns)
-{
-	return __task_pid_nr_ns(tsk, PIDTYPE_PID, ns);
-}
-
-static inline pid_t task_pid_vnr(struct task_struct *tsk)
-{
-	return __task_pid_nr_ns(tsk, PIDTYPE_PID, NULL);
-}
-
-
-static inline pid_t task_tgid_nr(struct task_struct *tsk)
-{
-	return tsk->tgid;
-}
-
-pid_t task_tgid_nr_ns(struct task_struct *tsk, struct pid_namespace *ns);
-
-static inline pid_t task_tgid_vnr(struct task_struct *tsk)
-{
-	return pid_vnr(task_tgid(tsk));
-}
-
-
-static inline int pid_alive(const struct task_struct *p);
-static inline pid_t task_ppid_nr_ns(const struct task_struct *tsk, struct pid_namespace *ns)
-{
-	pid_t pid = 0;
-
-	rcu_read_lock();
-	if (pid_alive(tsk))
-		pid = task_tgid_nr_ns(rcu_dereference(tsk->real_parent), ns);
-	rcu_read_unlock();
-
-	return pid;
-}
-
-static inline pid_t task_ppid_nr(const struct task_struct *tsk)
-{
-	return task_ppid_nr_ns(tsk, &init_pid_ns);
-}
-
-static inline pid_t task_pgrp_nr_ns(struct task_struct *tsk,
-					struct pid_namespace *ns)
-{
-	return __task_pid_nr_ns(tsk, PIDTYPE_PGID, ns);
-}
-
-static inline pid_t task_pgrp_vnr(struct task_struct *tsk)
-{
-	return __task_pid_nr_ns(tsk, PIDTYPE_PGID, NULL);
-}
-
-
-static inline pid_t task_session_nr_ns(struct task_struct *tsk,
-					struct pid_namespace *ns)
-{
-	return __task_pid_nr_ns(tsk, PIDTYPE_SID, ns);
-}
-
-static inline pid_t task_session_vnr(struct task_struct *tsk)
-{
-	return __task_pid_nr_ns(tsk, PIDTYPE_SID, NULL);
-}
-
-/* obsolete, do not use */
-static inline pid_t task_pgrp_nr(struct task_struct *tsk)
-{
-	return task_pgrp_nr_ns(tsk, &init_pid_ns);
-}
-
-/**
- * pid_alive - check that a task structure is not stale
- * @p: Task structure to be checked.
- *
- * Test if a process is not yet dead (at most zombie state)
- * If pid_alive fails, then pointers within the task structure
- * can be stale and must not be dereferenced.
- *
- * Return: 1 if the process is alive. 0 otherwise.
- */
-static inline int pid_alive(const struct task_struct *p)
-{
-	return p->pids[PIDTYPE_PID].pid != NULL;
-}
-
-/**
- * is_global_init - check if a task structure is init. Since init
- * is free to have sub-threads we need to check tgid.
- * @tsk: Task structure to be checked.
- *
- * Check if a task structure is the first user space task the kernel created.
- *
- * Return: 1 if the task structure is init. 0 otherwise.
- */
-static inline int is_global_init(struct task_struct *tsk)
-{
-	return task_tgid_nr(tsk) == 1;
-}
-
-extern struct pid *cad_pid;
-
-extern void free_task(struct task_struct *tsk);
-#define get_task_struct(tsk) do { atomic_inc(&(tsk)->usage); } while(0)
-
-extern void __put_task_struct(struct task_struct *t);
-
-static inline void put_task_struct(struct task_struct *t)
-{
-	if (atomic_dec_and_test(&t->usage))
-		__put_task_struct(t);
-}
-
-struct task_struct *task_rcu_dereference(struct task_struct **ptask);
-struct task_struct *try_get_task_struct(struct task_struct **ptask);
-
-#ifdef CONFIG_VIRT_CPU_ACCOUNTING_GEN
-extern void task_cputime(struct task_struct *t,
-			 u64 *utime, u64 *stime);
-extern u64 task_gtime(struct task_struct *t);
-#else
-static inline void task_cputime(struct task_struct *t,
-				u64 *utime, u64 *stime)
-{
-	*utime = t->utime;
-	*stime = t->stime;
-}
-
-static inline u64 task_gtime(struct task_struct *t)
-{
-	return t->gtime;
-}
-#endif
-
-#ifdef CONFIG_ARCH_HAS_SCALED_CPUTIME
-static inline void task_cputime_scaled(struct task_struct *t,
-				       u64 *utimescaled,
-				       u64 *stimescaled)
-{
-	*utimescaled = t->utimescaled;
-	*stimescaled = t->stimescaled;
-}
-#else
-static inline void task_cputime_scaled(struct task_struct *t,
-				       u64 *utimescaled,
-				       u64 *stimescaled)
-{
-	task_cputime(t, utimescaled, stimescaled);
-}
-#endif
-
-extern void task_cputime_adjusted(struct task_struct *p, u64 *ut, u64 *st);
-extern void thread_group_cputime_adjusted(struct task_struct *p, u64 *ut, u64 *st);
-
-/*
- * Per process flags
- */
-#define PF_IDLE		0x00000002	/* I am an IDLE thread */
-#define PF_EXITING	0x00000004	/* getting shut down */
-#define PF_EXITPIDONE	0x00000008	/* pi exit done on shut down */
-#define PF_VCPU		0x00000010	/* I'm a virtual CPU */
-#define PF_WQ_WORKER	0x00000020	/* I'm a workqueue worker */
-#define PF_FORKNOEXEC	0x00000040	/* forked but didn't exec */
-#define PF_MCE_PROCESS  0x00000080      /* process policy on mce errors */
-#define PF_SUPERPRIV	0x00000100	/* used super-user privileges */
-#define PF_DUMPCORE	0x00000200	/* dumped core */
-#define PF_SIGNALED	0x00000400	/* killed by a signal */
-#define PF_MEMALLOC	0x00000800	/* Allocating memory */
-#define PF_NPROC_EXCEEDED 0x00001000	/* set_user noticed that RLIMIT_NPROC was exceeded */
-#define PF_USED_MATH	0x00002000	/* if unset the fpu must be initialized before use */
-#define PF_USED_ASYNC	0x00004000	/* used async_schedule*(), used by module init */
-#define PF_NOFREEZE	0x00008000	/* this thread should not be frozen */
-#define PF_FROZEN	0x00010000	/* frozen for system suspend */
-#define PF_FSTRANS	0x00020000	/* inside a filesystem transaction */
-#define PF_KSWAPD	0x00040000	/* I am kswapd */
-#define PF_MEMALLOC_NOIO 0x00080000	/* Allocating memory without IO involved */
-#define PF_LESS_THROTTLE 0x00100000	/* Throttle me less: I clean memory */
-#define PF_KTHREAD	0x00200000	/* I am a kernel thread */
-#define PF_RANDOMIZE	0x00400000	/* randomize virtual address space */
-#define PF_SWAPWRITE	0x00800000	/* Allowed to write to swap */
-#define PF_NO_SETAFFINITY 0x04000000	/* Userland is not allowed to meddle with cpus_allowed */
-#define PF_MCE_EARLY    0x08000000      /* Early kill for mce process policy */
-#define PF_MUTEX_TESTER	0x20000000	/* Thread belongs to the rt mutex tester */
-#define PF_FREEZER_SKIP	0x40000000	/* Freezer should not count it as freezable */
-#define PF_SUSPEND_TASK 0x80000000      /* this thread called freeze_processes and should not be frozen */
-
-/*
- * Only the _current_ task can read/write to tsk->flags, but other
- * tasks can access tsk->flags in readonly mode for example
- * with tsk_used_math (like during threaded core dumping).
- * There is however an exception to this rule during ptrace
- * or during fork: the ptracer task is allowed to write to the
- * child->flags of its traced child (same goes for fork, the parent
- * can write to the child->flags), because we're guaranteed the
- * child is not running and in turn not changing child->flags
- * at the same time the parent does it.
- */
-#define clear_stopped_child_used_math(child) do { (child)->flags &= ~PF_USED_MATH; } while (0)
-#define set_stopped_child_used_math(child) do { (child)->flags |= PF_USED_MATH; } while (0)
-#define clear_used_math() clear_stopped_child_used_math(current)
-#define set_used_math() set_stopped_child_used_math(current)
-#define conditional_stopped_child_used_math(condition, child) \
-	do { (child)->flags &= ~PF_USED_MATH, (child)->flags |= (condition) ? PF_USED_MATH : 0; } while (0)
-#define conditional_used_math(condition) \
-	conditional_stopped_child_used_math(condition, current)
-#define copy_to_stopped_child_used_math(child) \
-	do { (child)->flags &= ~PF_USED_MATH, (child)->flags |= current->flags & PF_USED_MATH; } while (0)
-/* NOTE: this will return 0 or PF_USED_MATH, it will never return 1 */
-#define tsk_used_math(p) ((p)->flags & PF_USED_MATH)
-#define used_math() tsk_used_math(current)
-
-/* __GFP_IO isn't allowed if PF_MEMALLOC_NOIO is set in current->flags
- * __GFP_FS is also cleared as it implies __GFP_IO.
- */
-static inline gfp_t memalloc_noio_flags(gfp_t flags)
-{
-	if (unlikely(current->flags & PF_MEMALLOC_NOIO))
-		flags &= ~(__GFP_IO | __GFP_FS);
-	return flags;
-}
-
-static inline unsigned int memalloc_noio_save(void)
-{
-	unsigned int flags = current->flags & PF_MEMALLOC_NOIO;
-	current->flags |= PF_MEMALLOC_NOIO;
-	return flags;
-}
-
-static inline void memalloc_noio_restore(unsigned int flags)
-{
-	current->flags = (current->flags & ~PF_MEMALLOC_NOIO) | flags;
-}
-
-/* Per-process atomic flags. */
-#define PFA_NO_NEW_PRIVS 0	/* May not gain new privileges. */
-#define PFA_SPREAD_PAGE  1      /* Spread page cache over cpuset */
-#define PFA_SPREAD_SLAB  2      /* Spread some slab caches over cpuset */
-#define PFA_LMK_WAITING  3      /* Lowmemorykiller is waiting */
-
-
-#define TASK_PFA_TEST(name, func)					\
-	static inline bool task_##func(struct task_struct *p)		\
-	{ return test_bit(PFA_##name, &p->atomic_flags); }
-#define TASK_PFA_SET(name, func)					\
-	static inline void task_set_##func(struct task_struct *p)	\
-	{ set_bit(PFA_##name, &p->atomic_flags); }
-#define TASK_PFA_CLEAR(name, func)					\
-	static inline void task_clear_##func(struct task_struct *p)	\
-	{ clear_bit(PFA_##name, &p->atomic_flags); }
-
-TASK_PFA_TEST(NO_NEW_PRIVS, no_new_privs)
-TASK_PFA_SET(NO_NEW_PRIVS, no_new_privs)
-
-TASK_PFA_TEST(SPREAD_PAGE, spread_page)
-TASK_PFA_SET(SPREAD_PAGE, spread_page)
-TASK_PFA_CLEAR(SPREAD_PAGE, spread_page)
-
-TASK_PFA_TEST(SPREAD_SLAB, spread_slab)
-TASK_PFA_SET(SPREAD_SLAB, spread_slab)
-TASK_PFA_CLEAR(SPREAD_SLAB, spread_slab)
-
-TASK_PFA_TEST(LMK_WAITING, lmk_waiting)
-TASK_PFA_SET(LMK_WAITING, lmk_waiting)
-
-/*
- * task->jobctl flags
- */
-#define JOBCTL_STOP_SIGMASK	0xffff	/* signr of the last group stop */
-
-#define JOBCTL_STOP_DEQUEUED_BIT 16	/* stop signal dequeued */
-#define JOBCTL_STOP_PENDING_BIT	17	/* task should stop for group stop */
-#define JOBCTL_STOP_CONSUME_BIT	18	/* consume group stop count */
-#define JOBCTL_TRAP_STOP_BIT	19	/* trap for STOP */
-#define JOBCTL_TRAP_NOTIFY_BIT	20	/* trap for NOTIFY */
-#define JOBCTL_TRAPPING_BIT	21	/* switching to TRACED */
-#define JOBCTL_LISTENING_BIT	22	/* ptracer is listening for events */
-
-#define JOBCTL_STOP_DEQUEUED	(1UL << JOBCTL_STOP_DEQUEUED_BIT)
-#define JOBCTL_STOP_PENDING	(1UL << JOBCTL_STOP_PENDING_BIT)
-#define JOBCTL_STOP_CONSUME	(1UL << JOBCTL_STOP_CONSUME_BIT)
-#define JOBCTL_TRAP_STOP	(1UL << JOBCTL_TRAP_STOP_BIT)
-#define JOBCTL_TRAP_NOTIFY	(1UL << JOBCTL_TRAP_NOTIFY_BIT)
-#define JOBCTL_TRAPPING		(1UL << JOBCTL_TRAPPING_BIT)
-#define JOBCTL_LISTENING	(1UL << JOBCTL_LISTENING_BIT)
-
-#define JOBCTL_TRAP_MASK	(JOBCTL_TRAP_STOP | JOBCTL_TRAP_NOTIFY)
-#define JOBCTL_PENDING_MASK	(JOBCTL_STOP_PENDING | JOBCTL_TRAP_MASK)
-
-extern bool task_set_jobctl_pending(struct task_struct *task,
-				    unsigned long mask);
-extern void task_clear_jobctl_trapping(struct task_struct *task);
-extern void task_clear_jobctl_pending(struct task_struct *task,
-				      unsigned long mask);
-
-static inline void rcu_copy_process(struct task_struct *p)
-{
-#ifdef CONFIG_PREEMPT_RCU
-	p->rcu_read_lock_nesting = 0;
-	p->rcu_read_unlock_special.s = 0;
-	p->rcu_blocked_node = NULL;
-	INIT_LIST_HEAD(&p->rcu_node_entry);
-#endif /* #ifdef CONFIG_PREEMPT_RCU */
-#ifdef CONFIG_TASKS_RCU
-	p->rcu_tasks_holdout = false;
-	INIT_LIST_HEAD(&p->rcu_tasks_holdout_list);
-	p->rcu_tasks_idle_cpu = -1;
-#endif /* #ifdef CONFIG_TASKS_RCU */
-}
-
-static inline void tsk_restore_flags(struct task_struct *task,
-				unsigned long orig_flags, unsigned long flags)
-{
-	task->flags &= ~flags;
-	task->flags |= orig_flags & flags;
-}
-
-extern int cpuset_cpumask_can_shrink(const struct cpumask *cur,
-				     const struct cpumask *trial);
-extern int task_can_attach(struct task_struct *p,
-			   const struct cpumask *cs_cpus_allowed);
-#ifdef CONFIG_SMP
-extern void do_set_cpus_allowed(struct task_struct *p,
-			       const struct cpumask *new_mask);
-
-extern int set_cpus_allowed_ptr(struct task_struct *p,
-				const struct cpumask *new_mask);
-#else
-static inline void do_set_cpus_allowed(struct task_struct *p,
-				      const struct cpumask *new_mask)
-{
-}
-static inline int set_cpus_allowed_ptr(struct task_struct *p,
-				       const struct cpumask *new_mask)
-{
-	if (!cpumask_test_cpu(0, new_mask))
-		return -EINVAL;
-	return 0;
-}
-#endif
-
-#ifdef CONFIG_NO_HZ_COMMON
-void calc_load_enter_idle(void);
-void calc_load_exit_idle(void);
-#else
-static inline void calc_load_enter_idle(void) { }
-static inline void calc_load_exit_idle(void) { }
-#endif /* CONFIG_NO_HZ_COMMON */
-
-#ifndef cpu_relax_yield
-#define cpu_relax_yield() cpu_relax()
-#endif
-
-/*
- * Do not use outside of architecture code which knows its limitations.
- *
- * sched_clock() has no promise of monotonicity or bounded drift between
- * CPUs, use (which you should not) requires disabling IRQs.
- *
- * Please use one of the three interfaces below.
- */
-extern unsigned long long notrace sched_clock(void);
-/*
- * See the comment in kernel/sched/clock.c
- */
-extern u64 running_clock(void);
-extern u64 sched_clock_cpu(int cpu);
-
-
-extern void sched_clock_init(void);
-
-#ifndef CONFIG_HAVE_UNSTABLE_SCHED_CLOCK
-static inline void sched_clock_init_late(void)
-{
-}
-
-static inline void sched_clock_tick(void)
-{
-}
-
-static inline void clear_sched_clock_stable(void)
-{
-}
-
-static inline void sched_clock_idle_sleep_event(void)
-{
-}
-
-static inline void sched_clock_idle_wakeup_event(u64 delta_ns)
-{
-}
-
-static inline u64 cpu_clock(int cpu)
-{
-	return sched_clock();
-}
-
-static inline u64 local_clock(void)
-{
-	return sched_clock();
-}
-#else
-extern void sched_clock_init_late(void);
-/*
- * Architectures can set this to 1 if they have specified
- * CONFIG_HAVE_UNSTABLE_SCHED_CLOCK in their arch Kconfig,
- * but then during bootup it turns out that sched_clock()
- * is reliable after all:
- */
-extern int sched_clock_stable(void);
-extern void clear_sched_clock_stable(void);
-
-extern void sched_clock_tick(void);
-extern void sched_clock_idle_sleep_event(void);
-extern void sched_clock_idle_wakeup_event(u64 delta_ns);
-
-/*
- * As outlined in clock.c, provides a fast, high resolution, nanosecond
- * time source that is monotonic per cpu argument and has bounded drift
- * between cpus.
- *
- * ######################### BIG FAT WARNING ##########################
- * # when comparing cpu_clock(i) to cpu_clock(j) for i != j, time can #
- * # go backwards !!                                                  #
- * ####################################################################
- */
-static inline u64 cpu_clock(int cpu)
-{
-	return sched_clock_cpu(cpu);
-}
-
-static inline u64 local_clock(void)
-{
-	return sched_clock_cpu(raw_smp_processor_id());
-}
-#endif
-
-#ifdef CONFIG_IRQ_TIME_ACCOUNTING
-/*
- * An i/f to runtime opt-in for irq time accounting based off of sched_clock.
- * The reason for this explicit opt-in is not to have perf penalty with
- * slow sched_clocks.
- */
-extern void enable_sched_clock_irqtime(void);
-extern void disable_sched_clock_irqtime(void);
-#else
-static inline void enable_sched_clock_irqtime(void) {}
-static inline void disable_sched_clock_irqtime(void) {}
-#endif
-
-extern unsigned long long
-task_sched_runtime(struct task_struct *task);
-
-/* sched_exec is called by processes performing an exec */
-#ifdef CONFIG_SMP
-extern void sched_exec(void);
-#else
-#define sched_exec()   {}
-#endif
-
-extern void sched_clock_idle_sleep_event(void);
-extern void sched_clock_idle_wakeup_event(u64 delta_ns);
-
-#ifdef CONFIG_HOTPLUG_CPU
-extern void idle_task_exit(void);
-#else
-static inline void idle_task_exit(void) {}
-#endif
-
-#if defined(CONFIG_NO_HZ_COMMON) && defined(CONFIG_SMP)
-extern void wake_up_nohz_cpu(int cpu);
-#else
-static inline void wake_up_nohz_cpu(int cpu) { }
-#endif
-
-#ifdef CONFIG_NO_HZ_FULL
-extern u64 scheduler_tick_max_deferment(void);
-=======
 	int				nr_dirtied;
 	int				nr_dirtied_pause;
 	/* Start of a write-and-pause period: */
@@ -2222,7 +954,6 @@
 #ifdef CONFIG_LATENCYTOP
 	int				latency_record_count;
 	struct latency_record		latency_record[LT_SAVECOUNT];
->>>>>>> 36fc5797
 #endif
 	/*
 	 * Time slack values; these are used to round up poll() and
@@ -2527,16 +1258,6 @@
 #define PFA_SPREAD_SLAB			2	/* Spread some slab caches over cpuset */
 #define PFA_LMK_WAITING			3	/* Lowmemorykiller is waiting */
 
-<<<<<<< HEAD
-typedef int (*proc_visitor)(struct task_struct *p, void *data);
-void walk_process_tree(struct task_struct *top, proc_visitor, void *);
-
-static inline int get_nr_threads(struct task_struct *tsk)
-{
-	return tsk->signal->nr_threads;
-}
-=======
->>>>>>> 36fc5797
 
 #define TASK_PFA_TEST(name, func)					\
 	static inline bool task_##func(struct task_struct *p)		\
