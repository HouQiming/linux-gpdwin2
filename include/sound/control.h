#ifndef __SOUND_CONTROL_H
#define __SOUND_CONTROL_H

/*
 *  Header file for control interface
 *  Copyright (c) by Jaroslav Kysela <perex@perex.cz>
 *
 *
 *   This program is free software; you can redistribute it and/or modify
 *   it under the terms of the GNU General Public License as published by
 *   the Free Software Foundation; either version 2 of the License, or
 *   (at your option) any later version.
 *
 *   This program is distributed in the hope that it will be useful,
 *   but WITHOUT ANY WARRANTY; without even the implied warranty of
 *   MERCHANTABILITY or FITNESS FOR A PARTICULAR PURPOSE.  See the
 *   GNU General Public License for more details.
 *
 *   You should have received a copy of the GNU General Public License
 *   along with this program; if not, write to the Free Software
 *   Foundation, Inc., 59 Temple Place, Suite 330, Boston, MA  02111-1307 USA
 *
 */

#include <linux/wait.h>
#include <sound/asound.h>

#define snd_kcontrol_chip(kcontrol) ((kcontrol)->private_data)

struct snd_kcontrol;
typedef int (snd_kcontrol_info_t) (struct snd_kcontrol * kcontrol, struct snd_ctl_elem_info * uinfo);
typedef int (snd_kcontrol_get_t) (struct snd_kcontrol * kcontrol, struct snd_ctl_elem_value * ucontrol);
typedef int (snd_kcontrol_put_t) (struct snd_kcontrol * kcontrol, struct snd_ctl_elem_value * ucontrol);
typedef int (snd_kcontrol_tlv_rw_t)(struct snd_kcontrol *kcontrol,
				    int op_flag, /* SNDRV_CTL_TLV_OP_XXX */
				    unsigned int size,
				    unsigned int __user *tlv);

enum {
	SNDRV_CTL_TLV_OP_READ = 0,
	SNDRV_CTL_TLV_OP_WRITE = 1,
	SNDRV_CTL_TLV_OP_CMD = -1,
};

struct snd_kcontrol_new {
	snd_ctl_elem_iface_t iface;	/* interface identifier */
	unsigned int device;		/* device/client number */
	unsigned int subdevice;		/* subdevice (substream) number */
	const unsigned char *name;	/* ASCII name of item */
	unsigned int index;		/* index of item */
	unsigned int access;		/* access rights */
	unsigned int count;		/* count of same elements */
	snd_kcontrol_info_t *info;
	snd_kcontrol_get_t *get;
	snd_kcontrol_put_t *put;
	union {
		snd_kcontrol_tlv_rw_t *c;
		const unsigned int *p;
	} tlv;
	unsigned long private_value;
};

struct snd_kcontrol_volatile {
	struct snd_ctl_file *owner;	/* locked */
	unsigned int access;	/* access rights */
};

struct snd_kcontrol {
	struct list_head list;		/* list of controls */
	struct snd_ctl_elem_id id;
	unsigned int count;		/* count of same elements */
	snd_kcontrol_info_t *info;
	snd_kcontrol_get_t *get;
	snd_kcontrol_put_t *put;
	union {
		snd_kcontrol_tlv_rw_t *c;
		const unsigned int *p;
	} tlv;
	unsigned long private_value;
	void *private_data;
	void (*private_free)(struct snd_kcontrol *kcontrol);
	struct snd_kcontrol_volatile vd[0];	/* volatile data */
};

#define snd_kcontrol(n) list_entry(n, struct snd_kcontrol, list)

struct snd_kctl_event {
	struct list_head list;	/* list of events */
	struct snd_ctl_elem_id id;
	unsigned int mask;
};

#define snd_kctl_event(n) list_entry(n, struct snd_kctl_event, list)

struct pid;

enum {
	SND_CTL_SUBDEV_PCM,
	SND_CTL_SUBDEV_RAWMIDI,
	SND_CTL_SUBDEV_ITEMS,
};

struct snd_ctl_file {
	struct list_head list;		/* list of all control files */
	struct snd_card *card;
	struct pid *pid;
	int preferred_subdevice[SND_CTL_SUBDEV_ITEMS];
	wait_queue_head_t change_sleep;
	spinlock_t read_lock;
	struct fasync_struct *fasync;
	int subscribed;			/* read interface is activated */
	struct list_head events;	/* waiting events for read */
};

#define snd_ctl_file(n) list_entry(n, struct snd_ctl_file, list)

typedef int (*snd_kctl_ioctl_func_t) (struct snd_card * card,
				      struct snd_ctl_file * control,
				      unsigned int cmd, unsigned long arg);

void snd_ctl_notify(struct snd_card * card, unsigned int mask, struct snd_ctl_elem_id * id);

struct snd_kcontrol *snd_ctl_new1(const struct snd_kcontrol_new * kcontrolnew, void * private_data);
void snd_ctl_free_one(struct snd_kcontrol * kcontrol);
int snd_ctl_add(struct snd_card * card, struct snd_kcontrol * kcontrol);
int snd_ctl_remove(struct snd_card * card, struct snd_kcontrol * kcontrol);
int snd_ctl_replace(struct snd_card *card, struct snd_kcontrol *kcontrol, bool add_on_replace);
int snd_ctl_remove_id(struct snd_card * card, struct snd_ctl_elem_id *id);
int snd_ctl_rename_id(struct snd_card * card, struct snd_ctl_elem_id *src_id, struct snd_ctl_elem_id *dst_id);
int snd_ctl_activate_id(struct snd_card *card, struct snd_ctl_elem_id *id,
			int active);
struct snd_kcontrol *snd_ctl_find_numid(struct snd_card * card, unsigned int numid);
struct snd_kcontrol *snd_ctl_find_id(struct snd_card * card, struct snd_ctl_elem_id *id);

int snd_ctl_create(struct snd_card *card);

int snd_ctl_register_ioctl(snd_kctl_ioctl_func_t fcn);
int snd_ctl_unregister_ioctl(snd_kctl_ioctl_func_t fcn);
#ifdef CONFIG_COMPAT
int snd_ctl_register_ioctl_compat(snd_kctl_ioctl_func_t fcn);
int snd_ctl_unregister_ioctl_compat(snd_kctl_ioctl_func_t fcn);
#else
#define snd_ctl_register_ioctl_compat(fcn)
#define snd_ctl_unregister_ioctl_compat(fcn)
#endif

int snd_ctl_get_preferred_subdevice(struct snd_card *card, int type);

static inline unsigned int snd_ctl_get_ioffnum(struct snd_kcontrol *kctl, struct snd_ctl_elem_id *id)
{
	return id->numid - kctl->id.numid;
}

static inline unsigned int snd_ctl_get_ioffidx(struct snd_kcontrol *kctl, struct snd_ctl_elem_id *id)
{
	return id->index - kctl->id.index;
}

static inline unsigned int snd_ctl_get_ioff(struct snd_kcontrol *kctl, struct snd_ctl_elem_id *id)
{
	if (id->numid) {
		return snd_ctl_get_ioffnum(kctl, id);
	} else {
		return snd_ctl_get_ioffidx(kctl, id);
	}
}

static inline struct snd_ctl_elem_id *snd_ctl_build_ioff(struct snd_ctl_elem_id *dst_id,
						    struct snd_kcontrol *src_kctl,
						    unsigned int offset)
{
	*dst_id = src_kctl->id;
	dst_id->index += offset;
	dst_id->numid += offset;
	return dst_id;
}

/*
 * Frequently used control callbacks/helpers
 */
int snd_ctl_boolean_mono_info(struct snd_kcontrol *kcontrol,
			      struct snd_ctl_elem_info *uinfo);
int snd_ctl_boolean_stereo_info(struct snd_kcontrol *kcontrol,
				struct snd_ctl_elem_info *uinfo);
int snd_ctl_enum_info(struct snd_ctl_elem_info *info, unsigned int channels,
		      unsigned int items, const char *const names[]);

/*
 * virtual master control
 */
struct snd_kcontrol *snd_ctl_make_virtual_master(char *name,
						 const unsigned int *tlv);
int _snd_ctl_add_slave(struct snd_kcontrol *master, struct snd_kcontrol *slave,
		       unsigned int flags);
/* optional flags for slave */
#define SND_CTL_SLAVE_NEED_UPDATE	(1 << 0)

/**
 * snd_ctl_add_slave - Add a virtual slave control
 * @master: vmaster element
 * @slave: slave element to add
 *
 * Add a virtual slave control to the given master element created via
 * snd_ctl_create_virtual_master() beforehand.
 *
 * All slaves must be the same type (returning the same information
 * via info callback).  The function doesn't check it, so it's your
 * responsibility.
 *
 * Also, some additional limitations:
 * at most two channels,
 * logarithmic volume control (dB level) thus no linear volume,
 * master can only attenuate the volume without gain
 *
 * Return: Zero if successful or a negative error code.
 */
static inline int
snd_ctl_add_slave(struct snd_kcontrol *master, struct snd_kcontrol *slave)
{
	return _snd_ctl_add_slave(master, slave, 0);
}

/**
 * snd_ctl_add_slave_uncached - Add a virtual slave control
 * @master: vmaster element
 * @slave: slave element to add
 *
 * Add a virtual slave control to the given master.
 * Unlike snd_ctl_add_slave(), the element added via this function
 * is supposed to have volatile values, and get callback is called
 * at each time queried from the master.
 *
 * When the control peeks the hardware values directly and the value
 * can be changed by other means than the put callback of the element,
 * this function should be used to keep the value always up-to-date.
 *
 * Return: Zero if successful or a negative error code.
 */
static inline int
snd_ctl_add_slave_uncached(struct snd_kcontrol *master,
			   struct snd_kcontrol *slave)
{
	return _snd_ctl_add_slave(master, slave, SND_CTL_SLAVE_NEED_UPDATE);
}

int snd_ctl_add_vmaster_hook(struct snd_kcontrol *kctl,
			     void (*hook)(void *private_data, int),
			     void *private_data);
void snd_ctl_sync_vmaster(struct snd_kcontrol *kctl, bool hook_only);
#define snd_ctl_sync_vmaster_hook(kctl)	snd_ctl_sync_vmaster(kctl, true)
int snd_ctl_apply_vmaster_slaves(struct snd_kcontrol *kctl,
<<<<<<< HEAD
				 int (*func)(struct snd_kcontrol *, void *),
=======
				 int (*func)(struct snd_kcontrol *vslave,
					     struct snd_kcontrol *slave,
					     void *arg),
>>>>>>> 4fbd8d19
				 void *arg);

/*
 * Helper functions for jack-detection controls
 */
struct snd_kcontrol *
snd_kctl_jack_new(const char *name, struct snd_card *card);
void snd_kctl_jack_report(struct snd_card *card,
			  struct snd_kcontrol *kctl, bool status);

#endif	/* __SOUND_CONTROL_H */<|MERGE_RESOLUTION|>--- conflicted
+++ resolved
@@ -249,13 +249,9 @@
 void snd_ctl_sync_vmaster(struct snd_kcontrol *kctl, bool hook_only);
 #define snd_ctl_sync_vmaster_hook(kctl)	snd_ctl_sync_vmaster(kctl, true)
 int snd_ctl_apply_vmaster_slaves(struct snd_kcontrol *kctl,
-<<<<<<< HEAD
-				 int (*func)(struct snd_kcontrol *, void *),
-=======
 				 int (*func)(struct snd_kcontrol *vslave,
 					     struct snd_kcontrol *slave,
 					     void *arg),
->>>>>>> 4fbd8d19
 				 void *arg);
 
 /*
