--- conflicted
+++ resolved
@@ -779,10 +779,6 @@
 extern void drm_sysfs_hotplug_event(struct drm_device *dev);
 
 
-<<<<<<< HEAD
-
-=======
->>>>>>> f73e7399
 /*@}*/
 
 /* PCI section */
