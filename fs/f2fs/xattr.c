--- conflicted
+++ resolved
@@ -372,11 +372,7 @@
 			alloc_nid_failed(sbi, new_nid);
 			return PTR_ERR(xpage);
 		}
-<<<<<<< HEAD
-		BUG_ON(new_nid);
-=======
 		f2fs_bug_on(new_nid);
->>>>>>> d8ec26d7
 	} else {
 		struct dnode_of_data dn;
 		set_new_dnode(&dn, inode, NULL, NULL, new_nid);
@@ -485,10 +481,6 @@
 	void *base_addr;
 	int found, newsize;
 	size_t name_len;
-<<<<<<< HEAD
-	int ilock;
-=======
->>>>>>> d8ec26d7
 	__u32 new_hsize;
 	int error = -ENOMEM;
 
@@ -503,13 +495,6 @@
 	if (name_len > F2FS_NAME_LEN || value_len > MAX_VALUE_LEN(inode))
 		return -ERANGE;
 
-<<<<<<< HEAD
-	f2fs_balance_fs(sbi);
-
-	ilock = mutex_lock_op(sbi);
-
-=======
->>>>>>> d8ec26d7
 	base_addr = read_all_xattrs(inode, ipage);
 	if (!base_addr)
 		goto exit;
@@ -591,10 +576,6 @@
 	else
 		update_inode_page(inode);
 exit:
-<<<<<<< HEAD
-	mutex_unlock_op(sbi, ilock);
-=======
->>>>>>> d8ec26d7
 	kzfree(base_addr);
 	return error;
 }
