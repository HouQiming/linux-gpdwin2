--- conflicted
+++ resolved
@@ -9689,19 +9689,11 @@
 
 void perf_pmu_unregister(struct pmu *pmu)
 {
-<<<<<<< HEAD
-=======
-	int remove_device;
 	int remove_context;
 
->>>>>>> 7a70ed31
 	mutex_lock(&pmus_lock);
 	list_del_rcu(&pmu->entry);
-<<<<<<< HEAD
-=======
 	remove_context = !find_pmu_context(pmu->task_ctx_nr);
-	mutex_unlock(&pmus_lock);
->>>>>>> 7a70ed31
 
 	/*
 	 * We dereference the pmu list under both SRCU and regular RCU, so
@@ -9719,13 +9711,9 @@
 		device_del(pmu->dev);
 		put_device(pmu->dev);
 	}
-<<<<<<< HEAD
-	free_pmu_context(pmu);
-	mutex_unlock(&pmus_lock);
-=======
 	if (remove_context)
 		free_pmu_context(pmu);
->>>>>>> 7a70ed31
+	mutex_unlock(&pmus_lock);
 }
 EXPORT_SYMBOL_GPL(perf_pmu_unregister);
 
