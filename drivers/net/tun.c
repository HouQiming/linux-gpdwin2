--- conflicted
+++ resolved
@@ -680,20 +680,12 @@
 	skb_queue_purge(&tfile->sk.sk_error_queue);
 }
 
-<<<<<<< HEAD
-static void tun_cleanup_tx_array(struct tun_file *tfile)
-{
-	if (tfile->tx_array.ring.queue) {
-		skb_array_cleanup(&tfile->tx_array);
-		memset(&tfile->tx_array, 0, sizeof(tfile->tx_array));
-=======
 static void tun_cleanup_tx_ring(struct tun_file *tfile)
 {
 	if (tfile->tx_ring.queue) {
 		ptr_ring_cleanup(&tfile->tx_ring, tun_ptr_free);
 		xdp_rxq_info_unreg(&tfile->xdp_rxq);
 		memset(&tfile->tx_ring, 0, sizeof(tfile->tx_ring));
->>>>>>> 1dcb1859
 	}
 }
 
@@ -743,11 +735,7 @@
 			    tun->dev->reg_state == NETREG_REGISTERED)
 				unregister_netdevice(tun->dev);
 		}
-<<<<<<< HEAD
-		tun_cleanup_tx_array(tfile);
-=======
 		tun_cleanup_tx_ring(tfile);
->>>>>>> 1dcb1859
 		sock_put(&tfile->sk);
 	}
 }
@@ -788,21 +776,13 @@
 		/* Drop read queue */
 		tun_queue_purge(tfile);
 		sock_put(&tfile->sk);
-<<<<<<< HEAD
-		tun_cleanup_tx_array(tfile);
-=======
 		tun_cleanup_tx_ring(tfile);
->>>>>>> 1dcb1859
 	}
 	list_for_each_entry_safe(tfile, tmp, &tun->disabled, next) {
 		tun_enable_queue(tfile);
 		tun_queue_purge(tfile);
 		sock_put(&tfile->sk);
-<<<<<<< HEAD
-		tun_cleanup_tx_array(tfile);
-=======
 		tun_cleanup_tx_ring(tfile);
->>>>>>> 1dcb1859
 	}
 	BUG_ON(tun->numdisabled != 0);
 
@@ -3186,12 +3166,8 @@
 
 	sock_set_flag(&tfile->sk, SOCK_ZEROCOPY);
 
-<<<<<<< HEAD
-	memset(&tfile->tx_array, 0, sizeof(tfile->tx_array));
-=======
 	memset(&tfile->tx_ring, 0, sizeof(tfile->tx_ring));
 	tfile->xdp_pending_pkts = 0;
->>>>>>> 1dcb1859
 
 	return 0;
 }
