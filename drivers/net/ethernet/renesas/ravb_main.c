--- conflicted
+++ resolved
@@ -1245,15 +1245,11 @@
 
 out_ptp_stop:
 	/* Stop PTP Clock driver */
-<<<<<<< HEAD
 	if (priv->chip_id == RCAR_GEN2)
 		ravb_ptp_stop(ndev);
-=======
-	ravb_ptp_stop(ndev);
 out_free_irq2:
 	if (priv->chip_id == RCAR_GEN3)
 		free_irq(priv->emac_irq, ndev);
->>>>>>> 071f5d10
 out_free_irq:
 	free_irq(ndev->irq, ndev);
 out_napi_off:
