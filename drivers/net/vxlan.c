/*
 * VXLAN: Virtual eXtensible Local Area Network
 *
 * Copyright (c) 2012-2013 Vyatta Inc.
 *
 * This program is free software; you can redistribute it and/or modify
 * it under the terms of the GNU General Public License version 2 as
 * published by the Free Software Foundation.
 */

#define pr_fmt(fmt) KBUILD_MODNAME ": " fmt

#include <linux/kernel.h>
#include <linux/types.h>
#include <linux/module.h>
#include <linux/errno.h>
#include <linux/slab.h>
#include <linux/skbuff.h>
#include <linux/rculist.h>
#include <linux/netdevice.h>
#include <linux/in.h>
#include <linux/ip.h>
#include <linux/udp.h>
#include <linux/igmp.h>
#include <linux/etherdevice.h>
#include <linux/if_ether.h>
#include <linux/if_vlan.h>
#include <linux/hash.h>
#include <linux/ethtool.h>
#include <net/arp.h>
#include <net/ndisc.h>
#include <net/ip.h>
#include <net/ip_tunnels.h>
#include <net/icmp.h>
#include <net/udp.h>
#include <net/udp_tunnel.h>
#include <net/rtnetlink.h>
#include <net/route.h>
#include <net/dsfield.h>
#include <net/inet_ecn.h>
#include <net/net_namespace.h>
#include <net/netns/generic.h>
#include <net/vxlan.h>
#include <net/protocol.h>
#include <net/udp_tunnel.h>
#if IS_ENABLED(CONFIG_IPV6)
#include <net/ipv6.h>
#include <net/addrconf.h>
#include <net/ip6_tunnel.h>
#include <net/ip6_checksum.h>
#endif

#define VXLAN_VERSION	"0.1"

#define PORT_HASH_BITS	8
#define PORT_HASH_SIZE  (1<<PORT_HASH_BITS)
#define VNI_HASH_BITS	10
#define VNI_HASH_SIZE	(1<<VNI_HASH_BITS)
#define FDB_HASH_BITS	8
#define FDB_HASH_SIZE	(1<<FDB_HASH_BITS)
#define FDB_AGE_DEFAULT 300 /* 5 min */
#define FDB_AGE_INTERVAL (10 * HZ)	/* rescan interval */

/* UDP port for VXLAN traffic.
 * The IANA assigned port is 4789, but the Linux default is 8472
 * for compatibility with early adopters.
 */
static unsigned short vxlan_port __read_mostly = 8472;
module_param_named(udp_port, vxlan_port, ushort, 0444);
MODULE_PARM_DESC(udp_port, "Destination UDP port");

static bool log_ecn_error = true;
module_param(log_ecn_error, bool, 0644);
MODULE_PARM_DESC(log_ecn_error, "Log packets received with corrupted ECN");

static int vxlan_net_id;

static const u8 all_zeros_mac[ETH_ALEN];

/* per-network namespace private data for this module */
struct vxlan_net {
	struct list_head  vxlan_list;
	struct hlist_head sock_list[PORT_HASH_SIZE];
	spinlock_t	  sock_lock;
};

union vxlan_addr {
	struct sockaddr_in sin;
	struct sockaddr_in6 sin6;
	struct sockaddr sa;
};

struct vxlan_rdst {
	union vxlan_addr	 remote_ip;
	__be16			 remote_port;
	u32			 remote_vni;
	u32			 remote_ifindex;
	struct list_head	 list;
	struct rcu_head		 rcu;
};

/* Forwarding table entry */
struct vxlan_fdb {
	struct hlist_node hlist;	/* linked list of entries */
	struct rcu_head	  rcu;
	unsigned long	  updated;	/* jiffies */
	unsigned long	  used;
	struct list_head  remotes;
	u16		  state;	/* see ndm_state */
	u8		  flags;	/* see ndm_flags */
	u8		  eth_addr[ETH_ALEN];
};

/* Pseudo network device */
struct vxlan_dev {
	struct hlist_node hlist;	/* vni hash table */
	struct list_head  next;		/* vxlan's per namespace list */
	struct vxlan_sock *vn_sock;	/* listening socket */
	struct net_device *dev;
	struct net	  *net;		/* netns for packet i/o */
	struct vxlan_rdst default_dst;	/* default destination */
	union vxlan_addr  saddr;	/* source address */
	__be16		  dst_port;
	__u16		  port_min;	/* source port range */
	__u16		  port_max;
	__u8		  tos;		/* TOS override */
	__u8		  ttl;
	u32		  flags;	/* VXLAN_F_* in vxlan.h */

	struct work_struct sock_work;
	struct work_struct igmp_join;
	struct work_struct igmp_leave;

	unsigned long	  age_interval;
	struct timer_list age_timer;
	spinlock_t	  hash_lock;
	unsigned int	  addrcnt;
	unsigned int	  addrmax;

	struct hlist_head fdb_head[FDB_HASH_SIZE];
};

/* salt for hash table */
static u32 vxlan_salt __read_mostly;
static struct workqueue_struct *vxlan_wq;

static void vxlan_sock_work(struct work_struct *work);

#if IS_ENABLED(CONFIG_IPV6)
static inline
bool vxlan_addr_equal(const union vxlan_addr *a, const union vxlan_addr *b)
{
       if (a->sa.sa_family != b->sa.sa_family)
               return false;
       if (a->sa.sa_family == AF_INET6)
               return ipv6_addr_equal(&a->sin6.sin6_addr, &b->sin6.sin6_addr);
       else
               return a->sin.sin_addr.s_addr == b->sin.sin_addr.s_addr;
}

static inline bool vxlan_addr_any(const union vxlan_addr *ipa)
{
       if (ipa->sa.sa_family == AF_INET6)
               return ipv6_addr_any(&ipa->sin6.sin6_addr);
       else
               return ipa->sin.sin_addr.s_addr == htonl(INADDR_ANY);
}

static inline bool vxlan_addr_multicast(const union vxlan_addr *ipa)
{
       if (ipa->sa.sa_family == AF_INET6)
               return ipv6_addr_is_multicast(&ipa->sin6.sin6_addr);
       else
               return IN_MULTICAST(ntohl(ipa->sin.sin_addr.s_addr));
}

static int vxlan_nla_get_addr(union vxlan_addr *ip, struct nlattr *nla)
{
       if (nla_len(nla) >= sizeof(struct in6_addr)) {
               nla_memcpy(&ip->sin6.sin6_addr, nla, sizeof(struct in6_addr));
               ip->sa.sa_family = AF_INET6;
               return 0;
       } else if (nla_len(nla) >= sizeof(__be32)) {
               ip->sin.sin_addr.s_addr = nla_get_be32(nla);
               ip->sa.sa_family = AF_INET;
               return 0;
       } else {
               return -EAFNOSUPPORT;
       }
}

static int vxlan_nla_put_addr(struct sk_buff *skb, int attr,
                             const union vxlan_addr *ip)
{
       if (ip->sa.sa_family == AF_INET6)
               return nla_put(skb, attr, sizeof(struct in6_addr), &ip->sin6.sin6_addr);
       else
               return nla_put_be32(skb, attr, ip->sin.sin_addr.s_addr);
}

#else /* !CONFIG_IPV6 */

static inline
bool vxlan_addr_equal(const union vxlan_addr *a, const union vxlan_addr *b)
{
       return a->sin.sin_addr.s_addr == b->sin.sin_addr.s_addr;
}

static inline bool vxlan_addr_any(const union vxlan_addr *ipa)
{
       return ipa->sin.sin_addr.s_addr == htonl(INADDR_ANY);
}

static inline bool vxlan_addr_multicast(const union vxlan_addr *ipa)
{
       return IN_MULTICAST(ntohl(ipa->sin.sin_addr.s_addr));
}

static int vxlan_nla_get_addr(union vxlan_addr *ip, struct nlattr *nla)
{
       if (nla_len(nla) >= sizeof(struct in6_addr)) {
               return -EAFNOSUPPORT;
       } else if (nla_len(nla) >= sizeof(__be32)) {
               ip->sin.sin_addr.s_addr = nla_get_be32(nla);
               ip->sa.sa_family = AF_INET;
               return 0;
       } else {
               return -EAFNOSUPPORT;
       }
}

static int vxlan_nla_put_addr(struct sk_buff *skb, int attr,
                             const union vxlan_addr *ip)
{
       return nla_put_be32(skb, attr, ip->sin.sin_addr.s_addr);
}
#endif

/* Virtual Network hash table head */
static inline struct hlist_head *vni_head(struct vxlan_sock *vs, u32 id)
{
	return &vs->vni_list[hash_32(id, VNI_HASH_BITS)];
}

/* Socket hash table head */
static inline struct hlist_head *vs_head(struct net *net, __be16 port)
{
	struct vxlan_net *vn = net_generic(net, vxlan_net_id);

	return &vn->sock_list[hash_32(ntohs(port), PORT_HASH_BITS)];
}

/* First remote destination for a forwarding entry.
 * Guaranteed to be non-NULL because remotes are never deleted.
 */
static inline struct vxlan_rdst *first_remote_rcu(struct vxlan_fdb *fdb)
{
	return list_entry_rcu(fdb->remotes.next, struct vxlan_rdst, list);
}

static inline struct vxlan_rdst *first_remote_rtnl(struct vxlan_fdb *fdb)
{
	return list_first_entry(&fdb->remotes, struct vxlan_rdst, list);
}

/* Find VXLAN socket based on network namespace, address family and UDP port
 * and enabled unshareable flags.
 */
static struct vxlan_sock *vxlan_find_sock(struct net *net, sa_family_t family,
					  __be16 port, u32 flags)
{
	struct vxlan_sock *vs;

	flags &= VXLAN_F_RCV_FLAGS;

	hlist_for_each_entry_rcu(vs, vs_head(net, port), hlist) {
		if (inet_sk(vs->sock->sk)->inet_sport == port &&
		    inet_sk(vs->sock->sk)->sk.sk_family == family &&
		    vs->flags == flags)
			return vs;
	}
	return NULL;
}

static struct vxlan_dev *vxlan_vs_find_vni(struct vxlan_sock *vs, u32 id)
{
	struct vxlan_dev *vxlan;

	hlist_for_each_entry_rcu(vxlan, vni_head(vs, id), hlist) {
		if (vxlan->default_dst.remote_vni == id)
			return vxlan;
	}

	return NULL;
}

/* Look up VNI in a per net namespace table */
static struct vxlan_dev *vxlan_find_vni(struct net *net, u32 id,
					sa_family_t family, __be16 port,
					u32 flags)
{
	struct vxlan_sock *vs;

	vs = vxlan_find_sock(net, family, port, flags);
	if (!vs)
		return NULL;

	return vxlan_vs_find_vni(vs, id);
}

/* Fill in neighbour message in skbuff. */
static int vxlan_fdb_info(struct sk_buff *skb, struct vxlan_dev *vxlan,
			  const struct vxlan_fdb *fdb,
			  u32 portid, u32 seq, int type, unsigned int flags,
			  const struct vxlan_rdst *rdst)
{
	unsigned long now = jiffies;
	struct nda_cacheinfo ci;
	struct nlmsghdr *nlh;
	struct ndmsg *ndm;
	bool send_ip, send_eth;

	nlh = nlmsg_put(skb, portid, seq, type, sizeof(*ndm), flags);
	if (nlh == NULL)
		return -EMSGSIZE;

	ndm = nlmsg_data(nlh);
	memset(ndm, 0, sizeof(*ndm));

	send_eth = send_ip = true;

	if (type == RTM_GETNEIGH) {
		ndm->ndm_family	= AF_INET;
		send_ip = !vxlan_addr_any(&rdst->remote_ip);
		send_eth = !is_zero_ether_addr(fdb->eth_addr);
	} else
		ndm->ndm_family	= AF_BRIDGE;
	ndm->ndm_state = fdb->state;
	ndm->ndm_ifindex = vxlan->dev->ifindex;
	ndm->ndm_flags = fdb->flags;
	ndm->ndm_type = RTN_UNICAST;

	if (!net_eq(dev_net(vxlan->dev), vxlan->net) &&
	    nla_put_s32(skb, NDA_LINK_NETNSID,
			peernet2id(dev_net(vxlan->dev), vxlan->net)))
		goto nla_put_failure;

	if (send_eth && nla_put(skb, NDA_LLADDR, ETH_ALEN, &fdb->eth_addr))
		goto nla_put_failure;

	if (send_ip && vxlan_nla_put_addr(skb, NDA_DST, &rdst->remote_ip))
		goto nla_put_failure;

	if (rdst->remote_port && rdst->remote_port != vxlan->dst_port &&
	    nla_put_be16(skb, NDA_PORT, rdst->remote_port))
		goto nla_put_failure;
	if (rdst->remote_vni != vxlan->default_dst.remote_vni &&
	    nla_put_u32(skb, NDA_VNI, rdst->remote_vni))
		goto nla_put_failure;
	if (rdst->remote_ifindex &&
	    nla_put_u32(skb, NDA_IFINDEX, rdst->remote_ifindex))
		goto nla_put_failure;

	ci.ndm_used	 = jiffies_to_clock_t(now - fdb->used);
	ci.ndm_confirmed = 0;
	ci.ndm_updated	 = jiffies_to_clock_t(now - fdb->updated);
	ci.ndm_refcnt	 = 0;

	if (nla_put(skb, NDA_CACHEINFO, sizeof(ci), &ci))
		goto nla_put_failure;

	nlmsg_end(skb, nlh);
	return 0;

nla_put_failure:
	nlmsg_cancel(skb, nlh);
	return -EMSGSIZE;
}

static inline size_t vxlan_nlmsg_size(void)
{
	return NLMSG_ALIGN(sizeof(struct ndmsg))
		+ nla_total_size(ETH_ALEN) /* NDA_LLADDR */
		+ nla_total_size(sizeof(struct in6_addr)) /* NDA_DST */
		+ nla_total_size(sizeof(__be16)) /* NDA_PORT */
		+ nla_total_size(sizeof(__be32)) /* NDA_VNI */
		+ nla_total_size(sizeof(__u32)) /* NDA_IFINDEX */
		+ nla_total_size(sizeof(__s32)) /* NDA_LINK_NETNSID */
		+ nla_total_size(sizeof(struct nda_cacheinfo));
}

static void vxlan_fdb_notify(struct vxlan_dev *vxlan, struct vxlan_fdb *fdb,
			     struct vxlan_rdst *rd, int type)
{
	struct net *net = dev_net(vxlan->dev);
	struct sk_buff *skb;
	int err = -ENOBUFS;

	skb = nlmsg_new(vxlan_nlmsg_size(), GFP_ATOMIC);
	if (skb == NULL)
		goto errout;

	err = vxlan_fdb_info(skb, vxlan, fdb, 0, 0, type, 0, rd);
	if (err < 0) {
		/* -EMSGSIZE implies BUG in vxlan_nlmsg_size() */
		WARN_ON(err == -EMSGSIZE);
		kfree_skb(skb);
		goto errout;
	}

	rtnl_notify(skb, net, 0, RTNLGRP_NEIGH, NULL, GFP_ATOMIC);
	return;
errout:
	if (err < 0)
		rtnl_set_sk_err(net, RTNLGRP_NEIGH, err);
}

static void vxlan_ip_miss(struct net_device *dev, union vxlan_addr *ipa)
{
	struct vxlan_dev *vxlan = netdev_priv(dev);
	struct vxlan_fdb f = {
		.state = NUD_STALE,
	};
	struct vxlan_rdst remote = {
		.remote_ip = *ipa, /* goes to NDA_DST */
		.remote_vni = VXLAN_N_VID,
	};

	vxlan_fdb_notify(vxlan, &f, &remote, RTM_GETNEIGH);
}

static void vxlan_fdb_miss(struct vxlan_dev *vxlan, const u8 eth_addr[ETH_ALEN])
{
	struct vxlan_fdb f = {
		.state = NUD_STALE,
	};
	struct vxlan_rdst remote = { };

	memcpy(f.eth_addr, eth_addr, ETH_ALEN);

	vxlan_fdb_notify(vxlan, &f, &remote, RTM_GETNEIGH);
}

/* Hash Ethernet address */
static u32 eth_hash(const unsigned char *addr)
{
	u64 value = get_unaligned((u64 *)addr);

	/* only want 6 bytes */
#ifdef __BIG_ENDIAN
	value >>= 16;
#else
	value <<= 16;
#endif
	return hash_64(value, FDB_HASH_BITS);
}

/* Hash chain to use given mac address */
static inline struct hlist_head *vxlan_fdb_head(struct vxlan_dev *vxlan,
						const u8 *mac)
{
	return &vxlan->fdb_head[eth_hash(mac)];
}

/* Look up Ethernet address in forwarding table */
static struct vxlan_fdb *__vxlan_find_mac(struct vxlan_dev *vxlan,
					const u8 *mac)
{
	struct hlist_head *head = vxlan_fdb_head(vxlan, mac);
	struct vxlan_fdb *f;

	hlist_for_each_entry_rcu(f, head, hlist) {
		if (ether_addr_equal(mac, f->eth_addr))
			return f;
	}

	return NULL;
}

static struct vxlan_fdb *vxlan_find_mac(struct vxlan_dev *vxlan,
					const u8 *mac)
{
	struct vxlan_fdb *f;

	f = __vxlan_find_mac(vxlan, mac);
	if (f)
		f->used = jiffies;

	return f;
}

/* caller should hold vxlan->hash_lock */
static struct vxlan_rdst *vxlan_fdb_find_rdst(struct vxlan_fdb *f,
					      union vxlan_addr *ip, __be16 port,
					      __u32 vni, __u32 ifindex)
{
	struct vxlan_rdst *rd;

	list_for_each_entry(rd, &f->remotes, list) {
		if (vxlan_addr_equal(&rd->remote_ip, ip) &&
		    rd->remote_port == port &&
		    rd->remote_vni == vni &&
		    rd->remote_ifindex == ifindex)
			return rd;
	}

	return NULL;
}

/* Replace destination of unicast mac */
static int vxlan_fdb_replace(struct vxlan_fdb *f,
			     union vxlan_addr *ip, __be16 port, __u32 vni, __u32 ifindex)
{
	struct vxlan_rdst *rd;

	rd = vxlan_fdb_find_rdst(f, ip, port, vni, ifindex);
	if (rd)
		return 0;

	rd = list_first_entry_or_null(&f->remotes, struct vxlan_rdst, list);
	if (!rd)
		return 0;
	rd->remote_ip = *ip;
	rd->remote_port = port;
	rd->remote_vni = vni;
	rd->remote_ifindex = ifindex;
	return 1;
}

/* Add/update destinations for multicast */
static int vxlan_fdb_append(struct vxlan_fdb *f,
			    union vxlan_addr *ip, __be16 port, __u32 vni,
			    __u32 ifindex, struct vxlan_rdst **rdp)
{
	struct vxlan_rdst *rd;

	rd = vxlan_fdb_find_rdst(f, ip, port, vni, ifindex);
	if (rd)
		return 0;

	rd = kmalloc(sizeof(*rd), GFP_ATOMIC);
	if (rd == NULL)
		return -ENOBUFS;
	rd->remote_ip = *ip;
	rd->remote_port = port;
	rd->remote_vni = vni;
	rd->remote_ifindex = ifindex;

	list_add_tail_rcu(&rd->list, &f->remotes);

	*rdp = rd;
	return 1;
}

static struct vxlanhdr *vxlan_gro_remcsum(struct sk_buff *skb,
					  unsigned int off,
					  struct vxlanhdr *vh, size_t hdrlen,
					  u32 data, struct gro_remcsum *grc,
					  bool nopartial)
{
	size_t start, offset, plen;

	if (skb->remcsum_offload)
		return NULL;

	if (!NAPI_GRO_CB(skb)->csum_valid)
		return NULL;

	start = (data & VXLAN_RCO_MASK) << VXLAN_RCO_SHIFT;
	offset = start + ((data & VXLAN_RCO_UDP) ?
			  offsetof(struct udphdr, check) :
			  offsetof(struct tcphdr, check));

	plen = hdrlen + offset + sizeof(u16);

	/* Pull checksum that will be written */
	if (skb_gro_header_hard(skb, off + plen)) {
		vh = skb_gro_header_slow(skb, off + plen, off);
		if (!vh)
			return NULL;
	}

	skb_gro_remcsum_process(skb, (void *)vh + hdrlen,
				start, offset, grc, nopartial);

	skb->remcsum_offload = 1;

	return vh;
}

static struct sk_buff **vxlan_gro_receive(struct sk_buff **head,
					  struct sk_buff *skb,
					  struct udp_offload *uoff)
{
	struct sk_buff *p, **pp = NULL;
	struct vxlanhdr *vh, *vh2;
	unsigned int hlen, off_vx;
	int flush = 1;
	struct vxlan_sock *vs = container_of(uoff, struct vxlan_sock,
					     udp_offloads);
	u32 flags;
	struct gro_remcsum grc;

	skb_gro_remcsum_init(&grc);

	off_vx = skb_gro_offset(skb);
	hlen = off_vx + sizeof(*vh);
	vh   = skb_gro_header_fast(skb, off_vx);
	if (skb_gro_header_hard(skb, hlen)) {
		vh = skb_gro_header_slow(skb, hlen, off_vx);
		if (unlikely(!vh))
			goto out;
	}

	skb_gro_pull(skb, sizeof(struct vxlanhdr)); /* pull vxlan header */
	skb_gro_postpull_rcsum(skb, vh, sizeof(struct vxlanhdr));

	flags = ntohl(vh->vx_flags);

	if ((flags & VXLAN_HF_RCO) && (vs->flags & VXLAN_F_REMCSUM_RX)) {
		vh = vxlan_gro_remcsum(skb, off_vx, vh, sizeof(struct vxlanhdr),
				       ntohl(vh->vx_vni), &grc,
				       !!(vs->flags &
					  VXLAN_F_REMCSUM_NOPARTIAL));

		if (!vh)
			goto out;
	}

	flush = 0;

	for (p = *head; p; p = p->next) {
		if (!NAPI_GRO_CB(p)->same_flow)
			continue;

		vh2 = (struct vxlanhdr *)(p->data + off_vx);
		if (vh->vx_flags != vh2->vx_flags ||
		    vh->vx_vni != vh2->vx_vni) {
			NAPI_GRO_CB(p)->same_flow = 0;
			continue;
		}
	}

	pp = eth_gro_receive(head, skb);

out:
	skb_gro_remcsum_cleanup(skb, &grc);
	NAPI_GRO_CB(skb)->flush |= flush;

	return pp;
}

static int vxlan_gro_complete(struct sk_buff *skb, int nhoff,
			      struct udp_offload *uoff)
{
	udp_tunnel_gro_complete(skb, nhoff);

	return eth_gro_complete(skb, nhoff + sizeof(struct vxlanhdr));
}

/* Notify netdevs that UDP port started listening */
static void vxlan_notify_add_rx_port(struct vxlan_sock *vs)
{
	struct net_device *dev;
	struct sock *sk = vs->sock->sk;
	struct net *net = sock_net(sk);
	sa_family_t sa_family = sk->sk_family;
	__be16 port = inet_sk(sk)->inet_sport;
	int err;

	if (sa_family == AF_INET) {
		err = udp_add_offload(&vs->udp_offloads);
		if (err)
			pr_warn("vxlan: udp_add_offload failed with status %d\n", err);
	}

	rcu_read_lock();
	for_each_netdev_rcu(net, dev) {
		if (dev->netdev_ops->ndo_add_vxlan_port)
			dev->netdev_ops->ndo_add_vxlan_port(dev, sa_family,
							    port);
	}
	rcu_read_unlock();
}

/* Notify netdevs that UDP port is no more listening */
static void vxlan_notify_del_rx_port(struct vxlan_sock *vs)
{
	struct net_device *dev;
	struct sock *sk = vs->sock->sk;
	struct net *net = sock_net(sk);
	sa_family_t sa_family = sk->sk_family;
	__be16 port = inet_sk(sk)->inet_sport;

	rcu_read_lock();
	for_each_netdev_rcu(net, dev) {
		if (dev->netdev_ops->ndo_del_vxlan_port)
			dev->netdev_ops->ndo_del_vxlan_port(dev, sa_family,
							    port);
	}
	rcu_read_unlock();

	if (sa_family == AF_INET)
		udp_del_offload(&vs->udp_offloads);
}

/* Add new entry to forwarding table -- assumes lock held */
static int vxlan_fdb_create(struct vxlan_dev *vxlan,
			    const u8 *mac, union vxlan_addr *ip,
			    __u16 state, __u16 flags,
			    __be16 port, __u32 vni, __u32 ifindex,
			    __u8 ndm_flags)
{
	struct vxlan_rdst *rd = NULL;
	struct vxlan_fdb *f;
	int notify = 0;

	f = __vxlan_find_mac(vxlan, mac);
	if (f) {
		if (flags & NLM_F_EXCL) {
			netdev_dbg(vxlan->dev,
				   "lost race to create %pM\n", mac);
			return -EEXIST;
		}
		if (f->state != state) {
			f->state = state;
			f->updated = jiffies;
			notify = 1;
		}
		if (f->flags != ndm_flags) {
			f->flags = ndm_flags;
			f->updated = jiffies;
			notify = 1;
		}
		if ((flags & NLM_F_REPLACE)) {
			/* Only change unicasts */
			if (!(is_multicast_ether_addr(f->eth_addr) ||
			     is_zero_ether_addr(f->eth_addr))) {
				int rc = vxlan_fdb_replace(f, ip, port, vni,
							   ifindex);

				if (rc < 0)
					return rc;
				notify |= rc;
			} else
				return -EOPNOTSUPP;
		}
		if ((flags & NLM_F_APPEND) &&
		    (is_multicast_ether_addr(f->eth_addr) ||
		     is_zero_ether_addr(f->eth_addr))) {
			int rc = vxlan_fdb_append(f, ip, port, vni, ifindex,
						  &rd);

			if (rc < 0)
				return rc;
			notify |= rc;
		}
	} else {
		if (!(flags & NLM_F_CREATE))
			return -ENOENT;

		if (vxlan->addrmax && vxlan->addrcnt >= vxlan->addrmax)
			return -ENOSPC;

		/* Disallow replace to add a multicast entry */
		if ((flags & NLM_F_REPLACE) &&
		    (is_multicast_ether_addr(mac) || is_zero_ether_addr(mac)))
			return -EOPNOTSUPP;

		netdev_dbg(vxlan->dev, "add %pM -> %pIS\n", mac, ip);
		f = kmalloc(sizeof(*f), GFP_ATOMIC);
		if (!f)
			return -ENOMEM;

		notify = 1;
		f->state = state;
		f->flags = ndm_flags;
		f->updated = f->used = jiffies;
		INIT_LIST_HEAD(&f->remotes);
		memcpy(f->eth_addr, mac, ETH_ALEN);

		vxlan_fdb_append(f, ip, port, vni, ifindex, &rd);

		++vxlan->addrcnt;
		hlist_add_head_rcu(&f->hlist,
				   vxlan_fdb_head(vxlan, mac));
	}

	if (notify) {
		if (rd == NULL)
			rd = first_remote_rtnl(f);
		vxlan_fdb_notify(vxlan, f, rd, RTM_NEWNEIGH);
	}

	return 0;
}

static void vxlan_fdb_free(struct rcu_head *head)
{
	struct vxlan_fdb *f = container_of(head, struct vxlan_fdb, rcu);
	struct vxlan_rdst *rd, *nd;

	list_for_each_entry_safe(rd, nd, &f->remotes, list)
		kfree(rd);
	kfree(f);
}

static void vxlan_fdb_destroy(struct vxlan_dev *vxlan, struct vxlan_fdb *f)
{
	netdev_dbg(vxlan->dev,
		    "delete %pM\n", f->eth_addr);

	--vxlan->addrcnt;
	vxlan_fdb_notify(vxlan, f, first_remote_rtnl(f), RTM_DELNEIGH);

	hlist_del_rcu(&f->hlist);
	call_rcu(&f->rcu, vxlan_fdb_free);
}

static int vxlan_fdb_parse(struct nlattr *tb[], struct vxlan_dev *vxlan,
			   union vxlan_addr *ip, __be16 *port, u32 *vni, u32 *ifindex)
{
	struct net *net = dev_net(vxlan->dev);
	int err;

	if (tb[NDA_DST]) {
		err = vxlan_nla_get_addr(ip, tb[NDA_DST]);
		if (err)
			return err;
	} else {
		union vxlan_addr *remote = &vxlan->default_dst.remote_ip;
		if (remote->sa.sa_family == AF_INET) {
			ip->sin.sin_addr.s_addr = htonl(INADDR_ANY);
			ip->sa.sa_family = AF_INET;
#if IS_ENABLED(CONFIG_IPV6)
		} else {
			ip->sin6.sin6_addr = in6addr_any;
			ip->sa.sa_family = AF_INET6;
#endif
		}
	}

	if (tb[NDA_PORT]) {
		if (nla_len(tb[NDA_PORT]) != sizeof(__be16))
			return -EINVAL;
		*port = nla_get_be16(tb[NDA_PORT]);
	} else {
		*port = vxlan->dst_port;
	}

	if (tb[NDA_VNI]) {
		if (nla_len(tb[NDA_VNI]) != sizeof(u32))
			return -EINVAL;
		*vni = nla_get_u32(tb[NDA_VNI]);
	} else {
		*vni = vxlan->default_dst.remote_vni;
	}

	if (tb[NDA_IFINDEX]) {
		struct net_device *tdev;

		if (nla_len(tb[NDA_IFINDEX]) != sizeof(u32))
			return -EINVAL;
		*ifindex = nla_get_u32(tb[NDA_IFINDEX]);
		tdev = __dev_get_by_index(net, *ifindex);
		if (!tdev)
			return -EADDRNOTAVAIL;
	} else {
		*ifindex = 0;
	}

	return 0;
}

/* Add static entry (via netlink) */
static int vxlan_fdb_add(struct ndmsg *ndm, struct nlattr *tb[],
			 struct net_device *dev,
			 const unsigned char *addr, u16 vid, u16 flags)
{
	struct vxlan_dev *vxlan = netdev_priv(dev);
	/* struct net *net = dev_net(vxlan->dev); */
	union vxlan_addr ip;
	__be16 port;
	u32 vni, ifindex;
	int err;

	if (!(ndm->ndm_state & (NUD_PERMANENT|NUD_REACHABLE))) {
		pr_info("RTM_NEWNEIGH with invalid state %#x\n",
			ndm->ndm_state);
		return -EINVAL;
	}

	if (tb[NDA_DST] == NULL)
		return -EINVAL;

	err = vxlan_fdb_parse(tb, vxlan, &ip, &port, &vni, &ifindex);
	if (err)
		return err;

	if (vxlan->default_dst.remote_ip.sa.sa_family != ip.sa.sa_family)
		return -EAFNOSUPPORT;

	spin_lock_bh(&vxlan->hash_lock);
	err = vxlan_fdb_create(vxlan, addr, &ip, ndm->ndm_state, flags,
			       port, vni, ifindex, ndm->ndm_flags);
	spin_unlock_bh(&vxlan->hash_lock);

	return err;
}

/* Delete entry (via netlink) */
static int vxlan_fdb_delete(struct ndmsg *ndm, struct nlattr *tb[],
			    struct net_device *dev,
			    const unsigned char *addr, u16 vid)
{
	struct vxlan_dev *vxlan = netdev_priv(dev);
	struct vxlan_fdb *f;
	struct vxlan_rdst *rd = NULL;
	union vxlan_addr ip;
	__be16 port;
	u32 vni, ifindex;
	int err;

	err = vxlan_fdb_parse(tb, vxlan, &ip, &port, &vni, &ifindex);
	if (err)
		return err;

	err = -ENOENT;

	spin_lock_bh(&vxlan->hash_lock);
	f = vxlan_find_mac(vxlan, addr);
	if (!f)
		goto out;

	if (!vxlan_addr_any(&ip)) {
		rd = vxlan_fdb_find_rdst(f, &ip, port, vni, ifindex);
		if (!rd)
			goto out;
	}

	err = 0;

	/* remove a destination if it's not the only one on the list,
	 * otherwise destroy the fdb entry
	 */
	if (rd && !list_is_singular(&f->remotes)) {
		list_del_rcu(&rd->list);
		vxlan_fdb_notify(vxlan, f, rd, RTM_DELNEIGH);
		kfree_rcu(rd, rcu);
		goto out;
	}

	vxlan_fdb_destroy(vxlan, f);

out:
	spin_unlock_bh(&vxlan->hash_lock);

	return err;
}

/* Dump forwarding table */
static int vxlan_fdb_dump(struct sk_buff *skb, struct netlink_callback *cb,
			  struct net_device *dev,
			  struct net_device *filter_dev, int idx)
{
	struct vxlan_dev *vxlan = netdev_priv(dev);
	unsigned int h;

	for (h = 0; h < FDB_HASH_SIZE; ++h) {
		struct vxlan_fdb *f;
		int err;

		hlist_for_each_entry_rcu(f, &vxlan->fdb_head[h], hlist) {
			struct vxlan_rdst *rd;

			if (idx < cb->args[0])
				goto skip;

			list_for_each_entry_rcu(rd, &f->remotes, list) {
				err = vxlan_fdb_info(skb, vxlan, f,
						     NETLINK_CB(cb->skb).portid,
						     cb->nlh->nlmsg_seq,
						     RTM_NEWNEIGH,
						     NLM_F_MULTI, rd);
				if (err < 0)
					goto out;
			}
skip:
			++idx;
		}
	}
out:
	return idx;
}

/* Watch incoming packets to learn mapping between Ethernet address
 * and Tunnel endpoint.
 * Return true if packet is bogus and should be droppped.
 */
static bool vxlan_snoop(struct net_device *dev,
			union vxlan_addr *src_ip, const u8 *src_mac)
{
	struct vxlan_dev *vxlan = netdev_priv(dev);
	struct vxlan_fdb *f;

	f = vxlan_find_mac(vxlan, src_mac);
	if (likely(f)) {
		struct vxlan_rdst *rdst = first_remote_rcu(f);

		if (likely(vxlan_addr_equal(&rdst->remote_ip, src_ip)))
			return false;

		/* Don't migrate static entries, drop packets */
		if (f->state & NUD_NOARP)
			return true;

		if (net_ratelimit())
			netdev_info(dev,
				    "%pM migrated from %pIS to %pIS\n",
				    src_mac, &rdst->remote_ip.sa, &src_ip->sa);

		rdst->remote_ip = *src_ip;
		f->updated = jiffies;
		vxlan_fdb_notify(vxlan, f, rdst, RTM_NEWNEIGH);
	} else {
		/* learned new entry */
		spin_lock(&vxlan->hash_lock);

		/* close off race between vxlan_flush and incoming packets */
		if (netif_running(dev))
			vxlan_fdb_create(vxlan, src_mac, src_ip,
					 NUD_REACHABLE,
					 NLM_F_EXCL|NLM_F_CREATE,
					 vxlan->dst_port,
					 vxlan->default_dst.remote_vni,
					 0, NTF_SELF);
		spin_unlock(&vxlan->hash_lock);
	}

	return false;
}

/* See if multicast group is already in use by other ID */
static bool vxlan_group_used(struct vxlan_net *vn, struct vxlan_dev *dev)
{
	struct vxlan_dev *vxlan;

	/* The vxlan_sock is only used by dev, leaving group has
	 * no effect on other vxlan devices.
	 */
	if (atomic_read(&dev->vn_sock->refcnt) == 1)
		return false;

	list_for_each_entry(vxlan, &vn->vxlan_list, next) {
		if (!netif_running(vxlan->dev) || vxlan == dev)
			continue;

		if (vxlan->vn_sock != dev->vn_sock)
			continue;

		if (!vxlan_addr_equal(&vxlan->default_dst.remote_ip,
				      &dev->default_dst.remote_ip))
			continue;

		if (vxlan->default_dst.remote_ifindex !=
		    dev->default_dst.remote_ifindex)
			continue;

		return true;
	}

	return false;
}

static void vxlan_sock_hold(struct vxlan_sock *vs)
{
	atomic_inc(&vs->refcnt);
}

void vxlan_sock_release(struct vxlan_sock *vs)
{
	struct sock *sk = vs->sock->sk;
	struct net *net = sock_net(sk);
	struct vxlan_net *vn = net_generic(net, vxlan_net_id);

	if (!atomic_dec_and_test(&vs->refcnt))
		return;

	spin_lock(&vn->sock_lock);
	hlist_del_rcu(&vs->hlist);
	vxlan_notify_del_rx_port(vs);
	spin_unlock(&vn->sock_lock);

	queue_work(vxlan_wq, &vs->del_work);
}
EXPORT_SYMBOL_GPL(vxlan_sock_release);

/* Callback to update multicast group membership when first VNI on
 * multicast asddress is brought up
 * Done as workqueue because ip_mc_join_group acquires RTNL.
 */
static void vxlan_igmp_join(struct work_struct *work)
{
	struct vxlan_dev *vxlan = container_of(work, struct vxlan_dev, igmp_join);
	struct vxlan_sock *vs = vxlan->vn_sock;
	struct sock *sk = vs->sock->sk;
	union vxlan_addr *ip = &vxlan->default_dst.remote_ip;
	int ifindex = vxlan->default_dst.remote_ifindex;

	lock_sock(sk);
	if (ip->sa.sa_family == AF_INET) {
		struct ip_mreqn mreq = {
			.imr_multiaddr.s_addr	= ip->sin.sin_addr.s_addr,
			.imr_ifindex		= ifindex,
		};

		ip_mc_join_group(sk, &mreq);
#if IS_ENABLED(CONFIG_IPV6)
	} else {
		ipv6_stub->ipv6_sock_mc_join(sk, ifindex,
					     &ip->sin6.sin6_addr);
#endif
	}
	release_sock(sk);

	vxlan_sock_release(vs);
	dev_put(vxlan->dev);
}

/* Inverse of vxlan_igmp_join when last VNI is brought down */
static void vxlan_igmp_leave(struct work_struct *work)
{
	struct vxlan_dev *vxlan = container_of(work, struct vxlan_dev, igmp_leave);
	struct vxlan_sock *vs = vxlan->vn_sock;
	struct sock *sk = vs->sock->sk;
	union vxlan_addr *ip = &vxlan->default_dst.remote_ip;
	int ifindex = vxlan->default_dst.remote_ifindex;

	lock_sock(sk);
	if (ip->sa.sa_family == AF_INET) {
		struct ip_mreqn mreq = {
			.imr_multiaddr.s_addr	= ip->sin.sin_addr.s_addr,
			.imr_ifindex		= ifindex,
		};

		ip_mc_leave_group(sk, &mreq);
#if IS_ENABLED(CONFIG_IPV6)
	} else {
		ipv6_stub->ipv6_sock_mc_drop(sk, ifindex,
					     &ip->sin6.sin6_addr);
#endif
	}

	release_sock(sk);

	vxlan_sock_release(vs);
	dev_put(vxlan->dev);
}

static struct vxlanhdr *vxlan_remcsum(struct sk_buff *skb, struct vxlanhdr *vh,
				      size_t hdrlen, u32 data, bool nopartial)
{
	size_t start, offset, plen;

	start = (data & VXLAN_RCO_MASK) << VXLAN_RCO_SHIFT;
	offset = start + ((data & VXLAN_RCO_UDP) ?
			  offsetof(struct udphdr, check) :
			  offsetof(struct tcphdr, check));

	plen = hdrlen + offset + sizeof(u16);

	if (!pskb_may_pull(skb, plen))
		return NULL;

	vh = (struct vxlanhdr *)(udp_hdr(skb) + 1);

	skb_remcsum_process(skb, (void *)vh + hdrlen, start, offset,
			    nopartial);

	return vh;
}

/* Callback from net/ipv4/udp.c to receive packets */
static int vxlan_udp_encap_recv(struct sock *sk, struct sk_buff *skb)
{
	struct vxlan_sock *vs;
	struct vxlanhdr *vxh;
	u32 flags, vni;
	struct vxlan_metadata md = {0};

	/* Need Vxlan and inner Ethernet header to be present */
	if (!pskb_may_pull(skb, VXLAN_HLEN))
		goto error;

	vxh = (struct vxlanhdr *)(udp_hdr(skb) + 1);
	flags = ntohl(vxh->vx_flags);
	vni = ntohl(vxh->vx_vni);

	if (flags & VXLAN_HF_VNI) {
		flags &= ~VXLAN_HF_VNI;
	} else {
		/* VNI flag always required to be set */
		goto bad_flags;
	}

	if (iptunnel_pull_header(skb, VXLAN_HLEN, htons(ETH_P_TEB)))
		goto drop;
	vxh = (struct vxlanhdr *)(udp_hdr(skb) + 1);

	vs = rcu_dereference_sk_user_data(sk);
	if (!vs)
		goto drop;

	if ((flags & VXLAN_HF_RCO) && (vs->flags & VXLAN_F_REMCSUM_RX)) {
		vxh = vxlan_remcsum(skb, vxh, sizeof(struct vxlanhdr), vni,
				    !!(vs->flags & VXLAN_F_REMCSUM_NOPARTIAL));
		if (!vxh)
			goto drop;

		flags &= ~VXLAN_HF_RCO;
<<<<<<< HEAD
		vni &= VXLAN_VID_MASK;
=======
		vni &= VXLAN_VNI_MASK;
>>>>>>> d525211f
	}

	/* For backwards compatibility, only allow reserved fields to be
	 * used by VXLAN extensions if explicitly requested.
	 */
	if ((flags & VXLAN_HF_GBP) && (vs->flags & VXLAN_F_GBP)) {
		struct vxlanhdr_gbp *gbp;

		gbp = (struct vxlanhdr_gbp *)vxh;
		md.gbp = ntohs(gbp->policy_id);

		if (gbp->dont_learn)
			md.gbp |= VXLAN_GBP_DONT_LEARN;

		if (gbp->policy_applied)
			md.gbp |= VXLAN_GBP_POLICY_APPLIED;

		flags &= ~VXLAN_GBP_USED_BITS;
	}

<<<<<<< HEAD
	if (flags || (vni & ~VXLAN_VID_MASK)) {
=======
	if (flags || vni & ~VXLAN_VNI_MASK) {
>>>>>>> d525211f
		/* If there are any unprocessed flags remaining treat
		 * this as a malformed packet. This behavior diverges from
		 * VXLAN RFC (RFC7348) which stipulates that bits in reserved
		 * in reserved fields are to be ignored. The approach here
		 * maintains compatbility with previous stack code, and also
		 * is more robust and provides a little more security in
		 * adding extensions to VXLAN.
		 */

		goto bad_flags;
	}

	md.vni = vxh->vx_vni;
	vs->rcv(vs, skb, &md);
	return 0;

drop:
	/* Consume bad packet */
	kfree_skb(skb);
	return 0;

bad_flags:
	netdev_dbg(skb->dev, "invalid vxlan flags=%#x vni=%#x\n",
		   ntohl(vxh->vx_flags), ntohl(vxh->vx_vni));

error:
	/* Return non vxlan pkt */
	return 1;
}

static void vxlan_rcv(struct vxlan_sock *vs, struct sk_buff *skb,
		      struct vxlan_metadata *md)
{
	struct iphdr *oip = NULL;
	struct ipv6hdr *oip6 = NULL;
	struct vxlan_dev *vxlan;
	struct pcpu_sw_netstats *stats;
	union vxlan_addr saddr;
	__u32 vni;
	int err = 0;
	union vxlan_addr *remote_ip;

	vni = ntohl(md->vni) >> 8;
	/* Is this VNI defined? */
	vxlan = vxlan_vs_find_vni(vs, vni);
	if (!vxlan)
		goto drop;

	remote_ip = &vxlan->default_dst.remote_ip;
	skb_reset_mac_header(skb);
	skb_scrub_packet(skb, !net_eq(vxlan->net, dev_net(vxlan->dev)));
	skb->protocol = eth_type_trans(skb, vxlan->dev);
	skb_postpull_rcsum(skb, eth_hdr(skb), ETH_HLEN);

	/* Ignore packet loops (and multicast echo) */
	if (ether_addr_equal(eth_hdr(skb)->h_source, vxlan->dev->dev_addr))
		goto drop;

	/* Re-examine inner Ethernet packet */
	if (remote_ip->sa.sa_family == AF_INET) {
		oip = ip_hdr(skb);
		saddr.sin.sin_addr.s_addr = oip->saddr;
		saddr.sa.sa_family = AF_INET;
#if IS_ENABLED(CONFIG_IPV6)
	} else {
		oip6 = ipv6_hdr(skb);
		saddr.sin6.sin6_addr = oip6->saddr;
		saddr.sa.sa_family = AF_INET6;
#endif
	}

	if ((vxlan->flags & VXLAN_F_LEARN) &&
	    vxlan_snoop(skb->dev, &saddr, eth_hdr(skb)->h_source))
		goto drop;

	skb_reset_network_header(skb);
	skb->mark = md->gbp;

	if (oip6)
		err = IP6_ECN_decapsulate(oip6, skb);
	if (oip)
		err = IP_ECN_decapsulate(oip, skb);

	if (unlikely(err)) {
		if (log_ecn_error) {
			if (oip6)
				net_info_ratelimited("non-ECT from %pI6\n",
						     &oip6->saddr);
			if (oip)
				net_info_ratelimited("non-ECT from %pI4 with TOS=%#x\n",
						     &oip->saddr, oip->tos);
		}
		if (err > 1) {
			++vxlan->dev->stats.rx_frame_errors;
			++vxlan->dev->stats.rx_errors;
			goto drop;
		}
	}

	stats = this_cpu_ptr(vxlan->dev->tstats);
	u64_stats_update_begin(&stats->syncp);
	stats->rx_packets++;
	stats->rx_bytes += skb->len;
	u64_stats_update_end(&stats->syncp);

	netif_rx(skb);

	return;
drop:
	/* Consume bad packet */
	kfree_skb(skb);
}

static int arp_reduce(struct net_device *dev, struct sk_buff *skb)
{
	struct vxlan_dev *vxlan = netdev_priv(dev);
	struct arphdr *parp;
	u8 *arpptr, *sha;
	__be32 sip, tip;
	struct neighbour *n;

	if (dev->flags & IFF_NOARP)
		goto out;

	if (!pskb_may_pull(skb, arp_hdr_len(dev))) {
		dev->stats.tx_dropped++;
		goto out;
	}
	parp = arp_hdr(skb);

	if ((parp->ar_hrd != htons(ARPHRD_ETHER) &&
	     parp->ar_hrd != htons(ARPHRD_IEEE802)) ||
	    parp->ar_pro != htons(ETH_P_IP) ||
	    parp->ar_op != htons(ARPOP_REQUEST) ||
	    parp->ar_hln != dev->addr_len ||
	    parp->ar_pln != 4)
		goto out;
	arpptr = (u8 *)parp + sizeof(struct arphdr);
	sha = arpptr;
	arpptr += dev->addr_len;	/* sha */
	memcpy(&sip, arpptr, sizeof(sip));
	arpptr += sizeof(sip);
	arpptr += dev->addr_len;	/* tha */
	memcpy(&tip, arpptr, sizeof(tip));

	if (ipv4_is_loopback(tip) ||
	    ipv4_is_multicast(tip))
		goto out;

	n = neigh_lookup(&arp_tbl, &tip, dev);

	if (n) {
		struct vxlan_fdb *f;
		struct sk_buff	*reply;

		if (!(n->nud_state & NUD_CONNECTED)) {
			neigh_release(n);
			goto out;
		}

		f = vxlan_find_mac(vxlan, n->ha);
		if (f && vxlan_addr_any(&(first_remote_rcu(f)->remote_ip))) {
			/* bridge-local neighbor */
			neigh_release(n);
			goto out;
		}

		reply = arp_create(ARPOP_REPLY, ETH_P_ARP, sip, dev, tip, sha,
				n->ha, sha);

		neigh_release(n);

		if (reply == NULL)
			goto out;

		skb_reset_mac_header(reply);
		__skb_pull(reply, skb_network_offset(reply));
		reply->ip_summed = CHECKSUM_UNNECESSARY;
		reply->pkt_type = PACKET_HOST;

		if (netif_rx_ni(reply) == NET_RX_DROP)
			dev->stats.rx_dropped++;
	} else if (vxlan->flags & VXLAN_F_L3MISS) {
		union vxlan_addr ipa = {
			.sin.sin_addr.s_addr = tip,
			.sin.sin_family = AF_INET,
		};

		vxlan_ip_miss(dev, &ipa);
	}
out:
	consume_skb(skb);
	return NETDEV_TX_OK;
}

#if IS_ENABLED(CONFIG_IPV6)
static struct sk_buff *vxlan_na_create(struct sk_buff *request,
	struct neighbour *n, bool isrouter)
{
	struct net_device *dev = request->dev;
	struct sk_buff *reply;
	struct nd_msg *ns, *na;
	struct ipv6hdr *pip6;
	u8 *daddr;
	int na_olen = 8; /* opt hdr + ETH_ALEN for target */
	int ns_olen;
	int i, len;

	if (dev == NULL)
		return NULL;

	len = LL_RESERVED_SPACE(dev) + sizeof(struct ipv6hdr) +
		sizeof(*na) + na_olen + dev->needed_tailroom;
	reply = alloc_skb(len, GFP_ATOMIC);
	if (reply == NULL)
		return NULL;

	reply->protocol = htons(ETH_P_IPV6);
	reply->dev = dev;
	skb_reserve(reply, LL_RESERVED_SPACE(request->dev));
	skb_push(reply, sizeof(struct ethhdr));
	skb_set_mac_header(reply, 0);

	ns = (struct nd_msg *)skb_transport_header(request);

	daddr = eth_hdr(request)->h_source;
	ns_olen = request->len - skb_transport_offset(request) - sizeof(*ns);
	for (i = 0; i < ns_olen-1; i += (ns->opt[i+1]<<3)) {
		if (ns->opt[i] == ND_OPT_SOURCE_LL_ADDR) {
			daddr = ns->opt + i + sizeof(struct nd_opt_hdr);
			break;
		}
	}

	/* Ethernet header */
	ether_addr_copy(eth_hdr(reply)->h_dest, daddr);
	ether_addr_copy(eth_hdr(reply)->h_source, n->ha);
	eth_hdr(reply)->h_proto = htons(ETH_P_IPV6);
	reply->protocol = htons(ETH_P_IPV6);

	skb_pull(reply, sizeof(struct ethhdr));
	skb_set_network_header(reply, 0);
	skb_put(reply, sizeof(struct ipv6hdr));

	/* IPv6 header */

	pip6 = ipv6_hdr(reply);
	memset(pip6, 0, sizeof(struct ipv6hdr));
	pip6->version = 6;
	pip6->priority = ipv6_hdr(request)->priority;
	pip6->nexthdr = IPPROTO_ICMPV6;
	pip6->hop_limit = 255;
	pip6->daddr = ipv6_hdr(request)->saddr;
	pip6->saddr = *(struct in6_addr *)n->primary_key;

	skb_pull(reply, sizeof(struct ipv6hdr));
	skb_set_transport_header(reply, 0);

	na = (struct nd_msg *)skb_put(reply, sizeof(*na) + na_olen);

	/* Neighbor Advertisement */
	memset(na, 0, sizeof(*na)+na_olen);
	na->icmph.icmp6_type = NDISC_NEIGHBOUR_ADVERTISEMENT;
	na->icmph.icmp6_router = isrouter;
	na->icmph.icmp6_override = 1;
	na->icmph.icmp6_solicited = 1;
	na->target = ns->target;
	ether_addr_copy(&na->opt[2], n->ha);
	na->opt[0] = ND_OPT_TARGET_LL_ADDR;
	na->opt[1] = na_olen >> 3;

	na->icmph.icmp6_cksum = csum_ipv6_magic(&pip6->saddr,
		&pip6->daddr, sizeof(*na)+na_olen, IPPROTO_ICMPV6,
		csum_partial(na, sizeof(*na)+na_olen, 0));

	pip6->payload_len = htons(sizeof(*na)+na_olen);

	skb_push(reply, sizeof(struct ipv6hdr));

	reply->ip_summed = CHECKSUM_UNNECESSARY;

	return reply;
}

static int neigh_reduce(struct net_device *dev, struct sk_buff *skb)
{
	struct vxlan_dev *vxlan = netdev_priv(dev);
	struct nd_msg *msg;
	const struct ipv6hdr *iphdr;
	const struct in6_addr *saddr, *daddr;
	struct neighbour *n;
	struct inet6_dev *in6_dev;

	in6_dev = __in6_dev_get(dev);
	if (!in6_dev)
		goto out;

	iphdr = ipv6_hdr(skb);
	saddr = &iphdr->saddr;
	daddr = &iphdr->daddr;

	msg = (struct nd_msg *)skb_transport_header(skb);
	if (msg->icmph.icmp6_code != 0 ||
	    msg->icmph.icmp6_type != NDISC_NEIGHBOUR_SOLICITATION)
		goto out;

	if (ipv6_addr_loopback(daddr) ||
	    ipv6_addr_is_multicast(&msg->target))
		goto out;

	n = neigh_lookup(ipv6_stub->nd_tbl, &msg->target, dev);

	if (n) {
		struct vxlan_fdb *f;
		struct sk_buff *reply;

		if (!(n->nud_state & NUD_CONNECTED)) {
			neigh_release(n);
			goto out;
		}

		f = vxlan_find_mac(vxlan, n->ha);
		if (f && vxlan_addr_any(&(first_remote_rcu(f)->remote_ip))) {
			/* bridge-local neighbor */
			neigh_release(n);
			goto out;
		}

		reply = vxlan_na_create(skb, n,
					!!(f ? f->flags & NTF_ROUTER : 0));

		neigh_release(n);

		if (reply == NULL)
			goto out;

		if (netif_rx_ni(reply) == NET_RX_DROP)
			dev->stats.rx_dropped++;

	} else if (vxlan->flags & VXLAN_F_L3MISS) {
		union vxlan_addr ipa = {
			.sin6.sin6_addr = msg->target,
			.sin6.sin6_family = AF_INET6,
		};

		vxlan_ip_miss(dev, &ipa);
	}

out:
	consume_skb(skb);
	return NETDEV_TX_OK;
}
#endif

static bool route_shortcircuit(struct net_device *dev, struct sk_buff *skb)
{
	struct vxlan_dev *vxlan = netdev_priv(dev);
	struct neighbour *n;

	if (is_multicast_ether_addr(eth_hdr(skb)->h_dest))
		return false;

	n = NULL;
	switch (ntohs(eth_hdr(skb)->h_proto)) {
	case ETH_P_IP:
	{
		struct iphdr *pip;

		if (!pskb_may_pull(skb, sizeof(struct iphdr)))
			return false;
		pip = ip_hdr(skb);
		n = neigh_lookup(&arp_tbl, &pip->daddr, dev);
		if (!n && (vxlan->flags & VXLAN_F_L3MISS)) {
			union vxlan_addr ipa = {
				.sin.sin_addr.s_addr = pip->daddr,
				.sin.sin_family = AF_INET,
			};

			vxlan_ip_miss(dev, &ipa);
			return false;
		}

		break;
	}
#if IS_ENABLED(CONFIG_IPV6)
	case ETH_P_IPV6:
	{
		struct ipv6hdr *pip6;

		if (!pskb_may_pull(skb, sizeof(struct ipv6hdr)))
			return false;
		pip6 = ipv6_hdr(skb);
		n = neigh_lookup(ipv6_stub->nd_tbl, &pip6->daddr, dev);
		if (!n && (vxlan->flags & VXLAN_F_L3MISS)) {
			union vxlan_addr ipa = {
				.sin6.sin6_addr = pip6->daddr,
				.sin6.sin6_family = AF_INET6,
			};

			vxlan_ip_miss(dev, &ipa);
			return false;
		}

		break;
	}
#endif
	default:
		return false;
	}

	if (n) {
		bool diff;

		diff = !ether_addr_equal(eth_hdr(skb)->h_dest, n->ha);
		if (diff) {
			memcpy(eth_hdr(skb)->h_source, eth_hdr(skb)->h_dest,
				dev->addr_len);
			memcpy(eth_hdr(skb)->h_dest, n->ha, dev->addr_len);
		}
		neigh_release(n);
		return diff;
	}

	return false;
}

static void vxlan_build_gbp_hdr(struct vxlanhdr *vxh, u32 vxflags,
				struct vxlan_metadata *md)
{
	struct vxlanhdr_gbp *gbp;

	if (!md->gbp)
		return;

	gbp = (struct vxlanhdr_gbp *)vxh;
	vxh->vx_flags |= htonl(VXLAN_HF_GBP);

	if (md->gbp & VXLAN_GBP_DONT_LEARN)
		gbp->dont_learn = 1;

	if (md->gbp & VXLAN_GBP_POLICY_APPLIED)
		gbp->policy_applied = 1;

	gbp->policy_id = htons(md->gbp & VXLAN_GBP_ID_MASK);
}

#if IS_ENABLED(CONFIG_IPV6)
static int vxlan6_xmit_skb(struct dst_entry *dst, struct sk_buff *skb,
			   struct net_device *dev, struct in6_addr *saddr,
			   struct in6_addr *daddr, __u8 prio, __u8 ttl,
			   __be16 src_port, __be16 dst_port,
			   struct vxlan_metadata *md, bool xnet, u32 vxflags)
{
	struct vxlanhdr *vxh;
	int min_headroom;
	int err;
	bool udp_sum = !(vxflags & VXLAN_F_UDP_ZERO_CSUM6_TX);
	int type = udp_sum ? SKB_GSO_UDP_TUNNEL_CSUM : SKB_GSO_UDP_TUNNEL;
	u16 hdrlen = sizeof(struct vxlanhdr);

	if ((vxflags & VXLAN_F_REMCSUM_TX) &&
	    skb->ip_summed == CHECKSUM_PARTIAL) {
		int csum_start = skb_checksum_start_offset(skb);

		if (csum_start <= VXLAN_MAX_REMCSUM_START &&
		    !(csum_start & VXLAN_RCO_SHIFT_MASK) &&
		    (skb->csum_offset == offsetof(struct udphdr, check) ||
		     skb->csum_offset == offsetof(struct tcphdr, check))) {
			udp_sum = false;
			type |= SKB_GSO_TUNNEL_REMCSUM;
		}
	}

	skb = iptunnel_handle_offloads(skb, udp_sum, type);
	if (IS_ERR(skb)) {
		err = -EINVAL;
		goto err;
	}

	skb_scrub_packet(skb, xnet);

	min_headroom = LL_RESERVED_SPACE(dst->dev) + dst->header_len
			+ VXLAN_HLEN + sizeof(struct ipv6hdr)
			+ (skb_vlan_tag_present(skb) ? VLAN_HLEN : 0);

	/* Need space for new headers (invalidates iph ptr) */
	err = skb_cow_head(skb, min_headroom);
	if (unlikely(err)) {
		kfree_skb(skb);
		goto err;
	}

	skb = vlan_hwaccel_push_inside(skb);
	if (WARN_ON(!skb)) {
		err = -ENOMEM;
		goto err;
	}

	vxh = (struct vxlanhdr *) __skb_push(skb, sizeof(*vxh));
	vxh->vx_flags = htonl(VXLAN_HF_VNI);
	vxh->vx_vni = md->vni;

	if (type & SKB_GSO_TUNNEL_REMCSUM) {
		u32 data = (skb_checksum_start_offset(skb) - hdrlen) >>
			   VXLAN_RCO_SHIFT;

		if (skb->csum_offset == offsetof(struct udphdr, check))
			data |= VXLAN_RCO_UDP;

		vxh->vx_vni |= htonl(data);
		vxh->vx_flags |= htonl(VXLAN_HF_RCO);

		if (!skb_is_gso(skb)) {
			skb->ip_summed = CHECKSUM_NONE;
			skb->encapsulation = 0;
		}
	}

	if (vxflags & VXLAN_F_GBP)
		vxlan_build_gbp_hdr(vxh, vxflags, md);

	skb_set_inner_protocol(skb, htons(ETH_P_TEB));

	udp_tunnel6_xmit_skb(dst, skb, dev, saddr, daddr, prio,
			     ttl, src_port, dst_port,
			     !!(vxflags & VXLAN_F_UDP_ZERO_CSUM6_TX));
	return 0;
err:
	dst_release(dst);
	return err;
}
#endif

int vxlan_xmit_skb(struct rtable *rt, struct sk_buff *skb,
		   __be32 src, __be32 dst, __u8 tos, __u8 ttl, __be16 df,
		   __be16 src_port, __be16 dst_port,
		   struct vxlan_metadata *md, bool xnet, u32 vxflags)
{
	struct vxlanhdr *vxh;
	int min_headroom;
	int err;
	bool udp_sum = !!(vxflags & VXLAN_F_UDP_CSUM);
	int type = udp_sum ? SKB_GSO_UDP_TUNNEL_CSUM : SKB_GSO_UDP_TUNNEL;
	u16 hdrlen = sizeof(struct vxlanhdr);

	if ((vxflags & VXLAN_F_REMCSUM_TX) &&
	    skb->ip_summed == CHECKSUM_PARTIAL) {
		int csum_start = skb_checksum_start_offset(skb);

		if (csum_start <= VXLAN_MAX_REMCSUM_START &&
		    !(csum_start & VXLAN_RCO_SHIFT_MASK) &&
		    (skb->csum_offset == offsetof(struct udphdr, check) ||
		     skb->csum_offset == offsetof(struct tcphdr, check))) {
			udp_sum = false;
			type |= SKB_GSO_TUNNEL_REMCSUM;
		}
	}

	skb = iptunnel_handle_offloads(skb, udp_sum, type);
	if (IS_ERR(skb))
		return PTR_ERR(skb);

	min_headroom = LL_RESERVED_SPACE(rt->dst.dev) + rt->dst.header_len
			+ VXLAN_HLEN + sizeof(struct iphdr)
			+ (skb_vlan_tag_present(skb) ? VLAN_HLEN : 0);

	/* Need space for new headers (invalidates iph ptr) */
	err = skb_cow_head(skb, min_headroom);
	if (unlikely(err)) {
		kfree_skb(skb);
		return err;
	}

	skb = vlan_hwaccel_push_inside(skb);
	if (WARN_ON(!skb))
		return -ENOMEM;

	vxh = (struct vxlanhdr *) __skb_push(skb, sizeof(*vxh));
	vxh->vx_flags = htonl(VXLAN_HF_VNI);
	vxh->vx_vni = md->vni;

	if (type & SKB_GSO_TUNNEL_REMCSUM) {
		u32 data = (skb_checksum_start_offset(skb) - hdrlen) >>
			   VXLAN_RCO_SHIFT;

		if (skb->csum_offset == offsetof(struct udphdr, check))
			data |= VXLAN_RCO_UDP;

		vxh->vx_vni |= htonl(data);
		vxh->vx_flags |= htonl(VXLAN_HF_RCO);

		if (!skb_is_gso(skb)) {
			skb->ip_summed = CHECKSUM_NONE;
			skb->encapsulation = 0;
		}
	}

	if (vxflags & VXLAN_F_GBP)
		vxlan_build_gbp_hdr(vxh, vxflags, md);

	skb_set_inner_protocol(skb, htons(ETH_P_TEB));

	return udp_tunnel_xmit_skb(rt, skb, src, dst, tos,
				   ttl, df, src_port, dst_port, xnet,
				   !(vxflags & VXLAN_F_UDP_CSUM));
}
EXPORT_SYMBOL_GPL(vxlan_xmit_skb);

/* Bypass encapsulation if the destination is local */
static void vxlan_encap_bypass(struct sk_buff *skb, struct vxlan_dev *src_vxlan,
			       struct vxlan_dev *dst_vxlan)
{
	struct pcpu_sw_netstats *tx_stats, *rx_stats;
	union vxlan_addr loopback;
	union vxlan_addr *remote_ip = &dst_vxlan->default_dst.remote_ip;
	struct net_device *dev = skb->dev;
	int len = skb->len;

	tx_stats = this_cpu_ptr(src_vxlan->dev->tstats);
	rx_stats = this_cpu_ptr(dst_vxlan->dev->tstats);
	skb->pkt_type = PACKET_HOST;
	skb->encapsulation = 0;
	skb->dev = dst_vxlan->dev;
	__skb_pull(skb, skb_network_offset(skb));

	if (remote_ip->sa.sa_family == AF_INET) {
		loopback.sin.sin_addr.s_addr = htonl(INADDR_LOOPBACK);
		loopback.sa.sa_family =  AF_INET;
#if IS_ENABLED(CONFIG_IPV6)
	} else {
		loopback.sin6.sin6_addr = in6addr_loopback;
		loopback.sa.sa_family =  AF_INET6;
#endif
	}

	if (dst_vxlan->flags & VXLAN_F_LEARN)
		vxlan_snoop(skb->dev, &loopback, eth_hdr(skb)->h_source);

	u64_stats_update_begin(&tx_stats->syncp);
	tx_stats->tx_packets++;
	tx_stats->tx_bytes += len;
	u64_stats_update_end(&tx_stats->syncp);

	if (netif_rx(skb) == NET_RX_SUCCESS) {
		u64_stats_update_begin(&rx_stats->syncp);
		rx_stats->rx_packets++;
		rx_stats->rx_bytes += len;
		u64_stats_update_end(&rx_stats->syncp);
	} else {
		dev->stats.rx_dropped++;
	}
}

static void vxlan_xmit_one(struct sk_buff *skb, struct net_device *dev,
			   struct vxlan_rdst *rdst, bool did_rsc)
{
	struct vxlan_dev *vxlan = netdev_priv(dev);
	struct rtable *rt = NULL;
	const struct iphdr *old_iph;
	struct flowi4 fl4;
	union vxlan_addr *dst;
	struct vxlan_metadata md;
	__be16 src_port = 0, dst_port;
	u32 vni;
	__be16 df = 0;
	__u8 tos, ttl;
	int err;

	dst_port = rdst->remote_port ? rdst->remote_port : vxlan->dst_port;
	vni = rdst->remote_vni;
	dst = &rdst->remote_ip;

	if (vxlan_addr_any(dst)) {
		if (did_rsc) {
			/* short-circuited back to local bridge */
			vxlan_encap_bypass(skb, vxlan, vxlan);
			return;
		}
		goto drop;
	}

	old_iph = ip_hdr(skb);

	ttl = vxlan->ttl;
	if (!ttl && vxlan_addr_multicast(dst))
		ttl = 1;

	tos = vxlan->tos;
	if (tos == 1)
		tos = ip_tunnel_get_dsfield(old_iph, skb);

	src_port = udp_flow_src_port(dev_net(dev), skb, vxlan->port_min,
				     vxlan->port_max, true);

	if (dst->sa.sa_family == AF_INET) {
		memset(&fl4, 0, sizeof(fl4));
		fl4.flowi4_oif = rdst->remote_ifindex;
		fl4.flowi4_tos = RT_TOS(tos);
		fl4.daddr = dst->sin.sin_addr.s_addr;
		fl4.saddr = vxlan->saddr.sin.sin_addr.s_addr;

		rt = ip_route_output_key(vxlan->net, &fl4);
		if (IS_ERR(rt)) {
			netdev_dbg(dev, "no route to %pI4\n",
				   &dst->sin.sin_addr.s_addr);
			dev->stats.tx_carrier_errors++;
			goto tx_error;
		}

		if (rt->dst.dev == dev) {
			netdev_dbg(dev, "circular route to %pI4\n",
				   &dst->sin.sin_addr.s_addr);
			dev->stats.collisions++;
			goto rt_tx_error;
		}

		/* Bypass encapsulation if the destination is local */
		if (rt->rt_flags & RTCF_LOCAL &&
		    !(rt->rt_flags & (RTCF_BROADCAST | RTCF_MULTICAST))) {
			struct vxlan_dev *dst_vxlan;

			ip_rt_put(rt);
			dst_vxlan = vxlan_find_vni(vxlan->net, vni,
						   dst->sa.sa_family, dst_port,
						   vxlan->flags);
			if (!dst_vxlan)
				goto tx_error;
			vxlan_encap_bypass(skb, vxlan, dst_vxlan);
			return;
		}

		tos = ip_tunnel_ecn_encap(tos, old_iph, skb);
		ttl = ttl ? : ip4_dst_hoplimit(&rt->dst);
		md.vni = htonl(vni << 8);
		md.gbp = skb->mark;

		err = vxlan_xmit_skb(rt, skb, fl4.saddr,
				     dst->sin.sin_addr.s_addr, tos, ttl, df,
				     src_port, dst_port, &md,
				     !net_eq(vxlan->net, dev_net(vxlan->dev)),
				     vxlan->flags);
		if (err < 0) {
			/* skb is already freed. */
			skb = NULL;
			goto rt_tx_error;
		}

		iptunnel_xmit_stats(err, &dev->stats, dev->tstats);
#if IS_ENABLED(CONFIG_IPV6)
	} else {
		struct sock *sk = vxlan->vn_sock->sock->sk;
		struct dst_entry *ndst;
		struct flowi6 fl6;
		u32 flags;

		memset(&fl6, 0, sizeof(fl6));
		fl6.flowi6_oif = rdst->remote_ifindex;
		fl6.daddr = dst->sin6.sin6_addr;
		fl6.saddr = vxlan->saddr.sin6.sin6_addr;
		fl6.flowi6_proto = IPPROTO_UDP;

		if (ipv6_stub->ipv6_dst_lookup(sk, &ndst, &fl6)) {
			netdev_dbg(dev, "no route to %pI6\n",
				   &dst->sin6.sin6_addr);
			dev->stats.tx_carrier_errors++;
			goto tx_error;
		}

		if (ndst->dev == dev) {
			netdev_dbg(dev, "circular route to %pI6\n",
				   &dst->sin6.sin6_addr);
			dst_release(ndst);
			dev->stats.collisions++;
			goto tx_error;
		}

		/* Bypass encapsulation if the destination is local */
		flags = ((struct rt6_info *)ndst)->rt6i_flags;
		if (flags & RTF_LOCAL &&
		    !(flags & (RTCF_BROADCAST | RTCF_MULTICAST))) {
			struct vxlan_dev *dst_vxlan;

			dst_release(ndst);
			dst_vxlan = vxlan_find_vni(vxlan->net, vni,
						   dst->sa.sa_family, dst_port,
						   vxlan->flags);
			if (!dst_vxlan)
				goto tx_error;
			vxlan_encap_bypass(skb, vxlan, dst_vxlan);
			return;
		}

		ttl = ttl ? : ip6_dst_hoplimit(ndst);
		md.vni = htonl(vni << 8);
		md.gbp = skb->mark;

		err = vxlan6_xmit_skb(ndst, skb, dev, &fl6.saddr, &fl6.daddr,
				      0, ttl, src_port, dst_port, &md,
				      !net_eq(vxlan->net, dev_net(vxlan->dev)),
				      vxlan->flags);
#endif
	}

	return;

drop:
	dev->stats.tx_dropped++;
	goto tx_free;

rt_tx_error:
	ip_rt_put(rt);
tx_error:
	dev->stats.tx_errors++;
tx_free:
	dev_kfree_skb(skb);
}

/* Transmit local packets over Vxlan
 *
 * Outer IP header inherits ECN and DF from inner header.
 * Outer UDP destination is the VXLAN assigned port.
 *           source port is based on hash of flow
 */
static netdev_tx_t vxlan_xmit(struct sk_buff *skb, struct net_device *dev)
{
	struct vxlan_dev *vxlan = netdev_priv(dev);
	struct ethhdr *eth;
	bool did_rsc = false;
	struct vxlan_rdst *rdst, *fdst = NULL;
	struct vxlan_fdb *f;

	skb_reset_mac_header(skb);
	eth = eth_hdr(skb);

	if ((vxlan->flags & VXLAN_F_PROXY)) {
		if (ntohs(eth->h_proto) == ETH_P_ARP)
			return arp_reduce(dev, skb);
#if IS_ENABLED(CONFIG_IPV6)
		else if (ntohs(eth->h_proto) == ETH_P_IPV6 &&
			 pskb_may_pull(skb, sizeof(struct ipv6hdr)
				       + sizeof(struct nd_msg)) &&
			 ipv6_hdr(skb)->nexthdr == IPPROTO_ICMPV6) {
				struct nd_msg *msg;

				msg = (struct nd_msg *)skb_transport_header(skb);
				if (msg->icmph.icmp6_code == 0 &&
				    msg->icmph.icmp6_type == NDISC_NEIGHBOUR_SOLICITATION)
					return neigh_reduce(dev, skb);
		}
		eth = eth_hdr(skb);
#endif
	}

	f = vxlan_find_mac(vxlan, eth->h_dest);
	did_rsc = false;

	if (f && (f->flags & NTF_ROUTER) && (vxlan->flags & VXLAN_F_RSC) &&
	    (ntohs(eth->h_proto) == ETH_P_IP ||
	     ntohs(eth->h_proto) == ETH_P_IPV6)) {
		did_rsc = route_shortcircuit(dev, skb);
		if (did_rsc)
			f = vxlan_find_mac(vxlan, eth->h_dest);
	}

	if (f == NULL) {
		f = vxlan_find_mac(vxlan, all_zeros_mac);
		if (f == NULL) {
			if ((vxlan->flags & VXLAN_F_L2MISS) &&
			    !is_multicast_ether_addr(eth->h_dest))
				vxlan_fdb_miss(vxlan, eth->h_dest);

			dev->stats.tx_dropped++;
			kfree_skb(skb);
			return NETDEV_TX_OK;
		}
	}

	list_for_each_entry_rcu(rdst, &f->remotes, list) {
		struct sk_buff *skb1;

		if (!fdst) {
			fdst = rdst;
			continue;
		}
		skb1 = skb_clone(skb, GFP_ATOMIC);
		if (skb1)
			vxlan_xmit_one(skb1, dev, rdst, did_rsc);
	}

	if (fdst)
		vxlan_xmit_one(skb, dev, fdst, did_rsc);
	else
		kfree_skb(skb);
	return NETDEV_TX_OK;
}

/* Walk the forwarding table and purge stale entries */
static void vxlan_cleanup(unsigned long arg)
{
	struct vxlan_dev *vxlan = (struct vxlan_dev *) arg;
	unsigned long next_timer = jiffies + FDB_AGE_INTERVAL;
	unsigned int h;

	if (!netif_running(vxlan->dev))
		return;

	spin_lock_bh(&vxlan->hash_lock);
	for (h = 0; h < FDB_HASH_SIZE; ++h) {
		struct hlist_node *p, *n;
		hlist_for_each_safe(p, n, &vxlan->fdb_head[h]) {
			struct vxlan_fdb *f
				= container_of(p, struct vxlan_fdb, hlist);
			unsigned long timeout;

			if (f->state & NUD_PERMANENT)
				continue;

			timeout = f->used + vxlan->age_interval * HZ;
			if (time_before_eq(timeout, jiffies)) {
				netdev_dbg(vxlan->dev,
					   "garbage collect %pM\n",
					   f->eth_addr);
				f->state = NUD_STALE;
				vxlan_fdb_destroy(vxlan, f);
			} else if (time_before(timeout, next_timer))
				next_timer = timeout;
		}
	}
	spin_unlock_bh(&vxlan->hash_lock);

	mod_timer(&vxlan->age_timer, next_timer);
}

static void vxlan_vs_add_dev(struct vxlan_sock *vs, struct vxlan_dev *vxlan)
{
	__u32 vni = vxlan->default_dst.remote_vni;

	vxlan->vn_sock = vs;
	hlist_add_head_rcu(&vxlan->hlist, vni_head(vs, vni));
}

/* Setup stats when device is created */
static int vxlan_init(struct net_device *dev)
{
	struct vxlan_dev *vxlan = netdev_priv(dev);
	struct vxlan_net *vn = net_generic(vxlan->net, vxlan_net_id);
	struct vxlan_sock *vs;
	bool ipv6 = vxlan->flags & VXLAN_F_IPV6;

	dev->tstats = netdev_alloc_pcpu_stats(struct pcpu_sw_netstats);
	if (!dev->tstats)
		return -ENOMEM;

	spin_lock(&vn->sock_lock);
	vs = vxlan_find_sock(vxlan->net, ipv6 ? AF_INET6 : AF_INET,
			     vxlan->dst_port, vxlan->flags);
	if (vs && atomic_add_unless(&vs->refcnt, 1, 0)) {
		/* If we have a socket with same port already, reuse it */
		vxlan_vs_add_dev(vs, vxlan);
	} else {
		/* otherwise make new socket outside of RTNL */
		dev_hold(dev);
		queue_work(vxlan_wq, &vxlan->sock_work);
	}
	spin_unlock(&vn->sock_lock);

	return 0;
}

static void vxlan_fdb_delete_default(struct vxlan_dev *vxlan)
{
	struct vxlan_fdb *f;

	spin_lock_bh(&vxlan->hash_lock);
	f = __vxlan_find_mac(vxlan, all_zeros_mac);
	if (f)
		vxlan_fdb_destroy(vxlan, f);
	spin_unlock_bh(&vxlan->hash_lock);
}

static void vxlan_uninit(struct net_device *dev)
{
	struct vxlan_dev *vxlan = netdev_priv(dev);
	struct vxlan_sock *vs = vxlan->vn_sock;

	vxlan_fdb_delete_default(vxlan);

	if (vs)
		vxlan_sock_release(vs);
	free_percpu(dev->tstats);
}

/* Start ageing timer and join group when device is brought up */
static int vxlan_open(struct net_device *dev)
{
	struct vxlan_dev *vxlan = netdev_priv(dev);
	struct vxlan_sock *vs = vxlan->vn_sock;

	/* socket hasn't been created */
	if (!vs)
		return -ENOTCONN;

	if (vxlan_addr_multicast(&vxlan->default_dst.remote_ip)) {
		vxlan_sock_hold(vs);
		dev_hold(dev);
		queue_work(vxlan_wq, &vxlan->igmp_join);
	}

	if (vxlan->age_interval)
		mod_timer(&vxlan->age_timer, jiffies + FDB_AGE_INTERVAL);

	return 0;
}

/* Purge the forwarding table */
static void vxlan_flush(struct vxlan_dev *vxlan)
{
	unsigned int h;

	spin_lock_bh(&vxlan->hash_lock);
	for (h = 0; h < FDB_HASH_SIZE; ++h) {
		struct hlist_node *p, *n;
		hlist_for_each_safe(p, n, &vxlan->fdb_head[h]) {
			struct vxlan_fdb *f
				= container_of(p, struct vxlan_fdb, hlist);
			/* the all_zeros_mac entry is deleted at vxlan_uninit */
			if (!is_zero_ether_addr(f->eth_addr))
				vxlan_fdb_destroy(vxlan, f);
		}
	}
	spin_unlock_bh(&vxlan->hash_lock);
}

/* Cleanup timer and forwarding table on shutdown */
static int vxlan_stop(struct net_device *dev)
{
	struct vxlan_dev *vxlan = netdev_priv(dev);
	struct vxlan_net *vn = net_generic(vxlan->net, vxlan_net_id);
	struct vxlan_sock *vs = vxlan->vn_sock;

	if (vs && vxlan_addr_multicast(&vxlan->default_dst.remote_ip) &&
	    !vxlan_group_used(vn, vxlan)) {
		vxlan_sock_hold(vs);
		dev_hold(dev);
		queue_work(vxlan_wq, &vxlan->igmp_leave);
	}

	del_timer_sync(&vxlan->age_timer);

	vxlan_flush(vxlan);

	return 0;
}

/* Stub, nothing needs to be done. */
static void vxlan_set_multicast_list(struct net_device *dev)
{
}

static int vxlan_change_mtu(struct net_device *dev, int new_mtu)
{
	struct vxlan_dev *vxlan = netdev_priv(dev);
	struct vxlan_rdst *dst = &vxlan->default_dst;
	struct net_device *lowerdev;
	int max_mtu;

	lowerdev = __dev_get_by_index(vxlan->net, dst->remote_ifindex);
	if (lowerdev == NULL)
		return eth_change_mtu(dev, new_mtu);

	if (dst->remote_ip.sa.sa_family == AF_INET6)
		max_mtu = lowerdev->mtu - VXLAN6_HEADROOM;
	else
		max_mtu = lowerdev->mtu - VXLAN_HEADROOM;

	if (new_mtu < 68 || new_mtu > max_mtu)
		return -EINVAL;

	dev->mtu = new_mtu;
	return 0;
}

static const struct net_device_ops vxlan_netdev_ops = {
	.ndo_init		= vxlan_init,
	.ndo_uninit		= vxlan_uninit,
	.ndo_open		= vxlan_open,
	.ndo_stop		= vxlan_stop,
	.ndo_start_xmit		= vxlan_xmit,
	.ndo_get_stats64	= ip_tunnel_get_stats64,
	.ndo_set_rx_mode	= vxlan_set_multicast_list,
	.ndo_change_mtu		= vxlan_change_mtu,
	.ndo_validate_addr	= eth_validate_addr,
	.ndo_set_mac_address	= eth_mac_addr,
	.ndo_fdb_add		= vxlan_fdb_add,
	.ndo_fdb_del		= vxlan_fdb_delete,
	.ndo_fdb_dump		= vxlan_fdb_dump,
};

/* Info for udev, that this is a virtual tunnel endpoint */
static struct device_type vxlan_type = {
	.name = "vxlan",
};

/* Calls the ndo_add_vxlan_port of the caller in order to
 * supply the listening VXLAN udp ports. Callers are expected
 * to implement the ndo_add_vxlan_port.
 */
void vxlan_get_rx_port(struct net_device *dev)
{
	struct vxlan_sock *vs;
	struct net *net = dev_net(dev);
	struct vxlan_net *vn = net_generic(net, vxlan_net_id);
	sa_family_t sa_family;
	__be16 port;
	unsigned int i;

	spin_lock(&vn->sock_lock);
	for (i = 0; i < PORT_HASH_SIZE; ++i) {
		hlist_for_each_entry_rcu(vs, &vn->sock_list[i], hlist) {
			port = inet_sk(vs->sock->sk)->inet_sport;
			sa_family = vs->sock->sk->sk_family;
			dev->netdev_ops->ndo_add_vxlan_port(dev, sa_family,
							    port);
		}
	}
	spin_unlock(&vn->sock_lock);
}
EXPORT_SYMBOL_GPL(vxlan_get_rx_port);

/* Initialize the device structure. */
static void vxlan_setup(struct net_device *dev)
{
	struct vxlan_dev *vxlan = netdev_priv(dev);
	unsigned int h;

	eth_hw_addr_random(dev);
	ether_setup(dev);
	if (vxlan->default_dst.remote_ip.sa.sa_family == AF_INET6)
		dev->needed_headroom = ETH_HLEN + VXLAN6_HEADROOM;
	else
		dev->needed_headroom = ETH_HLEN + VXLAN_HEADROOM;

	dev->netdev_ops = &vxlan_netdev_ops;
	dev->destructor = free_netdev;
	SET_NETDEV_DEVTYPE(dev, &vxlan_type);

	dev->tx_queue_len = 0;
	dev->features	|= NETIF_F_LLTX;
	dev->features	|= NETIF_F_SG | NETIF_F_HW_CSUM;
	dev->features   |= NETIF_F_RXCSUM;
	dev->features   |= NETIF_F_GSO_SOFTWARE;

	dev->vlan_features = dev->features;
	dev->features |= NETIF_F_HW_VLAN_CTAG_TX | NETIF_F_HW_VLAN_STAG_TX;
	dev->hw_features |= NETIF_F_SG | NETIF_F_HW_CSUM | NETIF_F_RXCSUM;
	dev->hw_features |= NETIF_F_GSO_SOFTWARE;
	dev->hw_features |= NETIF_F_HW_VLAN_CTAG_TX | NETIF_F_HW_VLAN_STAG_TX;
	netif_keep_dst(dev);
	dev->priv_flags |= IFF_LIVE_ADDR_CHANGE;

	INIT_LIST_HEAD(&vxlan->next);
	spin_lock_init(&vxlan->hash_lock);
	INIT_WORK(&vxlan->igmp_join, vxlan_igmp_join);
	INIT_WORK(&vxlan->igmp_leave, vxlan_igmp_leave);
	INIT_WORK(&vxlan->sock_work, vxlan_sock_work);

	init_timer_deferrable(&vxlan->age_timer);
	vxlan->age_timer.function = vxlan_cleanup;
	vxlan->age_timer.data = (unsigned long) vxlan;

	vxlan->dst_port = htons(vxlan_port);

	vxlan->dev = dev;

	for (h = 0; h < FDB_HASH_SIZE; ++h)
		INIT_HLIST_HEAD(&vxlan->fdb_head[h]);
}

static const struct nla_policy vxlan_policy[IFLA_VXLAN_MAX + 1] = {
	[IFLA_VXLAN_ID]		= { .type = NLA_U32 },
	[IFLA_VXLAN_GROUP]	= { .len = FIELD_SIZEOF(struct iphdr, daddr) },
	[IFLA_VXLAN_GROUP6]	= { .len = sizeof(struct in6_addr) },
	[IFLA_VXLAN_LINK]	= { .type = NLA_U32 },
	[IFLA_VXLAN_LOCAL]	= { .len = FIELD_SIZEOF(struct iphdr, saddr) },
	[IFLA_VXLAN_LOCAL6]	= { .len = sizeof(struct in6_addr) },
	[IFLA_VXLAN_TOS]	= { .type = NLA_U8 },
	[IFLA_VXLAN_TTL]	= { .type = NLA_U8 },
	[IFLA_VXLAN_LEARNING]	= { .type = NLA_U8 },
	[IFLA_VXLAN_AGEING]	= { .type = NLA_U32 },
	[IFLA_VXLAN_LIMIT]	= { .type = NLA_U32 },
	[IFLA_VXLAN_PORT_RANGE] = { .len  = sizeof(struct ifla_vxlan_port_range) },
	[IFLA_VXLAN_PROXY]	= { .type = NLA_U8 },
	[IFLA_VXLAN_RSC]	= { .type = NLA_U8 },
	[IFLA_VXLAN_L2MISS]	= { .type = NLA_U8 },
	[IFLA_VXLAN_L3MISS]	= { .type = NLA_U8 },
	[IFLA_VXLAN_PORT]	= { .type = NLA_U16 },
	[IFLA_VXLAN_UDP_CSUM]	= { .type = NLA_U8 },
	[IFLA_VXLAN_UDP_ZERO_CSUM6_TX]	= { .type = NLA_U8 },
	[IFLA_VXLAN_UDP_ZERO_CSUM6_RX]	= { .type = NLA_U8 },
	[IFLA_VXLAN_REMCSUM_TX]	= { .type = NLA_U8 },
	[IFLA_VXLAN_REMCSUM_RX]	= { .type = NLA_U8 },
	[IFLA_VXLAN_GBP]	= { .type = NLA_FLAG, },
	[IFLA_VXLAN_REMCSUM_NOPARTIAL]	= { .type = NLA_FLAG },
};

static int vxlan_validate(struct nlattr *tb[], struct nlattr *data[])
{
	if (tb[IFLA_ADDRESS]) {
		if (nla_len(tb[IFLA_ADDRESS]) != ETH_ALEN) {
			pr_debug("invalid link address (not ethernet)\n");
			return -EINVAL;
		}

		if (!is_valid_ether_addr(nla_data(tb[IFLA_ADDRESS]))) {
			pr_debug("invalid all zero ethernet address\n");
			return -EADDRNOTAVAIL;
		}
	}

	if (!data)
		return -EINVAL;

	if (data[IFLA_VXLAN_ID]) {
		__u32 id = nla_get_u32(data[IFLA_VXLAN_ID]);
		if (id >= VXLAN_VID_MASK)
			return -ERANGE;
	}

	if (data[IFLA_VXLAN_PORT_RANGE]) {
		const struct ifla_vxlan_port_range *p
			= nla_data(data[IFLA_VXLAN_PORT_RANGE]);

		if (ntohs(p->high) < ntohs(p->low)) {
			pr_debug("port range %u .. %u not valid\n",
				 ntohs(p->low), ntohs(p->high));
			return -EINVAL;
		}
	}

	return 0;
}

static void vxlan_get_drvinfo(struct net_device *netdev,
			      struct ethtool_drvinfo *drvinfo)
{
	strlcpy(drvinfo->version, VXLAN_VERSION, sizeof(drvinfo->version));
	strlcpy(drvinfo->driver, "vxlan", sizeof(drvinfo->driver));
}

static const struct ethtool_ops vxlan_ethtool_ops = {
	.get_drvinfo	= vxlan_get_drvinfo,
	.get_link	= ethtool_op_get_link,
};

static void vxlan_del_work(struct work_struct *work)
{
	struct vxlan_sock *vs = container_of(work, struct vxlan_sock, del_work);
	udp_tunnel_sock_release(vs->sock);
	kfree_rcu(vs, rcu);
}

static struct socket *vxlan_create_sock(struct net *net, bool ipv6,
					__be16 port, u32 flags)
{
	struct socket *sock;
	struct udp_port_cfg udp_conf;
	int err;

	memset(&udp_conf, 0, sizeof(udp_conf));

	if (ipv6) {
		udp_conf.family = AF_INET6;
		udp_conf.use_udp6_rx_checksums =
		    !(flags & VXLAN_F_UDP_ZERO_CSUM6_RX);
	} else {
		udp_conf.family = AF_INET;
		udp_conf.local_ip.s_addr = INADDR_ANY;
	}

	udp_conf.local_udp_port = port;

	/* Open UDP socket */
	err = udp_sock_create(net, &udp_conf, &sock);
	if (err < 0)
		return ERR_PTR(err);

	return sock;
}

/* Create new listen socket if needed */
static struct vxlan_sock *vxlan_socket_create(struct net *net, __be16 port,
					      vxlan_rcv_t *rcv, void *data,
					      u32 flags)
{
	struct vxlan_net *vn = net_generic(net, vxlan_net_id);
	struct vxlan_sock *vs;
	struct socket *sock;
	unsigned int h;
	bool ipv6 = !!(flags & VXLAN_F_IPV6);
	struct udp_tunnel_sock_cfg tunnel_cfg;

	vs = kzalloc(sizeof(*vs), GFP_KERNEL);
	if (!vs)
		return ERR_PTR(-ENOMEM);

	for (h = 0; h < VNI_HASH_SIZE; ++h)
		INIT_HLIST_HEAD(&vs->vni_list[h]);

	INIT_WORK(&vs->del_work, vxlan_del_work);

	sock = vxlan_create_sock(net, ipv6, port, flags);
	if (IS_ERR(sock)) {
		kfree(vs);
		return ERR_CAST(sock);
	}

	vs->sock = sock;
	atomic_set(&vs->refcnt, 1);
	vs->rcv = rcv;
	vs->data = data;
	vs->flags = (flags & VXLAN_F_RCV_FLAGS);

	/* Initialize the vxlan udp offloads structure */
	vs->udp_offloads.port = port;
	vs->udp_offloads.callbacks.gro_receive  = vxlan_gro_receive;
	vs->udp_offloads.callbacks.gro_complete = vxlan_gro_complete;

	spin_lock(&vn->sock_lock);
	hlist_add_head_rcu(&vs->hlist, vs_head(net, port));
	vxlan_notify_add_rx_port(vs);
	spin_unlock(&vn->sock_lock);

	/* Mark socket as an encapsulation socket. */
	tunnel_cfg.sk_user_data = vs;
	tunnel_cfg.encap_type = 1;
	tunnel_cfg.encap_rcv = vxlan_udp_encap_recv;
	tunnel_cfg.encap_destroy = NULL;

	setup_udp_tunnel_sock(net, sock, &tunnel_cfg);

	return vs;
}

struct vxlan_sock *vxlan_sock_add(struct net *net, __be16 port,
				  vxlan_rcv_t *rcv, void *data,
				  bool no_share, u32 flags)
{
	struct vxlan_net *vn = net_generic(net, vxlan_net_id);
	struct vxlan_sock *vs;
	bool ipv6 = flags & VXLAN_F_IPV6;

	vs = vxlan_socket_create(net, port, rcv, data, flags);
	if (!IS_ERR(vs))
		return vs;

	if (no_share)	/* Return error if sharing is not allowed. */
		return vs;

	spin_lock(&vn->sock_lock);
	vs = vxlan_find_sock(net, ipv6 ? AF_INET6 : AF_INET, port, flags);
	if (vs && ((vs->rcv != rcv) ||
		   !atomic_add_unless(&vs->refcnt, 1, 0)))
			vs = ERR_PTR(-EBUSY);
	spin_unlock(&vn->sock_lock);

	if (!vs)
		vs = ERR_PTR(-EINVAL);

	return vs;
}
EXPORT_SYMBOL_GPL(vxlan_sock_add);

/* Scheduled at device creation to bind to a socket */
static void vxlan_sock_work(struct work_struct *work)
{
	struct vxlan_dev *vxlan = container_of(work, struct vxlan_dev, sock_work);
	struct net *net = vxlan->net;
	struct vxlan_net *vn = net_generic(net, vxlan_net_id);
	__be16 port = vxlan->dst_port;
	struct vxlan_sock *nvs;

	nvs = vxlan_sock_add(net, port, vxlan_rcv, NULL, false, vxlan->flags);
	spin_lock(&vn->sock_lock);
	if (!IS_ERR(nvs))
		vxlan_vs_add_dev(nvs, vxlan);
	spin_unlock(&vn->sock_lock);

	dev_put(vxlan->dev);
}

static int vxlan_newlink(struct net *src_net, struct net_device *dev,
			 struct nlattr *tb[], struct nlattr *data[])
{
	struct vxlan_net *vn = net_generic(src_net, vxlan_net_id);
	struct vxlan_dev *vxlan = netdev_priv(dev);
	struct vxlan_rdst *dst = &vxlan->default_dst;
	__u32 vni;
	int err;
	bool use_ipv6 = false;

	if (!data[IFLA_VXLAN_ID])
		return -EINVAL;

	vxlan->net = src_net;

	vni = nla_get_u32(data[IFLA_VXLAN_ID]);
	dst->remote_vni = vni;

	/* Unless IPv6 is explicitly requested, assume IPv4 */
	dst->remote_ip.sa.sa_family = AF_INET;
	if (data[IFLA_VXLAN_GROUP]) {
		dst->remote_ip.sin.sin_addr.s_addr = nla_get_be32(data[IFLA_VXLAN_GROUP]);
	} else if (data[IFLA_VXLAN_GROUP6]) {
		if (!IS_ENABLED(CONFIG_IPV6))
			return -EPFNOSUPPORT;

		nla_memcpy(&dst->remote_ip.sin6.sin6_addr, data[IFLA_VXLAN_GROUP6],
			   sizeof(struct in6_addr));
		dst->remote_ip.sa.sa_family = AF_INET6;
		use_ipv6 = true;
	}

	if (data[IFLA_VXLAN_LOCAL]) {
		vxlan->saddr.sin.sin_addr.s_addr = nla_get_be32(data[IFLA_VXLAN_LOCAL]);
		vxlan->saddr.sa.sa_family = AF_INET;
	} else if (data[IFLA_VXLAN_LOCAL6]) {
		if (!IS_ENABLED(CONFIG_IPV6))
			return -EPFNOSUPPORT;

		/* TODO: respect scope id */
		nla_memcpy(&vxlan->saddr.sin6.sin6_addr, data[IFLA_VXLAN_LOCAL6],
			   sizeof(struct in6_addr));
		vxlan->saddr.sa.sa_family = AF_INET6;
		use_ipv6 = true;
	}

	if (data[IFLA_VXLAN_LINK] &&
	    (dst->remote_ifindex = nla_get_u32(data[IFLA_VXLAN_LINK]))) {
		struct net_device *lowerdev
			 = __dev_get_by_index(src_net, dst->remote_ifindex);

		if (!lowerdev) {
			pr_info("ifindex %d does not exist\n", dst->remote_ifindex);
			return -ENODEV;
		}

#if IS_ENABLED(CONFIG_IPV6)
		if (use_ipv6) {
			struct inet6_dev *idev = __in6_dev_get(lowerdev);
			if (idev && idev->cnf.disable_ipv6) {
				pr_info("IPv6 is disabled via sysctl\n");
				return -EPERM;
			}
			vxlan->flags |= VXLAN_F_IPV6;
		}
#endif

		if (!tb[IFLA_MTU])
			dev->mtu = lowerdev->mtu - (use_ipv6 ? VXLAN6_HEADROOM : VXLAN_HEADROOM);

		dev->needed_headroom = lowerdev->hard_header_len +
				       (use_ipv6 ? VXLAN6_HEADROOM : VXLAN_HEADROOM);
	} else if (use_ipv6)
		vxlan->flags |= VXLAN_F_IPV6;

	if (data[IFLA_VXLAN_TOS])
		vxlan->tos  = nla_get_u8(data[IFLA_VXLAN_TOS]);

	if (data[IFLA_VXLAN_TTL])
		vxlan->ttl = nla_get_u8(data[IFLA_VXLAN_TTL]);

	if (!data[IFLA_VXLAN_LEARNING] || nla_get_u8(data[IFLA_VXLAN_LEARNING]))
		vxlan->flags |= VXLAN_F_LEARN;

	if (data[IFLA_VXLAN_AGEING])
		vxlan->age_interval = nla_get_u32(data[IFLA_VXLAN_AGEING]);
	else
		vxlan->age_interval = FDB_AGE_DEFAULT;

	if (data[IFLA_VXLAN_PROXY] && nla_get_u8(data[IFLA_VXLAN_PROXY]))
		vxlan->flags |= VXLAN_F_PROXY;

	if (data[IFLA_VXLAN_RSC] && nla_get_u8(data[IFLA_VXLAN_RSC]))
		vxlan->flags |= VXLAN_F_RSC;

	if (data[IFLA_VXLAN_L2MISS] && nla_get_u8(data[IFLA_VXLAN_L2MISS]))
		vxlan->flags |= VXLAN_F_L2MISS;

	if (data[IFLA_VXLAN_L3MISS] && nla_get_u8(data[IFLA_VXLAN_L3MISS]))
		vxlan->flags |= VXLAN_F_L3MISS;

	if (data[IFLA_VXLAN_LIMIT])
		vxlan->addrmax = nla_get_u32(data[IFLA_VXLAN_LIMIT]);

	if (data[IFLA_VXLAN_PORT_RANGE]) {
		const struct ifla_vxlan_port_range *p
			= nla_data(data[IFLA_VXLAN_PORT_RANGE]);
		vxlan->port_min = ntohs(p->low);
		vxlan->port_max = ntohs(p->high);
	}

	if (data[IFLA_VXLAN_PORT])
		vxlan->dst_port = nla_get_be16(data[IFLA_VXLAN_PORT]);

	if (data[IFLA_VXLAN_UDP_CSUM] && nla_get_u8(data[IFLA_VXLAN_UDP_CSUM]))
		vxlan->flags |= VXLAN_F_UDP_CSUM;

	if (data[IFLA_VXLAN_UDP_ZERO_CSUM6_TX] &&
	    nla_get_u8(data[IFLA_VXLAN_UDP_ZERO_CSUM6_TX]))
		vxlan->flags |= VXLAN_F_UDP_ZERO_CSUM6_TX;

	if (data[IFLA_VXLAN_UDP_ZERO_CSUM6_RX] &&
	    nla_get_u8(data[IFLA_VXLAN_UDP_ZERO_CSUM6_RX]))
		vxlan->flags |= VXLAN_F_UDP_ZERO_CSUM6_RX;

	if (data[IFLA_VXLAN_REMCSUM_TX] &&
	    nla_get_u8(data[IFLA_VXLAN_REMCSUM_TX]))
		vxlan->flags |= VXLAN_F_REMCSUM_TX;

	if (data[IFLA_VXLAN_REMCSUM_RX] &&
	    nla_get_u8(data[IFLA_VXLAN_REMCSUM_RX]))
		vxlan->flags |= VXLAN_F_REMCSUM_RX;

	if (data[IFLA_VXLAN_GBP])
		vxlan->flags |= VXLAN_F_GBP;

	if (data[IFLA_VXLAN_REMCSUM_NOPARTIAL])
		vxlan->flags |= VXLAN_F_REMCSUM_NOPARTIAL;

	if (vxlan_find_vni(src_net, vni, use_ipv6 ? AF_INET6 : AF_INET,
			   vxlan->dst_port, vxlan->flags)) {
		pr_info("duplicate VNI %u\n", vni);
		return -EEXIST;
	}

	dev->ethtool_ops = &vxlan_ethtool_ops;

	/* create an fdb entry for a valid default destination */
	if (!vxlan_addr_any(&vxlan->default_dst.remote_ip)) {
		err = vxlan_fdb_create(vxlan, all_zeros_mac,
				       &vxlan->default_dst.remote_ip,
				       NUD_REACHABLE|NUD_PERMANENT,
				       NLM_F_EXCL|NLM_F_CREATE,
				       vxlan->dst_port,
				       vxlan->default_dst.remote_vni,
				       vxlan->default_dst.remote_ifindex,
				       NTF_SELF);
		if (err)
			return err;
	}

	err = register_netdevice(dev);
	if (err) {
		vxlan_fdb_delete_default(vxlan);
		return err;
	}

	list_add(&vxlan->next, &vn->vxlan_list);

	return 0;
}

static void vxlan_dellink(struct net_device *dev, struct list_head *head)
{
	struct vxlan_dev *vxlan = netdev_priv(dev);
	struct vxlan_net *vn = net_generic(vxlan->net, vxlan_net_id);

	spin_lock(&vn->sock_lock);
	if (!hlist_unhashed(&vxlan->hlist))
		hlist_del_rcu(&vxlan->hlist);
	spin_unlock(&vn->sock_lock);

	list_del(&vxlan->next);
	unregister_netdevice_queue(dev, head);
}

static size_t vxlan_get_size(const struct net_device *dev)
{

	return nla_total_size(sizeof(__u32)) +	/* IFLA_VXLAN_ID */
		nla_total_size(sizeof(struct in6_addr)) + /* IFLA_VXLAN_GROUP{6} */
		nla_total_size(sizeof(__u32)) +	/* IFLA_VXLAN_LINK */
		nla_total_size(sizeof(struct in6_addr)) + /* IFLA_VXLAN_LOCAL{6} */
		nla_total_size(sizeof(__u8)) +	/* IFLA_VXLAN_TTL */
		nla_total_size(sizeof(__u8)) +	/* IFLA_VXLAN_TOS */
		nla_total_size(sizeof(__u8)) +	/* IFLA_VXLAN_LEARNING */
		nla_total_size(sizeof(__u8)) +	/* IFLA_VXLAN_PROXY */
		nla_total_size(sizeof(__u8)) +	/* IFLA_VXLAN_RSC */
		nla_total_size(sizeof(__u8)) +	/* IFLA_VXLAN_L2MISS */
		nla_total_size(sizeof(__u8)) +	/* IFLA_VXLAN_L3MISS */
		nla_total_size(sizeof(__u32)) +	/* IFLA_VXLAN_AGEING */
		nla_total_size(sizeof(__u32)) +	/* IFLA_VXLAN_LIMIT */
		nla_total_size(sizeof(struct ifla_vxlan_port_range)) +
		nla_total_size(sizeof(__be16)) + /* IFLA_VXLAN_PORT */
		nla_total_size(sizeof(__u8)) + /* IFLA_VXLAN_UDP_CSUM */
		nla_total_size(sizeof(__u8)) + /* IFLA_VXLAN_UDP_ZERO_CSUM6_TX */
		nla_total_size(sizeof(__u8)) + /* IFLA_VXLAN_UDP_ZERO_CSUM6_RX */
		nla_total_size(sizeof(__u8)) + /* IFLA_VXLAN_REMCSUM_TX */
		nla_total_size(sizeof(__u8)) + /* IFLA_VXLAN_REMCSUM_RX */
		0;
}

static int vxlan_fill_info(struct sk_buff *skb, const struct net_device *dev)
{
	const struct vxlan_dev *vxlan = netdev_priv(dev);
	const struct vxlan_rdst *dst = &vxlan->default_dst;
	struct ifla_vxlan_port_range ports = {
		.low =  htons(vxlan->port_min),
		.high = htons(vxlan->port_max),
	};

	if (nla_put_u32(skb, IFLA_VXLAN_ID, dst->remote_vni))
		goto nla_put_failure;

	if (!vxlan_addr_any(&dst->remote_ip)) {
		if (dst->remote_ip.sa.sa_family == AF_INET) {
			if (nla_put_be32(skb, IFLA_VXLAN_GROUP,
					 dst->remote_ip.sin.sin_addr.s_addr))
				goto nla_put_failure;
#if IS_ENABLED(CONFIG_IPV6)
		} else {
			if (nla_put(skb, IFLA_VXLAN_GROUP6, sizeof(struct in6_addr),
				    &dst->remote_ip.sin6.sin6_addr))
				goto nla_put_failure;
#endif
		}
	}

	if (dst->remote_ifindex && nla_put_u32(skb, IFLA_VXLAN_LINK, dst->remote_ifindex))
		goto nla_put_failure;

	if (!vxlan_addr_any(&vxlan->saddr)) {
		if (vxlan->saddr.sa.sa_family == AF_INET) {
			if (nla_put_be32(skb, IFLA_VXLAN_LOCAL,
					 vxlan->saddr.sin.sin_addr.s_addr))
				goto nla_put_failure;
#if IS_ENABLED(CONFIG_IPV6)
		} else {
			if (nla_put(skb, IFLA_VXLAN_LOCAL6, sizeof(struct in6_addr),
				    &vxlan->saddr.sin6.sin6_addr))
				goto nla_put_failure;
#endif
		}
	}

	if (nla_put_u8(skb, IFLA_VXLAN_TTL, vxlan->ttl) ||
	    nla_put_u8(skb, IFLA_VXLAN_TOS, vxlan->tos) ||
	    nla_put_u8(skb, IFLA_VXLAN_LEARNING,
			!!(vxlan->flags & VXLAN_F_LEARN)) ||
	    nla_put_u8(skb, IFLA_VXLAN_PROXY,
			!!(vxlan->flags & VXLAN_F_PROXY)) ||
	    nla_put_u8(skb, IFLA_VXLAN_RSC, !!(vxlan->flags & VXLAN_F_RSC)) ||
	    nla_put_u8(skb, IFLA_VXLAN_L2MISS,
			!!(vxlan->flags & VXLAN_F_L2MISS)) ||
	    nla_put_u8(skb, IFLA_VXLAN_L3MISS,
			!!(vxlan->flags & VXLAN_F_L3MISS)) ||
	    nla_put_u32(skb, IFLA_VXLAN_AGEING, vxlan->age_interval) ||
	    nla_put_u32(skb, IFLA_VXLAN_LIMIT, vxlan->addrmax) ||
	    nla_put_be16(skb, IFLA_VXLAN_PORT, vxlan->dst_port) ||
	    nla_put_u8(skb, IFLA_VXLAN_UDP_CSUM,
			!!(vxlan->flags & VXLAN_F_UDP_CSUM)) ||
	    nla_put_u8(skb, IFLA_VXLAN_UDP_ZERO_CSUM6_TX,
			!!(vxlan->flags & VXLAN_F_UDP_ZERO_CSUM6_TX)) ||
	    nla_put_u8(skb, IFLA_VXLAN_UDP_ZERO_CSUM6_RX,
			!!(vxlan->flags & VXLAN_F_UDP_ZERO_CSUM6_RX)) ||
	    nla_put_u8(skb, IFLA_VXLAN_REMCSUM_TX,
			!!(vxlan->flags & VXLAN_F_REMCSUM_TX)) ||
	    nla_put_u8(skb, IFLA_VXLAN_REMCSUM_RX,
			!!(vxlan->flags & VXLAN_F_REMCSUM_RX)))
		goto nla_put_failure;

	if (nla_put(skb, IFLA_VXLAN_PORT_RANGE, sizeof(ports), &ports))
		goto nla_put_failure;

	if (vxlan->flags & VXLAN_F_GBP &&
	    nla_put_flag(skb, IFLA_VXLAN_GBP))
		goto nla_put_failure;

	if (vxlan->flags & VXLAN_F_REMCSUM_NOPARTIAL &&
	    nla_put_flag(skb, IFLA_VXLAN_REMCSUM_NOPARTIAL))
		goto nla_put_failure;

	return 0;

nla_put_failure:
	return -EMSGSIZE;
}

static struct net *vxlan_get_link_net(const struct net_device *dev)
{
	struct vxlan_dev *vxlan = netdev_priv(dev);

	return vxlan->net;
}

static struct rtnl_link_ops vxlan_link_ops __read_mostly = {
	.kind		= "vxlan",
	.maxtype	= IFLA_VXLAN_MAX,
	.policy		= vxlan_policy,
	.priv_size	= sizeof(struct vxlan_dev),
	.setup		= vxlan_setup,
	.validate	= vxlan_validate,
	.newlink	= vxlan_newlink,
	.dellink	= vxlan_dellink,
	.get_size	= vxlan_get_size,
	.fill_info	= vxlan_fill_info,
	.get_link_net	= vxlan_get_link_net,
};

static void vxlan_handle_lowerdev_unregister(struct vxlan_net *vn,
					     struct net_device *dev)
{
	struct vxlan_dev *vxlan, *next;
	LIST_HEAD(list_kill);

	list_for_each_entry_safe(vxlan, next, &vn->vxlan_list, next) {
		struct vxlan_rdst *dst = &vxlan->default_dst;

		/* In case we created vxlan device with carrier
		 * and we loose the carrier due to module unload
		 * we also need to remove vxlan device. In other
		 * cases, it's not necessary and remote_ifindex
		 * is 0 here, so no matches.
		 */
		if (dst->remote_ifindex == dev->ifindex)
			vxlan_dellink(vxlan->dev, &list_kill);
	}

	unregister_netdevice_many(&list_kill);
}

static int vxlan_lowerdev_event(struct notifier_block *unused,
				unsigned long event, void *ptr)
{
	struct net_device *dev = netdev_notifier_info_to_dev(ptr);
	struct vxlan_net *vn = net_generic(dev_net(dev), vxlan_net_id);

	if (event == NETDEV_UNREGISTER)
		vxlan_handle_lowerdev_unregister(vn, dev);

	return NOTIFY_DONE;
}

static struct notifier_block vxlan_notifier_block __read_mostly = {
	.notifier_call = vxlan_lowerdev_event,
};

static __net_init int vxlan_init_net(struct net *net)
{
	struct vxlan_net *vn = net_generic(net, vxlan_net_id);
	unsigned int h;

	INIT_LIST_HEAD(&vn->vxlan_list);
	spin_lock_init(&vn->sock_lock);

	for (h = 0; h < PORT_HASH_SIZE; ++h)
		INIT_HLIST_HEAD(&vn->sock_list[h]);

	return 0;
}

static void __net_exit vxlan_exit_net(struct net *net)
{
	struct vxlan_net *vn = net_generic(net, vxlan_net_id);
	struct vxlan_dev *vxlan, *next;
	struct net_device *dev, *aux;
	LIST_HEAD(list);

	rtnl_lock();
	for_each_netdev_safe(net, dev, aux)
		if (dev->rtnl_link_ops == &vxlan_link_ops)
			unregister_netdevice_queue(dev, &list);

	list_for_each_entry_safe(vxlan, next, &vn->vxlan_list, next) {
		/* If vxlan->dev is in the same netns, it has already been added
		 * to the list by the previous loop.
		 */
		if (!net_eq(dev_net(vxlan->dev), net))
			unregister_netdevice_queue(dev, &list);
	}

	unregister_netdevice_many(&list);
	rtnl_unlock();
}

static struct pernet_operations vxlan_net_ops = {
	.init = vxlan_init_net,
	.exit = vxlan_exit_net,
	.id   = &vxlan_net_id,
	.size = sizeof(struct vxlan_net),
};

static int __init vxlan_init_module(void)
{
	int rc;

	vxlan_wq = alloc_workqueue("vxlan", 0, 0);
	if (!vxlan_wq)
		return -ENOMEM;

	get_random_bytes(&vxlan_salt, sizeof(vxlan_salt));

	rc = register_pernet_subsys(&vxlan_net_ops);
	if (rc)
		goto out1;

	rc = register_netdevice_notifier(&vxlan_notifier_block);
	if (rc)
		goto out2;

	rc = rtnl_link_register(&vxlan_link_ops);
	if (rc)
		goto out3;

	return 0;
out3:
	unregister_netdevice_notifier(&vxlan_notifier_block);
out2:
	unregister_pernet_subsys(&vxlan_net_ops);
out1:
	destroy_workqueue(vxlan_wq);
	return rc;
}
late_initcall(vxlan_init_module);

static void __exit vxlan_cleanup_module(void)
{
	rtnl_link_unregister(&vxlan_link_ops);
	unregister_netdevice_notifier(&vxlan_notifier_block);
	destroy_workqueue(vxlan_wq);
	unregister_pernet_subsys(&vxlan_net_ops);
	/* rcu_barrier() is called by netns */
}
module_exit(vxlan_cleanup_module);

MODULE_LICENSE("GPL");
MODULE_VERSION(VXLAN_VERSION);
MODULE_AUTHOR("Stephen Hemminger <stephen@networkplumber.org>");
MODULE_DESCRIPTION("Driver for VXLAN encapsulated traffic");
MODULE_ALIAS_RTNL_LINK("vxlan");<|MERGE_RESOLUTION|>--- conflicted
+++ resolved
@@ -1218,11 +1218,7 @@
 			goto drop;
 
 		flags &= ~VXLAN_HF_RCO;
-<<<<<<< HEAD
-		vni &= VXLAN_VID_MASK;
-=======
 		vni &= VXLAN_VNI_MASK;
->>>>>>> d525211f
 	}
 
 	/* For backwards compatibility, only allow reserved fields to be
@@ -1243,11 +1239,7 @@
 		flags &= ~VXLAN_GBP_USED_BITS;
 	}
 
-<<<<<<< HEAD
-	if (flags || (vni & ~VXLAN_VID_MASK)) {
-=======
 	if (flags || vni & ~VXLAN_VNI_MASK) {
->>>>>>> d525211f
 		/* If there are any unprocessed flags remaining treat
 		 * this as a malformed packet. This behavior diverges from
 		 * VXLAN RFC (RFC7348) which stipulates that bits in reserved
