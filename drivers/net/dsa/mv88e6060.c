/*
 * net/dsa/mv88e6060.c - Driver for Marvell 88e6060 switch chips
 * Copyright (c) 2008-2009 Marvell Semiconductor
 *
 * This program is free software; you can redistribute it and/or modify
 * it under the terms of the GNU General Public License as published by
 * the Free Software Foundation; either version 2 of the License, or
 * (at your option) any later version.
 */

#include <linux/delay.h>
#include <linux/etherdevice.h>
#include <linux/jiffies.h>
#include <linux/list.h>
#include <linux/module.h>
#include <linux/netdevice.h>
#include <linux/phy.h>
#include <net/dsa.h>
#include "mv88e6060.h"

static int reg_read(struct dsa_switch *ds, int addr, int reg)
{
	struct mv88e6060_priv *priv = ds->priv;

	return mdiobus_read_nested(priv->bus, priv->sw_addr + addr, reg);
}

#define REG_READ(addr, reg)					\
	({							\
		int __ret;					\
								\
		__ret = reg_read(ds, addr, reg);		\
		if (__ret < 0)					\
			return __ret;				\
		__ret;						\
	})


static int reg_write(struct dsa_switch *ds, int addr, int reg, u16 val)
{
	struct mv88e6060_priv *priv = ds->priv;

	return mdiobus_write_nested(priv->bus, priv->sw_addr + addr, reg, val);
}

#define REG_WRITE(addr, reg, val)				\
	({							\
		int __ret;					\
								\
		__ret = reg_write(ds, addr, reg, val);		\
		if (__ret < 0)					\
			return __ret;				\
	})

static const char *mv88e6060_get_name(struct mii_bus *bus, int sw_addr)
{
	int ret;

	ret = mdiobus_read(bus, sw_addr + REG_PORT(0), PORT_SWITCH_ID);
	if (ret >= 0) {
		if (ret == PORT_SWITCH_ID_6060)
			return "Marvell 88E6060 (A0)";
		if (ret == PORT_SWITCH_ID_6060_R1 ||
		    ret == PORT_SWITCH_ID_6060_R2)
			return "Marvell 88E6060 (B0)";
		if ((ret & PORT_SWITCH_ID_6060_MASK) == PORT_SWITCH_ID_6060)
			return "Marvell 88E6060";
	}

	return NULL;
}

static enum dsa_tag_protocol mv88e6060_get_tag_protocol(struct dsa_switch *ds,
							int port)
{
	return DSA_TAG_PROTO_TRAILER;
}

static const char *mv88e6060_drv_probe(struct device *dsa_dev,
				       struct device *host_dev, int sw_addr,
				       void **_priv)
{
	struct mii_bus *bus = dsa_host_dev_to_mii_bus(host_dev);
	struct mv88e6060_priv *priv;
	const char *name;

	name = mv88e6060_get_name(bus, sw_addr);
	if (name) {
		priv = devm_kzalloc(dsa_dev, sizeof(*priv), GFP_KERNEL);
		if (!priv)
			return NULL;
		*_priv = priv;
		priv->bus = bus;
		priv->sw_addr = sw_addr;
	}

	return name;
}

static int mv88e6060_switch_reset(struct dsa_switch *ds)
{
	int i;
	int ret;
	unsigned long timeout;

	/* Set all ports to the disabled state. */
	for (i = 0; i < MV88E6060_PORTS; i++) {
		ret = REG_READ(REG_PORT(i), PORT_CONTROL);
		REG_WRITE(REG_PORT(i), PORT_CONTROL,
			  ret & ~PORT_CONTROL_STATE_MASK);
	}

	/* Wait for transmit queues to drain. */
	usleep_range(2000, 4000);

	/* Reset the switch. */
	REG_WRITE(REG_GLOBAL, GLOBAL_ATU_CONTROL,
		  GLOBAL_ATU_CONTROL_SWRESET |
		  GLOBAL_ATU_CONTROL_ATUSIZE_1024 |
		  GLOBAL_ATU_CONTROL_ATE_AGE_5MIN);

	/* Wait up to one second for reset to complete. */
	timeout = jiffies + 1 * HZ;
	while (time_before(jiffies, timeout)) {
		ret = REG_READ(REG_GLOBAL, GLOBAL_STATUS);
		if (ret & GLOBAL_STATUS_INIT_READY)
			break;

		usleep_range(1000, 2000);
	}
	if (time_after(jiffies, timeout))
		return -ETIMEDOUT;

	return 0;
}

static int mv88e6060_setup_global(struct dsa_switch *ds)
{
	/* Disable discarding of frames with excessive collisions,
	 * set the maximum frame size to 1536 bytes, and mask all
	 * interrupt sources.
	 */
	REG_WRITE(REG_GLOBAL, GLOBAL_CONTROL, GLOBAL_CONTROL_MAX_FRAME_1536);

	/* Enable automatic address learning, set the address
	 * database size to 1024 entries, and set the default aging
	 * time to 5 minutes.
	 */
	REG_WRITE(REG_GLOBAL, GLOBAL_ATU_CONTROL,
		  GLOBAL_ATU_CONTROL_ATUSIZE_1024 |
		  GLOBAL_ATU_CONTROL_ATE_AGE_5MIN);

	return 0;
}

static int mv88e6060_setup_port(struct dsa_switch *ds, int p)
{
	int addr = REG_PORT(p);

	/* Do not force flow control, disable Ingress and Egress
	 * Header tagging, disable VLAN tunneling, and set the port
	 * state to Forwarding.  Additionally, if this is the CPU
	 * port, enable Ingress and Egress Trailer tagging mode.
	 */
	REG_WRITE(addr, PORT_CONTROL,
		  dsa_is_cpu_port(ds, p) ?
			PORT_CONTROL_TRAILER |
			PORT_CONTROL_INGRESS_MODE |
			PORT_CONTROL_STATE_FORWARDING :
			PORT_CONTROL_STATE_FORWARDING);

	/* Port based VLAN map: give each port its own address
	 * database, allow the CPU port to talk to each of the 'real'
	 * ports, and allow each of the 'real' ports to only talk to
	 * the CPU port.
	 */
	REG_WRITE(addr, PORT_VLAN_MAP,
		  ((p & 0xf) << PORT_VLAN_MAP_DBNUM_SHIFT) |
		   (dsa_is_cpu_port(ds, p) ? dsa_user_ports(ds) :
		    BIT(dsa_to_port(ds, p)->cpu_dp->index)));

	/* Port Association Vector: when learning source addresses
	 * of packets, add the address to the address database using
	 * a port bitmap that has only the bit for this port set and
	 * the other bits clear.
	 */
	REG_WRITE(addr, PORT_ASSOC_VECTOR, BIT(p));

	return 0;
}

static int mv88e6060_setup_addr(struct dsa_switch *ds)
{
	u8 addr[ETH_ALEN];
	u16 val;

	eth_random_addr(addr);

	val = addr[0] << 8 | addr[1];

	/* The multicast bit is always transmitted as a zero, so the switch uses
	 * bit 8 for "DiffAddr", where 0 means all ports transmit the same SA.
	 */
	val &= 0xfeff;

	REG_WRITE(REG_GLOBAL, GLOBAL_MAC_01, val);
	REG_WRITE(REG_GLOBAL, GLOBAL_MAC_23, (addr[2] << 8) | addr[3]);
	REG_WRITE(REG_GLOBAL, GLOBAL_MAC_45, (addr[4] << 8) | addr[5]);

	return 0;
}

static int mv88e6060_setup(struct dsa_switch *ds)
{
	int ret;
	int i;

	ret = mv88e6060_switch_reset(ds);
	if (ret < 0)
		return ret;

	/* @@@ initialise atu */

	ret = mv88e6060_setup_global(ds);
	if (ret < 0)
		return ret;

	ret = mv88e6060_setup_addr(ds);
	if (ret < 0)
		return ret;

	for (i = 0; i < MV88E6060_PORTS; i++) {
		ret = mv88e6060_setup_port(ds, i);
		if (ret < 0)
			return ret;
	}

	return 0;
}

<<<<<<< HEAD
static int mv88e6060_set_addr(struct dsa_switch *ds, u8 *addr)
{
	u16 val = addr[0] << 8 | addr[1];

	/* The multicast bit is always transmitted as a zero, so the switch uses
	 * bit 8 for "DiffAddr", where 0 means all ports transmit the same SA.
	 */
	val &= 0xfeff;

	REG_WRITE(REG_GLOBAL, GLOBAL_MAC_01, val);
	REG_WRITE(REG_GLOBAL, GLOBAL_MAC_23, (addr[2] << 8) | addr[3]);
	REG_WRITE(REG_GLOBAL, GLOBAL_MAC_45, (addr[4] << 8) | addr[5]);

	return 0;
}

=======
>>>>>>> 4fbd8d19
static int mv88e6060_port_to_phy_addr(int port)
{
	if (port >= 0 && port < MV88E6060_PORTS)
		return port;
	return -1;
}

static int mv88e6060_phy_read(struct dsa_switch *ds, int port, int regnum)
{
	int addr;

	addr = mv88e6060_port_to_phy_addr(port);
	if (addr == -1)
		return 0xffff;

	return reg_read(ds, addr, regnum);
}

static int
mv88e6060_phy_write(struct dsa_switch *ds, int port, int regnum, u16 val)
{
	int addr;

	addr = mv88e6060_port_to_phy_addr(port);
	if (addr == -1)
		return 0xffff;

	return reg_write(ds, addr, regnum, val);
}

static const struct dsa_switch_ops mv88e6060_switch_ops = {
	.get_tag_protocol = mv88e6060_get_tag_protocol,
	.probe		= mv88e6060_drv_probe,
	.setup		= mv88e6060_setup,
	.phy_read	= mv88e6060_phy_read,
	.phy_write	= mv88e6060_phy_write,
};

static struct dsa_switch_driver mv88e6060_switch_drv = {
	.ops		= &mv88e6060_switch_ops,
};

static int __init mv88e6060_init(void)
{
	register_switch_driver(&mv88e6060_switch_drv);
	return 0;
}
module_init(mv88e6060_init);

static void __exit mv88e6060_cleanup(void)
{
	unregister_switch_driver(&mv88e6060_switch_drv);
}
module_exit(mv88e6060_cleanup);

MODULE_AUTHOR("Lennert Buytenhek <buytenh@wantstofly.org>");
MODULE_DESCRIPTION("Driver for Marvell 88E6060 ethernet switch chip");
MODULE_LICENSE("GPL");
MODULE_ALIAS("platform:mv88e6060");<|MERGE_RESOLUTION|>--- conflicted
+++ resolved
@@ -238,25 +238,6 @@
 	return 0;
 }
 
-<<<<<<< HEAD
-static int mv88e6060_set_addr(struct dsa_switch *ds, u8 *addr)
-{
-	u16 val = addr[0] << 8 | addr[1];
-
-	/* The multicast bit is always transmitted as a zero, so the switch uses
-	 * bit 8 for "DiffAddr", where 0 means all ports transmit the same SA.
-	 */
-	val &= 0xfeff;
-
-	REG_WRITE(REG_GLOBAL, GLOBAL_MAC_01, val);
-	REG_WRITE(REG_GLOBAL, GLOBAL_MAC_23, (addr[2] << 8) | addr[3]);
-	REG_WRITE(REG_GLOBAL, GLOBAL_MAC_45, (addr[4] << 8) | addr[5]);
-
-	return 0;
-}
-
-=======
->>>>>>> 4fbd8d19
 static int mv88e6060_port_to_phy_addr(int port)
 {
 	if (port >= 0 && port < MV88E6060_PORTS)
