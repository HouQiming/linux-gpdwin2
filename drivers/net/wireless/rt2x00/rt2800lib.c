--- conflicted
+++ resolved
@@ -3736,8 +3736,6 @@
 	 */
 	if (rt2x00_get_field16(eeprom, EEPROM_NIC_CONF1_HW_RADIO))
 		__set_bit(CAPABILITY_HW_BUTTON, &rt2x00dev->cap_flags);
-<<<<<<< HEAD
-=======
 
 	/*
 	 * Detect if this device has Bluetooth co-existence.
@@ -3750,7 +3748,6 @@
 	 */
 	rt2x00_eeprom_read(rt2x00dev, EEPROM_FREQ, &eeprom);
 	rt2x00dev->freq_offset = rt2x00_get_field16(eeprom, EEPROM_FREQ_OFFSET);
->>>>>>> eaef6a93
 
 	/*
 	 * Store led settings, for correct led behaviour.
