/******************************************************************************
 *
 * This file is provided under a dual BSD/GPLv2 license.  When using or
 * redistributing this file, you may do so under either license.
 *
 * GPL LICENSE SUMMARY
 *
 * Copyright(c) 2014 Intel Corporation. All rights reserved.
 * Copyright(c) 2014 - 2015 Intel Mobile Communications GmbH
 * Copyright(c) 2016 Intel Deutschland GmbH
 *
 * This program is free software; you can redistribute it and/or modify
 * it under the terms of version 2 of the GNU General Public License as
 * published by the Free Software Foundation.
 *
 * This program is distributed in the hope that it will be useful, but
 * WITHOUT ANY WARRANTY; without even the implied warranty of
 * MERCHANTABILITY or FITNESS FOR A PARTICULAR PURPOSE.  See the GNU
 * General Public License for more details.
 *
 * You should have received a copy of the GNU General Public License
 * along with this program; if not, write to the Free Software
 * Foundation, Inc., 51 Franklin Street, Fifth Floor, Boston, MA 02110,
 * USA
 *
 * The full GNU General Public License is included in this distribution
 * in the file called COPYING.
 *
 * Contact Information:
 *  Intel Linux Wireless <linuxwifi@intel.com>
 * Intel Corporation, 5200 N.E. Elam Young Parkway, Hillsboro, OR 97124-6497
 *
 * BSD LICENSE
 *
 * Copyright(c) 2014 Intel Corporation. All rights reserved.
 * Copyright(c) 2014 - 2015 Intel Mobile Communications GmbH
 * All rights reserved.
 *
 * Redistribution and use in source and binary forms, with or without
 * modification, are permitted provided that the following conditions
 * are met:
 *
 *  * Redistributions of source code must retain the above copyright
 *    notice, this list of conditions and the following disclaimer.
 *  * Redistributions in binary form must reproduce the above copyright
 *    notice, this list of conditions and the following disclaimer in
 *    the documentation and/or other materials provided with the
 *    distribution.
 *  * Neither the name Intel Corporation nor the names of its
 *    contributors may be used to endorse or promote products derived
 *    from this software without specific prior written permission.
 *
 * THIS SOFTWARE IS PROVIDED BY THE COPYRIGHT HOLDERS AND CONTRIBUTORS
 * "AS IS" AND ANY EXPRESS OR IMPLIED WARRANTIES, INCLUDING, BUT NOT
 * LIMITED TO, THE IMPLIED WARRANTIES OF MERCHANTABILITY AND FITNESS FOR
 * A PARTICULAR PURPOSE ARE DISCLAIMED. IN NO EVENT SHALL THE COPYRIGHT
 * OWNER OR CONTRIBUTORS BE LIABLE FOR ANY DIRECT, INDIRECT, INCIDENTAL,
 * SPECIAL, EXEMPLARY, OR CONSEQUENTIAL DAMAGES (INCLUDING, BUT NOT
 * LIMITED TO, PROCUREMENT OF SUBSTITUTE GOODS OR SERVICES; LOSS OF USE,
 * DATA, OR PROFITS; OR BUSINESS INTERRUPTION) HOWEVER CAUSED AND ON ANY
 * THEORY OF LIABILITY, WHETHER IN CONTRACT, STRICT LIABILITY, OR TORT
 * (INCLUDING NEGLIGENCE OR OTHERWISE) ARISING IN ANY WAY OUT OF THE USE
 * OF THIS SOFTWARE, EVEN IF ADVISED OF THE POSSIBILITY OF SUCH DAMAGE.
 *
 *****************************************************************************/

#include <linux/module.h>
#include <linux/stringify.h>
#include "iwl-config.h"
#include "iwl-agn-hw.h"

/* Highest firmware API version supported */
#define IWL8000_UCODE_API_MAX	34
#define IWL8265_UCODE_API_MAX	34

/* Lowest firmware API version supported */
#define IWL8000_UCODE_API_MIN	22
#define IWL8265_UCODE_API_MIN	22

/* NVM versions */
#define IWL8000_NVM_VERSION		0x0a1d
#define IWL8000_TX_POWER_VERSION	0xffff /* meaningless */

/* Memory offsets and lengths */
#define IWL8260_DCCM_OFFSET		0x800000
#define IWL8260_DCCM_LEN		0x18000
#define IWL8260_DCCM2_OFFSET		0x880000
#define IWL8260_DCCM2_LEN		0x8000
#define IWL8260_SMEM_OFFSET		0x400000
#define IWL8260_SMEM_LEN		0x68000

#define IWL8000_FW_PRE "iwlwifi-8000C-"
#define IWL8000_MODULE_FIRMWARE(api) \
	IWL8000_FW_PRE __stringify(api) ".ucode"

#define IWL8265_FW_PRE "iwlwifi-8265-"
#define IWL8265_MODULE_FIRMWARE(api) \
	IWL8265_FW_PRE __stringify(api) ".ucode"

#define NVM_HW_SECTION_NUM_FAMILY_8000		10
#define DEFAULT_NVM_FILE_FAMILY_8000C		"nvmData-8000C"

static const struct iwl_base_params iwl8000_base_params = {
	.eeprom_size = OTP_LOW_IMAGE_SIZE_FAMILY_8000,
	.num_of_queues = 31,
	.shadow_ram_support = true,
	.led_compensation = 57,
	.wd_timeout = IWL_LONG_WD_TIMEOUT,
	.max_event_log_size = 512,
	.shadow_reg_enable = true,
	.pcie_l1_allowed = true,
};

static const struct iwl_ht_params iwl8000_ht_params = {
	.stbc = true,
	.ldpc = true,
	.ht40_bands = BIT(NL80211_BAND_2GHZ) | BIT(NL80211_BAND_5GHZ),
};

static const struct iwl_tt_params iwl8000_tt_params = {
	.ct_kill_entry = 115,
	.ct_kill_exit = 93,
	.ct_kill_duration = 5,
	.dynamic_smps_entry = 111,
	.dynamic_smps_exit = 107,
	.tx_protection_entry = 112,
	.tx_protection_exit = 105,
	.tx_backoff = {
		{.temperature = 110, .backoff = 200},
		{.temperature = 111, .backoff = 600},
		{.temperature = 112, .backoff = 1200},
		{.temperature = 113, .backoff = 2000},
		{.temperature = 114, .backoff = 4000},
	},
	.support_ct_kill = true,
	.support_dynamic_smps = true,
	.support_tx_protection = true,
	.support_tx_backoff = true,
};

#define IWL_DEVICE_8000_COMMON						\
	.device_family = IWL_DEVICE_FAMILY_8000,			\
	.max_inst_size = IWL60_RTC_INST_SIZE,				\
	.max_data_size = IWL60_RTC_DATA_SIZE,				\
	.base_params = &iwl8000_base_params,				\
	.led_mode = IWL_LED_RF_STATE,					\
	.nvm_hw_section_num = NVM_HW_SECTION_NUM_FAMILY_8000,		\
	.features = NETIF_F_RXCSUM,					\
	.non_shared_ant = ANT_A,					\
	.dccm_offset = IWL8260_DCCM_OFFSET,				\
	.dccm_len = IWL8260_DCCM_LEN,					\
	.dccm2_offset = IWL8260_DCCM2_OFFSET,				\
	.dccm2_len = IWL8260_DCCM2_LEN,					\
	.smem_offset = IWL8260_SMEM_OFFSET,				\
	.smem_len = IWL8260_SMEM_LEN,					\
	.default_nvm_file_C_step = DEFAULT_NVM_FILE_FAMILY_8000C,	\
	.thermal_params = &iwl8000_tt_params,				\
	.apmg_not_supported = true,					\
	.nvm_type = IWL_NVM_EXT,					\
<<<<<<< HEAD
	.dbgc_supported = true
=======
	.dbgc_supported = true,						\
	.min_umac_error_event_table = 0x800000
>>>>>>> 4fbd8d19

#define IWL_DEVICE_8000							\
	IWL_DEVICE_8000_COMMON,						\
	.ucode_api_max = IWL8000_UCODE_API_MAX,				\
	.ucode_api_min = IWL8000_UCODE_API_MIN				\

#define IWL_DEVICE_8260							\
	IWL_DEVICE_8000_COMMON,						\
	.ucode_api_max = IWL8000_UCODE_API_MAX,				\
	.ucode_api_min = IWL8000_UCODE_API_MIN				\

#define IWL_DEVICE_8265							\
	IWL_DEVICE_8000_COMMON,						\
	.ucode_api_max = IWL8265_UCODE_API_MAX,				\
	.ucode_api_min = IWL8265_UCODE_API_MIN				\

const struct iwl_cfg iwl8260_2n_cfg = {
	.name = "Intel(R) Dual Band Wireless N 8260",
	.fw_name_pre = IWL8000_FW_PRE,
	IWL_DEVICE_8260,
	.ht_params = &iwl8000_ht_params,
	.nvm_ver = IWL8000_NVM_VERSION,
	.nvm_calib_ver = IWL8000_TX_POWER_VERSION,
};

const struct iwl_cfg iwl8260_2ac_cfg = {
	.name = "Intel(R) Dual Band Wireless AC 8260",
	.fw_name_pre = IWL8000_FW_PRE,
	IWL_DEVICE_8260,
	.ht_params = &iwl8000_ht_params,
	.nvm_ver = IWL8000_NVM_VERSION,
	.nvm_calib_ver = IWL8000_TX_POWER_VERSION,
	.max_ht_ampdu_exponent = IEEE80211_HT_MAX_AMPDU_64K,
};

const struct iwl_cfg iwl8265_2ac_cfg = {
	.name = "Intel(R) Dual Band Wireless AC 8265",
	.fw_name_pre = IWL8265_FW_PRE,
	IWL_DEVICE_8265,
	.ht_params = &iwl8000_ht_params,
	.nvm_ver = IWL8000_NVM_VERSION,
	.nvm_calib_ver = IWL8000_TX_POWER_VERSION,
	.max_ht_ampdu_exponent = IEEE80211_HT_MAX_AMPDU_64K,
	.vht_mu_mimo_supported = true,
};

const struct iwl_cfg iwl8275_2ac_cfg = {
	.name = "Intel(R) Dual Band Wireless AC 8275",
	.fw_name_pre = IWL8265_FW_PRE,
	IWL_DEVICE_8265,
	.ht_params = &iwl8000_ht_params,
	.nvm_ver = IWL8000_NVM_VERSION,
	.nvm_calib_ver = IWL8000_TX_POWER_VERSION,
	.max_ht_ampdu_exponent = IEEE80211_HT_MAX_AMPDU_64K,
	.vht_mu_mimo_supported = true,
};

const struct iwl_cfg iwl4165_2ac_cfg = {
	.name = "Intel(R) Dual Band Wireless AC 4165",
	.fw_name_pre = IWL8000_FW_PRE,
	IWL_DEVICE_8000,
	.ht_params = &iwl8000_ht_params,
	.nvm_ver = IWL8000_NVM_VERSION,
	.nvm_calib_ver = IWL8000_TX_POWER_VERSION,
	.max_ht_ampdu_exponent = IEEE80211_HT_MAX_AMPDU_64K,
};

MODULE_FIRMWARE(IWL8000_MODULE_FIRMWARE(IWL8000_UCODE_API_MAX));
MODULE_FIRMWARE(IWL8265_MODULE_FIRMWARE(IWL8265_UCODE_API_MAX));<|MERGE_RESOLUTION|>--- conflicted
+++ resolved
@@ -157,12 +157,8 @@
 	.thermal_params = &iwl8000_tt_params,				\
 	.apmg_not_supported = true,					\
 	.nvm_type = IWL_NVM_EXT,					\
-<<<<<<< HEAD
-	.dbgc_supported = true
-=======
 	.dbgc_supported = true,						\
 	.min_umac_error_event_table = 0x800000
->>>>>>> 4fbd8d19
 
 #define IWL_DEVICE_8000							\
 	IWL_DEVICE_8000_COMMON,						\
