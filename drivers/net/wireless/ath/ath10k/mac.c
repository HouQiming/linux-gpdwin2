--- conflicted
+++ resolved
@@ -1031,25 +1031,6 @@
 	return 0;
 }
 
-static bool ath10k_mac_should_disable_promisc(struct ath10k *ar)
-{
-	struct ath10k_vif *arvif;
-
-	if (!(ar->filter_flags & FIF_PROMISC_IN_BSS))
-		return true;
-
-	if (!ar->num_started_vdevs)
-		return false;
-
-	list_for_each_entry(arvif, &ar->arvifs, list)
-		if (arvif->vdev_type != WMI_VDEV_TYPE_AP)
-			return false;
-
-	ath10k_dbg(ar, ATH10K_DBG_MAC,
-		   "mac disabling promiscuous mode because vdev is started\n");
-	return true;
-}
-
 static bool ath10k_mac_monitor_vdev_is_needed(struct ath10k *ar)
 {
 	int num_ctx;
@@ -1068,7 +1049,6 @@
 		return false;
 
 	return ar->monitor ||
-	       !ath10k_mac_should_disable_promisc(ar) ||
 	       test_bit(ATH10K_CAC_RUNNING, &ar->dev_flags);
 }
 
@@ -1096,13 +1076,8 @@
 
 	lockdep_assert_held(&ar->conf_mutex);
 
-<<<<<<< HEAD
-	should_start = ar->monitor ||
-		       test_bit(ATH10K_CAC_RUNNING, &ar->dev_flags);
-=======
 	needed = ath10k_mac_monitor_vdev_is_needed(ar);
 	allowed = ath10k_mac_monitor_vdev_is_allowed(ar);
->>>>>>> 6e651045
 
 	ath10k_dbg(ar, ATH10K_DBG_MAC,
 		   "mac monitor recalc started? %d needed? %d allowed? %d\n",
@@ -1275,7 +1250,7 @@
 {
 	struct ath10k *ar = arvif->ar;
 	struct wmi_vdev_start_request_arg arg = {};
-	int ret = 0, ret2;
+	int ret = 0;
 
 	lockdep_assert_held(&ar->conf_mutex);
 
@@ -1333,16 +1308,6 @@
 
 	ar->num_started_vdevs++;
 	ath10k_recalc_radar_detection(ar);
-
-	ret = ath10k_monitor_recalc(ar);
-	if (ret) {
-		ath10k_warn(ar, "mac failed to recalc monitor for vdev %i restart %d: %d\n",
-			    arg.vdev_id, restart, ret);
-		ret2 = ath10k_vdev_stop(arvif);
-		if (ret2)
-			ath10k_warn(ar, "mac failed to stop vdev %i restart %d: %d\n",
-				    arg.vdev_id, restart, ret2);
-	}
 
 	return ret;
 }
@@ -6919,15 +6884,12 @@
 			IEEE80211_HW_AP_LINK_PS |
 			IEEE80211_HW_SPECTRUM_MGMT |
 			IEEE80211_HW_SW_CRYPTO_CONTROL |
-<<<<<<< HEAD
-			IEEE80211_HW_SUPPORT_FAST_XMIT;
-=======
+			IEEE80211_HW_SUPPORT_FAST_XMIT |
 			IEEE80211_HW_CONNECTION_MONITOR |
 			IEEE80211_HW_SUPPORTS_PER_STA_GTK |
 			IEEE80211_HW_WANT_MONITOR_VIF |
 			IEEE80211_HW_CHANCTX_STA_CSA |
 			IEEE80211_HW_QUEUE_CONTROL;
->>>>>>> 6e651045
 
 	ar->hw->wiphy->features |= NL80211_FEATURE_STATIC_SMPS;
 	ar->hw->wiphy->flags |= WIPHY_FLAG_IBSS_RSN;
