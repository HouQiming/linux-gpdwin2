--- conflicted
+++ resolved
@@ -1024,26 +1024,7 @@
 					     &fops_pid_param);
 		if (!IS_ERR(dentry))
 			pid_files[i].dentry = dentry;
-<<<<<<< HEAD
-	}
-}
-
-static void intel_pstate_debug_hide_params(void)
-{
-	int i;
-
-	if (IS_ERR_OR_NULL(debugfs_parent))
-		return;
-
-	for (i = 0; pid_files[i].name; i++) {
-		debugfs_remove(pid_files[i].dentry);
-		pid_files[i].dentry = NULL;
-=======
->>>>>>> 36fc5797
-	}
-
-	debugfs_remove(debugfs_parent);
-	debugfs_parent = NULL;
+	}
 }
 
 static void intel_pstate_debug_hide_params(void)
@@ -2454,14 +2435,11 @@
 {
 	int ret;
 
-<<<<<<< HEAD
-=======
 	intel_pstate_init_limits(&powersave_limits);
 	intel_pstate_set_performance_limits(&performance_limits);
 	limits = IS_ENABLED(CONFIG_CPU_FREQ_DEFAULT_GOV_PERFORMANCE) ?
 			&performance_limits : &powersave_limits;
 
->>>>>>> 36fc5797
 	ret = cpufreq_register_driver(intel_pstate_driver);
 	if (ret) {
 		intel_pstate_driver_cleanup();
