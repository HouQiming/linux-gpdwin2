// SPDX-License-Identifier: GPL-2.0
#include <linux/gfp.h>
#include <linux/workqueue.h>
#include <crypto/internal/skcipher.h>

#include "nitrox_dev.h"
#include "nitrox_req.h"
#include "nitrox_csr.h"

/* SLC_STORE_INFO */
#define MIN_UDD_LEN 16
/* PKT_IN_HDR + SLC_STORE_INFO */
#define FDATA_SIZE 32
/* Base destination port for the solicited requests */
#define SOLICIT_BASE_DPORT 256

#define REQ_NOT_POSTED 1
#define REQ_BACKLOG    2
#define REQ_POSTED     3

/**
 * Response codes from SE microcode
 * 0x00 - Success
 *   Completion with no error
 * 0x43 - ERR_GC_DATA_LEN_INVALID
 *   Invalid Data length if Encryption Data length is
 *   less than 16 bytes for AES-XTS and AES-CTS.
 * 0x45 - ERR_GC_CTX_LEN_INVALID
 *   Invalid context length: CTXL != 23 words.
 * 0x4F - ERR_GC_DOCSIS_CIPHER_INVALID
 *   DOCSIS support is enabled with other than
 *   AES/DES-CBC mode encryption.
 * 0x50 - ERR_GC_DOCSIS_OFFSET_INVALID
 *   Authentication offset is other than 0 with
 *   Encryption IV source = 0.
 *   Authentication offset is other than 8 (DES)/16 (AES)
 *   with Encryption IV source = 1
 * 0x51 - ERR_GC_CRC32_INVALID_SELECTION
 *   CRC32 is enabled for other than DOCSIS encryption.
 * 0x52 - ERR_GC_AES_CCM_FLAG_INVALID
 *   Invalid flag options in AES-CCM IV.
 */

static inline int incr_index(int index, int count, int max)
{
	if ((index + count) >= max)
		index = index + count - max;
	else
		index += count;

	return index;
}

static void softreq_unmap_sgbufs(struct nitrox_softreq *sr)
{
	struct nitrox_device *ndev = sr->ndev;
	struct device *dev = DEV(ndev);


	dma_unmap_sg(dev, sr->in.sg, sr->in.sgmap_cnt, DMA_BIDIRECTIONAL);
	dma_unmap_single(dev, sr->in.sgcomp_dma, sr->in.sgcomp_len,
			 DMA_TO_DEVICE);
	kfree(sr->in.sgcomp);
	sr->in.sg = NULL;
	sr->in.sgmap_cnt = 0;

	dma_unmap_sg(dev, sr->out.sg, sr->out.sgmap_cnt,
		     DMA_BIDIRECTIONAL);
	dma_unmap_single(dev, sr->out.sgcomp_dma, sr->out.sgcomp_len,
			 DMA_TO_DEVICE);
	kfree(sr->out.sgcomp);
	sr->out.sg = NULL;
	sr->out.sgmap_cnt = 0;
}

static void softreq_destroy(struct nitrox_softreq *sr)
{
	softreq_unmap_sgbufs(sr);
	kfree(sr);
}

/**
 * create_sg_component - create SG componets for N5 device.
 * @sr: Request structure
 * @sgtbl: SG table
 * @map_nents: number of dma mapped entries
 *
 * Component structure
 *
 *   63     48 47     32 31    16 15      0
 *   --------------------------------------
 *   |   LEN0  |  LEN1  |  LEN2  |  LEN3  |
 *   |-------------------------------------
 *   |               PTR0                 |
 *   --------------------------------------
 *   |               PTR1                 |
 *   --------------------------------------
 *   |               PTR2                 |
 *   --------------------------------------
 *   |               PTR3                 |
 *   --------------------------------------
 *
 *   Returns 0 if success or a negative errno code on error.
 */
static int create_sg_component(struct nitrox_softreq *sr,
			       struct nitrox_sgtable *sgtbl, int map_nents)
{
	struct nitrox_device *ndev = sr->ndev;
	struct nitrox_sgcomp *sgcomp;
	struct scatterlist *sg;
	dma_addr_t dma;
	size_t sz_comp;
	int i, j, nr_sgcomp;

	nr_sgcomp = roundup(map_nents, 4) / 4;

	/* each component holds 4 dma pointers */
	sz_comp = nr_sgcomp * sizeof(*sgcomp);
	sgcomp = kzalloc(sz_comp, sr->gfp);
	if (!sgcomp)
		return -ENOMEM;

	sgtbl->sgcomp = sgcomp;

	sg = sgtbl->sg;
	/* populate device sg component */
	for (i = 0; i < nr_sgcomp; i++) {
		for (j = 0; j < 4 && sg; j++) {
			sgcomp[i].len[j] = cpu_to_be16(sg_dma_len(sg));
			sgcomp[i].dma[j] = cpu_to_be64(sg_dma_address(sg));
			sg = sg_next(sg);
		}
	}
	/* map the device sg component */
	dma = dma_map_single(DEV(ndev), sgtbl->sgcomp, sz_comp, DMA_TO_DEVICE);
	if (dma_mapping_error(DEV(ndev), dma)) {
		kfree(sgtbl->sgcomp);
		sgtbl->sgcomp = NULL;
		return -ENOMEM;
	}

	sgtbl->sgcomp_dma = dma;
	sgtbl->sgcomp_len = sz_comp;

	return 0;
}

/**
 * dma_map_inbufs - DMA map input sglist and creates sglist component
 *                  for N5 device.
 * @sr: Request structure
 * @req: Crypto request structre
 *
 * Returns 0 if successful or a negative errno code on error.
 */
static int dma_map_inbufs(struct nitrox_softreq *sr,
			  struct se_crypto_request *req)
{
	struct device *dev = DEV(sr->ndev);
	struct scatterlist *sg = req->src;
	int i, nents, ret = 0;
<<<<<<< HEAD

	nents = dma_map_sg(dev, req->src, sg_nents(req->src),
			   DMA_BIDIRECTIONAL);
	if (!nents)
		return -EINVAL;

	for_each_sg(req->src, sg, nents, i)
		sr->in.total_bytes += sg_dma_len(sg);

=======

	nents = dma_map_sg(dev, req->src, sg_nents(req->src),
			   DMA_BIDIRECTIONAL);
	if (!nents)
		return -EINVAL;

	for_each_sg(req->src, sg, nents, i)
		sr->in.total_bytes += sg_dma_len(sg);

>>>>>>> f17b5f06
	sr->in.sg = req->src;
	sr->in.sgmap_cnt = nents;
	ret = create_sg_component(sr, &sr->in, sr->in.sgmap_cnt);
	if (ret)
		goto incomp_err;

	return 0;

incomp_err:
	dma_unmap_sg(dev, req->src, nents, DMA_BIDIRECTIONAL);
	sr->in.sgmap_cnt = 0;
	return ret;
}

static int dma_map_outbufs(struct nitrox_softreq *sr,
			   struct se_crypto_request *req)
{
	struct device *dev = DEV(sr->ndev);
	int nents, ret = 0;
<<<<<<< HEAD

	nents = dma_map_sg(dev, req->dst, sg_nents(req->dst),
			   DMA_BIDIRECTIONAL);
	if (!nents)
		return -EINVAL;

=======

	nents = dma_map_sg(dev, req->dst, sg_nents(req->dst),
			   DMA_BIDIRECTIONAL);
	if (!nents)
		return -EINVAL;

>>>>>>> f17b5f06
	sr->out.sg = req->dst;
	sr->out.sgmap_cnt = nents;
	ret = create_sg_component(sr, &sr->out, sr->out.sgmap_cnt);
	if (ret)
		goto outcomp_map_err;

	return 0;

outcomp_map_err:
	dma_unmap_sg(dev, req->dst, nents, DMA_BIDIRECTIONAL);
	sr->out.sgmap_cnt = 0;
	sr->out.sg = NULL;
	return ret;
}

static inline int softreq_map_iobuf(struct nitrox_softreq *sr,
				    struct se_crypto_request *creq)
{
	int ret;

	ret = dma_map_inbufs(sr, creq);
	if (ret)
		return ret;

	ret = dma_map_outbufs(sr, creq);
	if (ret)
		softreq_unmap_sgbufs(sr);

	return ret;
}

static inline void backlog_list_add(struct nitrox_softreq *sr,
				    struct nitrox_cmdq *cmdq)
{
	INIT_LIST_HEAD(&sr->backlog);

	spin_lock_bh(&cmdq->backlog_qlock);
	list_add_tail(&sr->backlog, &cmdq->backlog_head);
	atomic_inc(&cmdq->backlog_count);
	atomic_set(&sr->status, REQ_BACKLOG);
	spin_unlock_bh(&cmdq->backlog_qlock);
}

static inline void response_list_add(struct nitrox_softreq *sr,
				     struct nitrox_cmdq *cmdq)
{
	INIT_LIST_HEAD(&sr->response);

	spin_lock_bh(&cmdq->resp_qlock);
	list_add_tail(&sr->response, &cmdq->response_head);
	spin_unlock_bh(&cmdq->resp_qlock);
}

static inline void response_list_del(struct nitrox_softreq *sr,
				     struct nitrox_cmdq *cmdq)
{
	spin_lock_bh(&cmdq->resp_qlock);
	list_del(&sr->response);
	spin_unlock_bh(&cmdq->resp_qlock);
}

static struct nitrox_softreq *
get_first_response_entry(struct nitrox_cmdq *cmdq)
{
	return list_first_entry_or_null(&cmdq->response_head,
					struct nitrox_softreq, response);
}

static inline bool cmdq_full(struct nitrox_cmdq *cmdq, int qlen)
{
	if (atomic_inc_return(&cmdq->pending_count) > qlen) {
		atomic_dec(&cmdq->pending_count);
		/* sync with other cpus */
		smp_mb__after_atomic();
		return true;
	}
	/* sync with other cpus */
	smp_mb__after_atomic();
	return false;
}

/**
 * post_se_instr - Post SE instruction to Packet Input ring
 * @sr: Request structure
 *
 * Returns 0 if successful or a negative error code,
 * if no space in ring.
 */
static void post_se_instr(struct nitrox_softreq *sr,
			  struct nitrox_cmdq *cmdq)
{
	struct nitrox_device *ndev = sr->ndev;
	int idx;
	u8 *ent;

	spin_lock_bh(&cmdq->cmd_qlock);

	idx = cmdq->write_idx;
	/* copy the instruction */
	ent = cmdq->base + (idx * cmdq->instr_size);
	memcpy(ent, &sr->instr, cmdq->instr_size);

	atomic_set(&sr->status, REQ_POSTED);
	response_list_add(sr, cmdq);
	sr->tstamp = jiffies;
	/* flush the command queue updates */
	dma_wmb();

	/* Ring doorbell with count 1 */
	writeq(1, cmdq->dbell_csr_addr);
	/* orders the doorbell rings */
	mmiowb();

	cmdq->write_idx = incr_index(idx, 1, ndev->qlen);

	spin_unlock_bh(&cmdq->cmd_qlock);

	/* increment the posted command count */
	atomic64_inc(&ndev->stats.posted);
}

static int post_backlog_cmds(struct nitrox_cmdq *cmdq)
{
	struct nitrox_device *ndev = cmdq->ndev;
	struct nitrox_softreq *sr, *tmp;
	int ret = 0;

	if (!atomic_read(&cmdq->backlog_count))
		return 0;

	spin_lock_bh(&cmdq->backlog_qlock);

	list_for_each_entry_safe(sr, tmp, &cmdq->backlog_head, backlog) {
		/* submit until space available */
		if (unlikely(cmdq_full(cmdq, ndev->qlen))) {
			ret = -ENOSPC;
			break;
		}
		/* delete from backlog list */
		list_del(&sr->backlog);
		atomic_dec(&cmdq->backlog_count);
		/* sync with other cpus */
		smp_mb__after_atomic();

		/* post the command */
		post_se_instr(sr, cmdq);
	}
	spin_unlock_bh(&cmdq->backlog_qlock);

	return ret;
}

static int nitrox_enqueue_request(struct nitrox_softreq *sr)
{
	struct nitrox_cmdq *cmdq = sr->cmdq;
	struct nitrox_device *ndev = sr->ndev;

	/* try to post backlog requests */
	post_backlog_cmds(cmdq);

	if (unlikely(cmdq_full(cmdq, ndev->qlen))) {
		if (!(sr->flags & CRYPTO_TFM_REQ_MAY_BACKLOG)) {
			/* increment drop count */
			atomic64_inc(&ndev->stats.dropped);
			return -ENOSPC;
		}
		/* add to backlog list */
		backlog_list_add(sr, cmdq);
		return -EINPROGRESS;
	}
	post_se_instr(sr, cmdq);

	return -EINPROGRESS;
}

/**
 * nitrox_se_request - Send request to SE core
 * @ndev: NITROX device
 * @req: Crypto request
 *
 * Returns 0 on success, or a negative error code.
 */
int nitrox_process_se_request(struct nitrox_device *ndev,
			      struct se_crypto_request *req,
			      completion_t callback,
			      void *cb_arg)
{
	struct nitrox_softreq *sr;
	dma_addr_t ctx_handle = 0;
	int qno, ret = 0;

	if (!nitrox_ready(ndev))
		return -ENODEV;

	sr = kzalloc(sizeof(*sr), req->gfp);
	if (!sr)
		return -ENOMEM;

	sr->ndev = ndev;
	sr->flags = req->flags;
	sr->gfp = req->gfp;
	sr->callback = callback;
	sr->cb_arg = cb_arg;

	atomic_set(&sr->status, REQ_NOT_POSTED);

	sr->resp.orh = req->orh;
	sr->resp.completion = req->comp;

	ret = softreq_map_iobuf(sr, req);
	if (ret) {
		kfree(sr);
		return ret;
	}

	/* get the context handle */
	if (req->ctx_handle) {
		struct ctx_hdr *hdr;
		u8 *ctx_ptr;

		ctx_ptr = (u8 *)(uintptr_t)req->ctx_handle;
		hdr = (struct ctx_hdr *)(ctx_ptr - sizeof(struct ctx_hdr));
		ctx_handle = hdr->ctx_dma;
	}

	/* select the queue */
	qno = smp_processor_id() % ndev->nr_queues;

	sr->cmdq = &ndev->pkt_inq[qno];

	/*
	 * 64-Byte Instruction Format
	 *
	 *  ----------------------
	 *  |      DPTR0         | 8 bytes
	 *  ----------------------
	 *  |  PKT_IN_INSTR_HDR  | 8 bytes
	 *  ----------------------
	 *  |    PKT_IN_HDR      | 16 bytes
	 *  ----------------------
	 *  |    SLC_INFO        | 16 bytes
	 *  ----------------------
	 *  |   Front data       | 16 bytes
	 *  ----------------------
	 */

	/* fill the packet instruction */
	/* word 0 */
	sr->instr.dptr0 = cpu_to_be64(sr->in.sgcomp_dma);

	/* word 1 */
	sr->instr.ih.value = 0;
	sr->instr.ih.s.g = 1;
	sr->instr.ih.s.gsz = sr->in.sgmap_cnt;
	sr->instr.ih.s.ssz = sr->out.sgmap_cnt;
	sr->instr.ih.s.fsz = FDATA_SIZE + sizeof(struct gphdr);
	sr->instr.ih.s.tlen = sr->instr.ih.s.fsz + sr->in.total_bytes;
	sr->instr.ih.value = cpu_to_be64(sr->instr.ih.value);

	/* word 2 */
	sr->instr.irh.value[0] = 0;
	sr->instr.irh.s.uddl = MIN_UDD_LEN;
	/* context length in 64-bit words */
	sr->instr.irh.s.ctxl = (req->ctrl.s.ctxl / 8);
	/* offset from solicit base port 256 */
	sr->instr.irh.s.destport = SOLICIT_BASE_DPORT + qno;
	sr->instr.irh.s.ctxc = req->ctrl.s.ctxc;
	sr->instr.irh.s.arg = req->ctrl.s.arg;
	sr->instr.irh.s.opcode = req->opcode;
	sr->instr.irh.value[0] = cpu_to_be64(sr->instr.irh.value[0]);

	/* word 3 */
	sr->instr.irh.s.ctxp = cpu_to_be64(ctx_handle);

	/* word 4 */
	sr->instr.slc.value[0] = 0;
	sr->instr.slc.s.ssz = sr->out.sgmap_cnt;
	sr->instr.slc.value[0] = cpu_to_be64(sr->instr.slc.value[0]);

	/* word 5 */
	sr->instr.slc.s.rptr = cpu_to_be64(sr->out.sgcomp_dma);

	/*
	 * No conversion for front data,
	 * It goes into payload
	 * put GP Header in front data
	 */
	sr->instr.fdata[0] = *((u64 *)&req->gph);
	sr->instr.fdata[1] = 0;

	ret = nitrox_enqueue_request(sr);
	if (ret == -ENOSPC)
		goto send_fail;

	return ret;

send_fail:
	softreq_destroy(sr);
	return ret;
}

static inline int cmd_timeout(unsigned long tstamp, unsigned long timeout)
{
	return time_after_eq(jiffies, (tstamp + timeout));
}

void backlog_qflush_work(struct work_struct *work)
{
	struct nitrox_cmdq *cmdq;

	cmdq = container_of(work, struct nitrox_cmdq, backlog_qflush);
	post_backlog_cmds(cmdq);
}

static bool sr_completed(struct nitrox_softreq *sr)
{
	u64 orh = READ_ONCE(*sr->resp.orh);
	unsigned long timeout = jiffies + msecs_to_jiffies(1);

	if ((orh != PENDING_SIG) && (orh & 0xff))
		return true;

	while (READ_ONCE(*sr->resp.completion) == PENDING_SIG) {
		if (time_after(jiffies, timeout)) {
			pr_err("comp not done\n");
			return false;
		}
	}

	return true;
}

/**
 * process_request_list - process completed requests
 * @ndev: N5 device
 * @qno: queue to operate
 *
 * Returns the number of responses processed.
 */
static void process_response_list(struct nitrox_cmdq *cmdq)
{
	struct nitrox_device *ndev = cmdq->ndev;
	struct nitrox_softreq *sr;
	int req_completed = 0, err = 0, budget;

	/* check all pending requests */
	budget = atomic_read(&cmdq->pending_count);

	while (req_completed < budget) {
		sr = get_first_response_entry(cmdq);
		if (!sr)
			break;

		if (atomic_read(&sr->status) != REQ_POSTED)
			break;

		/* check orh and completion bytes updates */
		if (!sr_completed(sr)) {
			/* request not completed, check for timeout */
			if (!cmd_timeout(sr->tstamp, ndev->timeout))
				break;
			dev_err_ratelimited(DEV(ndev),
					    "Request timeout, orh 0x%016llx\n",
					    READ_ONCE(*sr->resp.orh));
		}
		atomic_dec(&cmdq->pending_count);
		atomic64_inc(&ndev->stats.completed);
		/* sync with other cpus */
		smp_mb__after_atomic();
		/* remove from response list */
		response_list_del(sr, cmdq);

		/* ORH error code */
		err = READ_ONCE(*sr->resp.orh) & 0xff;
<<<<<<< HEAD
		softreq_destroy(sr);

		if (sr->callback)
			sr->callback(sr->cb_arg, err);
=======

		if (sr->callback)
			sr->callback(sr->cb_arg, err);
		softreq_destroy(sr);
>>>>>>> f17b5f06

		req_completed++;
	}
}

/**
 * pkt_slc_resp_tasklet - post processing of SE responses
 */
void pkt_slc_resp_tasklet(unsigned long data)
{
	struct nitrox_q_vector *qvec = (void *)(uintptr_t)(data);
	struct nitrox_cmdq *cmdq = qvec->cmdq;
	union nps_pkt_slc_cnts slc_cnts;

	/* read completion count */
	slc_cnts.value = readq(cmdq->compl_cnt_csr_addr);
	/* resend the interrupt if more work to do */
	slc_cnts.s.resend = 1;

	process_response_list(cmdq);

	/*
	 * clear the interrupt with resend bit enabled,
	 * MSI-X interrupt generates if Completion count > Threshold
	 */
	writeq(slc_cnts.value, cmdq->compl_cnt_csr_addr);
	/* order the writes */
	mmiowb();

	if (atomic_read(&cmdq->backlog_count))
		schedule_work(&cmdq->backlog_qflush);
}<|MERGE_RESOLUTION|>--- conflicted
+++ resolved
@@ -159,7 +159,6 @@
 	struct device *dev = DEV(sr->ndev);
 	struct scatterlist *sg = req->src;
 	int i, nents, ret = 0;
-<<<<<<< HEAD
 
 	nents = dma_map_sg(dev, req->src, sg_nents(req->src),
 			   DMA_BIDIRECTIONAL);
@@ -169,17 +168,6 @@
 	for_each_sg(req->src, sg, nents, i)
 		sr->in.total_bytes += sg_dma_len(sg);
 
-=======
-
-	nents = dma_map_sg(dev, req->src, sg_nents(req->src),
-			   DMA_BIDIRECTIONAL);
-	if (!nents)
-		return -EINVAL;
-
-	for_each_sg(req->src, sg, nents, i)
-		sr->in.total_bytes += sg_dma_len(sg);
-
->>>>>>> f17b5f06
 	sr->in.sg = req->src;
 	sr->in.sgmap_cnt = nents;
 	ret = create_sg_component(sr, &sr->in, sr->in.sgmap_cnt);
@@ -199,21 +187,12 @@
 {
 	struct device *dev = DEV(sr->ndev);
 	int nents, ret = 0;
-<<<<<<< HEAD
 
 	nents = dma_map_sg(dev, req->dst, sg_nents(req->dst),
 			   DMA_BIDIRECTIONAL);
 	if (!nents)
 		return -EINVAL;
 
-=======
-
-	nents = dma_map_sg(dev, req->dst, sg_nents(req->dst),
-			   DMA_BIDIRECTIONAL);
-	if (!nents)
-		return -EINVAL;
-
->>>>>>> f17b5f06
 	sr->out.sg = req->dst;
 	sr->out.sgmap_cnt = nents;
 	ret = create_sg_component(sr, &sr->out, sr->out.sgmap_cnt);
@@ -588,17 +567,10 @@
 
 		/* ORH error code */
 		err = READ_ONCE(*sr->resp.orh) & 0xff;
-<<<<<<< HEAD
-		softreq_destroy(sr);
-
-		if (sr->callback)
-			sr->callback(sr->cb_arg, err);
-=======
 
 		if (sr->callback)
 			sr->callback(sr->cb_arg, err);
 		softreq_destroy(sr);
->>>>>>> f17b5f06
 
 		req_completed++;
 	}
