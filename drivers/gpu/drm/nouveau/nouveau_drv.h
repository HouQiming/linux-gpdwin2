#ifndef __NOUVEAU_DRV_H__
#define __NOUVEAU_DRV_H__

#define DRIVER_AUTHOR		"Nouveau Project"
#define DRIVER_EMAIL		"nouveau@lists.freedesktop.org"

#define DRIVER_NAME		"nouveau"
#define DRIVER_DESC		"nVidia Riva/TNT/GeForce/Quadro/Tesla"
#define DRIVER_DATE		"20120801"

#define DRIVER_MAJOR		1
#define DRIVER_MINOR		3
#define DRIVER_PATCHLEVEL	1

/*
 * 1.1.1:
 * 	- added support for tiled system memory buffer objects
 *      - added support for NOUVEAU_GETPARAM_GRAPH_UNITS on [nvc0,nve0].
 *      - added support for compressed memory storage types on [nvc0,nve0].
 *      - added support for software methods 0x600,0x644,0x6ac on nvc0
 *        to control registers on the MPs to enable performance counters,
 *        and to control the warp error enable mask (OpenGL requires out of
 *        bounds access to local memory to be silently ignored / return 0).
 * 1.1.2:
 *      - fixes multiple bugs in flip completion events and timestamping
 * 1.2.0:
 * 	- object api exposed to userspace
 * 	- fermi,kepler,maxwell zbc
 * 1.2.1:
 *      - allow concurrent access to bo's mapped read/write.
 * 1.2.2:
 *      - add NOUVEAU_GEM_DOMAIN_COHERENT flag
 * 1.3.0:
 *      - NVIF ABI modified, safe because only (current) users are test
 *        programs that get directly linked with NVKM.
 * 1.3.1:
 *      - implemented limited ABI16/NVIF interop
 */

#include <linux/notifier.h>

#include <nvif/client.h>
#include <nvif/device.h>
#include <nvif/ioctl.h>

#include <drmP.h>

#include <drm/ttm/ttm_bo_api.h>
#include <drm/ttm/ttm_bo_driver.h>
#include <drm/ttm/ttm_placement.h>
#include <drm/ttm/ttm_memory.h>
#include <drm/ttm/ttm_module.h>
#include <drm/ttm/ttm_page_alloc.h>

#include "uapi/drm/nouveau_drm.h"

struct nouveau_channel;
struct platform_device;

#define DRM_FILE_PAGE_OFFSET (0x100000000ULL >> PAGE_SHIFT)

#include "nouveau_fence.h"
#include "nouveau_bios.h"

struct nouveau_drm_tile {
	struct nouveau_fence *fence;
	bool used;
};

enum nouveau_drm_object_route {
	NVDRM_OBJECT_NVIF = NVIF_IOCTL_V0_OWNER_NVIF,
	NVDRM_OBJECT_USIF,
	NVDRM_OBJECT_ABI16,
	NVDRM_OBJECT_ANY = NVIF_IOCTL_V0_OWNER_ANY,
};

enum nouveau_drm_notify_route {
	NVDRM_NOTIFY_NVIF = 0,
	NVDRM_NOTIFY_USIF
};

enum nouveau_drm_handle {
	NVDRM_CHAN    = 0xcccc0000, /* |= client chid */
	NVDRM_NVSW    = 0x55550000,
};

struct nouveau_cli {
	struct nvif_client base;
	struct nvkm_vm *vm; /*XXX*/
	struct list_head head;
	struct mutex mutex;
	void *abi16;
	struct list_head objects;
	struct list_head notifys;
	char name[32];
	struct drm_device *dev;
};

static inline struct nouveau_cli *
nouveau_cli(struct drm_file *fpriv)
{
	return fpriv ? fpriv->driver_priv : NULL;
}

#include <nvif/object.h>
#include <nvif/device.h>

extern int nouveau_runtime_pm;

struct nouveau_drm {
	struct nouveau_cli client;
	struct drm_device *dev;

	struct nvif_device device;
	struct list_head clients;

	struct {
		struct agp_bridge_data *bridge;
		u32 base;
		u32 size;
		bool cma;
	} agp;

	/* TTM interface support */
	struct {
		struct drm_global_reference mem_global_ref;
		struct ttm_bo_global_ref bo_global_ref;
		struct ttm_bo_device bdev;
		atomic_t validate_sequence;
		int (*move)(struct nouveau_channel *,
			    struct ttm_buffer_object *,
			    struct ttm_mem_reg *, struct ttm_mem_reg *);
		struct nouveau_channel *chan;
		struct nvif_object copy;
		int mtrr;
	} ttm;

	/* GEM interface support */
	struct {
		u64 vram_available;
		u64 gart_available;
	} gem;

	/* synchronisation */
	void *fence;

	/* context for accelerated drm-internal operations */
	struct nouveau_channel *cechan;
	struct nouveau_channel *channel;
	struct nvkm_gpuobj *notify;
	struct nouveau_fbdev *fbcon;
	struct nvif_object nvsw;
	struct nvif_object ntfy;
	struct nvif_notify flip;

	/* nv10-nv40 tiling regions */
	struct {
		struct nouveau_drm_tile reg[15];
		spinlock_t lock;
	} tile;

	/* modesetting */
	struct nvbios vbios;
	struct nouveau_display *display;
	struct backlight_device *backlight;
<<<<<<< HEAD
#ifdef CONFIG_ACPI
	struct notifier_block acpi_nb;
	struct work_struct acpi_work;
=======
	struct list_head bl_connectors;
	struct work_struct hpd_work;
#ifdef CONFIG_ACPI
	struct notifier_block acpi_nb;
>>>>>>> 2cf026ae
#endif

	/* power management */
	struct nouveau_hwmon *hwmon;
	struct nouveau_debugfs *debugfs;

	/* led management */
	struct nouveau_led *led;

	/* display power reference */
	bool have_disp_power_ref;

	struct dev_pm_domain vga_pm_domain;
	struct pci_dev *hdmi_device;
};

static inline struct nouveau_drm *
nouveau_drm(struct drm_device *dev)
{
	return dev->dev_private;
}

int nouveau_pmops_suspend(struct device *);
int nouveau_pmops_resume(struct device *);

#include <nvkm/core/tegra.h>

struct drm_device *
nouveau_platform_device_create(const struct nvkm_device_tegra_func *,
			       struct platform_device *, struct nvkm_device **);
void nouveau_drm_device_remove(struct drm_device *dev);

#define NV_PRINTK(l,c,f,a...) do {                                             \
	struct nouveau_cli *_cli = (c);                                        \
	dev_##l(_cli->dev->dev, "%s: "f, _cli->name, ##a);                     \
} while(0)
#define NV_FATAL(drm,f,a...) NV_PRINTK(crit, &(drm)->client, f, ##a)
#define NV_ERROR(drm,f,a...) NV_PRINTK(err, &(drm)->client, f, ##a)
#define NV_WARN(drm,f,a...) NV_PRINTK(warn, &(drm)->client, f, ##a)
#define NV_INFO(drm,f,a...) NV_PRINTK(info, &(drm)->client, f, ##a)
#define NV_DEBUG(drm,f,a...) do {                                              \
	if (unlikely(drm_debug & DRM_UT_DRIVER))                               \
		NV_PRINTK(info, &(drm)->client, f, ##a);                       \
} while(0)
#define NV_ATOMIC(drm,f,a...) do {                                             \
	if (unlikely(drm_debug & DRM_UT_ATOMIC))                               \
		NV_PRINTK(info, &(drm)->client, f, ##a);                       \
} while(0)

extern int nouveau_modeset;

#endif<|MERGE_RESOLUTION|>--- conflicted
+++ resolved
@@ -163,16 +163,10 @@
 	struct nvbios vbios;
 	struct nouveau_display *display;
 	struct backlight_device *backlight;
-<<<<<<< HEAD
-#ifdef CONFIG_ACPI
-	struct notifier_block acpi_nb;
-	struct work_struct acpi_work;
-=======
 	struct list_head bl_connectors;
 	struct work_struct hpd_work;
 #ifdef CONFIG_ACPI
 	struct notifier_block acpi_nb;
->>>>>>> 2cf026ae
 #endif
 
 	/* power management */
