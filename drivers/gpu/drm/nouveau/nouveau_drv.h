#ifndef __NOUVEAU_DRV_H__
#define __NOUVEAU_DRV_H__

#define DRIVER_AUTHOR		"Nouveau Project"
#define DRIVER_EMAIL		"nouveau@lists.freedesktop.org"

#define DRIVER_NAME		"nouveau"
#define DRIVER_DESC		"nVidia Riva/TNT/GeForce/Quadro/Tesla"
#define DRIVER_DATE		"20120801"

#define DRIVER_MAJOR		1
#define DRIVER_MINOR		3
#define DRIVER_PATCHLEVEL	1

/*
 * 1.1.1:
 * 	- added support for tiled system memory buffer objects
 *      - added support for NOUVEAU_GETPARAM_GRAPH_UNITS on [nvc0,nve0].
 *      - added support for compressed memory storage types on [nvc0,nve0].
 *      - added support for software methods 0x600,0x644,0x6ac on nvc0
 *        to control registers on the MPs to enable performance counters,
 *        and to control the warp error enable mask (OpenGL requires out of
 *        bounds access to local memory to be silently ignored / return 0).
 * 1.1.2:
 *      - fixes multiple bugs in flip completion events and timestamping
 * 1.2.0:
 * 	- object api exposed to userspace
 * 	- fermi,kepler,maxwell zbc
 * 1.2.1:
 *      - allow concurrent access to bo's mapped read/write.
 * 1.2.2:
 *      - add NOUVEAU_GEM_DOMAIN_COHERENT flag
 * 1.3.0:
 *      - NVIF ABI modified, safe because only (current) users are test
 *        programs that get directly linked with NVKM.
 * 1.3.1:
 *      - implemented limited ABI16/NVIF interop
 */

#include <linux/notifier.h>

#include <nvif/client.h>
#include <nvif/device.h>
#include <nvif/ioctl.h>

#include <drmP.h>

#include <drm/ttm/ttm_bo_api.h>
#include <drm/ttm/ttm_bo_driver.h>
#include <drm/ttm/ttm_placement.h>
#include <drm/ttm/ttm_memory.h>
#include <drm/ttm/ttm_module.h>
#include <drm/ttm/ttm_page_alloc.h>

#include "uapi/drm/nouveau_drm.h"

struct nouveau_channel;
struct platform_device;

#define DRM_FILE_PAGE_OFFSET (0x100000000ULL >> PAGE_SHIFT)

#include "nouveau_fence.h"
#include "nouveau_bios.h"

struct nouveau_drm_tile {
	struct nouveau_fence *fence;
	bool used;
};

enum nouveau_drm_object_route {
	NVDRM_OBJECT_NVIF = NVIF_IOCTL_V0_OWNER_NVIF,
	NVDRM_OBJECT_USIF,
	NVDRM_OBJECT_ABI16,
	NVDRM_OBJECT_ANY = NVIF_IOCTL_V0_OWNER_ANY,
};

enum nouveau_drm_notify_route {
	NVDRM_NOTIFY_NVIF = 0,
	NVDRM_NOTIFY_USIF
};

enum nouveau_drm_handle {
	NVDRM_CHAN    = 0xcccc0000, /* |= client chid */
	NVDRM_NVSW    = 0x55550000,
};

struct nouveau_cli {
	struct nvif_client base;
	struct nvkm_vm *vm; /*XXX*/
	struct list_head head;
	struct mutex mutex;
	void *abi16;
	struct list_head objects;
	struct list_head notifys;
	char name[32];
	struct drm_device *dev;
};

static inline struct nouveau_cli *
nouveau_cli(struct drm_file *fpriv)
{
	return fpriv ? fpriv->driver_priv : NULL;
}

#include <nvif/object.h>
#include <nvif/device.h>

extern int nouveau_runtime_pm;

struct nouveau_drm {
	struct nouveau_cli client;
	struct drm_device *dev;

	struct nvif_device device;
	struct list_head clients;

	struct {
		struct agp_bridge_data *bridge;
		u32 base;
		u32 size;
		bool cma;
	} agp;

	/* TTM interface support */
	struct {
		struct drm_global_reference mem_global_ref;
		struct ttm_bo_global_ref bo_global_ref;
		struct ttm_bo_device bdev;
		atomic_t validate_sequence;
		int (*move)(struct nouveau_channel *,
			    struct ttm_buffer_object *,
			    struct ttm_mem_reg *, struct ttm_mem_reg *);
		struct nouveau_channel *chan;
		struct nvif_object copy;
		int mtrr;
	} ttm;

	/* GEM interface support */
	struct {
		u64 vram_available;
		u64 gart_available;
	} gem;

	/* synchronisation */
	void *fence;

	/* context for accelerated drm-internal operations */
	struct nouveau_channel *cechan;
	struct nouveau_channel *channel;
	struct nvkm_gpuobj *notify;
	struct nouveau_fbdev *fbcon;
	struct nvif_object nvsw;
	struct nvif_object ntfy;
	struct nvif_notify flip;

	/* nv10-nv40 tiling regions */
	struct {
		struct nouveau_drm_tile reg[15];
		spinlock_t lock;
	} tile;

	/* modesetting */
	struct nvbios vbios;
	struct nouveau_display *display;
	struct backlight_device *backlight;
<<<<<<< HEAD
#ifdef CONFIG_ACPI
	struct notifier_block acpi_nb;
	struct work_struct acpi_work;
=======
	struct work_struct hpd_work;
#ifdef CONFIG_ACPI
	struct notifier_block acpi_nb;
>>>>>>> acc5ddd9
#endif

	/* power management */
	struct nouveau_hwmon *hwmon;
	struct nouveau_debugfs *debugfs;

	/* led management */
	struct nouveau_led *led;

	/* display power reference */
	bool have_disp_power_ref;

	struct dev_pm_domain vga_pm_domain;
	struct pci_dev *hdmi_device;
};

static inline struct nouveau_drm *
nouveau_drm(struct drm_device *dev)
{
	return dev->dev_private;
}

int nouveau_pmops_suspend(struct device *);
int nouveau_pmops_resume(struct device *);

#include <nvkm/core/tegra.h>

struct drm_device *
nouveau_platform_device_create(const struct nvkm_device_tegra_func *,
			       struct platform_device *, struct nvkm_device **);
void nouveau_drm_device_remove(struct drm_device *dev);

#define NV_PRINTK(l,c,f,a...) do {                                             \
	struct nouveau_cli *_cli = (c);                                        \
	dev_##l(_cli->dev->dev, "%s: "f, _cli->name, ##a);                     \
} while(0)
#define NV_FATAL(drm,f,a...) NV_PRINTK(crit, &(drm)->client, f, ##a)
#define NV_ERROR(drm,f,a...) NV_PRINTK(err, &(drm)->client, f, ##a)
#define NV_WARN(drm,f,a...) NV_PRINTK(warn, &(drm)->client, f, ##a)
#define NV_INFO(drm,f,a...) NV_PRINTK(info, &(drm)->client, f, ##a)
#define NV_DEBUG(drm,f,a...) do {                                              \
	if (unlikely(drm_debug & DRM_UT_DRIVER))                               \
		NV_PRINTK(info, &(drm)->client, f, ##a);                       \
} while(0)
#define NV_ATOMIC(drm,f,a...) do {                                             \
	if (unlikely(drm_debug & DRM_UT_ATOMIC))                               \
		NV_PRINTK(info, &(drm)->client, f, ##a);                       \
} while(0)

extern int nouveau_modeset;

#endif<|MERGE_RESOLUTION|>--- conflicted
+++ resolved
@@ -163,15 +163,9 @@
 	struct nvbios vbios;
 	struct nouveau_display *display;
 	struct backlight_device *backlight;
-<<<<<<< HEAD
-#ifdef CONFIG_ACPI
-	struct notifier_block acpi_nb;
-	struct work_struct acpi_work;
-=======
 	struct work_struct hpd_work;
 #ifdef CONFIG_ACPI
 	struct notifier_block acpi_nb;
->>>>>>> acc5ddd9
 #endif
 
 	/* power management */
