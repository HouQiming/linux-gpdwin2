/*
 * Copyright 2012 Red Hat Inc.
 *
 * Permission is hereby granted, free of charge, to any person obtaining a
 * copy of this software and associated documentation files (the "Software"),
 * to deal in the Software without restriction, including without limitation
 * the rights to use, copy, modify, merge, publish, distribute, sublicense,
 * and/or sell copies of the Software, and to permit persons to whom the
 * Software is furnished to do so, subject to the following conditions:
 *
 * The above copyright notice and this permission notice shall be included in
 * all copies or substantial portions of the Software.
 *
 * THE SOFTWARE IS PROVIDED "AS IS", WITHOUT WARRANTY OF ANY KIND, EXPRESS OR
 * IMPLIED, INCLUDING BUT NOT LIMITED TO THE WARRANTIES OF MERCHANTABILITY,
 * FITNESS FOR A PARTICULAR PURPOSE AND NONINFRINGEMENT.  IN NO EVENT SHALL
 * THE COPYRIGHT HOLDER(S) OR AUTHOR(S) BE LIABLE FOR ANY CLAIM, DAMAGES OR
 * OTHER LIABILITY, WHETHER IN AN ACTION OF CONTRACT, TORT OR OTHERWISE,
 * ARISING FROM, OUT OF OR IN CONNECTION WITH THE SOFTWARE OR THE USE OR
 * OTHER DEALINGS IN THE SOFTWARE.
 *
 * Authors: Ben Skeggs
 */
#include "priv.h"
#include "acpi.h"

#include <core/notify.h>
#include <core/option.h>

#include <subdev/bios.h>

static DEFINE_MUTEX(nv_devices_mutex);
static LIST_HEAD(nv_devices);

static struct nvkm_device *
nvkm_device_find_locked(u64 handle)
{
	struct nvkm_device *device;
	list_for_each_entry(device, &nv_devices, head) {
		if (device->handle == handle)
			return device;
	}
	return NULL;
}

struct nvkm_device *
nvkm_device_find(u64 handle)
{
	struct nvkm_device *device;
	mutex_lock(&nv_devices_mutex);
	device = nvkm_device_find_locked(handle);
	mutex_unlock(&nv_devices_mutex);
	return device;
}

int
nvkm_device_list(u64 *name, int size)
{
	struct nvkm_device *device;
	int nr = 0;
	mutex_lock(&nv_devices_mutex);
	list_for_each_entry(device, &nv_devices, head) {
		if (nr++ < size)
			name[nr - 1] = device->handle;
	}
	mutex_unlock(&nv_devices_mutex);
	return nr;
}

static const struct nvkm_device_chip
null_chipset = {
	.name = "NULL",
	.bios = nvkm_bios_new,
};

static const struct nvkm_device_chip
nv4_chipset = {
	.name = "NV04",
	.bios = nvkm_bios_new,
	.bus = nv04_bus_new,
	.clk = nv04_clk_new,
	.devinit = nv04_devinit_new,
	.fb = nv04_fb_new,
	.i2c = nv04_i2c_new,
	.imem = nv04_instmem_new,
	.mc = nv04_mc_new,
	.mmu = nv04_mmu_new,
	.pci = nv04_pci_new,
	.timer = nv04_timer_new,
	.disp = nv04_disp_new,
	.dma = nv04_dma_new,
	.fifo = nv04_fifo_new,
	.gr = nv04_gr_new,
	.sw = nv04_sw_new,
};

static const struct nvkm_device_chip
nv5_chipset = {
	.name = "NV05",
	.bios = nvkm_bios_new,
	.bus = nv04_bus_new,
	.clk = nv04_clk_new,
	.devinit = nv05_devinit_new,
	.fb = nv04_fb_new,
	.i2c = nv04_i2c_new,
	.imem = nv04_instmem_new,
	.mc = nv04_mc_new,
	.mmu = nv04_mmu_new,
	.pci = nv04_pci_new,
	.timer = nv04_timer_new,
	.disp = nv04_disp_new,
	.dma = nv04_dma_new,
	.fifo = nv04_fifo_new,
	.gr = nv04_gr_new,
	.sw = nv04_sw_new,
};

static const struct nvkm_device_chip
nv10_chipset = {
	.name = "NV10",
	.bios = nvkm_bios_new,
	.bus = nv04_bus_new,
	.clk = nv04_clk_new,
	.devinit = nv10_devinit_new,
	.fb = nv10_fb_new,
	.gpio = nv10_gpio_new,
	.i2c = nv04_i2c_new,
	.imem = nv04_instmem_new,
	.mc = nv04_mc_new,
	.mmu = nv04_mmu_new,
	.pci = nv04_pci_new,
	.timer = nv04_timer_new,
	.disp = nv04_disp_new,
	.dma = nv04_dma_new,
	.gr = nv10_gr_new,
};

static const struct nvkm_device_chip
nv11_chipset = {
	.name = "NV11",
	.bios = nvkm_bios_new,
	.bus = nv04_bus_new,
	.clk = nv04_clk_new,
	.devinit = nv10_devinit_new,
	.fb = nv10_fb_new,
	.gpio = nv10_gpio_new,
	.i2c = nv04_i2c_new,
	.imem = nv04_instmem_new,
	.mc = nv11_mc_new,
	.mmu = nv04_mmu_new,
	.pci = nv04_pci_new,
	.timer = nv04_timer_new,
	.disp = nv04_disp_new,
	.dma = nv04_dma_new,
	.fifo = nv10_fifo_new,
	.gr = nv15_gr_new,
	.sw = nv10_sw_new,
};

static const struct nvkm_device_chip
nv15_chipset = {
	.name = "NV15",
	.bios = nvkm_bios_new,
	.bus = nv04_bus_new,
	.clk = nv04_clk_new,
	.devinit = nv10_devinit_new,
	.fb = nv10_fb_new,
	.gpio = nv10_gpio_new,
	.i2c = nv04_i2c_new,
	.imem = nv04_instmem_new,
	.mc = nv04_mc_new,
	.mmu = nv04_mmu_new,
	.pci = nv04_pci_new,
	.timer = nv04_timer_new,
	.disp = nv04_disp_new,
	.dma = nv04_dma_new,
	.fifo = nv10_fifo_new,
	.gr = nv15_gr_new,
	.sw = nv10_sw_new,
};

static const struct nvkm_device_chip
nv17_chipset = {
	.name = "NV17",
	.bios = nvkm_bios_new,
	.bus = nv04_bus_new,
	.clk = nv04_clk_new,
	.devinit = nv10_devinit_new,
	.fb = nv10_fb_new,
	.gpio = nv10_gpio_new,
	.i2c = nv04_i2c_new,
	.imem = nv04_instmem_new,
	.mc = nv17_mc_new,
	.mmu = nv04_mmu_new,
	.pci = nv04_pci_new,
	.timer = nv04_timer_new,
	.disp = nv04_disp_new,
	.dma = nv04_dma_new,
	.fifo = nv17_fifo_new,
	.gr = nv17_gr_new,
	.sw = nv10_sw_new,
};

static const struct nvkm_device_chip
nv18_chipset = {
	.name = "NV18",
	.bios = nvkm_bios_new,
	.bus = nv04_bus_new,
	.clk = nv04_clk_new,
	.devinit = nv10_devinit_new,
	.fb = nv10_fb_new,
	.gpio = nv10_gpio_new,
	.i2c = nv04_i2c_new,
	.imem = nv04_instmem_new,
	.mc = nv17_mc_new,
	.mmu = nv04_mmu_new,
	.pci = nv04_pci_new,
	.timer = nv04_timer_new,
	.disp = nv04_disp_new,
	.dma = nv04_dma_new,
	.fifo = nv17_fifo_new,
	.gr = nv17_gr_new,
	.sw = nv10_sw_new,
};

static const struct nvkm_device_chip
nv1a_chipset = {
	.name = "nForce",
	.bios = nvkm_bios_new,
	.bus = nv04_bus_new,
	.clk = nv04_clk_new,
	.devinit = nv1a_devinit_new,
	.fb = nv1a_fb_new,
	.gpio = nv10_gpio_new,
	.i2c = nv04_i2c_new,
	.imem = nv04_instmem_new,
	.mc = nv04_mc_new,
	.mmu = nv04_mmu_new,
	.pci = nv04_pci_new,
	.timer = nv04_timer_new,
	.disp = nv04_disp_new,
	.dma = nv04_dma_new,
	.fifo = nv10_fifo_new,
	.gr = nv15_gr_new,
	.sw = nv10_sw_new,
};

static const struct nvkm_device_chip
nv1f_chipset = {
	.name = "nForce2",
	.bios = nvkm_bios_new,
	.bus = nv04_bus_new,
	.clk = nv04_clk_new,
	.devinit = nv1a_devinit_new,
	.fb = nv1a_fb_new,
	.gpio = nv10_gpio_new,
	.i2c = nv04_i2c_new,
	.imem = nv04_instmem_new,
	.mc = nv17_mc_new,
	.mmu = nv04_mmu_new,
	.pci = nv04_pci_new,
	.timer = nv04_timer_new,
	.disp = nv04_disp_new,
	.dma = nv04_dma_new,
	.fifo = nv17_fifo_new,
	.gr = nv17_gr_new,
	.sw = nv10_sw_new,
};

static const struct nvkm_device_chip
nv20_chipset = {
	.name = "NV20",
	.bios = nvkm_bios_new,
	.bus = nv04_bus_new,
	.clk = nv04_clk_new,
	.devinit = nv20_devinit_new,
	.fb = nv20_fb_new,
	.gpio = nv10_gpio_new,
	.i2c = nv04_i2c_new,
	.imem = nv04_instmem_new,
	.mc = nv17_mc_new,
	.mmu = nv04_mmu_new,
	.pci = nv04_pci_new,
	.timer = nv04_timer_new,
	.disp = nv04_disp_new,
	.dma = nv04_dma_new,
	.fifo = nv17_fifo_new,
	.gr = nv20_gr_new,
	.sw = nv10_sw_new,
};

static const struct nvkm_device_chip
nv25_chipset = {
	.name = "NV25",
	.bios = nvkm_bios_new,
	.bus = nv04_bus_new,
	.clk = nv04_clk_new,
	.devinit = nv20_devinit_new,
	.fb = nv25_fb_new,
	.gpio = nv10_gpio_new,
	.i2c = nv04_i2c_new,
	.imem = nv04_instmem_new,
	.mc = nv17_mc_new,
	.mmu = nv04_mmu_new,
	.pci = nv04_pci_new,
	.timer = nv04_timer_new,
	.disp = nv04_disp_new,
	.dma = nv04_dma_new,
	.fifo = nv17_fifo_new,
	.gr = nv25_gr_new,
	.sw = nv10_sw_new,
};

static const struct nvkm_device_chip
nv28_chipset = {
	.name = "NV28",
	.bios = nvkm_bios_new,
	.bus = nv04_bus_new,
	.clk = nv04_clk_new,
	.devinit = nv20_devinit_new,
	.fb = nv25_fb_new,
	.gpio = nv10_gpio_new,
	.i2c = nv04_i2c_new,
	.imem = nv04_instmem_new,
	.mc = nv17_mc_new,
	.mmu = nv04_mmu_new,
	.pci = nv04_pci_new,
	.timer = nv04_timer_new,
	.disp = nv04_disp_new,
	.dma = nv04_dma_new,
	.fifo = nv17_fifo_new,
	.gr = nv25_gr_new,
	.sw = nv10_sw_new,
};

static const struct nvkm_device_chip
nv2a_chipset = {
	.name = "NV2A",
	.bios = nvkm_bios_new,
	.bus = nv04_bus_new,
	.clk = nv04_clk_new,
	.devinit = nv20_devinit_new,
	.fb = nv25_fb_new,
	.gpio = nv10_gpio_new,
	.i2c = nv04_i2c_new,
	.imem = nv04_instmem_new,
	.mc = nv17_mc_new,
	.mmu = nv04_mmu_new,
	.pci = nv04_pci_new,
	.timer = nv04_timer_new,
	.disp = nv04_disp_new,
	.dma = nv04_dma_new,
	.fifo = nv17_fifo_new,
	.gr = nv2a_gr_new,
	.sw = nv10_sw_new,
};

static const struct nvkm_device_chip
nv30_chipset = {
	.name = "NV30",
	.bios = nvkm_bios_new,
	.bus = nv04_bus_new,
	.clk = nv04_clk_new,
	.devinit = nv20_devinit_new,
	.fb = nv30_fb_new,
	.gpio = nv10_gpio_new,
	.i2c = nv04_i2c_new,
	.imem = nv04_instmem_new,
	.mc = nv17_mc_new,
	.mmu = nv04_mmu_new,
	.pci = nv04_pci_new,
	.timer = nv04_timer_new,
	.disp = nv04_disp_new,
	.dma = nv04_dma_new,
	.fifo = nv17_fifo_new,
	.gr = nv30_gr_new,
	.sw = nv10_sw_new,
};

static const struct nvkm_device_chip
nv31_chipset = {
	.name = "NV31",
	.bios = nvkm_bios_new,
	.bus = nv31_bus_new,
	.clk = nv04_clk_new,
	.devinit = nv20_devinit_new,
	.fb = nv30_fb_new,
	.gpio = nv10_gpio_new,
	.i2c = nv04_i2c_new,
	.imem = nv04_instmem_new,
	.mc = nv17_mc_new,
	.mmu = nv04_mmu_new,
	.pci = nv04_pci_new,
	.timer = nv04_timer_new,
	.disp = nv04_disp_new,
	.dma = nv04_dma_new,
	.fifo = nv17_fifo_new,
	.gr = nv30_gr_new,
	.mpeg = nv31_mpeg_new,
	.sw = nv10_sw_new,
};

static const struct nvkm_device_chip
nv34_chipset = {
	.name = "NV34",
	.bios = nvkm_bios_new,
	.bus = nv31_bus_new,
	.clk = nv04_clk_new,
	.devinit = nv10_devinit_new,
	.fb = nv10_fb_new,
	.gpio = nv10_gpio_new,
	.i2c = nv04_i2c_new,
	.imem = nv04_instmem_new,
	.mc = nv17_mc_new,
	.mmu = nv04_mmu_new,
	.pci = nv04_pci_new,
	.timer = nv04_timer_new,
	.disp = nv04_disp_new,
	.dma = nv04_dma_new,
	.fifo = nv17_fifo_new,
	.gr = nv34_gr_new,
	.mpeg = nv31_mpeg_new,
	.sw = nv10_sw_new,
};

static const struct nvkm_device_chip
nv35_chipset = {
	.name = "NV35",
	.bios = nvkm_bios_new,
	.bus = nv04_bus_new,
	.clk = nv04_clk_new,
	.devinit = nv20_devinit_new,
	.fb = nv35_fb_new,
	.gpio = nv10_gpio_new,
	.i2c = nv04_i2c_new,
	.imem = nv04_instmem_new,
	.mc = nv17_mc_new,
	.mmu = nv04_mmu_new,
	.pci = nv04_pci_new,
	.timer = nv04_timer_new,
	.disp = nv04_disp_new,
	.dma = nv04_dma_new,
	.fifo = nv17_fifo_new,
	.gr = nv35_gr_new,
	.sw = nv10_sw_new,
};

static const struct nvkm_device_chip
nv36_chipset = {
	.name = "NV36",
	.bios = nvkm_bios_new,
	.bus = nv31_bus_new,
	.clk = nv04_clk_new,
	.devinit = nv20_devinit_new,
	.fb = nv36_fb_new,
	.gpio = nv10_gpio_new,
	.i2c = nv04_i2c_new,
	.imem = nv04_instmem_new,
	.mc = nv17_mc_new,
	.mmu = nv04_mmu_new,
	.pci = nv04_pci_new,
	.timer = nv04_timer_new,
	.disp = nv04_disp_new,
	.dma = nv04_dma_new,
	.fifo = nv17_fifo_new,
	.gr = nv35_gr_new,
	.mpeg = nv31_mpeg_new,
	.sw = nv10_sw_new,
};

static const struct nvkm_device_chip
nv40_chipset = {
	.name = "NV40",
	.bios = nvkm_bios_new,
	.bus = nv31_bus_new,
	.clk = nv40_clk_new,
	.devinit = nv1a_devinit_new,
	.fb = nv40_fb_new,
	.gpio = nv10_gpio_new,
	.i2c = nv04_i2c_new,
	.imem = nv40_instmem_new,
	.mc = nv17_mc_new,
	.mmu = nv04_mmu_new,
	.pci = nv40_pci_new,
	.therm = nv40_therm_new,
	.timer = nv40_timer_new,
	.volt = nv40_volt_new,
	.disp = nv04_disp_new,
	.dma = nv04_dma_new,
	.fifo = nv40_fifo_new,
	.gr = nv40_gr_new,
	.mpeg = nv40_mpeg_new,
	.pm = nv40_pm_new,
	.sw = nv10_sw_new,
};

static const struct nvkm_device_chip
nv41_chipset = {
	.name = "NV41",
	.bios = nvkm_bios_new,
	.bus = nv31_bus_new,
	.clk = nv40_clk_new,
	.devinit = nv1a_devinit_new,
	.fb = nv41_fb_new,
	.gpio = nv10_gpio_new,
	.i2c = nv04_i2c_new,
	.imem = nv40_instmem_new,
	.mc = nv17_mc_new,
	.mmu = nv41_mmu_new,
	.pci = nv40_pci_new,
	.therm = nv40_therm_new,
	.timer = nv41_timer_new,
	.volt = nv40_volt_new,
	.disp = nv04_disp_new,
	.dma = nv04_dma_new,
	.fifo = nv40_fifo_new,
	.gr = nv40_gr_new,
	.mpeg = nv40_mpeg_new,
	.pm = nv40_pm_new,
	.sw = nv10_sw_new,
};

static const struct nvkm_device_chip
nv42_chipset = {
	.name = "NV42",
	.bios = nvkm_bios_new,
	.bus = nv31_bus_new,
	.clk = nv40_clk_new,
	.devinit = nv1a_devinit_new,
	.fb = nv41_fb_new,
	.gpio = nv10_gpio_new,
	.i2c = nv04_i2c_new,
	.imem = nv40_instmem_new,
	.mc = nv17_mc_new,
	.mmu = nv41_mmu_new,
	.pci = nv40_pci_new,
	.therm = nv40_therm_new,
	.timer = nv41_timer_new,
	.volt = nv40_volt_new,
	.disp = nv04_disp_new,
	.dma = nv04_dma_new,
	.fifo = nv40_fifo_new,
	.gr = nv40_gr_new,
	.mpeg = nv40_mpeg_new,
	.pm = nv40_pm_new,
	.sw = nv10_sw_new,
};

static const struct nvkm_device_chip
nv43_chipset = {
	.name = "NV43",
	.bios = nvkm_bios_new,
	.bus = nv31_bus_new,
	.clk = nv40_clk_new,
	.devinit = nv1a_devinit_new,
	.fb = nv41_fb_new,
	.gpio = nv10_gpio_new,
	.i2c = nv04_i2c_new,
	.imem = nv40_instmem_new,
	.mc = nv17_mc_new,
	.mmu = nv41_mmu_new,
	.pci = nv40_pci_new,
	.therm = nv40_therm_new,
	.timer = nv41_timer_new,
	.volt = nv40_volt_new,
	.disp = nv04_disp_new,
	.dma = nv04_dma_new,
	.fifo = nv40_fifo_new,
	.gr = nv40_gr_new,
	.mpeg = nv40_mpeg_new,
	.pm = nv40_pm_new,
	.sw = nv10_sw_new,
};

static const struct nvkm_device_chip
nv44_chipset = {
	.name = "NV44",
	.bios = nvkm_bios_new,
	.bus = nv31_bus_new,
	.clk = nv40_clk_new,
	.devinit = nv1a_devinit_new,
	.fb = nv44_fb_new,
	.gpio = nv10_gpio_new,
	.i2c = nv04_i2c_new,
	.imem = nv40_instmem_new,
	.mc = nv44_mc_new,
	.mmu = nv44_mmu_new,
	.pci = nv40_pci_new,
	.therm = nv40_therm_new,
	.timer = nv41_timer_new,
	.volt = nv40_volt_new,
	.disp = nv04_disp_new,
	.dma = nv04_dma_new,
	.fifo = nv40_fifo_new,
	.gr = nv44_gr_new,
	.mpeg = nv44_mpeg_new,
	.pm = nv40_pm_new,
	.sw = nv10_sw_new,
};

static const struct nvkm_device_chip
nv45_chipset = {
	.name = "NV45",
	.bios = nvkm_bios_new,
	.bus = nv31_bus_new,
	.clk = nv40_clk_new,
	.devinit = nv1a_devinit_new,
	.fb = nv40_fb_new,
	.gpio = nv10_gpio_new,
	.i2c = nv04_i2c_new,
	.imem = nv40_instmem_new,
	.mc = nv17_mc_new,
	.mmu = nv04_mmu_new,
	.pci = nv40_pci_new,
	.therm = nv40_therm_new,
	.timer = nv41_timer_new,
	.volt = nv40_volt_new,
	.disp = nv04_disp_new,
	.dma = nv04_dma_new,
	.fifo = nv40_fifo_new,
	.gr = nv40_gr_new,
	.mpeg = nv44_mpeg_new,
	.pm = nv40_pm_new,
	.sw = nv10_sw_new,
};

static const struct nvkm_device_chip
nv46_chipset = {
	.name = "G72",
	.bios = nvkm_bios_new,
	.bus = nv31_bus_new,
	.clk = nv40_clk_new,
	.devinit = nv1a_devinit_new,
	.fb = nv46_fb_new,
	.gpio = nv10_gpio_new,
	.i2c = nv04_i2c_new,
	.imem = nv40_instmem_new,
	.mc = nv44_mc_new,
	.mmu = nv44_mmu_new,
	.pci = nv46_pci_new,
	.therm = nv40_therm_new,
	.timer = nv41_timer_new,
	.volt = nv40_volt_new,
	.disp = nv04_disp_new,
	.dma = nv04_dma_new,
	.fifo = nv40_fifo_new,
	.gr = nv44_gr_new,
	.mpeg = nv44_mpeg_new,
	.pm = nv40_pm_new,
	.sw = nv10_sw_new,
};

static const struct nvkm_device_chip
nv47_chipset = {
	.name = "G70",
	.bios = nvkm_bios_new,
	.bus = nv31_bus_new,
	.clk = nv40_clk_new,
	.devinit = nv1a_devinit_new,
	.fb = nv47_fb_new,
	.gpio = nv10_gpio_new,
	.i2c = nv04_i2c_new,
	.imem = nv40_instmem_new,
	.mc = nv17_mc_new,
	.mmu = nv41_mmu_new,
	.pci = nv40_pci_new,
	.therm = nv40_therm_new,
	.timer = nv41_timer_new,
	.volt = nv40_volt_new,
	.disp = nv04_disp_new,
	.dma = nv04_dma_new,
	.fifo = nv40_fifo_new,
	.gr = nv40_gr_new,
	.mpeg = nv44_mpeg_new,
	.pm = nv40_pm_new,
	.sw = nv10_sw_new,
};

static const struct nvkm_device_chip
nv49_chipset = {
	.name = "G71",
	.bios = nvkm_bios_new,
	.bus = nv31_bus_new,
	.clk = nv40_clk_new,
	.devinit = nv1a_devinit_new,
	.fb = nv49_fb_new,
	.gpio = nv10_gpio_new,
	.i2c = nv04_i2c_new,
	.imem = nv40_instmem_new,
	.mc = nv17_mc_new,
	.mmu = nv41_mmu_new,
	.pci = nv40_pci_new,
	.therm = nv40_therm_new,
	.timer = nv41_timer_new,
	.volt = nv40_volt_new,
	.disp = nv04_disp_new,
	.dma = nv04_dma_new,
	.fifo = nv40_fifo_new,
	.gr = nv40_gr_new,
	.mpeg = nv44_mpeg_new,
	.pm = nv40_pm_new,
	.sw = nv10_sw_new,
};

static const struct nvkm_device_chip
nv4a_chipset = {
	.name = "NV44A",
	.bios = nvkm_bios_new,
	.bus = nv31_bus_new,
	.clk = nv40_clk_new,
	.devinit = nv1a_devinit_new,
	.fb = nv44_fb_new,
	.gpio = nv10_gpio_new,
	.i2c = nv04_i2c_new,
	.imem = nv40_instmem_new,
	.mc = nv44_mc_new,
	.mmu = nv04_mmu_new,
	.pci = nv40_pci_new,
	.therm = nv40_therm_new,
	.timer = nv41_timer_new,
	.volt = nv40_volt_new,
	.disp = nv04_disp_new,
	.dma = nv04_dma_new,
	.fifo = nv40_fifo_new,
	.gr = nv44_gr_new,
	.mpeg = nv44_mpeg_new,
	.pm = nv40_pm_new,
	.sw = nv10_sw_new,
};

static const struct nvkm_device_chip
nv4b_chipset = {
	.name = "G73",
	.bios = nvkm_bios_new,
	.bus = nv31_bus_new,
	.clk = nv40_clk_new,
	.devinit = nv1a_devinit_new,
	.fb = nv49_fb_new,
	.gpio = nv10_gpio_new,
	.i2c = nv04_i2c_new,
	.imem = nv40_instmem_new,
	.mc = nv17_mc_new,
	.mmu = nv41_mmu_new,
	.pci = nv40_pci_new,
	.therm = nv40_therm_new,
	.timer = nv41_timer_new,
	.volt = nv40_volt_new,
	.disp = nv04_disp_new,
	.dma = nv04_dma_new,
	.fifo = nv40_fifo_new,
	.gr = nv40_gr_new,
	.mpeg = nv44_mpeg_new,
	.pm = nv40_pm_new,
	.sw = nv10_sw_new,
};

static const struct nvkm_device_chip
nv4c_chipset = {
	.name = "C61",
	.bios = nvkm_bios_new,
	.bus = nv31_bus_new,
	.clk = nv40_clk_new,
	.devinit = nv1a_devinit_new,
	.fb = nv46_fb_new,
	.gpio = nv10_gpio_new,
	.i2c = nv04_i2c_new,
	.imem = nv40_instmem_new,
	.mc = nv44_mc_new,
	.mmu = nv44_mmu_new,
	.pci = nv4c_pci_new,
	.therm = nv40_therm_new,
	.timer = nv41_timer_new,
	.volt = nv40_volt_new,
	.disp = nv04_disp_new,
	.dma = nv04_dma_new,
	.fifo = nv40_fifo_new,
	.gr = nv44_gr_new,
	.mpeg = nv44_mpeg_new,
	.pm = nv40_pm_new,
	.sw = nv10_sw_new,
};

static const struct nvkm_device_chip
nv4e_chipset = {
	.name = "C51",
	.bios = nvkm_bios_new,
	.bus = nv31_bus_new,
	.clk = nv40_clk_new,
	.devinit = nv1a_devinit_new,
	.fb = nv4e_fb_new,
	.gpio = nv10_gpio_new,
	.i2c = nv4e_i2c_new,
	.imem = nv40_instmem_new,
	.mc = nv44_mc_new,
	.mmu = nv44_mmu_new,
	.pci = nv4c_pci_new,
	.therm = nv40_therm_new,
	.timer = nv41_timer_new,
	.volt = nv40_volt_new,
	.disp = nv04_disp_new,
	.dma = nv04_dma_new,
	.fifo = nv40_fifo_new,
	.gr = nv44_gr_new,
	.mpeg = nv44_mpeg_new,
	.pm = nv40_pm_new,
	.sw = nv10_sw_new,
};

static const struct nvkm_device_chip
nv50_chipset = {
	.name = "G80",
	.bar = nv50_bar_new,
	.bios = nvkm_bios_new,
	.bus = nv50_bus_new,
	.clk = nv50_clk_new,
	.devinit = nv50_devinit_new,
	.fb = nv50_fb_new,
	.fuse = nv50_fuse_new,
	.gpio = nv50_gpio_new,
	.i2c = nv50_i2c_new,
	.imem = nv50_instmem_new,
	.mc = nv50_mc_new,
	.mmu = nv50_mmu_new,
	.mxm = nv50_mxm_new,
	.pci = nv46_pci_new,
	.therm = nv50_therm_new,
	.timer = nv41_timer_new,
	.volt = nv40_volt_new,
	.disp = nv50_disp_new,
	.dma = nv50_dma_new,
	.fifo = nv50_fifo_new,
	.gr = nv50_gr_new,
	.mpeg = nv50_mpeg_new,
	.pm = nv50_pm_new,
	.sw = nv50_sw_new,
};

static const struct nvkm_device_chip
nv63_chipset = {
	.name = "C73",
	.bios = nvkm_bios_new,
	.bus = nv31_bus_new,
	.clk = nv40_clk_new,
	.devinit = nv1a_devinit_new,
	.fb = nv46_fb_new,
	.gpio = nv10_gpio_new,
	.i2c = nv04_i2c_new,
	.imem = nv40_instmem_new,
	.mc = nv44_mc_new,
	.mmu = nv44_mmu_new,
	.pci = nv4c_pci_new,
	.therm = nv40_therm_new,
	.timer = nv41_timer_new,
	.volt = nv40_volt_new,
	.disp = nv04_disp_new,
	.dma = nv04_dma_new,
	.fifo = nv40_fifo_new,
	.gr = nv44_gr_new,
	.mpeg = nv44_mpeg_new,
	.pm = nv40_pm_new,
	.sw = nv10_sw_new,
};

static const struct nvkm_device_chip
nv67_chipset = {
	.name = "C67",
	.bios = nvkm_bios_new,
	.bus = nv31_bus_new,
	.clk = nv40_clk_new,
	.devinit = nv1a_devinit_new,
	.fb = nv46_fb_new,
	.gpio = nv10_gpio_new,
	.i2c = nv04_i2c_new,
	.imem = nv40_instmem_new,
	.mc = nv44_mc_new,
	.mmu = nv44_mmu_new,
	.pci = nv4c_pci_new,
	.therm = nv40_therm_new,
	.timer = nv41_timer_new,
	.volt = nv40_volt_new,
	.disp = nv04_disp_new,
	.dma = nv04_dma_new,
	.fifo = nv40_fifo_new,
	.gr = nv44_gr_new,
	.mpeg = nv44_mpeg_new,
	.pm = nv40_pm_new,
	.sw = nv10_sw_new,
};

static const struct nvkm_device_chip
nv68_chipset = {
	.name = "C68",
	.bios = nvkm_bios_new,
	.bus = nv31_bus_new,
	.clk = nv40_clk_new,
	.devinit = nv1a_devinit_new,
	.fb = nv46_fb_new,
	.gpio = nv10_gpio_new,
	.i2c = nv04_i2c_new,
	.imem = nv40_instmem_new,
	.mc = nv44_mc_new,
	.mmu = nv44_mmu_new,
	.pci = nv4c_pci_new,
	.therm = nv40_therm_new,
	.timer = nv41_timer_new,
	.volt = nv40_volt_new,
	.disp = nv04_disp_new,
	.dma = nv04_dma_new,
	.fifo = nv40_fifo_new,
	.gr = nv44_gr_new,
	.mpeg = nv44_mpeg_new,
	.pm = nv40_pm_new,
	.sw = nv10_sw_new,
};

static const struct nvkm_device_chip
nv84_chipset = {
	.name = "G84",
	.bar = g84_bar_new,
	.bios = nvkm_bios_new,
	.bus = nv50_bus_new,
	.clk = g84_clk_new,
	.devinit = g84_devinit_new,
	.fb = g84_fb_new,
	.fuse = nv50_fuse_new,
	.gpio = nv50_gpio_new,
	.i2c = nv50_i2c_new,
	.imem = nv50_instmem_new,
	.mc = g84_mc_new,
	.mmu = nv50_mmu_new,
	.mxm = nv50_mxm_new,
	.pci = g84_pci_new,
	.therm = g84_therm_new,
	.timer = nv41_timer_new,
	.volt = nv40_volt_new,
	.bsp = g84_bsp_new,
	.cipher = g84_cipher_new,
	.disp = g84_disp_new,
	.dma = nv50_dma_new,
	.fifo = g84_fifo_new,
	.gr = g84_gr_new,
	.mpeg = g84_mpeg_new,
	.pm = g84_pm_new,
	.sw = nv50_sw_new,
	.vp = g84_vp_new,
};

static const struct nvkm_device_chip
nv86_chipset = {
	.name = "G86",
	.bar = g84_bar_new,
	.bios = nvkm_bios_new,
	.bus = nv50_bus_new,
	.clk = g84_clk_new,
	.devinit = g84_devinit_new,
	.fb = g84_fb_new,
	.fuse = nv50_fuse_new,
	.gpio = nv50_gpio_new,
	.i2c = nv50_i2c_new,
	.imem = nv50_instmem_new,
	.mc = g84_mc_new,
	.mmu = nv50_mmu_new,
	.mxm = nv50_mxm_new,
	.pci = g84_pci_new,
	.therm = g84_therm_new,
	.timer = nv41_timer_new,
	.volt = nv40_volt_new,
	.bsp = g84_bsp_new,
	.cipher = g84_cipher_new,
	.disp = g84_disp_new,
	.dma = nv50_dma_new,
	.fifo = g84_fifo_new,
	.gr = g84_gr_new,
	.mpeg = g84_mpeg_new,
	.pm = g84_pm_new,
	.sw = nv50_sw_new,
	.vp = g84_vp_new,
};

static const struct nvkm_device_chip
nv92_chipset = {
	.name = "G92",
	.bar = g84_bar_new,
	.bios = nvkm_bios_new,
	.bus = nv50_bus_new,
	.clk = g84_clk_new,
	.devinit = g84_devinit_new,
	.fb = g84_fb_new,
	.fuse = nv50_fuse_new,
	.gpio = nv50_gpio_new,
	.i2c = nv50_i2c_new,
	.imem = nv50_instmem_new,
	.mc = g84_mc_new,
	.mmu = nv50_mmu_new,
	.mxm = nv50_mxm_new,
	.pci = g92_pci_new,
	.therm = g84_therm_new,
	.timer = nv41_timer_new,
	.volt = nv40_volt_new,
	.bsp = g84_bsp_new,
	.cipher = g84_cipher_new,
	.disp = g84_disp_new,
	.dma = nv50_dma_new,
	.fifo = g84_fifo_new,
	.gr = g84_gr_new,
	.mpeg = g84_mpeg_new,
	.pm = g84_pm_new,
	.sw = nv50_sw_new,
	.vp = g84_vp_new,
};

static const struct nvkm_device_chip
nv94_chipset = {
	.name = "G94",
	.bar = g84_bar_new,
	.bios = nvkm_bios_new,
	.bus = g94_bus_new,
	.clk = g84_clk_new,
	.devinit = g84_devinit_new,
	.fb = g84_fb_new,
	.fuse = nv50_fuse_new,
	.gpio = g94_gpio_new,
	.i2c = g94_i2c_new,
	.imem = nv50_instmem_new,
	.mc = g84_mc_new,
	.mmu = nv50_mmu_new,
	.mxm = nv50_mxm_new,
	.pci = g94_pci_new,
	.therm = g84_therm_new,
	.timer = nv41_timer_new,
	.volt = nv40_volt_new,
	.bsp = g84_bsp_new,
	.cipher = g84_cipher_new,
	.disp = g94_disp_new,
	.dma = nv50_dma_new,
	.fifo = g84_fifo_new,
	.gr = g84_gr_new,
	.mpeg = g84_mpeg_new,
	.pm = g84_pm_new,
	.sw = nv50_sw_new,
	.vp = g84_vp_new,
};

static const struct nvkm_device_chip
nv96_chipset = {
	.name = "G96",
	.bar = g84_bar_new,
	.bios = nvkm_bios_new,
	.bus = g94_bus_new,
	.clk = g84_clk_new,
	.devinit = g84_devinit_new,
	.fb = g84_fb_new,
	.fuse = nv50_fuse_new,
	.gpio = g94_gpio_new,
	.i2c = g94_i2c_new,
	.imem = nv50_instmem_new,
	.mc = g84_mc_new,
	.mmu = nv50_mmu_new,
	.mxm = nv50_mxm_new,
	.pci = g94_pci_new,
	.therm = g84_therm_new,
	.timer = nv41_timer_new,
	.volt = nv40_volt_new,
	.bsp = g84_bsp_new,
	.cipher = g84_cipher_new,
	.disp = g94_disp_new,
	.dma = nv50_dma_new,
	.fifo = g84_fifo_new,
	.gr = g84_gr_new,
	.mpeg = g84_mpeg_new,
	.pm = g84_pm_new,
	.sw = nv50_sw_new,
	.vp = g84_vp_new,
};

static const struct nvkm_device_chip
nv98_chipset = {
	.name = "G98",
	.bar = g84_bar_new,
	.bios = nvkm_bios_new,
	.bus = g94_bus_new,
	.clk = g84_clk_new,
	.devinit = g98_devinit_new,
	.fb = g84_fb_new,
	.fuse = nv50_fuse_new,
	.gpio = g94_gpio_new,
	.i2c = g94_i2c_new,
	.imem = nv50_instmem_new,
	.mc = g98_mc_new,
	.mmu = nv50_mmu_new,
	.mxm = nv50_mxm_new,
	.pci = g94_pci_new,
	.therm = g84_therm_new,
	.timer = nv41_timer_new,
	.volt = nv40_volt_new,
	.disp = g94_disp_new,
	.dma = nv50_dma_new,
	.fifo = g84_fifo_new,
	.gr = g84_gr_new,
	.mspdec = g98_mspdec_new,
	.msppp = g98_msppp_new,
	.msvld = g98_msvld_new,
	.pm = g84_pm_new,
	.sec = g98_sec_new,
	.sw = nv50_sw_new,
};

static const struct nvkm_device_chip
nva0_chipset = {
	.name = "GT200",
	.bar = g84_bar_new,
	.bios = nvkm_bios_new,
	.bus = g94_bus_new,
	.clk = g84_clk_new,
	.devinit = g84_devinit_new,
	.fb = g84_fb_new,
	.fuse = nv50_fuse_new,
	.gpio = g94_gpio_new,
	.i2c = nv50_i2c_new,
	.imem = nv50_instmem_new,
	.mc = g84_mc_new,
	.mmu = nv50_mmu_new,
	.mxm = nv50_mxm_new,
	.pci = g94_pci_new,
	.therm = g84_therm_new,
	.timer = nv41_timer_new,
	.volt = nv40_volt_new,
	.bsp = g84_bsp_new,
	.cipher = g84_cipher_new,
	.disp = gt200_disp_new,
	.dma = nv50_dma_new,
	.fifo = g84_fifo_new,
	.gr = gt200_gr_new,
	.mpeg = g84_mpeg_new,
	.pm = gt200_pm_new,
	.sw = nv50_sw_new,
	.vp = g84_vp_new,
};

static const struct nvkm_device_chip
nva3_chipset = {
	.name = "GT215",
	.bar = g84_bar_new,
	.bios = nvkm_bios_new,
	.bus = g94_bus_new,
	.clk = gt215_clk_new,
	.devinit = gt215_devinit_new,
	.fb = gt215_fb_new,
	.fuse = nv50_fuse_new,
	.gpio = g94_gpio_new,
	.i2c = g94_i2c_new,
	.imem = nv50_instmem_new,
	.mc = gt215_mc_new,
	.mmu = nv50_mmu_new,
	.mxm = nv50_mxm_new,
	.pci = g94_pci_new,
	.pmu = gt215_pmu_new,
	.therm = gt215_therm_new,
	.timer = nv41_timer_new,
	.volt = nv40_volt_new,
	.ce[0] = gt215_ce_new,
	.disp = gt215_disp_new,
	.dma = nv50_dma_new,
	.fifo = g84_fifo_new,
	.gr = gt215_gr_new,
	.mpeg = g84_mpeg_new,
	.mspdec = gt215_mspdec_new,
	.msppp = gt215_msppp_new,
	.msvld = gt215_msvld_new,
	.pm = gt215_pm_new,
	.sw = nv50_sw_new,
};

static const struct nvkm_device_chip
nva5_chipset = {
	.name = "GT216",
	.bar = g84_bar_new,
	.bios = nvkm_bios_new,
	.bus = g94_bus_new,
	.clk = gt215_clk_new,
	.devinit = gt215_devinit_new,
	.fb = gt215_fb_new,
	.fuse = nv50_fuse_new,
	.gpio = g94_gpio_new,
	.i2c = g94_i2c_new,
	.imem = nv50_instmem_new,
	.mc = gt215_mc_new,
	.mmu = nv50_mmu_new,
	.mxm = nv50_mxm_new,
	.pci = g94_pci_new,
	.pmu = gt215_pmu_new,
	.therm = gt215_therm_new,
	.timer = nv41_timer_new,
	.volt = nv40_volt_new,
	.ce[0] = gt215_ce_new,
	.disp = gt215_disp_new,
	.dma = nv50_dma_new,
	.fifo = g84_fifo_new,
	.gr = gt215_gr_new,
	.mspdec = gt215_mspdec_new,
	.msppp = gt215_msppp_new,
	.msvld = gt215_msvld_new,
	.pm = gt215_pm_new,
	.sw = nv50_sw_new,
};

static const struct nvkm_device_chip
nva8_chipset = {
	.name = "GT218",
	.bar = g84_bar_new,
	.bios = nvkm_bios_new,
	.bus = g94_bus_new,
	.clk = gt215_clk_new,
	.devinit = gt215_devinit_new,
	.fb = gt215_fb_new,
	.fuse = nv50_fuse_new,
	.gpio = g94_gpio_new,
	.i2c = g94_i2c_new,
	.imem = nv50_instmem_new,
	.mc = gt215_mc_new,
	.mmu = nv50_mmu_new,
	.mxm = nv50_mxm_new,
	.pci = g94_pci_new,
	.pmu = gt215_pmu_new,
	.therm = gt215_therm_new,
	.timer = nv41_timer_new,
	.volt = nv40_volt_new,
	.ce[0] = gt215_ce_new,
	.disp = gt215_disp_new,
	.dma = nv50_dma_new,
	.fifo = g84_fifo_new,
	.gr = gt215_gr_new,
	.mspdec = gt215_mspdec_new,
	.msppp = gt215_msppp_new,
	.msvld = gt215_msvld_new,
	.pm = gt215_pm_new,
	.sw = nv50_sw_new,
};

static const struct nvkm_device_chip
nvaa_chipset = {
	.name = "MCP77/MCP78",
	.bar = g84_bar_new,
	.bios = nvkm_bios_new,
	.bus = g94_bus_new,
	.clk = mcp77_clk_new,
	.devinit = g98_devinit_new,
	.fb = mcp77_fb_new,
	.fuse = nv50_fuse_new,
	.gpio = g94_gpio_new,
	.i2c = g94_i2c_new,
	.imem = nv50_instmem_new,
	.mc = g98_mc_new,
	.mmu = nv50_mmu_new,
	.mxm = nv50_mxm_new,
	.pci = g94_pci_new,
	.therm = g84_therm_new,
	.timer = nv41_timer_new,
	.volt = nv40_volt_new,
	.disp = g94_disp_new,
	.dma = nv50_dma_new,
	.fifo = g84_fifo_new,
	.gr = gt200_gr_new,
	.mspdec = g98_mspdec_new,
	.msppp = g98_msppp_new,
	.msvld = g98_msvld_new,
	.pm = g84_pm_new,
	.sec = g98_sec_new,
	.sw = nv50_sw_new,
};

static const struct nvkm_device_chip
nvac_chipset = {
	.name = "MCP79/MCP7A",
	.bar = g84_bar_new,
	.bios = nvkm_bios_new,
	.bus = g94_bus_new,
	.clk = mcp77_clk_new,
	.devinit = g98_devinit_new,
	.fb = mcp77_fb_new,
	.fuse = nv50_fuse_new,
	.gpio = g94_gpio_new,
	.i2c = g94_i2c_new,
	.imem = nv50_instmem_new,
	.mc = g98_mc_new,
	.mmu = nv50_mmu_new,
	.mxm = nv50_mxm_new,
	.pci = g94_pci_new,
	.therm = g84_therm_new,
	.timer = nv41_timer_new,
	.volt = nv40_volt_new,
	.disp = g94_disp_new,
	.dma = nv50_dma_new,
	.fifo = g84_fifo_new,
	.gr = mcp79_gr_new,
	.mspdec = g98_mspdec_new,
	.msppp = g98_msppp_new,
	.msvld = g98_msvld_new,
	.pm = g84_pm_new,
	.sec = g98_sec_new,
	.sw = nv50_sw_new,
};

static const struct nvkm_device_chip
nvaf_chipset = {
	.name = "MCP89",
	.bar = g84_bar_new,
	.bios = nvkm_bios_new,
	.bus = g94_bus_new,
	.clk = gt215_clk_new,
	.devinit = mcp89_devinit_new,
	.fb = mcp89_fb_new,
	.fuse = nv50_fuse_new,
	.gpio = g94_gpio_new,
	.i2c = g94_i2c_new,
	.imem = nv50_instmem_new,
	.mc = gt215_mc_new,
	.mmu = nv50_mmu_new,
	.mxm = nv50_mxm_new,
	.pci = g94_pci_new,
	.pmu = gt215_pmu_new,
	.therm = gt215_therm_new,
	.timer = nv41_timer_new,
	.volt = nv40_volt_new,
	.ce[0] = gt215_ce_new,
	.disp = gt215_disp_new,
	.dma = nv50_dma_new,
	.fifo = g84_fifo_new,
	.gr = mcp89_gr_new,
	.mspdec = gt215_mspdec_new,
	.msppp = gt215_msppp_new,
	.msvld = mcp89_msvld_new,
	.pm = gt215_pm_new,
	.sw = nv50_sw_new,
};

static const struct nvkm_device_chip
nvc0_chipset = {
	.name = "GF100",
	.bar = gf100_bar_new,
	.bios = nvkm_bios_new,
	.bus = gf100_bus_new,
	.clk = gf100_clk_new,
	.devinit = gf100_devinit_new,
	.fb = gf100_fb_new,
	.fuse = gf100_fuse_new,
	.gpio = g94_gpio_new,
	.i2c = g94_i2c_new,
	.ibus = gf100_ibus_new,
	.iccsense = gf100_iccsense_new,
	.imem = nv50_instmem_new,
	.ltc = gf100_ltc_new,
	.mc = gf100_mc_new,
	.mmu = gf100_mmu_new,
	.mxm = nv50_mxm_new,
	.pci = gf100_pci_new,
	.pmu = gf100_pmu_new,
	.therm = gt215_therm_new,
	.timer = nv41_timer_new,
	.volt = gf100_volt_new,
	.ce[0] = gf100_ce_new,
	.ce[1] = gf100_ce_new,
	.disp = gt215_disp_new,
	.dma = gf100_dma_new,
	.fifo = gf100_fifo_new,
	.gr = gf100_gr_new,
	.mspdec = gf100_mspdec_new,
	.msppp = gf100_msppp_new,
	.msvld = gf100_msvld_new,
	.pm = gf100_pm_new,
	.sw = gf100_sw_new,
};

static const struct nvkm_device_chip
nvc1_chipset = {
	.name = "GF108",
	.bar = gf100_bar_new,
	.bios = nvkm_bios_new,
	.bus = gf100_bus_new,
	.clk = gf100_clk_new,
	.devinit = gf100_devinit_new,
	.fb = gf108_fb_new,
	.fuse = gf100_fuse_new,
	.gpio = g94_gpio_new,
	.i2c = g94_i2c_new,
	.ibus = gf100_ibus_new,
	.iccsense = gf100_iccsense_new,
	.imem = nv50_instmem_new,
	.ltc = gf100_ltc_new,
	.mc = gf100_mc_new,
	.mmu = gf100_mmu_new,
	.mxm = nv50_mxm_new,
	.pci = gf106_pci_new,
	.pmu = gf100_pmu_new,
	.therm = gt215_therm_new,
	.timer = nv41_timer_new,
	.volt = gf100_volt_new,
	.ce[0] = gf100_ce_new,
	.disp = gt215_disp_new,
	.dma = gf100_dma_new,
	.fifo = gf100_fifo_new,
	.gr = gf108_gr_new,
	.mspdec = gf100_mspdec_new,
	.msppp = gf100_msppp_new,
	.msvld = gf100_msvld_new,
	.pm = gf108_pm_new,
	.sw = gf100_sw_new,
};

static const struct nvkm_device_chip
nvc3_chipset = {
	.name = "GF106",
	.bar = gf100_bar_new,
	.bios = nvkm_bios_new,
	.bus = gf100_bus_new,
	.clk = gf100_clk_new,
	.devinit = gf100_devinit_new,
	.fb = gf100_fb_new,
	.fuse = gf100_fuse_new,
	.gpio = g94_gpio_new,
	.i2c = g94_i2c_new,
	.ibus = gf100_ibus_new,
	.iccsense = gf100_iccsense_new,
	.imem = nv50_instmem_new,
	.ltc = gf100_ltc_new,
	.mc = gf100_mc_new,
	.mmu = gf100_mmu_new,
	.mxm = nv50_mxm_new,
	.pci = gf106_pci_new,
	.pmu = gf100_pmu_new,
	.therm = gt215_therm_new,
	.timer = nv41_timer_new,
	.volt = gf100_volt_new,
	.ce[0] = gf100_ce_new,
	.disp = gt215_disp_new,
	.dma = gf100_dma_new,
	.fifo = gf100_fifo_new,
	.gr = gf104_gr_new,
	.mspdec = gf100_mspdec_new,
	.msppp = gf100_msppp_new,
	.msvld = gf100_msvld_new,
	.pm = gf100_pm_new,
	.sw = gf100_sw_new,
};

static const struct nvkm_device_chip
nvc4_chipset = {
	.name = "GF104",
	.bar = gf100_bar_new,
	.bios = nvkm_bios_new,
	.bus = gf100_bus_new,
	.clk = gf100_clk_new,
	.devinit = gf100_devinit_new,
	.fb = gf100_fb_new,
	.fuse = gf100_fuse_new,
	.gpio = g94_gpio_new,
	.i2c = g94_i2c_new,
	.ibus = gf100_ibus_new,
	.iccsense = gf100_iccsense_new,
	.imem = nv50_instmem_new,
	.ltc = gf100_ltc_new,
	.mc = gf100_mc_new,
	.mmu = gf100_mmu_new,
	.mxm = nv50_mxm_new,
	.pci = gf100_pci_new,
	.pmu = gf100_pmu_new,
	.therm = gt215_therm_new,
	.timer = nv41_timer_new,
	.volt = gf100_volt_new,
	.ce[0] = gf100_ce_new,
	.ce[1] = gf100_ce_new,
	.disp = gt215_disp_new,
	.dma = gf100_dma_new,
	.fifo = gf100_fifo_new,
	.gr = gf104_gr_new,
	.mspdec = gf100_mspdec_new,
	.msppp = gf100_msppp_new,
	.msvld = gf100_msvld_new,
	.pm = gf100_pm_new,
	.sw = gf100_sw_new,
};

static const struct nvkm_device_chip
nvc8_chipset = {
	.name = "GF110",
	.bar = gf100_bar_new,
	.bios = nvkm_bios_new,
	.bus = gf100_bus_new,
	.clk = gf100_clk_new,
	.devinit = gf100_devinit_new,
	.fb = gf100_fb_new,
	.fuse = gf100_fuse_new,
	.gpio = g94_gpio_new,
	.i2c = g94_i2c_new,
	.ibus = gf100_ibus_new,
	.iccsense = gf100_iccsense_new,
	.imem = nv50_instmem_new,
	.ltc = gf100_ltc_new,
	.mc = gf100_mc_new,
	.mmu = gf100_mmu_new,
	.mxm = nv50_mxm_new,
	.pci = gf100_pci_new,
	.pmu = gf100_pmu_new,
	.therm = gt215_therm_new,
	.timer = nv41_timer_new,
	.volt = gf100_volt_new,
	.ce[0] = gf100_ce_new,
	.ce[1] = gf100_ce_new,
	.disp = gt215_disp_new,
	.dma = gf100_dma_new,
	.fifo = gf100_fifo_new,
	.gr = gf110_gr_new,
	.mspdec = gf100_mspdec_new,
	.msppp = gf100_msppp_new,
	.msvld = gf100_msvld_new,
	.pm = gf100_pm_new,
	.sw = gf100_sw_new,
};

static const struct nvkm_device_chip
nvce_chipset = {
	.name = "GF114",
	.bar = gf100_bar_new,
	.bios = nvkm_bios_new,
	.bus = gf100_bus_new,
	.clk = gf100_clk_new,
	.devinit = gf100_devinit_new,
	.fb = gf100_fb_new,
	.fuse = gf100_fuse_new,
	.gpio = g94_gpio_new,
	.i2c = g94_i2c_new,
	.ibus = gf100_ibus_new,
	.iccsense = gf100_iccsense_new,
	.imem = nv50_instmem_new,
	.ltc = gf100_ltc_new,
	.mc = gf100_mc_new,
	.mmu = gf100_mmu_new,
	.mxm = nv50_mxm_new,
	.pci = gf100_pci_new,
	.pmu = gf100_pmu_new,
	.therm = gt215_therm_new,
	.timer = nv41_timer_new,
	.volt = gf100_volt_new,
	.ce[0] = gf100_ce_new,
	.ce[1] = gf100_ce_new,
	.disp = gt215_disp_new,
	.dma = gf100_dma_new,
	.fifo = gf100_fifo_new,
	.gr = gf104_gr_new,
	.mspdec = gf100_mspdec_new,
	.msppp = gf100_msppp_new,
	.msvld = gf100_msvld_new,
	.pm = gf100_pm_new,
	.sw = gf100_sw_new,
};

static const struct nvkm_device_chip
nvcf_chipset = {
	.name = "GF116",
	.bar = gf100_bar_new,
	.bios = nvkm_bios_new,
	.bus = gf100_bus_new,
	.clk = gf100_clk_new,
	.devinit = gf100_devinit_new,
	.fb = gf100_fb_new,
	.fuse = gf100_fuse_new,
	.gpio = g94_gpio_new,
	.i2c = g94_i2c_new,
	.ibus = gf100_ibus_new,
	.iccsense = gf100_iccsense_new,
	.imem = nv50_instmem_new,
	.ltc = gf100_ltc_new,
	.mc = gf100_mc_new,
	.mmu = gf100_mmu_new,
	.mxm = nv50_mxm_new,
	.pci = gf106_pci_new,
	.pmu = gf100_pmu_new,
	.therm = gt215_therm_new,
	.timer = nv41_timer_new,
	.volt = gf100_volt_new,
	.ce[0] = gf100_ce_new,
	.disp = gt215_disp_new,
	.dma = gf100_dma_new,
	.fifo = gf100_fifo_new,
	.gr = gf104_gr_new,
	.mspdec = gf100_mspdec_new,
	.msppp = gf100_msppp_new,
	.msvld = gf100_msvld_new,
	.pm = gf100_pm_new,
	.sw = gf100_sw_new,
};

static const struct nvkm_device_chip
nvd7_chipset = {
	.name = "GF117",
	.bar = gf100_bar_new,
	.bios = nvkm_bios_new,
	.bus = gf100_bus_new,
	.clk = gf100_clk_new,
	.devinit = gf100_devinit_new,
	.fb = gf100_fb_new,
	.fuse = gf100_fuse_new,
	.gpio = gf119_gpio_new,
	.i2c = gf117_i2c_new,
	.ibus = gf117_ibus_new,
	.iccsense = gf100_iccsense_new,
	.imem = nv50_instmem_new,
	.ltc = gf100_ltc_new,
	.mc = gf100_mc_new,
	.mmu = gf100_mmu_new,
	.mxm = nv50_mxm_new,
	.pci = gf106_pci_new,
	.therm = gf119_therm_new,
	.timer = nv41_timer_new,
	.volt = gf100_volt_new,
	.ce[0] = gf100_ce_new,
	.disp = gf119_disp_new,
	.dma = gf119_dma_new,
	.fifo = gf100_fifo_new,
	.gr = gf117_gr_new,
	.mspdec = gf100_mspdec_new,
	.msppp = gf100_msppp_new,
	.msvld = gf100_msvld_new,
	.pm = gf117_pm_new,
	.sw = gf100_sw_new,
};

static const struct nvkm_device_chip
nvd9_chipset = {
	.name = "GF119",
	.bar = gf100_bar_new,
	.bios = nvkm_bios_new,
	.bus = gf100_bus_new,
	.clk = gf100_clk_new,
	.devinit = gf100_devinit_new,
	.fb = gf100_fb_new,
	.fuse = gf100_fuse_new,
	.gpio = gf119_gpio_new,
	.i2c = gf119_i2c_new,
	.ibus = gf117_ibus_new,
	.iccsense = gf100_iccsense_new,
	.imem = nv50_instmem_new,
	.ltc = gf100_ltc_new,
	.mc = gf100_mc_new,
	.mmu = gf100_mmu_new,
	.mxm = nv50_mxm_new,
	.pci = gf106_pci_new,
	.pmu = gf119_pmu_new,
	.therm = gf119_therm_new,
	.timer = nv41_timer_new,
	.volt = gf100_volt_new,
	.ce[0] = gf100_ce_new,
	.disp = gf119_disp_new,
	.dma = gf119_dma_new,
	.fifo = gf100_fifo_new,
	.gr = gf119_gr_new,
	.mspdec = gf100_mspdec_new,
	.msppp = gf100_msppp_new,
	.msvld = gf100_msvld_new,
	.pm = gf117_pm_new,
	.sw = gf100_sw_new,
};

static const struct nvkm_device_chip
nve4_chipset = {
	.name = "GK104",
	.bar = gf100_bar_new,
	.bios = nvkm_bios_new,
	.bus = gf100_bus_new,
	.clk = gk104_clk_new,
	.devinit = gf100_devinit_new,
	.fb = gk104_fb_new,
	.fuse = gf100_fuse_new,
	.gpio = gk104_gpio_new,
	.i2c = gk104_i2c_new,
	.ibus = gk104_ibus_new,
	.iccsense = gf100_iccsense_new,
	.imem = nv50_instmem_new,
	.ltc = gk104_ltc_new,
	.mc = gk104_mc_new,
	.mmu = gf100_mmu_new,
	.mxm = nv50_mxm_new,
	.pci = gk104_pci_new,
	.pmu = gk104_pmu_new,
	.therm = gf119_therm_new,
	.timer = nv41_timer_new,
	.top = gk104_top_new,
	.volt = gk104_volt_new,
	.ce[0] = gk104_ce_new,
	.ce[1] = gk104_ce_new,
	.ce[2] = gk104_ce_new,
	.disp = gk104_disp_new,
	.dma = gf119_dma_new,
	.fifo = gk104_fifo_new,
	.gr = gk104_gr_new,
	.mspdec = gk104_mspdec_new,
	.msppp = gf100_msppp_new,
	.msvld = gk104_msvld_new,
	.pm = gk104_pm_new,
	.sw = gf100_sw_new,
};

static const struct nvkm_device_chip
nve6_chipset = {
	.name = "GK106",
	.bar = gf100_bar_new,
	.bios = nvkm_bios_new,
	.bus = gf100_bus_new,
	.clk = gk104_clk_new,
	.devinit = gf100_devinit_new,
	.fb = gk104_fb_new,
	.fuse = gf100_fuse_new,
	.gpio = gk104_gpio_new,
	.i2c = gk104_i2c_new,
	.ibus = gk104_ibus_new,
	.iccsense = gf100_iccsense_new,
	.imem = nv50_instmem_new,
	.ltc = gk104_ltc_new,
	.mc = gk104_mc_new,
	.mmu = gf100_mmu_new,
	.mxm = nv50_mxm_new,
	.pci = gk104_pci_new,
	.pmu = gk104_pmu_new,
	.therm = gf119_therm_new,
	.timer = nv41_timer_new,
	.top = gk104_top_new,
	.volt = gk104_volt_new,
	.ce[0] = gk104_ce_new,
	.ce[1] = gk104_ce_new,
	.ce[2] = gk104_ce_new,
	.disp = gk104_disp_new,
	.dma = gf119_dma_new,
	.fifo = gk104_fifo_new,
	.gr = gk104_gr_new,
	.mspdec = gk104_mspdec_new,
	.msppp = gf100_msppp_new,
	.msvld = gk104_msvld_new,
	.pm = gk104_pm_new,
	.sw = gf100_sw_new,
};

static const struct nvkm_device_chip
nve7_chipset = {
	.name = "GK107",
	.bar = gf100_bar_new,
	.bios = nvkm_bios_new,
	.bus = gf100_bus_new,
	.clk = gk104_clk_new,
	.devinit = gf100_devinit_new,
	.fb = gk104_fb_new,
	.fuse = gf100_fuse_new,
	.gpio = gk104_gpio_new,
	.i2c = gk104_i2c_new,
	.ibus = gk104_ibus_new,
	.iccsense = gf100_iccsense_new,
	.imem = nv50_instmem_new,
	.ltc = gk104_ltc_new,
	.mc = gk104_mc_new,
	.mmu = gf100_mmu_new,
	.mxm = nv50_mxm_new,
	.pci = gk104_pci_new,
	.pmu = gk104_pmu_new,
	.therm = gf119_therm_new,
	.timer = nv41_timer_new,
	.top = gk104_top_new,
	.volt = gk104_volt_new,
	.ce[0] = gk104_ce_new,
	.ce[1] = gk104_ce_new,
	.ce[2] = gk104_ce_new,
	.disp = gk104_disp_new,
	.dma = gf119_dma_new,
	.fifo = gk104_fifo_new,
	.gr = gk104_gr_new,
	.mspdec = gk104_mspdec_new,
	.msppp = gf100_msppp_new,
	.msvld = gk104_msvld_new,
	.pm = gk104_pm_new,
	.sw = gf100_sw_new,
};

static const struct nvkm_device_chip
nvea_chipset = {
	.name = "GK20A",
	.bar = gk20a_bar_new,
	.bus = gf100_bus_new,
	.clk = gk20a_clk_new,
	.fb = gk20a_fb_new,
	.fuse = gf100_fuse_new,
	.ibus = gk20a_ibus_new,
	.imem = gk20a_instmem_new,
	.ltc = gk104_ltc_new,
	.mc = gk20a_mc_new,
	.mmu = gf100_mmu_new,
	.pmu = gk20a_pmu_new,
	.timer = gk20a_timer_new,
	.top = gk104_top_new,
	.volt = gk20a_volt_new,
	.ce[2] = gk104_ce_new,
	.dma = gf119_dma_new,
	.fifo = gk20a_fifo_new,
	.gr = gk20a_gr_new,
	.pm = gk104_pm_new,
	.sw = gf100_sw_new,
};

static const struct nvkm_device_chip
nvf0_chipset = {
	.name = "GK110",
	.bar = gf100_bar_new,
	.bios = nvkm_bios_new,
	.bus = gf100_bus_new,
	.clk = gk104_clk_new,
	.devinit = gf100_devinit_new,
	.fb = gk104_fb_new,
	.fuse = gf100_fuse_new,
	.gpio = gk104_gpio_new,
	.i2c = gk104_i2c_new,
	.ibus = gk104_ibus_new,
	.iccsense = gf100_iccsense_new,
	.imem = nv50_instmem_new,
	.ltc = gk104_ltc_new,
	.mc = gk104_mc_new,
	.mmu = gf100_mmu_new,
	.mxm = nv50_mxm_new,
	.pci = gk104_pci_new,
	.pmu = gk110_pmu_new,
	.therm = gf119_therm_new,
	.timer = nv41_timer_new,
	.top = gk104_top_new,
	.volt = gk104_volt_new,
	.ce[0] = gk104_ce_new,
	.ce[1] = gk104_ce_new,
	.ce[2] = gk104_ce_new,
	.disp = gk110_disp_new,
	.dma = gf119_dma_new,
	.fifo = gk110_fifo_new,
	.gr = gk110_gr_new,
	.mspdec = gk104_mspdec_new,
	.msppp = gf100_msppp_new,
	.msvld = gk104_msvld_new,
	.sw = gf100_sw_new,
};

static const struct nvkm_device_chip
nvf1_chipset = {
	.name = "GK110B",
	.bar = gf100_bar_new,
	.bios = nvkm_bios_new,
	.bus = gf100_bus_new,
	.clk = gk104_clk_new,
	.devinit = gf100_devinit_new,
	.fb = gk104_fb_new,
	.fuse = gf100_fuse_new,
	.gpio = gk104_gpio_new,
	.i2c = gk104_i2c_new,
	.ibus = gk104_ibus_new,
	.iccsense = gf100_iccsense_new,
	.imem = nv50_instmem_new,
	.ltc = gk104_ltc_new,
	.mc = gk104_mc_new,
	.mmu = gf100_mmu_new,
	.mxm = nv50_mxm_new,
	.pci = gk104_pci_new,
	.pmu = gk110_pmu_new,
	.therm = gf119_therm_new,
	.timer = nv41_timer_new,
	.top = gk104_top_new,
	.volt = gk104_volt_new,
	.ce[0] = gk104_ce_new,
	.ce[1] = gk104_ce_new,
	.ce[2] = gk104_ce_new,
	.disp = gk110_disp_new,
	.dma = gf119_dma_new,
	.fifo = gk110_fifo_new,
	.gr = gk110b_gr_new,
	.mspdec = gk104_mspdec_new,
	.msppp = gf100_msppp_new,
	.msvld = gk104_msvld_new,
	.sw = gf100_sw_new,
};

static const struct nvkm_device_chip
nv106_chipset = {
	.name = "GK208B",
	.bar = gf100_bar_new,
	.bios = nvkm_bios_new,
	.bus = gf100_bus_new,
	.clk = gk104_clk_new,
	.devinit = gf100_devinit_new,
	.fb = gk104_fb_new,
	.fuse = gf100_fuse_new,
	.gpio = gk104_gpio_new,
	.i2c = gk104_i2c_new,
	.ibus = gk104_ibus_new,
	.iccsense = gf100_iccsense_new,
	.imem = nv50_instmem_new,
	.ltc = gk104_ltc_new,
	.mc = gk20a_mc_new,
	.mmu = gf100_mmu_new,
	.mxm = nv50_mxm_new,
	.pci = gk104_pci_new,
	.pmu = gk208_pmu_new,
	.therm = gf119_therm_new,
	.timer = nv41_timer_new,
	.top = gk104_top_new,
	.volt = gk104_volt_new,
	.ce[0] = gk104_ce_new,
	.ce[1] = gk104_ce_new,
	.ce[2] = gk104_ce_new,
	.disp = gk110_disp_new,
	.dma = gf119_dma_new,
	.fifo = gk208_fifo_new,
	.gr = gk208_gr_new,
	.mspdec = gk104_mspdec_new,
	.msppp = gf100_msppp_new,
	.msvld = gk104_msvld_new,
	.sw = gf100_sw_new,
};

static const struct nvkm_device_chip
nv108_chipset = {
	.name = "GK208",
	.bar = gf100_bar_new,
	.bios = nvkm_bios_new,
	.bus = gf100_bus_new,
	.clk = gk104_clk_new,
	.devinit = gf100_devinit_new,
	.fb = gk104_fb_new,
	.fuse = gf100_fuse_new,
	.gpio = gk104_gpio_new,
	.i2c = gk104_i2c_new,
	.ibus = gk104_ibus_new,
	.iccsense = gf100_iccsense_new,
	.imem = nv50_instmem_new,
	.ltc = gk104_ltc_new,
	.mc = gk20a_mc_new,
	.mmu = gf100_mmu_new,
	.mxm = nv50_mxm_new,
	.pci = gk104_pci_new,
	.pmu = gk208_pmu_new,
	.therm = gf119_therm_new,
	.timer = nv41_timer_new,
	.top = gk104_top_new,
	.volt = gk104_volt_new,
	.ce[0] = gk104_ce_new,
	.ce[1] = gk104_ce_new,
	.ce[2] = gk104_ce_new,
	.disp = gk110_disp_new,
	.dma = gf119_dma_new,
	.fifo = gk208_fifo_new,
	.gr = gk208_gr_new,
	.mspdec = gk104_mspdec_new,
	.msppp = gf100_msppp_new,
	.msvld = gk104_msvld_new,
	.sw = gf100_sw_new,
};

static const struct nvkm_device_chip
nv117_chipset = {
	.name = "GM107",
	.bar = gf100_bar_new,
	.bios = nvkm_bios_new,
	.bus = gf100_bus_new,
	.clk = gk104_clk_new,
	.devinit = gm107_devinit_new,
	.fb = gm107_fb_new,
	.fuse = gm107_fuse_new,
	.gpio = gk104_gpio_new,
	.i2c = gk104_i2c_new,
	.ibus = gk104_ibus_new,
	.iccsense = gf100_iccsense_new,
	.imem = nv50_instmem_new,
	.ltc = gm107_ltc_new,
	.mc = gk20a_mc_new,
	.mmu = gf100_mmu_new,
	.mxm = nv50_mxm_new,
	.pci = gk104_pci_new,
	.pmu = gm107_pmu_new,
	.therm = gm107_therm_new,
	.timer = gk20a_timer_new,
	.top = gk104_top_new,
	.volt = gk104_volt_new,
	.ce[0] = gm107_ce_new,
	.ce[2] = gm107_ce_new,
	.disp = gm107_disp_new,
	.dma = gf119_dma_new,
	.fifo = gm107_fifo_new,
	.gr = gm107_gr_new,
	.sw = gf100_sw_new,
};

static const struct nvkm_device_chip
nv118_chipset = {
	.name = "GM108",
	.bar = gf100_bar_new,
	.bios = nvkm_bios_new,
	.bus = gf100_bus_new,
	.clk = gk104_clk_new,
	.devinit = gm107_devinit_new,
	.fb = gm107_fb_new,
	.fuse = gm107_fuse_new,
	.gpio = gk104_gpio_new,
	.i2c = gk104_i2c_new,
	.ibus = gk104_ibus_new,
	.iccsense = gf100_iccsense_new,
	.imem = nv50_instmem_new,
	.ltc = gm107_ltc_new,
	.mc = gk20a_mc_new,
	.mmu = gf100_mmu_new,
	.mxm = nv50_mxm_new,
	.pci = gk104_pci_new,
	.pmu = gm107_pmu_new,
	.therm = gm107_therm_new,
	.timer = gk20a_timer_new,
	.top = gk104_top_new,
	.volt = gk104_volt_new,
	.ce[0] = gm107_ce_new,
	.ce[2] = gm107_ce_new,
	.disp = gm107_disp_new,
	.dma = gf119_dma_new,
	.fifo = gm107_fifo_new,
	.gr = gm107_gr_new,
	.sw = gf100_sw_new,
};

static const struct nvkm_device_chip
nv120_chipset = {
	.name = "GM200",
	.bar = gf100_bar_new,
	.bios = nvkm_bios_new,
	.bus = gf100_bus_new,
	.devinit = gm200_devinit_new,
	.fb = gm200_fb_new,
	.fuse = gm107_fuse_new,
	.gpio = gk104_gpio_new,
	.i2c = gm200_i2c_new,
	.ibus = gm200_ibus_new,
	.iccsense = gf100_iccsense_new,
	.imem = nv50_instmem_new,
	.ltc = gm200_ltc_new,
	.mc = gk20a_mc_new,
	.mmu = gf100_mmu_new,
	.mxm = nv50_mxm_new,
	.pci = gk104_pci_new,
	.pmu = gm107_pmu_new,
	.secboot = gm200_secboot_new,
	.timer = gk20a_timer_new,
	.top = gk104_top_new,
	.volt = gk104_volt_new,
	.ce[0] = gm200_ce_new,
	.ce[1] = gm200_ce_new,
	.ce[2] = gm200_ce_new,
	.disp = gm200_disp_new,
	.dma = gf119_dma_new,
	.fifo = gm200_fifo_new,
	.gr = gm200_gr_new,
	.sw = gf100_sw_new,
};

static const struct nvkm_device_chip
nv124_chipset = {
	.name = "GM204",
	.bar = gf100_bar_new,
	.bios = nvkm_bios_new,
	.bus = gf100_bus_new,
	.devinit = gm200_devinit_new,
	.fb = gm200_fb_new,
	.fuse = gm107_fuse_new,
	.gpio = gk104_gpio_new,
	.i2c = gm200_i2c_new,
	.ibus = gm200_ibus_new,
	.iccsense = gf100_iccsense_new,
	.imem = nv50_instmem_new,
	.ltc = gm200_ltc_new,
	.mc = gk20a_mc_new,
	.mmu = gf100_mmu_new,
	.mxm = nv50_mxm_new,
	.pci = gk104_pci_new,
	.pmu = gm107_pmu_new,
	.secboot = gm200_secboot_new,
	.timer = gk20a_timer_new,
	.top = gk104_top_new,
	.volt = gk104_volt_new,
	.ce[0] = gm200_ce_new,
	.ce[1] = gm200_ce_new,
	.ce[2] = gm200_ce_new,
	.disp = gm200_disp_new,
	.dma = gf119_dma_new,
	.fifo = gm200_fifo_new,
	.gr = gm200_gr_new,
	.sw = gf100_sw_new,
};

static const struct nvkm_device_chip
nv126_chipset = {
	.name = "GM206",
	.bar = gf100_bar_new,
	.bios = nvkm_bios_new,
	.bus = gf100_bus_new,
	.devinit = gm200_devinit_new,
	.fb = gm200_fb_new,
	.fuse = gm107_fuse_new,
	.gpio = gk104_gpio_new,
	.i2c = gm200_i2c_new,
	.ibus = gm200_ibus_new,
	.iccsense = gf100_iccsense_new,
	.imem = nv50_instmem_new,
	.ltc = gm200_ltc_new,
	.mc = gk20a_mc_new,
	.mmu = gf100_mmu_new,
	.mxm = nv50_mxm_new,
	.pci = gk104_pci_new,
	.pmu = gm107_pmu_new,
	.secboot = gm200_secboot_new,
	.timer = gk20a_timer_new,
	.top = gk104_top_new,
	.volt = gk104_volt_new,
	.ce[0] = gm200_ce_new,
	.ce[1] = gm200_ce_new,
	.ce[2] = gm200_ce_new,
	.disp = gm200_disp_new,
	.dma = gf119_dma_new,
	.fifo = gm200_fifo_new,
	.gr = gm200_gr_new,
	.sw = gf100_sw_new,
};

static const struct nvkm_device_chip
nv12b_chipset = {
	.name = "GM20B",
	.bar = gk20a_bar_new,
	.bus = gf100_bus_new,
	.clk = gm20b_clk_new,
	.fb = gm20b_fb_new,
	.fuse = gm107_fuse_new,
	.ibus = gk20a_ibus_new,
	.imem = gk20a_instmem_new,
	.ltc = gm200_ltc_new,
	.mc = gk20a_mc_new,
	.mmu = gf100_mmu_new,
	.pmu = gm20b_pmu_new,
	.secboot = gm20b_secboot_new,
	.timer = gk20a_timer_new,
	.top = gk104_top_new,
	.ce[2] = gm200_ce_new,
	.volt = gm20b_volt_new,
	.dma = gf119_dma_new,
	.fifo = gm20b_fifo_new,
	.gr = gm20b_gr_new,
	.sw = gf100_sw_new,
};

static const struct nvkm_device_chip
nv130_chipset = {
	.name = "GP100",
	.bar = gf100_bar_new,
	.bios = nvkm_bios_new,
	.bus = gf100_bus_new,
	.devinit = gm200_devinit_new,
	.fb = gp100_fb_new,
	.fuse = gm107_fuse_new,
	.gpio = gk104_gpio_new,
	.i2c = gm200_i2c_new,
	.ibus = gm200_ibus_new,
	.imem = nv50_instmem_new,
	.ltc = gp100_ltc_new,
	.mc = gp100_mc_new,
	.mmu = gf100_mmu_new,
	.secboot = gm200_secboot_new,
	.pci = gp100_pci_new,
	.pmu = gp100_pmu_new,
	.timer = gk20a_timer_new,
	.top = gk104_top_new,
	.ce[0] = gp100_ce_new,
	.ce[1] = gp100_ce_new,
	.ce[2] = gp100_ce_new,
	.ce[3] = gp100_ce_new,
	.ce[4] = gp100_ce_new,
	.ce[5] = gp100_ce_new,
	.dma = gf119_dma_new,
	.disp = gp100_disp_new,
	.fifo = gp100_fifo_new,
	.gr = gp100_gr_new,
	.sw = gf100_sw_new,
};

static const struct nvkm_device_chip
nv132_chipset = {
	.name = "GP102",
	.bar = gf100_bar_new,
	.bios = nvkm_bios_new,
	.bus = gf100_bus_new,
	.devinit = gm200_devinit_new,
	.fb = gp102_fb_new,
	.fuse = gm107_fuse_new,
	.gpio = gk104_gpio_new,
	.i2c = gm200_i2c_new,
	.ibus = gm200_ibus_new,
	.imem = nv50_instmem_new,
	.ltc = gp100_ltc_new,
	.mc = gp100_mc_new,
	.mmu = gf100_mmu_new,
	.secboot = gp102_secboot_new,
	.pci = gp100_pci_new,
	.pmu = gp102_pmu_new,
	.timer = gk20a_timer_new,
	.top = gk104_top_new,
	.ce[0] = gp102_ce_new,
	.ce[1] = gp102_ce_new,
	.ce[2] = gp102_ce_new,
	.ce[3] = gp102_ce_new,
	.disp = gp102_disp_new,
	.dma = gf119_dma_new,
	.fifo = gp100_fifo_new,
	.gr = gp102_gr_new,
	.nvdec = gp102_nvdec_new,
	.sec2 = gp102_sec2_new,
	.sw = gf100_sw_new,
};

static const struct nvkm_device_chip
nv134_chipset = {
	.name = "GP104",
	.bar = gf100_bar_new,
	.bios = nvkm_bios_new,
	.bus = gf100_bus_new,
	.devinit = gm200_devinit_new,
	.fb = gp102_fb_new,
	.fuse = gm107_fuse_new,
	.gpio = gk104_gpio_new,
	.i2c = gm200_i2c_new,
	.ibus = gm200_ibus_new,
	.imem = nv50_instmem_new,
	.ltc = gp100_ltc_new,
	.mc = gp100_mc_new,
	.mmu = gf100_mmu_new,
	.secboot = gp102_secboot_new,
	.pci = gp100_pci_new,
	.pmu = gp102_pmu_new,
	.timer = gk20a_timer_new,
	.top = gk104_top_new,
	.ce[0] = gp102_ce_new,
	.ce[1] = gp102_ce_new,
	.ce[2] = gp102_ce_new,
	.ce[3] = gp102_ce_new,
	.disp = gp102_disp_new,
	.dma = gf119_dma_new,
	.fifo = gp100_fifo_new,
	.gr = gp102_gr_new,
	.nvdec = gp102_nvdec_new,
	.sec2 = gp102_sec2_new,
	.sw = gf100_sw_new,
};

static const struct nvkm_device_chip
nv136_chipset = {
	.name = "GP106",
	.bar = gf100_bar_new,
	.bios = nvkm_bios_new,
	.bus = gf100_bus_new,
	.devinit = gm200_devinit_new,
	.fb = gp102_fb_new,
	.fuse = gm107_fuse_new,
	.gpio = gk104_gpio_new,
	.i2c = gm200_i2c_new,
	.ibus = gm200_ibus_new,
	.imem = nv50_instmem_new,
	.ltc = gp100_ltc_new,
	.mc = gp100_mc_new,
	.mmu = gf100_mmu_new,
	.secboot = gp102_secboot_new,
	.pci = gp100_pci_new,
	.pmu = gp102_pmu_new,
	.timer = gk20a_timer_new,
	.top = gk104_top_new,
	.ce[0] = gp102_ce_new,
	.ce[1] = gp102_ce_new,
	.ce[2] = gp102_ce_new,
	.ce[3] = gp102_ce_new,
	.disp = gp102_disp_new,
	.dma = gf119_dma_new,
	.fifo = gp100_fifo_new,
	.gr = gp102_gr_new,
	.nvdec = gp102_nvdec_new,
	.sec2 = gp102_sec2_new,
	.sw = gf100_sw_new,
};

static const struct nvkm_device_chip
nv137_chipset = {
	.name = "GP107",
	.bar = gf100_bar_new,
	.bios = nvkm_bios_new,
	.bus = gf100_bus_new,
	.devinit = gm200_devinit_new,
	.fb = gp102_fb_new,
	.fuse = gm107_fuse_new,
	.gpio = gk104_gpio_new,
	.i2c = gm200_i2c_new,
	.ibus = gm200_ibus_new,
	.imem = nv50_instmem_new,
	.ltc = gp100_ltc_new,
	.mc = gp100_mc_new,
	.mmu = gf100_mmu_new,
	.secboot = gp102_secboot_new,
	.pci = gp100_pci_new,
	.pmu = gp102_pmu_new,
	.timer = gk20a_timer_new,
	.top = gk104_top_new,
	.ce[0] = gp102_ce_new,
	.ce[1] = gp102_ce_new,
	.ce[2] = gp102_ce_new,
	.ce[3] = gp102_ce_new,
	.disp = gp102_disp_new,
	.dma = gf119_dma_new,
	.fifo = gp100_fifo_new,
	.gr = gp107_gr_new,
	.nvdec = gp102_nvdec_new,
	.sec2 = gp102_sec2_new,
	.sw = gf100_sw_new,
};

static const struct nvkm_device_chip
nv13b_chipset = {
	.name = "GP10B",
	.bar = gk20a_bar_new,
	.bus = gf100_bus_new,
	.fb = gp10b_fb_new,
	.fuse = gm107_fuse_new,
	.ibus = gp10b_ibus_new,
	.imem = gk20a_instmem_new,
	.ltc = gp100_ltc_new,
	.mc = gp10b_mc_new,
	.mmu = gf100_mmu_new,
	.secboot = gp10b_secboot_new,
	.pmu = gm20b_pmu_new,
	.timer = gk20a_timer_new,
	.top = gk104_top_new,
	.ce[2] = gp102_ce_new,
	.dma = gf119_dma_new,
	.fifo = gp10b_fifo_new,
	.gr = gp10b_gr_new,
	.sw = gf100_sw_new,
};

static const struct nvkm_device_chip
nv137_chipset = {
	.name = "GP107",
	.bar = gf100_bar_new,
	.bios = nvkm_bios_new,
	.bus = gf100_bus_new,
	.devinit = gm200_devinit_new,
	.fb = gp102_fb_new,
	.fuse = gm107_fuse_new,
	.gpio = gk104_gpio_new,
	.i2c = gm200_i2c_new,
	.ibus = gm200_ibus_new,
	.imem = nv50_instmem_new,
	.ltc = gp100_ltc_new,
	.mc = gp100_mc_new,
	.mmu = gf100_mmu_new,
	.pci = gp100_pci_new,
	.pmu = gp102_pmu_new,
	.timer = gk20a_timer_new,
	.top = gk104_top_new,
	.ce[0] = gp102_ce_new,
	.ce[1] = gp102_ce_new,
	.ce[2] = gp102_ce_new,
	.ce[3] = gp102_ce_new,
	.disp = gp102_disp_new,
	.dma = gf119_dma_new,
	.fifo = gp100_fifo_new,
};

static int
nvkm_device_event_ctor(struct nvkm_object *object, void *data, u32 size,
		       struct nvkm_notify *notify)
{
	if (!WARN_ON(size != 0)) {
		notify->size  = 0;
		notify->types = 1;
		notify->index = 0;
		return 0;
	}
	return -EINVAL;
}

static const struct nvkm_event_func
nvkm_device_event_func = {
	.ctor = nvkm_device_event_ctor,
};

struct nvkm_subdev *
nvkm_device_subdev(struct nvkm_device *device, int index)
{
	struct nvkm_engine *engine;

	if (device->disable_mask & (1ULL << index))
		return NULL;

	switch (index) {
#define _(n,p,m) case NVKM_SUBDEV_##n: if (p) return (m); break
	_(BAR     , device->bar     , &device->bar->subdev);
	_(VBIOS   , device->bios    , &device->bios->subdev);
	_(BUS     , device->bus     , &device->bus->subdev);
	_(CLK     , device->clk     , &device->clk->subdev);
	_(DEVINIT , device->devinit , &device->devinit->subdev);
	_(FB      , device->fb      , &device->fb->subdev);
	_(FUSE    , device->fuse    , &device->fuse->subdev);
	_(GPIO    , device->gpio    , &device->gpio->subdev);
	_(I2C     , device->i2c     , &device->i2c->subdev);
	_(IBUS    , device->ibus    ,  device->ibus);
	_(ICCSENSE, device->iccsense, &device->iccsense->subdev);
	_(INSTMEM , device->imem    , &device->imem->subdev);
	_(LTC     , device->ltc     , &device->ltc->subdev);
	_(MC      , device->mc      , &device->mc->subdev);
	_(MMU     , device->mmu     , &device->mmu->subdev);
	_(MXM     , device->mxm     ,  device->mxm);
	_(PCI     , device->pci     , &device->pci->subdev);
	_(PMU     , device->pmu     , &device->pmu->subdev);
	_(SECBOOT , device->secboot , &device->secboot->subdev);
	_(THERM   , device->therm   , &device->therm->subdev);
	_(TIMER   , device->timer   , &device->timer->subdev);
	_(TOP     , device->top     , &device->top->subdev);
	_(VOLT    , device->volt    , &device->volt->subdev);
#undef _
	default:
		engine = nvkm_device_engine(device, index);
		if (engine)
			return &engine->subdev;
		break;
	}
	return NULL;
}

struct nvkm_engine *
nvkm_device_engine(struct nvkm_device *device, int index)
{
	if (device->disable_mask & (1ULL << index))
		return NULL;

	switch (index) {
#define _(n,p,m) case NVKM_ENGINE_##n: if (p) return (m); break
	_(BSP    , device->bsp     ,  device->bsp);
	_(CE0    , device->ce[0]   ,  device->ce[0]);
	_(CE1    , device->ce[1]   ,  device->ce[1]);
	_(CE2    , device->ce[2]   ,  device->ce[2]);
	_(CE3    , device->ce[3]   ,  device->ce[3]);
	_(CE4    , device->ce[4]   ,  device->ce[4]);
	_(CE5    , device->ce[5]   ,  device->ce[5]);
	_(CIPHER , device->cipher  ,  device->cipher);
	_(DISP   , device->disp    , &device->disp->engine);
	_(DMAOBJ , device->dma     , &device->dma->engine);
	_(FIFO   , device->fifo    , &device->fifo->engine);
	_(GR     , device->gr      , &device->gr->engine);
	_(IFB    , device->ifb     ,  device->ifb);
	_(ME     , device->me      ,  device->me);
	_(MPEG   , device->mpeg    ,  device->mpeg);
	_(MSENC  , device->msenc   ,  device->msenc);
	_(MSPDEC , device->mspdec  ,  device->mspdec);
	_(MSPPP  , device->msppp   ,  device->msppp);
	_(MSVLD  , device->msvld   ,  device->msvld);
	_(NVENC0 , device->nvenc[0],  device->nvenc[0]);
	_(NVENC1 , device->nvenc[1],  device->nvenc[1]);
	_(NVENC2 , device->nvenc[2],  device->nvenc[2]);
	_(NVDEC  , device->nvdec   , &device->nvdec->engine);
	_(PM     , device->pm      , &device->pm->engine);
	_(SEC    , device->sec     ,  device->sec);
	_(SEC2   , device->sec2    , &device->sec2->engine);
	_(SW     , device->sw      , &device->sw->engine);
	_(VIC    , device->vic     ,  device->vic);
	_(VP     , device->vp      ,  device->vp);
#undef _
	default:
		WARN_ON(1);
		break;
	}
	return NULL;
}

int
nvkm_device_fini(struct nvkm_device *device, bool suspend)
{
	const char *action = suspend ? "suspend" : "fini";
	struct nvkm_subdev *subdev;
	int ret, i;
	s64 time;

	nvdev_trace(device, "%s running...\n", action);
	time = ktime_to_us(ktime_get());

	nvkm_acpi_fini(device);

	for (i = NVKM_SUBDEV_NR - 1; i >= 0; i--) {
		if ((subdev = nvkm_device_subdev(device, i))) {
			ret = nvkm_subdev_fini(subdev, suspend);
			if (ret && suspend)
				goto fail;
		}
	}


	if (device->func->fini)
		device->func->fini(device, suspend);

	time = ktime_to_us(ktime_get()) - time;
	nvdev_trace(device, "%s completed in %lldus...\n", action, time);
	return 0;

fail:
	do {
		if ((subdev = nvkm_device_subdev(device, i))) {
			int rret = nvkm_subdev_init(subdev);
			if (rret)
				nvkm_fatal(subdev, "failed restart, %d\n", ret);
		}
	} while (++i < NVKM_SUBDEV_NR);

	nvdev_trace(device, "%s failed with %d\n", action, ret);
	return ret;
}

static int
nvkm_device_preinit(struct nvkm_device *device)
{
	struct nvkm_subdev *subdev;
	int ret, i;
	s64 time;

	nvdev_trace(device, "preinit running...\n");
	time = ktime_to_us(ktime_get());

	if (device->func->preinit) {
		ret = device->func->preinit(device);
		if (ret)
			goto fail;
	}

	for (i = 0; i < NVKM_SUBDEV_NR; i++) {
		if ((subdev = nvkm_device_subdev(device, i))) {
			ret = nvkm_subdev_preinit(subdev);
			if (ret)
				goto fail;
		}
	}

	ret = nvkm_devinit_post(device->devinit, &device->disable_mask);
	if (ret)
		goto fail;

	time = ktime_to_us(ktime_get()) - time;
	nvdev_trace(device, "preinit completed in %lldus\n", time);
	return 0;

fail:
	nvdev_error(device, "preinit failed with %d\n", ret);
	return ret;
}

int
nvkm_device_init(struct nvkm_device *device)
{
	struct nvkm_subdev *subdev;
	int ret, i;
	s64 time;

	ret = nvkm_device_preinit(device);
	if (ret)
		return ret;

	nvkm_device_fini(device, false);

	nvdev_trace(device, "init running...\n");
	time = ktime_to_us(ktime_get());

	if (device->func->init) {
		ret = device->func->init(device);
		if (ret)
			goto fail;
	}

	for (i = 0; i < NVKM_SUBDEV_NR; i++) {
		if ((subdev = nvkm_device_subdev(device, i))) {
			ret = nvkm_subdev_init(subdev);
			if (ret)
				goto fail_subdev;
		}
	}

	nvkm_acpi_init(device);

	time = ktime_to_us(ktime_get()) - time;
	nvdev_trace(device, "init completed in %lldus\n", time);
	return 0;

fail_subdev:
	do {
		if ((subdev = nvkm_device_subdev(device, i)))
			nvkm_subdev_fini(subdev, false);
	} while (--i >= 0);

fail:
	nvkm_device_fini(device, false);

	nvdev_error(device, "init failed with %d\n", ret);
	return ret;
}

void
nvkm_device_del(struct nvkm_device **pdevice)
{
	struct nvkm_device *device = *pdevice;
	int i;
	if (device) {
		mutex_lock(&nv_devices_mutex);
		device->disable_mask = 0;
		for (i = NVKM_SUBDEV_NR - 1; i >= 0; i--) {
			struct nvkm_subdev *subdev =
				nvkm_device_subdev(device, i);
			nvkm_subdev_del(&subdev);
		}

		nvkm_event_fini(&device->event);

		if (device->pri)
			iounmap(device->pri);
		list_del(&device->head);

		if (device->func->dtor)
			*pdevice = device->func->dtor(device);
		mutex_unlock(&nv_devices_mutex);

		kfree(*pdevice);
		*pdevice = NULL;
	}
}

int
nvkm_device_ctor(const struct nvkm_device_func *func,
		 const struct nvkm_device_quirk *quirk,
		 struct device *dev, enum nvkm_device_type type, u64 handle,
		 const char *name, const char *cfg, const char *dbg,
		 bool detect, bool mmio, u64 subdev_mask,
		 struct nvkm_device *device)
{
	struct nvkm_subdev *subdev;
	u64 mmio_base, mmio_size;
	u32 boot0, strap;
	void __iomem *map;
	int ret = -EEXIST;
	int i;

	mutex_lock(&nv_devices_mutex);
	if (nvkm_device_find_locked(handle))
		goto done;

	device->func = func;
	device->quirk = quirk;
	device->dev = dev;
	device->type = type;
	device->handle = handle;
	device->cfgopt = cfg;
	device->dbgopt = dbg;
	device->name = name;
	list_add_tail(&device->head, &nv_devices);
	device->debug = nvkm_dbgopt(device->dbgopt, "device");

	ret = nvkm_event_init(&nvkm_device_event_func, 1, 1, &device->event);
	if (ret)
		goto done;

	mmio_base = device->func->resource_addr(device, 0);
	mmio_size = device->func->resource_size(device, 0);

	/* identify the chipset, and determine classes of subdev/engines */
	if (detect) {
		map = ioremap(mmio_base, 0x102000);
		if (ret = -ENOMEM, map == NULL)
			goto done;

		/* switch mmio to cpu's native endianness */
#ifndef __BIG_ENDIAN
		if (ioread32_native(map + 0x000004) != 0x00000000) {
#else
		if (ioread32_native(map + 0x000004) == 0x00000000) {
#endif
			iowrite32_native(0x01000001, map + 0x000004);
			ioread32_native(map);
		}

		/* read boot0 and strapping information */
		boot0 = ioread32_native(map + 0x000000);
		strap = ioread32_native(map + 0x101000);
		iounmap(map);

		/* determine chipset and derive architecture from it */
		if ((boot0 & 0x1f000000) > 0) {
			device->chipset = (boot0 & 0x1ff00000) >> 20;
			device->chiprev = (boot0 & 0x000000ff);
			switch (device->chipset & 0x1f0) {
			case 0x010: {
				if (0x461 & (1 << (device->chipset & 0xf)))
					device->card_type = NV_10;
				else
					device->card_type = NV_11;
				device->chiprev = 0x00;
				break;
			}
			case 0x020: device->card_type = NV_20; break;
			case 0x030: device->card_type = NV_30; break;
			case 0x040:
			case 0x060: device->card_type = NV_40; break;
			case 0x050:
			case 0x080:
			case 0x090:
			case 0x0a0: device->card_type = NV_50; break;
			case 0x0c0:
			case 0x0d0: device->card_type = NV_C0; break;
			case 0x0e0:
			case 0x0f0:
			case 0x100: device->card_type = NV_E0; break;
			case 0x110:
			case 0x120: device->card_type = GM100; break;
			case 0x130: device->card_type = GP100; break;
			default:
				break;
			}
		} else
		if ((boot0 & 0xff00fff0) == 0x20004000) {
			if (boot0 & 0x00f00000)
				device->chipset = 0x05;
			else
				device->chipset = 0x04;
			device->card_type = NV_04;
		}

		switch (device->chipset) {
		case 0x004: device->chip = &nv4_chipset; break;
		case 0x005: device->chip = &nv5_chipset; break;
		case 0x010: device->chip = &nv10_chipset; break;
		case 0x011: device->chip = &nv11_chipset; break;
		case 0x015: device->chip = &nv15_chipset; break;
		case 0x017: device->chip = &nv17_chipset; break;
		case 0x018: device->chip = &nv18_chipset; break;
		case 0x01a: device->chip = &nv1a_chipset; break;
		case 0x01f: device->chip = &nv1f_chipset; break;
		case 0x020: device->chip = &nv20_chipset; break;
		case 0x025: device->chip = &nv25_chipset; break;
		case 0x028: device->chip = &nv28_chipset; break;
		case 0x02a: device->chip = &nv2a_chipset; break;
		case 0x030: device->chip = &nv30_chipset; break;
		case 0x031: device->chip = &nv31_chipset; break;
		case 0x034: device->chip = &nv34_chipset; break;
		case 0x035: device->chip = &nv35_chipset; break;
		case 0x036: device->chip = &nv36_chipset; break;
		case 0x040: device->chip = &nv40_chipset; break;
		case 0x041: device->chip = &nv41_chipset; break;
		case 0x042: device->chip = &nv42_chipset; break;
		case 0x043: device->chip = &nv43_chipset; break;
		case 0x044: device->chip = &nv44_chipset; break;
		case 0x045: device->chip = &nv45_chipset; break;
		case 0x046: device->chip = &nv46_chipset; break;
		case 0x047: device->chip = &nv47_chipset; break;
		case 0x049: device->chip = &nv49_chipset; break;
		case 0x04a: device->chip = &nv4a_chipset; break;
		case 0x04b: device->chip = &nv4b_chipset; break;
		case 0x04c: device->chip = &nv4c_chipset; break;
		case 0x04e: device->chip = &nv4e_chipset; break;
		case 0x050: device->chip = &nv50_chipset; break;
		case 0x063: device->chip = &nv63_chipset; break;
		case 0x067: device->chip = &nv67_chipset; break;
		case 0x068: device->chip = &nv68_chipset; break;
		case 0x084: device->chip = &nv84_chipset; break;
		case 0x086: device->chip = &nv86_chipset; break;
		case 0x092: device->chip = &nv92_chipset; break;
		case 0x094: device->chip = &nv94_chipset; break;
		case 0x096: device->chip = &nv96_chipset; break;
		case 0x098: device->chip = &nv98_chipset; break;
		case 0x0a0: device->chip = &nva0_chipset; break;
		case 0x0a3: device->chip = &nva3_chipset; break;
		case 0x0a5: device->chip = &nva5_chipset; break;
		case 0x0a8: device->chip = &nva8_chipset; break;
		case 0x0aa: device->chip = &nvaa_chipset; break;
		case 0x0ac: device->chip = &nvac_chipset; break;
		case 0x0af: device->chip = &nvaf_chipset; break;
		case 0x0c0: device->chip = &nvc0_chipset; break;
		case 0x0c1: device->chip = &nvc1_chipset; break;
		case 0x0c3: device->chip = &nvc3_chipset; break;
		case 0x0c4: device->chip = &nvc4_chipset; break;
		case 0x0c8: device->chip = &nvc8_chipset; break;
		case 0x0ce: device->chip = &nvce_chipset; break;
		case 0x0cf: device->chip = &nvcf_chipset; break;
		case 0x0d7: device->chip = &nvd7_chipset; break;
		case 0x0d9: device->chip = &nvd9_chipset; break;
		case 0x0e4: device->chip = &nve4_chipset; break;
		case 0x0e6: device->chip = &nve6_chipset; break;
		case 0x0e7: device->chip = &nve7_chipset; break;
		case 0x0ea: device->chip = &nvea_chipset; break;
		case 0x0f0: device->chip = &nvf0_chipset; break;
		case 0x0f1: device->chip = &nvf1_chipset; break;
		case 0x106: device->chip = &nv106_chipset; break;
		case 0x108: device->chip = &nv108_chipset; break;
		case 0x117: device->chip = &nv117_chipset; break;
		case 0x118: device->chip = &nv118_chipset; break;
		case 0x120: device->chip = &nv120_chipset; break;
		case 0x124: device->chip = &nv124_chipset; break;
		case 0x126: device->chip = &nv126_chipset; break;
		case 0x12b: device->chip = &nv12b_chipset; break;
		case 0x130: device->chip = &nv130_chipset; break;
		case 0x132: device->chip = &nv132_chipset; break;
		case 0x134: device->chip = &nv134_chipset; break;
		case 0x136: device->chip = &nv136_chipset; break;
		case 0x137: device->chip = &nv137_chipset; break;
<<<<<<< HEAD
=======
		case 0x13b: device->chip = &nv13b_chipset; break;
>>>>>>> 88326ef0
		default:
			nvdev_error(device, "unknown chipset (%08x)\n", boot0);
			goto done;
		}

		nvdev_info(device, "NVIDIA %s (%08x)\n",
			   device->chip->name, boot0);

		/* determine frequency of timing crystal */
		if ( device->card_type <= NV_10 || device->chipset < 0x17 ||
		    (device->chipset >= 0x20 && device->chipset < 0x25))
			strap &= 0x00000040;
		else
			strap &= 0x00400040;

		switch (strap) {
		case 0x00000000: device->crystal = 13500; break;
		case 0x00000040: device->crystal = 14318; break;
		case 0x00400000: device->crystal = 27000; break;
		case 0x00400040: device->crystal = 25000; break;
		}
	} else {
		device->chip = &null_chipset;
	}

	if (!device->name)
		device->name = device->chip->name;

	if (mmio) {
		device->pri = ioremap(mmio_base, mmio_size);
		if (!device->pri) {
			nvdev_error(device, "unable to map PRI\n");
			ret = -ENOMEM;
			goto done;
		}
	}

	mutex_init(&device->mutex);

	for (i = 0; i < NVKM_SUBDEV_NR; i++) {
#define _(s,m) case s:                                                         \
	if (device->chip->m && (subdev_mask & (1ULL << (s)))) {                \
		ret = device->chip->m(device, (s), &device->m);                \
		if (ret) {                                                     \
			subdev = nvkm_device_subdev(device, (s));              \
			nvkm_subdev_del(&subdev);                              \
			device->m = NULL;                                      \
			if (ret != -ENODEV) {                                  \
				nvdev_error(device, "%s ctor failed, %d\n",    \
					    nvkm_subdev_name[s], ret);         \
				goto done;                                     \
			}                                                      \
		}                                                              \
	}                                                                      \
	break
		switch (i) {
		_(NVKM_SUBDEV_BAR     ,      bar);
		_(NVKM_SUBDEV_VBIOS   ,     bios);
		_(NVKM_SUBDEV_BUS     ,      bus);
		_(NVKM_SUBDEV_CLK     ,      clk);
		_(NVKM_SUBDEV_DEVINIT ,  devinit);
		_(NVKM_SUBDEV_FB      ,       fb);
		_(NVKM_SUBDEV_FUSE    ,     fuse);
		_(NVKM_SUBDEV_GPIO    ,     gpio);
		_(NVKM_SUBDEV_I2C     ,      i2c);
		_(NVKM_SUBDEV_IBUS    ,     ibus);
		_(NVKM_SUBDEV_ICCSENSE, iccsense);
		_(NVKM_SUBDEV_INSTMEM ,     imem);
		_(NVKM_SUBDEV_LTC     ,      ltc);
		_(NVKM_SUBDEV_MC      ,       mc);
		_(NVKM_SUBDEV_MMU     ,      mmu);
		_(NVKM_SUBDEV_MXM     ,      mxm);
		_(NVKM_SUBDEV_PCI     ,      pci);
		_(NVKM_SUBDEV_PMU     ,      pmu);
		_(NVKM_SUBDEV_SECBOOT ,  secboot);
		_(NVKM_SUBDEV_THERM   ,    therm);
		_(NVKM_SUBDEV_TIMER   ,    timer);
		_(NVKM_SUBDEV_TOP     ,      top);
		_(NVKM_SUBDEV_VOLT    ,     volt);
		_(NVKM_ENGINE_BSP     ,      bsp);
		_(NVKM_ENGINE_CE0     ,    ce[0]);
		_(NVKM_ENGINE_CE1     ,    ce[1]);
		_(NVKM_ENGINE_CE2     ,    ce[2]);
		_(NVKM_ENGINE_CE3     ,    ce[3]);
		_(NVKM_ENGINE_CE4     ,    ce[4]);
		_(NVKM_ENGINE_CE5     ,    ce[5]);
		_(NVKM_ENGINE_CIPHER  ,   cipher);
		_(NVKM_ENGINE_DISP    ,     disp);
		_(NVKM_ENGINE_DMAOBJ  ,      dma);
		_(NVKM_ENGINE_FIFO    ,     fifo);
		_(NVKM_ENGINE_GR      ,       gr);
		_(NVKM_ENGINE_IFB     ,      ifb);
		_(NVKM_ENGINE_ME      ,       me);
		_(NVKM_ENGINE_MPEG    ,     mpeg);
		_(NVKM_ENGINE_MSENC   ,    msenc);
		_(NVKM_ENGINE_MSPDEC  ,   mspdec);
		_(NVKM_ENGINE_MSPPP   ,    msppp);
		_(NVKM_ENGINE_MSVLD   ,    msvld);
		_(NVKM_ENGINE_NVENC0  , nvenc[0]);
		_(NVKM_ENGINE_NVENC1  , nvenc[1]);
		_(NVKM_ENGINE_NVENC2  , nvenc[2]);
		_(NVKM_ENGINE_NVDEC   ,    nvdec);
		_(NVKM_ENGINE_PM      ,       pm);
		_(NVKM_ENGINE_SEC     ,      sec);
		_(NVKM_ENGINE_SEC2    ,     sec2);
		_(NVKM_ENGINE_SW      ,       sw);
		_(NVKM_ENGINE_VIC     ,      vic);
		_(NVKM_ENGINE_VP      ,       vp);
		default:
			WARN_ON(1);
			continue;
		}
#undef _
	}

	ret = 0;
done:
	mutex_unlock(&nv_devices_mutex);
	return ret;
}<|MERGE_RESOLUTION|>--- conflicted
+++ resolved
@@ -2811,10 +2811,7 @@
 		case 0x134: device->chip = &nv134_chipset; break;
 		case 0x136: device->chip = &nv136_chipset; break;
 		case 0x137: device->chip = &nv137_chipset; break;
-<<<<<<< HEAD
-=======
 		case 0x13b: device->chip = &nv13b_chipset; break;
->>>>>>> 88326ef0
 		default:
 			nvdev_error(device, "unknown chipset (%08x)\n", boot0);
 			goto done;
