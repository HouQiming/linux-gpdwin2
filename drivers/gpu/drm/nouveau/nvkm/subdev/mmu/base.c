--- conflicted
+++ resolved
@@ -150,11 +150,6 @@
 			return;
 		}
 
-<<<<<<< HEAD
-		mmu->func->flush(vm);
-
-		nvkm_memory_del(&pgt);
-=======
 		/* Either cache or free the object. */
 		mutex_lock(&mmu->ptc.mutex);
 		if (pt->ptc->refs < 8 /* Heuristic. */ && !force) {
@@ -165,7 +160,6 @@
 			kfree(pt);
 		}
 		mutex_unlock(&mmu->ptc.mutex);
->>>>>>> 4fbd8d19
 	}
 }
 
