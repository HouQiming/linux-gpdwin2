--- conflicted
+++ resolved
@@ -2684,10 +2684,7 @@
 	}
 
 	INIT_KFIFO(vm->faults);
-<<<<<<< HEAD
-=======
 	vm->fault_credit = 16;
->>>>>>> 40d86701
 
 	return 0;
 
