--- conflicted
+++ resolved
@@ -70,16 +70,10 @@
  * - 3.18.0 - Export gpu always on cu bitmap
  * - 3.19.0 - Add support for UVD MJPEG decode
  * - 3.20.0 - Add support for local BOs
-<<<<<<< HEAD
- */
-#define KMS_DRIVER_MAJOR	3
-#define KMS_DRIVER_MINOR	20
-=======
  * - 3.21.0 - Add DRM_AMDGPU_FENCE_TO_HANDLE ioctl
  */
 #define KMS_DRIVER_MAJOR	3
 #define KMS_DRIVER_MINOR	21
->>>>>>> 787e1b74
 #define KMS_DRIVER_PATCHLEVEL	0
 
 int amdgpu_vram_limit = 0;
