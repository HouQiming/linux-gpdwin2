/*
 * Copyright 2008 Jerome Glisse.
 * All Rights Reserved.
 *
 * Permission is hereby granted, free of charge, to any person obtaining a
 * copy of this software and associated documentation files (the "Software"),
 * to deal in the Software without restriction, including without limitation
 * the rights to use, copy, modify, merge, publish, distribute, sublicense,
 * and/or sell copies of the Software, and to permit persons to whom the
 * Software is furnished to do so, subject to the following conditions:
 *
 * The above copyright notice and this permission notice (including the next
 * paragraph) shall be included in all copies or substantial portions of the
 * Software.
 *
 * THE SOFTWARE IS PROVIDED "AS IS", WITHOUT WARRANTY OF ANY KIND, EXPRESS OR
 * IMPLIED, INCLUDING BUT NOT LIMITED TO THE WARRANTIES OF MERCHANTABILITY,
 * FITNESS FOR A PARTICULAR PURPOSE AND NONINFRINGEMENT.  IN NO EVENT SHALL
 * PRECISION INSIGHT AND/OR ITS SUPPLIERS BE LIABLE FOR ANY CLAIM, DAMAGES OR
 * OTHER LIABILITY, WHETHER IN AN ACTION OF CONTRACT, TORT OR OTHERWISE,
 * ARISING FROM, OUT OF OR IN CONNECTION WITH THE SOFTWARE OR THE USE OR OTHER
 * DEALINGS IN THE SOFTWARE.
 *
 * Authors:
 *    Jerome Glisse <glisse@freedesktop.org>
 */
#include <linux/pagemap.h>
#include <drm/drmP.h>
#include <drm/amdgpu_drm.h>
#include <drm/drm_syncobj.h>
#include "amdgpu.h"
#include "amdgpu_trace.h"

static int amdgpu_cs_user_fence_chunk(struct amdgpu_cs_parser *p,
				      struct drm_amdgpu_cs_chunk_fence *data,
				      uint32_t *offset)
{
	struct drm_gem_object *gobj;
	unsigned long size;

	gobj = drm_gem_object_lookup(p->filp, data->handle);
	if (gobj == NULL)
		return -EINVAL;

	p->uf_entry.robj = amdgpu_bo_ref(gem_to_amdgpu_bo(gobj));
	p->uf_entry.priority = 0;
	p->uf_entry.tv.bo = &p->uf_entry.robj->tbo;
	p->uf_entry.tv.shared = true;
	p->uf_entry.user_pages = NULL;

	size = amdgpu_bo_size(p->uf_entry.robj);
	if (size != PAGE_SIZE || (data->offset + 8) > size)
		return -EINVAL;

	*offset = data->offset;

	drm_gem_object_put_unlocked(gobj);

	if (amdgpu_ttm_tt_get_usermm(p->uf_entry.robj->tbo.ttm)) {
		amdgpu_bo_unref(&p->uf_entry.robj);
		return -EINVAL;
	}

	return 0;
}

static int amdgpu_cs_parser_init(struct amdgpu_cs_parser *p, void *data)
{
	struct amdgpu_fpriv *fpriv = p->filp->driver_priv;
	struct amdgpu_vm *vm = &fpriv->vm;
	union drm_amdgpu_cs *cs = data;
	uint64_t *chunk_array_user;
	uint64_t *chunk_array;
	unsigned size, num_ibs = 0;
	uint32_t uf_offset = 0;
	int i;
	int ret;

	if (cs->in.num_chunks == 0)
		return 0;

	chunk_array = kmalloc_array(cs->in.num_chunks, sizeof(uint64_t), GFP_KERNEL);
	if (!chunk_array)
		return -ENOMEM;

	p->ctx = amdgpu_ctx_get(fpriv, cs->in.ctx_id);
	if (!p->ctx) {
		ret = -EINVAL;
		goto free_chunk;
	}

	/* get chunks */
	chunk_array_user = u64_to_user_ptr(cs->in.chunks);
	if (copy_from_user(chunk_array, chunk_array_user,
			   sizeof(uint64_t)*cs->in.num_chunks)) {
		ret = -EFAULT;
		goto put_ctx;
	}

	p->nchunks = cs->in.num_chunks;
	p->chunks = kmalloc_array(p->nchunks, sizeof(struct amdgpu_cs_chunk),
			    GFP_KERNEL);
	if (!p->chunks) {
		ret = -ENOMEM;
		goto put_ctx;
	}

	for (i = 0; i < p->nchunks; i++) {
		struct drm_amdgpu_cs_chunk __user **chunk_ptr = NULL;
		struct drm_amdgpu_cs_chunk user_chunk;
		uint32_t __user *cdata;

		chunk_ptr = u64_to_user_ptr(chunk_array[i]);
		if (copy_from_user(&user_chunk, chunk_ptr,
				       sizeof(struct drm_amdgpu_cs_chunk))) {
			ret = -EFAULT;
			i--;
			goto free_partial_kdata;
		}
		p->chunks[i].chunk_id = user_chunk.chunk_id;
		p->chunks[i].length_dw = user_chunk.length_dw;

		size = p->chunks[i].length_dw;
		cdata = u64_to_user_ptr(user_chunk.chunk_data);

		p->chunks[i].kdata = kvmalloc_array(size, sizeof(uint32_t), GFP_KERNEL);
		if (p->chunks[i].kdata == NULL) {
			ret = -ENOMEM;
			i--;
			goto free_partial_kdata;
		}
		size *= sizeof(uint32_t);
		if (copy_from_user(p->chunks[i].kdata, cdata, size)) {
			ret = -EFAULT;
			goto free_partial_kdata;
		}

		switch (p->chunks[i].chunk_id) {
		case AMDGPU_CHUNK_ID_IB:
			++num_ibs;
			break;

		case AMDGPU_CHUNK_ID_FENCE:
			size = sizeof(struct drm_amdgpu_cs_chunk_fence);
			if (p->chunks[i].length_dw * sizeof(uint32_t) < size) {
				ret = -EINVAL;
				goto free_partial_kdata;
			}

			ret = amdgpu_cs_user_fence_chunk(p, p->chunks[i].kdata,
							 &uf_offset);
			if (ret)
				goto free_partial_kdata;

			break;

		case AMDGPU_CHUNK_ID_DEPENDENCIES:
		case AMDGPU_CHUNK_ID_SYNCOBJ_IN:
		case AMDGPU_CHUNK_ID_SYNCOBJ_OUT:
			break;

		default:
			ret = -EINVAL;
			goto free_partial_kdata;
		}
	}

	ret = amdgpu_job_alloc(p->adev, num_ibs, &p->job, vm);
	if (ret)
		goto free_all_kdata;

	if (p->uf_entry.robj)
		p->job->uf_addr = uf_offset;
	kfree(chunk_array);
	return 0;

free_all_kdata:
	i = p->nchunks - 1;
free_partial_kdata:
	for (; i >= 0; i--)
		kvfree(p->chunks[i].kdata);
	kfree(p->chunks);
	p->chunks = NULL;
	p->nchunks = 0;
put_ctx:
	amdgpu_ctx_put(p->ctx);
free_chunk:
	kfree(chunk_array);

	return ret;
}

/* Convert microseconds to bytes. */
static u64 us_to_bytes(struct amdgpu_device *adev, s64 us)
{
	if (us <= 0 || !adev->mm_stats.log2_max_MBps)
		return 0;

	/* Since accum_us is incremented by a million per second, just
	 * multiply it by the number of MB/s to get the number of bytes.
	 */
	return us << adev->mm_stats.log2_max_MBps;
}

static s64 bytes_to_us(struct amdgpu_device *adev, u64 bytes)
{
	if (!adev->mm_stats.log2_max_MBps)
		return 0;

	return bytes >> adev->mm_stats.log2_max_MBps;
}

/* Returns how many bytes TTM can move right now. If no bytes can be moved,
 * it returns 0. If it returns non-zero, it's OK to move at least one buffer,
 * which means it can go over the threshold once. If that happens, the driver
 * will be in debt and no other buffer migrations can be done until that debt
 * is repaid.
 *
 * This approach allows moving a buffer of any size (it's important to allow
 * that).
 *
 * The currency is simply time in microseconds and it increases as the clock
 * ticks. The accumulated microseconds (us) are converted to bytes and
 * returned.
 */
static void amdgpu_cs_get_threshold_for_moves(struct amdgpu_device *adev,
					      u64 *max_bytes,
					      u64 *max_vis_bytes)
{
	s64 time_us, increment_us;
	u64 free_vram, total_vram, used_vram;

	/* Allow a maximum of 200 accumulated ms. This is basically per-IB
	 * throttling.
	 *
	 * It means that in order to get full max MBps, at least 5 IBs per
	 * second must be submitted and not more than 200ms apart from each
	 * other.
	 */
	const s64 us_upper_bound = 200000;

	if (!adev->mm_stats.log2_max_MBps) {
		*max_bytes = 0;
		*max_vis_bytes = 0;
		return;
	}

	total_vram = adev->mc.real_vram_size - adev->vram_pin_size;
	used_vram = amdgpu_vram_mgr_usage(&adev->mman.bdev.man[TTM_PL_VRAM]);
	free_vram = used_vram >= total_vram ? 0 : total_vram - used_vram;

	spin_lock(&adev->mm_stats.lock);

	/* Increase the amount of accumulated us. */
	time_us = ktime_to_us(ktime_get());
	increment_us = time_us - adev->mm_stats.last_update_us;
	adev->mm_stats.last_update_us = time_us;
	adev->mm_stats.accum_us = min(adev->mm_stats.accum_us + increment_us,
                                      us_upper_bound);

	/* This prevents the short period of low performance when the VRAM
	 * usage is low and the driver is in debt or doesn't have enough
	 * accumulated us to fill VRAM quickly.
	 *
	 * The situation can occur in these cases:
	 * - a lot of VRAM is freed by userspace
	 * - the presence of a big buffer causes a lot of evictions
	 *   (solution: split buffers into smaller ones)
	 *
	 * If 128 MB or 1/8th of VRAM is free, start filling it now by setting
	 * accum_us to a positive number.
	 */
	if (free_vram >= 128 * 1024 * 1024 || free_vram >= total_vram / 8) {
		s64 min_us;

		/* Be more aggresive on dGPUs. Try to fill a portion of free
		 * VRAM now.
		 */
		if (!(adev->flags & AMD_IS_APU))
			min_us = bytes_to_us(adev, free_vram / 4);
		else
			min_us = 0; /* Reset accum_us on APUs. */

		adev->mm_stats.accum_us = max(min_us, adev->mm_stats.accum_us);
	}

	/* This is set to 0 if the driver is in debt to disallow (optional)
	 * buffer moves.
	 */
	*max_bytes = us_to_bytes(adev, adev->mm_stats.accum_us);

	/* Do the same for visible VRAM if half of it is free */
	if (adev->mc.visible_vram_size < adev->mc.real_vram_size) {
		u64 total_vis_vram = adev->mc.visible_vram_size;
<<<<<<< HEAD
		u64 used_vis_vram = atomic64_read(&adev->vram_vis_usage);
=======
		u64 used_vis_vram =
			amdgpu_vram_mgr_vis_usage(&adev->mman.bdev.man[TTM_PL_VRAM]);
>>>>>>> 3aadb888

		if (used_vis_vram < total_vis_vram) {
			u64 free_vis_vram = total_vis_vram - used_vis_vram;
			adev->mm_stats.accum_us_vis = min(adev->mm_stats.accum_us_vis +
							  increment_us, us_upper_bound);

			if (free_vis_vram >= total_vis_vram / 2)
				adev->mm_stats.accum_us_vis =
					max(bytes_to_us(adev, free_vis_vram / 2),
					    adev->mm_stats.accum_us_vis);
		}

		*max_vis_bytes = us_to_bytes(adev, adev->mm_stats.accum_us_vis);
	} else {
		*max_vis_bytes = 0;
	}

	spin_unlock(&adev->mm_stats.lock);
}

/* Report how many bytes have really been moved for the last command
 * submission. This can result in a debt that can stop buffer migrations
 * temporarily.
 */
void amdgpu_cs_report_moved_bytes(struct amdgpu_device *adev, u64 num_bytes,
				  u64 num_vis_bytes)
{
	spin_lock(&adev->mm_stats.lock);
	adev->mm_stats.accum_us -= bytes_to_us(adev, num_bytes);
	adev->mm_stats.accum_us_vis -= bytes_to_us(adev, num_vis_bytes);
	spin_unlock(&adev->mm_stats.lock);
}

static int amdgpu_cs_bo_validate(struct amdgpu_cs_parser *p,
				 struct amdgpu_bo *bo)
{
	struct amdgpu_device *adev = amdgpu_ttm_adev(bo->tbo.bdev);
	u64 initial_bytes_moved, bytes_moved;
	uint32_t domain;
	int r;

	if (bo->pin_count)
		return 0;

	/* Don't move this buffer if we have depleted our allowance
	 * to move it. Don't move anything if the threshold is zero.
	 */
	if (p->bytes_moved < p->bytes_moved_threshold) {
		if (adev->mc.visible_vram_size < adev->mc.real_vram_size &&
		    (bo->flags & AMDGPU_GEM_CREATE_CPU_ACCESS_REQUIRED)) {
			/* And don't move a CPU_ACCESS_REQUIRED BO to limited
			 * visible VRAM if we've depleted our allowance to do
			 * that.
			 */
			if (p->bytes_moved_vis < p->bytes_moved_vis_threshold)
<<<<<<< HEAD
				domain = bo->prefered_domains;
			else
				domain = bo->allowed_domains;
		} else {
			domain = bo->prefered_domains;
=======
				domain = bo->preferred_domains;
			else
				domain = bo->allowed_domains;
		} else {
			domain = bo->preferred_domains;
>>>>>>> 3aadb888
		}
	} else {
		domain = bo->allowed_domains;
	}

retry:
	amdgpu_ttm_placement_from_domain(bo, domain);
	initial_bytes_moved = atomic64_read(&adev->num_bytes_moved);
	r = ttm_bo_validate(&bo->tbo, &bo->placement, true, false);
	bytes_moved = atomic64_read(&adev->num_bytes_moved) -
		      initial_bytes_moved;
	p->bytes_moved += bytes_moved;
	if (adev->mc.visible_vram_size < adev->mc.real_vram_size &&
	    bo->tbo.mem.mem_type == TTM_PL_VRAM &&
	    bo->tbo.mem.start < adev->mc.visible_vram_size >> PAGE_SHIFT)
		p->bytes_moved_vis += bytes_moved;

	if (unlikely(r == -ENOMEM) && domain != bo->allowed_domains) {
		domain = bo->allowed_domains;
		goto retry;
	}

	return r;
}

/* Last resort, try to evict something from the current working set */
static bool amdgpu_cs_try_evict(struct amdgpu_cs_parser *p,
				struct amdgpu_bo *validated)
{
	uint32_t domain = validated->allowed_domains;
	int r;

	if (!p->evictable)
		return false;

	for (;&p->evictable->tv.head != &p->validated;
	     p->evictable = list_prev_entry(p->evictable, tv.head)) {

		struct amdgpu_bo_list_entry *candidate = p->evictable;
		struct amdgpu_bo *bo = candidate->robj;
		struct amdgpu_device *adev = amdgpu_ttm_adev(bo->tbo.bdev);
		u64 initial_bytes_moved, bytes_moved;
		bool update_bytes_moved_vis;
		uint32_t other;

		/* If we reached our current BO we can forget it */
		if (candidate->robj == validated)
			break;

		other = amdgpu_mem_type_to_domain(bo->tbo.mem.mem_type);

		/* Check if this BO is in one of the domains we need space for */
		if (!(other & domain))
			continue;

		/* Check if we can move this BO somewhere else */
		other = bo->allowed_domains & ~domain;
		if (!other)
			continue;

		/* Good we can try to move this BO somewhere else */
		amdgpu_ttm_placement_from_domain(bo, other);
		update_bytes_moved_vis =
			adev->mc.visible_vram_size < adev->mc.real_vram_size &&
			bo->tbo.mem.mem_type == TTM_PL_VRAM &&
			bo->tbo.mem.start < adev->mc.visible_vram_size >> PAGE_SHIFT;
		initial_bytes_moved = atomic64_read(&adev->num_bytes_moved);
		r = ttm_bo_validate(&bo->tbo, &bo->placement, true, false);
		bytes_moved = atomic64_read(&adev->num_bytes_moved) -
			initial_bytes_moved;
		p->bytes_moved += bytes_moved;
		if (update_bytes_moved_vis)
			p->bytes_moved_vis += bytes_moved;

		if (unlikely(r))
			break;

		p->evictable = list_prev_entry(p->evictable, tv.head);
		list_move(&candidate->tv.head, &p->validated);

		return true;
	}

	return false;
}

static int amdgpu_cs_validate(void *param, struct amdgpu_bo *bo)
{
	struct amdgpu_cs_parser *p = param;
	int r;

	do {
		r = amdgpu_cs_bo_validate(p, bo);
	} while (r == -ENOMEM && amdgpu_cs_try_evict(p, bo));
	if (r)
		return r;

	if (bo->shadow)
		r = amdgpu_cs_bo_validate(p, bo->shadow);

	return r;
}

static int amdgpu_cs_list_validate(struct amdgpu_cs_parser *p,
			    struct list_head *validated)
{
	struct amdgpu_bo_list_entry *lobj;
	int r;

	list_for_each_entry(lobj, validated, tv.head) {
		struct amdgpu_bo *bo = lobj->robj;
		bool binding_userptr = false;
		struct mm_struct *usermm;

		usermm = amdgpu_ttm_tt_get_usermm(bo->tbo.ttm);
		if (usermm && usermm != current->mm)
			return -EPERM;

		/* Check if we have user pages and nobody bound the BO already */
		if (lobj->user_pages && bo->tbo.ttm->state != tt_bound) {
			size_t size = sizeof(struct page *);

			size *= bo->tbo.ttm->num_pages;
			memcpy(bo->tbo.ttm->pages, lobj->user_pages, size);
			binding_userptr = true;
		}

		if (p->evictable == lobj)
			p->evictable = NULL;

		r = amdgpu_cs_validate(p, bo);
		if (r)
			return r;

		if (binding_userptr) {
			kvfree(lobj->user_pages);
			lobj->user_pages = NULL;
		}
	}
	return 0;
}

static int amdgpu_cs_parser_bos(struct amdgpu_cs_parser *p,
				union drm_amdgpu_cs *cs)
{
	struct amdgpu_fpriv *fpriv = p->filp->driver_priv;
	struct amdgpu_bo_list_entry *e;
	struct list_head duplicates;
	bool need_mmap_lock = false;
	unsigned i, tries = 10;
	int r;

	INIT_LIST_HEAD(&p->validated);

	p->bo_list = amdgpu_bo_list_get(fpriv, cs->in.bo_list_handle);
	if (p->bo_list) {
		need_mmap_lock = p->bo_list->first_userptr !=
			p->bo_list->num_entries;
		amdgpu_bo_list_get_list(p->bo_list, &p->validated);
	}

	INIT_LIST_HEAD(&duplicates);
	amdgpu_vm_get_pd_bo(&fpriv->vm, &p->validated, &p->vm_pd);

	if (p->uf_entry.robj)
		list_add(&p->uf_entry.tv.head, &p->validated);

	if (need_mmap_lock)
		down_read(&current->mm->mmap_sem);

	while (1) {
		struct list_head need_pages;
		unsigned i;

		r = ttm_eu_reserve_buffers(&p->ticket, &p->validated, true,
					   &duplicates);
		if (unlikely(r != 0)) {
			if (r != -ERESTARTSYS)
				DRM_ERROR("ttm_eu_reserve_buffers failed.\n");
			goto error_free_pages;
		}

		/* Without a BO list we don't have userptr BOs */
		if (!p->bo_list)
			break;

		INIT_LIST_HEAD(&need_pages);
		for (i = p->bo_list->first_userptr;
		     i < p->bo_list->num_entries; ++i) {

			e = &p->bo_list->array[i];

			if (amdgpu_ttm_tt_userptr_invalidated(e->robj->tbo.ttm,
				 &e->user_invalidated) && e->user_pages) {

				/* We acquired a page array, but somebody
				 * invalidated it. Free it and try again
				 */
				release_pages(e->user_pages,
					      e->robj->tbo.ttm->num_pages,
					      false);
				kvfree(e->user_pages);
				e->user_pages = NULL;
			}

			if (e->robj->tbo.ttm->state != tt_bound &&
			    !e->user_pages) {
				list_del(&e->tv.head);
				list_add(&e->tv.head, &need_pages);

				amdgpu_bo_unreserve(e->robj);
			}
		}

		if (list_empty(&need_pages))
			break;

		/* Unreserve everything again. */
		ttm_eu_backoff_reservation(&p->ticket, &p->validated);

		/* We tried too many times, just abort */
		if (!--tries) {
			r = -EDEADLK;
			DRM_ERROR("deadlock in %s\n", __func__);
			goto error_free_pages;
		}

		/* Fill the page arrays for all userptrs. */
		list_for_each_entry(e, &need_pages, tv.head) {
			struct ttm_tt *ttm = e->robj->tbo.ttm;

			e->user_pages = kvmalloc_array(ttm->num_pages,
							 sizeof(struct page*),
							 GFP_KERNEL | __GFP_ZERO);
			if (!e->user_pages) {
				r = -ENOMEM;
				DRM_ERROR("calloc failure in %s\n", __func__);
				goto error_free_pages;
			}

			r = amdgpu_ttm_tt_get_user_pages(ttm, e->user_pages);
			if (r) {
				DRM_ERROR("amdgpu_ttm_tt_get_user_pages failed.\n");
				kvfree(e->user_pages);
				e->user_pages = NULL;
				goto error_free_pages;
			}
		}

		/* And try again. */
		list_splice(&need_pages, &p->validated);
	}

	amdgpu_cs_get_threshold_for_moves(p->adev, &p->bytes_moved_threshold,
					  &p->bytes_moved_vis_threshold);
	p->bytes_moved = 0;
	p->bytes_moved_vis = 0;
	p->evictable = list_last_entry(&p->validated,
				       struct amdgpu_bo_list_entry,
				       tv.head);

	r = amdgpu_vm_validate_pt_bos(p->adev, &fpriv->vm,
				      amdgpu_cs_validate, p);
	if (r) {
		DRM_ERROR("amdgpu_vm_validate_pt_bos() failed.\n");
		goto error_validate;
	}

	r = amdgpu_cs_list_validate(p, &duplicates);
	if (r) {
		DRM_ERROR("amdgpu_cs_list_validate(duplicates) failed.\n");
		goto error_validate;
	}

	r = amdgpu_cs_list_validate(p, &p->validated);
	if (r) {
		DRM_ERROR("amdgpu_cs_list_validate(validated) failed.\n");
		goto error_validate;
	}

	amdgpu_cs_report_moved_bytes(p->adev, p->bytes_moved,
				     p->bytes_moved_vis);
	fpriv->vm.last_eviction_counter =
		atomic64_read(&p->adev->num_evictions);

	if (p->bo_list) {
		struct amdgpu_bo *gds = p->bo_list->gds_obj;
		struct amdgpu_bo *gws = p->bo_list->gws_obj;
		struct amdgpu_bo *oa = p->bo_list->oa_obj;
		struct amdgpu_vm *vm = &fpriv->vm;
		unsigned i;

		for (i = 0; i < p->bo_list->num_entries; i++) {
			struct amdgpu_bo *bo = p->bo_list->array[i].robj;

			p->bo_list->array[i].bo_va = amdgpu_vm_bo_find(vm, bo);
		}

		if (gds) {
			p->job->gds_base = amdgpu_bo_gpu_offset(gds);
			p->job->gds_size = amdgpu_bo_size(gds);
		}
		if (gws) {
			p->job->gws_base = amdgpu_bo_gpu_offset(gws);
			p->job->gws_size = amdgpu_bo_size(gws);
		}
		if (oa) {
			p->job->oa_base = amdgpu_bo_gpu_offset(oa);
			p->job->oa_size = amdgpu_bo_size(oa);
		}
	}

	if (!r && p->uf_entry.robj) {
		struct amdgpu_bo *uf = p->uf_entry.robj;

		r = amdgpu_ttm_bind(&uf->tbo, &uf->tbo.mem);
		p->job->uf_addr += amdgpu_bo_gpu_offset(uf);
	}

error_validate:
	if (r)
		ttm_eu_backoff_reservation(&p->ticket, &p->validated);

error_free_pages:

	if (need_mmap_lock)
		up_read(&current->mm->mmap_sem);

	if (p->bo_list) {
		for (i = p->bo_list->first_userptr;
		     i < p->bo_list->num_entries; ++i) {
			e = &p->bo_list->array[i];

			if (!e->user_pages)
				continue;

			release_pages(e->user_pages,
				      e->robj->tbo.ttm->num_pages,
				      false);
			kvfree(e->user_pages);
		}
	}

	return r;
}

static int amdgpu_cs_sync_rings(struct amdgpu_cs_parser *p)
{
	struct amdgpu_bo_list_entry *e;
	int r;

	list_for_each_entry(e, &p->validated, tv.head) {
		struct reservation_object *resv = e->robj->tbo.resv;
		r = amdgpu_sync_resv(p->adev, &p->job->sync, resv, p->filp);

		if (r)
			return r;
	}
	return 0;
}

/**
 * cs_parser_fini() - clean parser states
 * @parser:	parser structure holding parsing context.
 * @error:	error number
 *
 * If error is set than unvalidate buffer, otherwise just free memory
 * used by parsing context.
 **/
static void amdgpu_cs_parser_fini(struct amdgpu_cs_parser *parser, int error,
				  bool backoff)
{
	unsigned i;

	if (!error)
		ttm_eu_fence_buffer_objects(&parser->ticket,
					    &parser->validated,
					    parser->fence);
	else if (backoff)
		ttm_eu_backoff_reservation(&parser->ticket,
					   &parser->validated);

	for (i = 0; i < parser->num_post_dep_syncobjs; i++)
		drm_syncobj_put(parser->post_dep_syncobjs[i]);
	kfree(parser->post_dep_syncobjs);

	dma_fence_put(parser->fence);

	if (parser->ctx)
		amdgpu_ctx_put(parser->ctx);
	if (parser->bo_list)
		amdgpu_bo_list_put(parser->bo_list);

	for (i = 0; i < parser->nchunks; i++)
		kvfree(parser->chunks[i].kdata);
	kfree(parser->chunks);
	if (parser->job)
		amdgpu_job_free(parser->job);
	amdgpu_bo_unref(&parser->uf_entry.robj);
}

static int amdgpu_bo_vm_update_pte(struct amdgpu_cs_parser *p)
{
	struct amdgpu_device *adev = p->adev;
	struct amdgpu_fpriv *fpriv = p->filp->driver_priv;
	struct amdgpu_vm *vm = &fpriv->vm;
	struct amdgpu_bo_va *bo_va;
	struct amdgpu_bo *bo;
	int i, r;

	r = amdgpu_vm_update_directories(adev, vm);
	if (r)
		return r;

	r = amdgpu_sync_fence(adev, &p->job->sync, vm->last_dir_update);
	if (r)
		return r;

	r = amdgpu_vm_clear_freed(adev, vm, NULL);
	if (r)
		return r;

	r = amdgpu_vm_bo_update(adev, fpriv->prt_va, false);
	if (r)
		return r;

	r = amdgpu_sync_fence(adev, &p->job->sync,
			      fpriv->prt_va->last_pt_update);
	if (r)
		return r;

	if (amdgpu_sriov_vf(adev)) {
		struct dma_fence *f;

		bo_va = fpriv->csa_va;
		BUG_ON(!bo_va);
		r = amdgpu_vm_bo_update(adev, bo_va, false);
		if (r)
			return r;

		f = bo_va->last_pt_update;
		r = amdgpu_sync_fence(adev, &p->job->sync, f);
		if (r)
			return r;
	}

	if (p->bo_list) {
		for (i = 0; i < p->bo_list->num_entries; i++) {
			struct dma_fence *f;

			/* ignore duplicates */
			bo = p->bo_list->array[i].robj;
			if (!bo)
				continue;

			bo_va = p->bo_list->array[i].bo_va;
			if (bo_va == NULL)
				continue;

			r = amdgpu_vm_bo_update(adev, bo_va, false);
			if (r)
				return r;

			f = bo_va->last_pt_update;
			r = amdgpu_sync_fence(adev, &p->job->sync, f);
			if (r)
				return r;
		}

	}

	r = amdgpu_vm_clear_moved(adev, vm, &p->job->sync);

	if (amdgpu_vm_debug && p->bo_list) {
		/* Invalidate all BOs to test for userspace bugs */
		for (i = 0; i < p->bo_list->num_entries; i++) {
			/* ignore duplicates */
			bo = p->bo_list->array[i].robj;
			if (!bo)
				continue;

			amdgpu_vm_bo_invalidate(adev, bo);
		}
	}

	return r;
}

static int amdgpu_cs_ib_vm_chunk(struct amdgpu_device *adev,
				 struct amdgpu_cs_parser *p)
{
	struct amdgpu_fpriv *fpriv = p->filp->driver_priv;
	struct amdgpu_vm *vm = &fpriv->vm;
	struct amdgpu_ring *ring = p->job->ring;
	int i, r;

	/* Only for UVD/VCE VM emulation */
	if (ring->funcs->parse_cs) {
		for (i = 0; i < p->job->num_ibs; i++) {
			r = amdgpu_ring_parse_cs(ring, p, i);
			if (r)
				return r;
		}
	}

	if (p->job->vm) {
		p->job->vm_pd_addr = amdgpu_bo_gpu_offset(vm->root.bo);

		r = amdgpu_bo_vm_update_pte(p);
		if (r)
			return r;
	}

	return amdgpu_cs_sync_rings(p);
}

static int amdgpu_cs_ib_fill(struct amdgpu_device *adev,
			     struct amdgpu_cs_parser *parser)
{
	struct amdgpu_fpriv *fpriv = parser->filp->driver_priv;
	struct amdgpu_vm *vm = &fpriv->vm;
	int i, j;
	int r, ce_preempt = 0, de_preempt = 0;

	for (i = 0, j = 0; i < parser->nchunks && j < parser->job->num_ibs; i++) {
		struct amdgpu_cs_chunk *chunk;
		struct amdgpu_ib *ib;
		struct drm_amdgpu_cs_chunk_ib *chunk_ib;
		struct amdgpu_ring *ring;

		chunk = &parser->chunks[i];
		ib = &parser->job->ibs[j];
		chunk_ib = (struct drm_amdgpu_cs_chunk_ib *)chunk->kdata;

		if (chunk->chunk_id != AMDGPU_CHUNK_ID_IB)
			continue;

		if (chunk_ib->ip_type == AMDGPU_HW_IP_GFX && amdgpu_sriov_vf(adev)) {
			if (chunk_ib->flags & AMDGPU_IB_FLAG_PREEMPT) {
				if (chunk_ib->flags & AMDGPU_IB_FLAG_CE)
					ce_preempt++;
				else
					de_preempt++;
			}

			/* each GFX command submit allows 0 or 1 IB preemptible for CE & DE */
			if (ce_preempt > 1 || de_preempt > 1)
				return -EINVAL;
		}

		r = amdgpu_queue_mgr_map(adev, &parser->ctx->queue_mgr, chunk_ib->ip_type,
					 chunk_ib->ip_instance, chunk_ib->ring, &ring);
		if (r)
			return r;

		if (chunk_ib->flags & AMDGPU_IB_FLAG_PREAMBLE) {
			parser->job->preamble_status |= AMDGPU_PREAMBLE_IB_PRESENT;
			if (!parser->ctx->preamble_presented) {
				parser->job->preamble_status |= AMDGPU_PREAMBLE_IB_PRESENT_FIRST;
				parser->ctx->preamble_presented = true;
			}
		}

		if (parser->job->ring && parser->job->ring != ring)
			return -EINVAL;

		parser->job->ring = ring;

		if (ring->funcs->parse_cs) {
			struct amdgpu_bo_va_mapping *m;
			struct amdgpu_bo *aobj = NULL;
			uint64_t offset;
			uint8_t *kptr;

			m = amdgpu_cs_find_mapping(parser, chunk_ib->va_start,
						   &aobj);
			if (!aobj) {
				DRM_ERROR("IB va_start is invalid\n");
				return -EINVAL;
			}

			if ((chunk_ib->va_start + chunk_ib->ib_bytes) >
			    (m->last + 1) * AMDGPU_GPU_PAGE_SIZE) {
				DRM_ERROR("IB va_start+ib_bytes is invalid\n");
				return -EINVAL;
			}

			/* the IB should be reserved at this point */
			r = amdgpu_bo_kmap(aobj, (void **)&kptr);
			if (r) {
				return r;
			}

			offset = m->start * AMDGPU_GPU_PAGE_SIZE;
			kptr += chunk_ib->va_start - offset;

			r =  amdgpu_ib_get(adev, vm, chunk_ib->ib_bytes, ib);
			if (r) {
				DRM_ERROR("Failed to get ib !\n");
				return r;
			}

			memcpy(ib->ptr, kptr, chunk_ib->ib_bytes);
			amdgpu_bo_kunmap(aobj);
		} else {
			r =  amdgpu_ib_get(adev, vm, 0, ib);
			if (r) {
				DRM_ERROR("Failed to get ib !\n");
				return r;
			}

		}

		ib->gpu_addr = chunk_ib->va_start;
		ib->length_dw = chunk_ib->ib_bytes / 4;
		ib->flags = chunk_ib->flags;
		j++;
	}

	/* UVD & VCE fw doesn't support user fences */
	if (parser->job->uf_addr && (
	    parser->job->ring->funcs->type == AMDGPU_RING_TYPE_UVD ||
	    parser->job->ring->funcs->type == AMDGPU_RING_TYPE_VCE))
		return -EINVAL;

	return 0;
}

static int amdgpu_cs_process_fence_dep(struct amdgpu_cs_parser *p,
				       struct amdgpu_cs_chunk *chunk)
{
	struct amdgpu_fpriv *fpriv = p->filp->driver_priv;
	unsigned num_deps;
	int i, r;
	struct drm_amdgpu_cs_chunk_dep *deps;

	deps = (struct drm_amdgpu_cs_chunk_dep *)chunk->kdata;
	num_deps = chunk->length_dw * 4 /
		sizeof(struct drm_amdgpu_cs_chunk_dep);

	for (i = 0; i < num_deps; ++i) {
		struct amdgpu_ring *ring;
		struct amdgpu_ctx *ctx;
		struct dma_fence *fence;

		ctx = amdgpu_ctx_get(fpriv, deps[i].ctx_id);
		if (ctx == NULL)
			return -EINVAL;

		r = amdgpu_queue_mgr_map(p->adev, &ctx->queue_mgr,
					 deps[i].ip_type,
					 deps[i].ip_instance,
					 deps[i].ring, &ring);
		if (r) {
			amdgpu_ctx_put(ctx);
			return r;
		}

		fence = amdgpu_ctx_get_fence(ctx, ring,
					     deps[i].handle);
		if (IS_ERR(fence)) {
			r = PTR_ERR(fence);
			amdgpu_ctx_put(ctx);
			return r;
		} else if (fence) {
			r = amdgpu_sync_fence(p->adev, &p->job->sync,
					      fence);
			dma_fence_put(fence);
			amdgpu_ctx_put(ctx);
			if (r)
				return r;
		}
	}
	return 0;
}

static int amdgpu_syncobj_lookup_and_add_to_sync(struct amdgpu_cs_parser *p,
						 uint32_t handle)
{
	int r;
	struct dma_fence *fence;
	r = drm_syncobj_fence_get(p->filp, handle, &fence);
	if (r)
		return r;

	r = amdgpu_sync_fence(p->adev, &p->job->sync, fence);
	dma_fence_put(fence);

	return r;
}

static int amdgpu_cs_process_syncobj_in_dep(struct amdgpu_cs_parser *p,
					    struct amdgpu_cs_chunk *chunk)
{
	unsigned num_deps;
	int i, r;
	struct drm_amdgpu_cs_chunk_sem *deps;

	deps = (struct drm_amdgpu_cs_chunk_sem *)chunk->kdata;
	num_deps = chunk->length_dw * 4 /
		sizeof(struct drm_amdgpu_cs_chunk_sem);

	for (i = 0; i < num_deps; ++i) {
		r = amdgpu_syncobj_lookup_and_add_to_sync(p, deps[i].handle);
		if (r)
			return r;
	}
	return 0;
}

static int amdgpu_cs_process_syncobj_out_dep(struct amdgpu_cs_parser *p,
					     struct amdgpu_cs_chunk *chunk)
{
	unsigned num_deps;
	int i;
	struct drm_amdgpu_cs_chunk_sem *deps;
	deps = (struct drm_amdgpu_cs_chunk_sem *)chunk->kdata;
	num_deps = chunk->length_dw * 4 /
		sizeof(struct drm_amdgpu_cs_chunk_sem);

	p->post_dep_syncobjs = kmalloc_array(num_deps,
					     sizeof(struct drm_syncobj *),
					     GFP_KERNEL);
	p->num_post_dep_syncobjs = 0;

	for (i = 0; i < num_deps; ++i) {
		p->post_dep_syncobjs[i] = drm_syncobj_find(p->filp, deps[i].handle);
		if (!p->post_dep_syncobjs[i])
			return -EINVAL;
		p->num_post_dep_syncobjs++;
	}
	return 0;
}

static int amdgpu_cs_dependencies(struct amdgpu_device *adev,
				  struct amdgpu_cs_parser *p)
{
	int i, r;

	for (i = 0; i < p->nchunks; ++i) {
		struct amdgpu_cs_chunk *chunk;

		chunk = &p->chunks[i];

		if (chunk->chunk_id == AMDGPU_CHUNK_ID_DEPENDENCIES) {
			r = amdgpu_cs_process_fence_dep(p, chunk);
			if (r)
				return r;
		} else if (chunk->chunk_id == AMDGPU_CHUNK_ID_SYNCOBJ_IN) {
			r = amdgpu_cs_process_syncobj_in_dep(p, chunk);
			if (r)
				return r;
		} else if (chunk->chunk_id == AMDGPU_CHUNK_ID_SYNCOBJ_OUT) {
			r = amdgpu_cs_process_syncobj_out_dep(p, chunk);
			if (r)
				return r;
		}
	}

	return 0;
}

static void amdgpu_cs_post_dependencies(struct amdgpu_cs_parser *p)
{
	int i;

	for (i = 0; i < p->num_post_dep_syncobjs; ++i)
		drm_syncobj_replace_fence(p->post_dep_syncobjs[i], p->fence);
}

static int amdgpu_cs_submit(struct amdgpu_cs_parser *p,
			    union drm_amdgpu_cs *cs)
{
	struct amdgpu_ring *ring = p->job->ring;
	struct amd_sched_entity *entity = &p->ctx->rings[ring->idx].entity;
	struct amdgpu_job *job;
	int r;

	job = p->job;
	p->job = NULL;

	r = amd_sched_job_init(&job->base, &ring->sched, entity, p->filp);
	if (r) {
		amdgpu_job_free(job);
		return r;
	}

	job->owner = p->filp;
	job->fence_ctx = entity->fence_context;
	p->fence = dma_fence_get(&job->base.s_fence->finished);

	amdgpu_cs_post_dependencies(p);

	cs->out.handle = amdgpu_ctx_add_fence(p->ctx, ring, p->fence);
	job->uf_sequence = cs->out.handle;
	amdgpu_job_free_resources(job);
	amdgpu_cs_parser_fini(p, 0, true);

	trace_amdgpu_cs_ioctl(job);
	amd_sched_entity_push_job(&job->base);
	return 0;
}

int amdgpu_cs_ioctl(struct drm_device *dev, void *data, struct drm_file *filp)
{
	struct amdgpu_device *adev = dev->dev_private;
	struct amdgpu_fpriv *fpriv = filp->driver_priv;
	union drm_amdgpu_cs *cs = data;
	struct amdgpu_cs_parser parser = {};
	bool reserved_buffers = false;
	int i, r;

	if (!adev->accel_working)
		return -EBUSY;
	if (amdgpu_kms_vram_lost(adev, fpriv))
		return -ENODEV;

	parser.adev = adev;
	parser.filp = filp;

	r = amdgpu_cs_parser_init(&parser, data);
	if (r) {
		DRM_ERROR("Failed to initialize parser !\n");
		goto out;
	}

	r = amdgpu_cs_parser_bos(&parser, data);
	if (r) {
		if (r == -ENOMEM)
			DRM_ERROR("Not enough memory for command submission!\n");
		else if (r != -ERESTARTSYS)
			DRM_ERROR("Failed to process the buffer list %d!\n", r);
		goto out;
	}

	reserved_buffers = true;
	r = amdgpu_cs_ib_fill(adev, &parser);
	if (r)
		goto out;

	r = amdgpu_cs_dependencies(adev, &parser);
	if (r) {
		DRM_ERROR("Failed in the dependencies handling %d!\n", r);
		goto out;
	}

	for (i = 0; i < parser.job->num_ibs; i++)
		trace_amdgpu_cs(&parser, i);

	r = amdgpu_cs_ib_vm_chunk(adev, &parser);
	if (r)
		goto out;

	r = amdgpu_cs_submit(&parser, cs);
	if (r)
		goto out;

	return 0;
out:
	amdgpu_cs_parser_fini(&parser, r, reserved_buffers);
	return r;
}

/**
 * amdgpu_cs_wait_ioctl - wait for a command submission to finish
 *
 * @dev: drm device
 * @data: data from userspace
 * @filp: file private
 *
 * Wait for the command submission identified by handle to finish.
 */
int amdgpu_cs_wait_ioctl(struct drm_device *dev, void *data,
			 struct drm_file *filp)
{
	union drm_amdgpu_wait_cs *wait = data;
	struct amdgpu_device *adev = dev->dev_private;
	struct amdgpu_fpriv *fpriv = filp->driver_priv;
	unsigned long timeout = amdgpu_gem_timeout(wait->in.timeout);
	struct amdgpu_ring *ring = NULL;
	struct amdgpu_ctx *ctx;
	struct dma_fence *fence;
	long r;

	if (amdgpu_kms_vram_lost(adev, fpriv))
		return -ENODEV;

	ctx = amdgpu_ctx_get(filp->driver_priv, wait->in.ctx_id);
	if (ctx == NULL)
		return -EINVAL;

	r = amdgpu_queue_mgr_map(adev, &ctx->queue_mgr,
				 wait->in.ip_type, wait->in.ip_instance,
				 wait->in.ring, &ring);
	if (r) {
		amdgpu_ctx_put(ctx);
		return r;
	}

	fence = amdgpu_ctx_get_fence(ctx, ring, wait->in.handle);
	if (IS_ERR(fence))
		r = PTR_ERR(fence);
	else if (fence) {
		r = dma_fence_wait_timeout(fence, true, timeout);
		dma_fence_put(fence);
	} else
		r = 1;

	amdgpu_ctx_put(ctx);
	if (r < 0)
		return r;

	memset(wait, 0, sizeof(*wait));
	wait->out.status = (r == 0);

	return 0;
}

/**
 * amdgpu_cs_get_fence - helper to get fence from drm_amdgpu_fence
 *
 * @adev: amdgpu device
 * @filp: file private
 * @user: drm_amdgpu_fence copied from user space
 */
static struct dma_fence *amdgpu_cs_get_fence(struct amdgpu_device *adev,
					     struct drm_file *filp,
					     struct drm_amdgpu_fence *user)
{
	struct amdgpu_ring *ring;
	struct amdgpu_ctx *ctx;
	struct dma_fence *fence;
	int r;

	ctx = amdgpu_ctx_get(filp->driver_priv, user->ctx_id);
	if (ctx == NULL)
		return ERR_PTR(-EINVAL);

	r = amdgpu_queue_mgr_map(adev, &ctx->queue_mgr, user->ip_type,
				 user->ip_instance, user->ring, &ring);
	if (r) {
		amdgpu_ctx_put(ctx);
		return ERR_PTR(r);
	}

	fence = amdgpu_ctx_get_fence(ctx, ring, user->seq_no);
	amdgpu_ctx_put(ctx);

	return fence;
}

/**
 * amdgpu_cs_wait_all_fence - wait on all fences to signal
 *
 * @adev: amdgpu device
 * @filp: file private
 * @wait: wait parameters
 * @fences: array of drm_amdgpu_fence
 */
static int amdgpu_cs_wait_all_fences(struct amdgpu_device *adev,
				     struct drm_file *filp,
				     union drm_amdgpu_wait_fences *wait,
				     struct drm_amdgpu_fence *fences)
{
	uint32_t fence_count = wait->in.fence_count;
	unsigned int i;
	long r = 1;

	for (i = 0; i < fence_count; i++) {
		struct dma_fence *fence;
		unsigned long timeout = amdgpu_gem_timeout(wait->in.timeout_ns);

		fence = amdgpu_cs_get_fence(adev, filp, &fences[i]);
		if (IS_ERR(fence))
			return PTR_ERR(fence);
		else if (!fence)
			continue;

		r = dma_fence_wait_timeout(fence, true, timeout);
		dma_fence_put(fence);
		if (r < 0)
			return r;

		if (r == 0)
			break;
	}

	memset(wait, 0, sizeof(*wait));
	wait->out.status = (r > 0);

	return 0;
}

/**
 * amdgpu_cs_wait_any_fence - wait on any fence to signal
 *
 * @adev: amdgpu device
 * @filp: file private
 * @wait: wait parameters
 * @fences: array of drm_amdgpu_fence
 */
static int amdgpu_cs_wait_any_fence(struct amdgpu_device *adev,
				    struct drm_file *filp,
				    union drm_amdgpu_wait_fences *wait,
				    struct drm_amdgpu_fence *fences)
{
	unsigned long timeout = amdgpu_gem_timeout(wait->in.timeout_ns);
	uint32_t fence_count = wait->in.fence_count;
	uint32_t first = ~0;
	struct dma_fence **array;
	unsigned int i;
	long r;

	/* Prepare the fence array */
	array = kcalloc(fence_count, sizeof(struct dma_fence *), GFP_KERNEL);

	if (array == NULL)
		return -ENOMEM;

	for (i = 0; i < fence_count; i++) {
		struct dma_fence *fence;

		fence = amdgpu_cs_get_fence(adev, filp, &fences[i]);
		if (IS_ERR(fence)) {
			r = PTR_ERR(fence);
			goto err_free_fence_array;
		} else if (fence) {
			array[i] = fence;
		} else { /* NULL, the fence has been already signaled */
			r = 1;
			goto out;
		}
	}

	r = dma_fence_wait_any_timeout(array, fence_count, true, timeout,
				       &first);
	if (r < 0)
		goto err_free_fence_array;

out:
	memset(wait, 0, sizeof(*wait));
	wait->out.status = (r > 0);
	wait->out.first_signaled = first;
	/* set return value 0 to indicate success */
	r = 0;

err_free_fence_array:
	for (i = 0; i < fence_count; i++)
		dma_fence_put(array[i]);
	kfree(array);

	return r;
}

/**
 * amdgpu_cs_wait_fences_ioctl - wait for multiple command submissions to finish
 *
 * @dev: drm device
 * @data: data from userspace
 * @filp: file private
 */
int amdgpu_cs_wait_fences_ioctl(struct drm_device *dev, void *data,
				struct drm_file *filp)
{
	struct amdgpu_device *adev = dev->dev_private;
	struct amdgpu_fpriv *fpriv = filp->driver_priv;
	union drm_amdgpu_wait_fences *wait = data;
	uint32_t fence_count = wait->in.fence_count;
	struct drm_amdgpu_fence *fences_user;
	struct drm_amdgpu_fence *fences;
	int r;

	if (amdgpu_kms_vram_lost(adev, fpriv))
		return -ENODEV;
	/* Get the fences from userspace */
	fences = kmalloc_array(fence_count, sizeof(struct drm_amdgpu_fence),
			GFP_KERNEL);
	if (fences == NULL)
		return -ENOMEM;

	fences_user = u64_to_user_ptr(wait->in.fences);
	if (copy_from_user(fences, fences_user,
		sizeof(struct drm_amdgpu_fence) * fence_count)) {
		r = -EFAULT;
		goto err_free_fences;
	}

	if (wait->in.wait_all)
		r = amdgpu_cs_wait_all_fences(adev, filp, wait, fences);
	else
		r = amdgpu_cs_wait_any_fence(adev, filp, wait, fences);

err_free_fences:
	kfree(fences);

	return r;
}

/**
 * amdgpu_cs_find_bo_va - find bo_va for VM address
 *
 * @parser: command submission parser context
 * @addr: VM address
 * @bo: resulting BO of the mapping found
 *
 * Search the buffer objects in the command submission context for a certain
 * virtual memory address. Returns allocation structure when found, NULL
 * otherwise.
 */
struct amdgpu_bo_va_mapping *
amdgpu_cs_find_mapping(struct amdgpu_cs_parser *parser,
		       uint64_t addr, struct amdgpu_bo **bo)
{
	struct amdgpu_bo_va_mapping *mapping;
	unsigned i;

	if (!parser->bo_list)
		return NULL;

	addr /= AMDGPU_GPU_PAGE_SIZE;

	for (i = 0; i < parser->bo_list->num_entries; i++) {
		struct amdgpu_bo_list_entry *lobj;

		lobj = &parser->bo_list->array[i];
		if (!lobj->bo_va)
			continue;

		list_for_each_entry(mapping, &lobj->bo_va->valids, list) {
			if (mapping->start > addr ||
			    addr > mapping->last)
				continue;

			*bo = lobj->bo_va->base.bo;
			return mapping;
		}

		list_for_each_entry(mapping, &lobj->bo_va->invalids, list) {
			if (mapping->start > addr ||
			    addr > mapping->last)
				continue;

			*bo = lobj->bo_va->base.bo;
			return mapping;
		}
	}

	return NULL;
}

/**
 * amdgpu_cs_sysvm_access_required - make BOs accessible by the system VM
 *
 * @parser: command submission parser context
 *
 * Helper for UVD/VCE VM emulation, make sure BOs are accessible by the system VM.
 */
int amdgpu_cs_sysvm_access_required(struct amdgpu_cs_parser *parser)
{
	unsigned i;
	int r;

	if (!parser->bo_list)
		return 0;

	for (i = 0; i < parser->bo_list->num_entries; i++) {
		struct amdgpu_bo *bo = parser->bo_list->array[i].robj;

		r = amdgpu_ttm_bind(&bo->tbo, &bo->tbo.mem);
		if (unlikely(r))
			return r;

		if (bo->flags & AMDGPU_GEM_CREATE_VRAM_CONTIGUOUS)
			continue;

		bo->flags |= AMDGPU_GEM_CREATE_VRAM_CONTIGUOUS;
		amdgpu_ttm_placement_from_domain(bo, bo->allowed_domains);
		r = ttm_bo_validate(&bo->tbo, &bo->placement, false, false);
		if (unlikely(r))
			return r;
	}

	return 0;
}<|MERGE_RESOLUTION|>--- conflicted
+++ resolved
@@ -292,12 +292,8 @@
 	/* Do the same for visible VRAM if half of it is free */
 	if (adev->mc.visible_vram_size < adev->mc.real_vram_size) {
 		u64 total_vis_vram = adev->mc.visible_vram_size;
-<<<<<<< HEAD
-		u64 used_vis_vram = atomic64_read(&adev->vram_vis_usage);
-=======
 		u64 used_vis_vram =
 			amdgpu_vram_mgr_vis_usage(&adev->mman.bdev.man[TTM_PL_VRAM]);
->>>>>>> 3aadb888
 
 		if (used_vis_vram < total_vis_vram) {
 			u64 free_vis_vram = total_vis_vram - used_vis_vram;
@@ -353,19 +349,11 @@
 			 * that.
 			 */
 			if (p->bytes_moved_vis < p->bytes_moved_vis_threshold)
-<<<<<<< HEAD
-				domain = bo->prefered_domains;
-			else
-				domain = bo->allowed_domains;
-		} else {
-			domain = bo->prefered_domains;
-=======
 				domain = bo->preferred_domains;
 			else
 				domain = bo->allowed_domains;
 		} else {
 			domain = bo->preferred_domains;
->>>>>>> 3aadb888
 		}
 	} else {
 		domain = bo->allowed_domains;
