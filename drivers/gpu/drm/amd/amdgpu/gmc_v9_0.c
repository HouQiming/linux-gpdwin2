--- conflicted
+++ resolved
@@ -541,16 +541,10 @@
 			adev->vm_manager.vm_size = 1U << 18;
 			adev->vm_manager.block_size = 9;
 			adev->vm_manager.num_level = 3;
-<<<<<<< HEAD
-		} else {
-			/* vm_size is 64GB for legacy 2-level page support*/
-			amdgpu_vm_adjust_size(adev, 64);
-=======
 			amdgpu_vm_set_fragment_size(adev, 9);
 		} else {
 			/* vm_size is 64GB for legacy 2-level page support */
 			amdgpu_vm_adjust_size(adev, 64, 9);
->>>>>>> 3aadb888
 			adev->vm_manager.num_level = 1;
 		}
 		break;
@@ -565,25 +559,16 @@
 		adev->vm_manager.vm_size = 1U << 18;
 		adev->vm_manager.block_size = 9;
 		adev->vm_manager.num_level = 3;
-<<<<<<< HEAD
-=======
 		amdgpu_vm_set_fragment_size(adev, 9);
->>>>>>> 3aadb888
 		break;
 	default:
 		break;
 	}
 
-<<<<<<< HEAD
-	DRM_INFO("vm size is %llu GB, block size is %u-bit\n",
-			adev->vm_manager.vm_size,
-			adev->vm_manager.block_size);
-=======
 	DRM_INFO("vm size is %llu GB, block size is %u-bit,fragment size is %u-bit\n",
 			adev->vm_manager.vm_size,
 			adev->vm_manager.block_size,
 			adev->vm_manager.fragment_size);
->>>>>>> 3aadb888
 
 	/* This interrupt is VMC page fault.*/
 	r = amdgpu_irq_add_id(adev, AMDGPU_IH_CLIENTID_VMC, 0,
