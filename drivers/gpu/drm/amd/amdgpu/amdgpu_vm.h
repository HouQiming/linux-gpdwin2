--- conflicted
+++ resolved
@@ -165,16 +165,11 @@
 	/* Flag to indicate ATS support from PTE for GFX9 */
 	bool			pte_support_ats;
 
-<<<<<<< HEAD
-	/* Up to 128 pending page faults */
-	DECLARE_KFIFO(faults, u64, 128);
-=======
 	/* Up to 128 pending retry page faults */
 	DECLARE_KFIFO(faults, u64, 128);
 
 	/* Limit non-retry fault storms */
 	unsigned int		fault_credit;
->>>>>>> 40d86701
 };
 
 struct amdgpu_vm_id {
