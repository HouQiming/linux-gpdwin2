/*
 * Copyright 2008 Advanced Micro Devices, Inc.
 * Copyright 2008 Red Hat Inc.
 * Copyright 2009 Jerome Glisse.
 *
 * Permission is hereby granted, free of charge, to any person obtaining a
 * copy of this software and associated documentation files (the "Software"),
 * to deal in the Software without restriction, including without limitation
 * the rights to use, copy, modify, merge, publish, distribute, sublicense,
 * and/or sell copies of the Software, and to permit persons to whom the
 * Software is furnished to do so, subject to the following conditions:
 *
 * The above copyright notice and this permission notice shall be included in
 * all copies or substantial portions of the Software.
 *
 * THE SOFTWARE IS PROVIDED "AS IS", WITHOUT WARRANTY OF ANY KIND, EXPRESS OR
 * IMPLIED, INCLUDING BUT NOT LIMITED TO THE WARRANTIES OF MERCHANTABILITY,
 * FITNESS FOR A PARTICULAR PURPOSE AND NONINFRINGEMENT.  IN NO EVENT SHALL
 * THE COPYRIGHT HOLDER(S) OR AUTHOR(S) BE LIABLE FOR ANY CLAIM, DAMAGES OR
 * OTHER LIABILITY, WHETHER IN AN ACTION OF CONTRACT, TORT OR OTHERWISE,
 * ARISING FROM, OUT OF OR IN CONNECTION WITH THE SOFTWARE OR THE USE OR
 * OTHER DEALINGS IN THE SOFTWARE.
 *
 * Authors: Dave Airlie
 *          Alex Deucher
 *          Jerome Glisse
 */
#include <drm/drmP.h>
#include "amdgpu.h"
#include <drm/amdgpu_drm.h>
#include "amdgpu_uvd.h"
#include "amdgpu_vce.h"

#include <linux/vga_switcheroo.h>
#include <linux/slab.h>
#include <linux/pm_runtime.h>
#include "amdgpu_amdkfd.h"

/**
 * amdgpu_driver_unload_kms - Main unload function for KMS.
 *
 * @dev: drm dev pointer
 *
 * This is the main unload function for KMS (all asics).
 * Returns 0 on success.
 */
void amdgpu_driver_unload_kms(struct drm_device *dev)
{
	struct amdgpu_device *adev = dev->dev_private;

	if (adev == NULL)
		return;

	if (adev->rmmio == NULL)
		goto done_free;

	if (amdgpu_sriov_vf(adev))
		amdgpu_virt_request_full_gpu(adev, false);

	if (amdgpu_device_is_px(dev)) {
		pm_runtime_get_sync(dev->dev);
		pm_runtime_forbid(dev->dev);
	}

	amdgpu_amdkfd_device_fini(adev);

	amdgpu_acpi_fini(adev);

	amdgpu_device_fini(adev);

done_free:
	kfree(adev);
	dev->dev_private = NULL;
}

/**
 * amdgpu_driver_load_kms - Main load function for KMS.
 *
 * @dev: drm dev pointer
 * @flags: device flags
 *
 * This is the main load function for KMS (all asics).
 * Returns 0 on success, error on failure.
 */
int amdgpu_driver_load_kms(struct drm_device *dev, unsigned long flags)
{
	struct amdgpu_device *adev;
	int r, acpi_status;

#ifdef CONFIG_DRM_AMDGPU_SI
	if (!amdgpu_si_support) {
		switch (flags & AMD_ASIC_MASK) {
		case CHIP_TAHITI:
		case CHIP_PITCAIRN:
		case CHIP_VERDE:
		case CHIP_OLAND:
		case CHIP_HAINAN:
			dev_info(dev->dev,
				 "SI support provided by radeon.\n");
			dev_info(dev->dev,
				 "Use radeon.si_support=0 amdgpu.si_support=1 to override.\n"
				);
			return -ENODEV;
		}
	}
#endif
#ifdef CONFIG_DRM_AMDGPU_CIK
	if (!amdgpu_cik_support) {
		switch (flags & AMD_ASIC_MASK) {
		case CHIP_KAVERI:
		case CHIP_BONAIRE:
		case CHIP_HAWAII:
		case CHIP_KABINI:
		case CHIP_MULLINS:
			dev_info(dev->dev,
				 "CIK support provided by radeon.\n");
			dev_info(dev->dev,
				 "Use radeon.cik_support=0 amdgpu.cik_support=1 to override.\n"
				);
			return -ENODEV;
		}
	}
#endif

	adev = kzalloc(sizeof(struct amdgpu_device), GFP_KERNEL);
	if (adev == NULL) {
		return -ENOMEM;
	}
	dev->dev_private = (void *)adev;

	if ((amdgpu_runtime_pm != 0) &&
	    amdgpu_has_atpx() &&
	    (amdgpu_is_atpx_hybrid() ||
	     amdgpu_has_atpx_dgpu_power_cntl()) &&
	    ((flags & AMD_IS_APU) == 0) &&
	    !pci_is_thunderbolt_attached(dev->pdev))
		flags |= AMD_IS_PX;

	/* amdgpu_device_init should report only fatal error
	 * like memory allocation failure or iomapping failure,
	 * or memory manager initialization failure, it must
	 * properly initialize the GPU MC controller and permit
	 * VRAM allocation
	 */
	r = amdgpu_device_init(adev, dev, dev->pdev, flags);
	if (r) {
		dev_err(&dev->pdev->dev, "Fatal error during GPU init\n");
		goto out;
	}

	/* Call ACPI methods: require modeset init
	 * but failure is not fatal
	 */
	if (!r) {
		acpi_status = amdgpu_acpi_init(adev);
		if (acpi_status)
		dev_dbg(&dev->pdev->dev,
				"Error during ACPI methods call\n");
	}

	amdgpu_amdkfd_device_probe(adev);
	amdgpu_amdkfd_device_init(adev);

	if (amdgpu_device_is_px(dev)) {
		pm_runtime_use_autosuspend(dev->dev);
		pm_runtime_set_autosuspend_delay(dev->dev, 5000);
		pm_runtime_set_active(dev->dev);
		pm_runtime_allow(dev->dev);
		pm_runtime_mark_last_busy(dev->dev);
		pm_runtime_put_autosuspend(dev->dev);
	}

	if (amdgpu_sriov_vf(adev))
		amdgpu_virt_release_full_gpu(adev, true);

out:
	if (r) {
		/* balance pm_runtime_get_sync in amdgpu_driver_unload_kms */
		if (adev->rmmio && amdgpu_device_is_px(dev))
			pm_runtime_put_noidle(dev->dev);
		amdgpu_driver_unload_kms(dev);
	}

	return r;
}

static int amdgpu_firmware_info(struct drm_amdgpu_info_firmware *fw_info,
				struct drm_amdgpu_query_fw *query_fw,
				struct amdgpu_device *adev)
{
	switch (query_fw->fw_type) {
	case AMDGPU_INFO_FW_VCE:
		fw_info->ver = adev->vce.fw_version;
		fw_info->feature = adev->vce.fb_version;
		break;
	case AMDGPU_INFO_FW_UVD:
		fw_info->ver = adev->uvd.fw_version;
		fw_info->feature = 0;
		break;
	case AMDGPU_INFO_FW_GMC:
		fw_info->ver = adev->mc.fw_version;
		fw_info->feature = 0;
		break;
	case AMDGPU_INFO_FW_GFX_ME:
		fw_info->ver = adev->gfx.me_fw_version;
		fw_info->feature = adev->gfx.me_feature_version;
		break;
	case AMDGPU_INFO_FW_GFX_PFP:
		fw_info->ver = adev->gfx.pfp_fw_version;
		fw_info->feature = adev->gfx.pfp_feature_version;
		break;
	case AMDGPU_INFO_FW_GFX_CE:
		fw_info->ver = adev->gfx.ce_fw_version;
		fw_info->feature = adev->gfx.ce_feature_version;
		break;
	case AMDGPU_INFO_FW_GFX_RLC:
		fw_info->ver = adev->gfx.rlc_fw_version;
		fw_info->feature = adev->gfx.rlc_feature_version;
		break;
	case AMDGPU_INFO_FW_GFX_MEC:
		if (query_fw->index == 0) {
			fw_info->ver = adev->gfx.mec_fw_version;
			fw_info->feature = adev->gfx.mec_feature_version;
		} else if (query_fw->index == 1) {
			fw_info->ver = adev->gfx.mec2_fw_version;
			fw_info->feature = adev->gfx.mec2_feature_version;
		} else
			return -EINVAL;
		break;
	case AMDGPU_INFO_FW_SMC:
		fw_info->ver = adev->pm.fw_version;
		fw_info->feature = 0;
		break;
	case AMDGPU_INFO_FW_SDMA:
		if (query_fw->index >= adev->sdma.num_instances)
			return -EINVAL;
		fw_info->ver = adev->sdma.instance[query_fw->index].fw_version;
		fw_info->feature = adev->sdma.instance[query_fw->index].feature_version;
		break;
	case AMDGPU_INFO_FW_SOS:
		fw_info->ver = adev->psp.sos_fw_version;
		fw_info->feature = adev->psp.sos_feature_version;
		break;
	case AMDGPU_INFO_FW_ASD:
		fw_info->ver = adev->psp.asd_fw_version;
		fw_info->feature = adev->psp.asd_feature_version;
		break;
	default:
		return -EINVAL;
	}
	return 0;
}

/*
 * Userspace get information ioctl
 */
/**
 * amdgpu_info_ioctl - answer a device specific request.
 *
 * @adev: amdgpu device pointer
 * @data: request object
 * @filp: drm filp
 *
 * This function is used to pass device specific parameters to the userspace
 * drivers.  Examples include: pci device id, pipeline parms, tiling params,
 * etc. (all asics).
 * Returns 0 on success, -EINVAL on failure.
 */
static int amdgpu_info_ioctl(struct drm_device *dev, void *data, struct drm_file *filp)
{
	struct amdgpu_device *adev = dev->dev_private;
	struct amdgpu_fpriv *fpriv = filp->driver_priv;
	struct drm_amdgpu_info *info = data;
	struct amdgpu_mode_info *minfo = &adev->mode_info;
	void __user *out = (void __user *)(uintptr_t)info->return_pointer;
	uint32_t size = info->return_size;
	struct drm_crtc *crtc;
	uint32_t ui32 = 0;
	uint64_t ui64 = 0;
	int i, found;
	int ui32_size = sizeof(ui32);

	if (!info->return_size || !info->return_pointer)
		return -EINVAL;
	if (amdgpu_kms_vram_lost(adev, fpriv))
		return -ENODEV;

	switch (info->query) {
	case AMDGPU_INFO_ACCEL_WORKING:
		ui32 = adev->accel_working;
		return copy_to_user(out, &ui32, min(size, 4u)) ? -EFAULT : 0;
	case AMDGPU_INFO_CRTC_FROM_ID:
		for (i = 0, found = 0; i < adev->mode_info.num_crtc; i++) {
			crtc = (struct drm_crtc *)minfo->crtcs[i];
			if (crtc && crtc->base.id == info->mode_crtc.id) {
				struct amdgpu_crtc *amdgpu_crtc = to_amdgpu_crtc(crtc);
				ui32 = amdgpu_crtc->crtc_id;
				found = 1;
				break;
			}
		}
		if (!found) {
			DRM_DEBUG_KMS("unknown crtc id %d\n", info->mode_crtc.id);
			return -EINVAL;
		}
		return copy_to_user(out, &ui32, min(size, 4u)) ? -EFAULT : 0;
	case AMDGPU_INFO_HW_IP_INFO: {
		struct drm_amdgpu_info_hw_ip ip = {};
		enum amd_ip_block_type type;
		uint32_t ring_mask = 0;
		uint32_t ib_start_alignment = 0;
		uint32_t ib_size_alignment = 0;

		if (info->query_hw_ip.ip_instance >= AMDGPU_HW_IP_INSTANCE_MAX_COUNT)
			return -EINVAL;

		switch (info->query_hw_ip.type) {
		case AMDGPU_HW_IP_GFX:
			type = AMD_IP_BLOCK_TYPE_GFX;
			for (i = 0; i < adev->gfx.num_gfx_rings; i++)
				ring_mask |= ((adev->gfx.gfx_ring[i].ready ? 1 : 0) << i);
			ib_start_alignment = AMDGPU_GPU_PAGE_SIZE;
			ib_size_alignment = 8;
			break;
		case AMDGPU_HW_IP_COMPUTE:
			type = AMD_IP_BLOCK_TYPE_GFX;
			for (i = 0; i < adev->gfx.num_compute_rings; i++)
				ring_mask |= ((adev->gfx.compute_ring[i].ready ? 1 : 0) << i);
			ib_start_alignment = AMDGPU_GPU_PAGE_SIZE;
			ib_size_alignment = 8;
			break;
		case AMDGPU_HW_IP_DMA:
			type = AMD_IP_BLOCK_TYPE_SDMA;
			for (i = 0; i < adev->sdma.num_instances; i++)
				ring_mask |= ((adev->sdma.instance[i].ring.ready ? 1 : 0) << i);
			ib_start_alignment = AMDGPU_GPU_PAGE_SIZE;
			ib_size_alignment = 1;
			break;
		case AMDGPU_HW_IP_UVD:
			type = AMD_IP_BLOCK_TYPE_UVD;
			ring_mask = adev->uvd.ring.ready ? 1 : 0;
			ib_start_alignment = AMDGPU_GPU_PAGE_SIZE;
			ib_size_alignment = 16;
			break;
		case AMDGPU_HW_IP_VCE:
			type = AMD_IP_BLOCK_TYPE_VCE;
			for (i = 0; i < adev->vce.num_rings; i++)
				ring_mask |= ((adev->vce.ring[i].ready ? 1 : 0) << i);
			ib_start_alignment = AMDGPU_GPU_PAGE_SIZE;
			ib_size_alignment = 1;
			break;
		case AMDGPU_HW_IP_UVD_ENC:
			type = AMD_IP_BLOCK_TYPE_UVD;
			for (i = 0; i < adev->uvd.num_enc_rings; i++)
				ring_mask |= ((adev->uvd.ring_enc[i].ready ? 1 : 0) << i);
			ib_start_alignment = AMDGPU_GPU_PAGE_SIZE;
			ib_size_alignment = 1;
			break;
		case AMDGPU_HW_IP_VCN_DEC:
			type = AMD_IP_BLOCK_TYPE_VCN;
			ring_mask = adev->vcn.ring_dec.ready ? 1 : 0;
			ib_start_alignment = AMDGPU_GPU_PAGE_SIZE;
			ib_size_alignment = 16;
			break;
		case AMDGPU_HW_IP_VCN_ENC:
			type = AMD_IP_BLOCK_TYPE_VCN;
			for (i = 0; i < adev->vcn.num_enc_rings; i++)
				ring_mask |= ((adev->vcn.ring_enc[i].ready ? 1 : 0) << i);
			ib_start_alignment = AMDGPU_GPU_PAGE_SIZE;
			ib_size_alignment = 1;
			break;
		default:
			return -EINVAL;
		}

		for (i = 0; i < adev->num_ip_blocks; i++) {
			if (adev->ip_blocks[i].version->type == type &&
			    adev->ip_blocks[i].status.valid) {
				ip.hw_ip_version_major = adev->ip_blocks[i].version->major;
				ip.hw_ip_version_minor = adev->ip_blocks[i].version->minor;
				ip.capabilities_flags = 0;
				ip.available_rings = ring_mask;
				ip.ib_start_alignment = ib_start_alignment;
				ip.ib_size_alignment = ib_size_alignment;
				break;
			}
		}
		return copy_to_user(out, &ip,
				    min((size_t)size, sizeof(ip))) ? -EFAULT : 0;
	}
	case AMDGPU_INFO_HW_IP_COUNT: {
		enum amd_ip_block_type type;
		uint32_t count = 0;

		switch (info->query_hw_ip.type) {
		case AMDGPU_HW_IP_GFX:
			type = AMD_IP_BLOCK_TYPE_GFX;
			break;
		case AMDGPU_HW_IP_COMPUTE:
			type = AMD_IP_BLOCK_TYPE_GFX;
			break;
		case AMDGPU_HW_IP_DMA:
			type = AMD_IP_BLOCK_TYPE_SDMA;
			break;
		case AMDGPU_HW_IP_UVD:
			type = AMD_IP_BLOCK_TYPE_UVD;
			break;
		case AMDGPU_HW_IP_VCE:
			type = AMD_IP_BLOCK_TYPE_VCE;
			break;
		case AMDGPU_HW_IP_UVD_ENC:
			type = AMD_IP_BLOCK_TYPE_UVD;
			break;
		case AMDGPU_HW_IP_VCN_DEC:
		case AMDGPU_HW_IP_VCN_ENC:
			type = AMD_IP_BLOCK_TYPE_VCN;
			break;
		default:
			return -EINVAL;
		}

		for (i = 0; i < adev->num_ip_blocks; i++)
			if (adev->ip_blocks[i].version->type == type &&
			    adev->ip_blocks[i].status.valid &&
			    count < AMDGPU_HW_IP_INSTANCE_MAX_COUNT)
				count++;

		return copy_to_user(out, &count, min(size, 4u)) ? -EFAULT : 0;
	}
	case AMDGPU_INFO_TIMESTAMP:
		ui64 = amdgpu_gfx_get_gpu_clock_counter(adev);
		return copy_to_user(out, &ui64, min(size, 8u)) ? -EFAULT : 0;
	case AMDGPU_INFO_FW_VERSION: {
		struct drm_amdgpu_info_firmware fw_info;
		int ret;

		/* We only support one instance of each IP block right now. */
		if (info->query_fw.ip_instance != 0)
			return -EINVAL;

		ret = amdgpu_firmware_info(&fw_info, &info->query_fw, adev);
		if (ret)
			return ret;

		return copy_to_user(out, &fw_info,
				    min((size_t)size, sizeof(fw_info))) ? -EFAULT : 0;
	}
	case AMDGPU_INFO_NUM_BYTES_MOVED:
		ui64 = atomic64_read(&adev->num_bytes_moved);
		return copy_to_user(out, &ui64, min(size, 8u)) ? -EFAULT : 0;
	case AMDGPU_INFO_NUM_EVICTIONS:
		ui64 = atomic64_read(&adev->num_evictions);
		return copy_to_user(out, &ui64, min(size, 8u)) ? -EFAULT : 0;
	case AMDGPU_INFO_NUM_VRAM_CPU_PAGE_FAULTS:
		ui64 = atomic64_read(&adev->num_vram_cpu_page_faults);
		return copy_to_user(out, &ui64, min(size, 8u)) ? -EFAULT : 0;
	case AMDGPU_INFO_VRAM_USAGE:
		ui64 = amdgpu_vram_mgr_usage(&adev->mman.bdev.man[TTM_PL_VRAM]);
		return copy_to_user(out, &ui64, min(size, 8u)) ? -EFAULT : 0;
	case AMDGPU_INFO_VIS_VRAM_USAGE:
		ui64 = amdgpu_vram_mgr_vis_usage(&adev->mman.bdev.man[TTM_PL_VRAM]);
		return copy_to_user(out, &ui64, min(size, 8u)) ? -EFAULT : 0;
	case AMDGPU_INFO_GTT_USAGE:
		ui64 = amdgpu_gtt_mgr_usage(&adev->mman.bdev.man[TTM_PL_TT]);
		return copy_to_user(out, &ui64, min(size, 8u)) ? -EFAULT : 0;
	case AMDGPU_INFO_GDS_CONFIG: {
		struct drm_amdgpu_info_gds gds_info;

		memset(&gds_info, 0, sizeof(gds_info));
		gds_info.gds_gfx_partition_size = adev->gds.mem.gfx_partition_size >> AMDGPU_GDS_SHIFT;
		gds_info.compute_partition_size = adev->gds.mem.cs_partition_size >> AMDGPU_GDS_SHIFT;
		gds_info.gds_total_size = adev->gds.mem.total_size >> AMDGPU_GDS_SHIFT;
		gds_info.gws_per_gfx_partition = adev->gds.gws.gfx_partition_size >> AMDGPU_GWS_SHIFT;
		gds_info.gws_per_compute_partition = adev->gds.gws.cs_partition_size >> AMDGPU_GWS_SHIFT;
		gds_info.oa_per_gfx_partition = adev->gds.oa.gfx_partition_size >> AMDGPU_OA_SHIFT;
		gds_info.oa_per_compute_partition = adev->gds.oa.cs_partition_size >> AMDGPU_OA_SHIFT;
		return copy_to_user(out, &gds_info,
				    min((size_t)size, sizeof(gds_info))) ? -EFAULT : 0;
	}
	case AMDGPU_INFO_VRAM_GTT: {
		struct drm_amdgpu_info_vram_gtt vram_gtt;

		vram_gtt.vram_size = adev->mc.real_vram_size;
		vram_gtt.vram_size -= adev->vram_pin_size;
		vram_gtt.vram_cpu_accessible_size = adev->mc.visible_vram_size;
		vram_gtt.vram_cpu_accessible_size -= (adev->vram_pin_size - adev->invisible_pin_size);
		vram_gtt.gtt_size = adev->mman.bdev.man[TTM_PL_TT].size;
		vram_gtt.gtt_size *= PAGE_SIZE;
		vram_gtt.gtt_size -= adev->gart_pin_size;
		return copy_to_user(out, &vram_gtt,
				    min((size_t)size, sizeof(vram_gtt))) ? -EFAULT : 0;
	}
	case AMDGPU_INFO_MEMORY: {
		struct drm_amdgpu_memory_info mem;

		memset(&mem, 0, sizeof(mem));
		mem.vram.total_heap_size = adev->mc.real_vram_size;
		mem.vram.usable_heap_size =
			adev->mc.real_vram_size - adev->vram_pin_size;
		mem.vram.heap_usage =
			amdgpu_vram_mgr_usage(&adev->mman.bdev.man[TTM_PL_VRAM]);
		mem.vram.max_allocation = mem.vram.usable_heap_size * 3 / 4;

		mem.cpu_accessible_vram.total_heap_size =
			adev->mc.visible_vram_size;
		mem.cpu_accessible_vram.usable_heap_size =
			adev->mc.visible_vram_size -
			(adev->vram_pin_size - adev->invisible_pin_size);
		mem.cpu_accessible_vram.heap_usage =
			amdgpu_vram_mgr_vis_usage(&adev->mman.bdev.man[TTM_PL_VRAM]);
		mem.cpu_accessible_vram.max_allocation =
			mem.cpu_accessible_vram.usable_heap_size * 3 / 4;

		mem.gtt.total_heap_size = adev->mman.bdev.man[TTM_PL_TT].size;
		mem.gtt.total_heap_size *= PAGE_SIZE;
		mem.gtt.usable_heap_size = mem.gtt.total_heap_size
			- adev->gart_pin_size;
<<<<<<< HEAD
		mem.gtt.heap_usage = atomic64_read(&adev->gtt_usage);
=======
		mem.gtt.heap_usage =
			amdgpu_gtt_mgr_usage(&adev->mman.bdev.man[TTM_PL_TT]);
>>>>>>> 3aadb888
		mem.gtt.max_allocation = mem.gtt.usable_heap_size * 3 / 4;

		return copy_to_user(out, &mem,
				    min((size_t)size, sizeof(mem)))
				    ? -EFAULT : 0;
	}
	case AMDGPU_INFO_READ_MMR_REG: {
		unsigned n, alloc_size;
		uint32_t *regs;
		unsigned se_num = (info->read_mmr_reg.instance >>
				   AMDGPU_INFO_MMR_SE_INDEX_SHIFT) &
				  AMDGPU_INFO_MMR_SE_INDEX_MASK;
		unsigned sh_num = (info->read_mmr_reg.instance >>
				   AMDGPU_INFO_MMR_SH_INDEX_SHIFT) &
				  AMDGPU_INFO_MMR_SH_INDEX_MASK;

		/* set full masks if the userspace set all bits
		 * in the bitfields */
		if (se_num == AMDGPU_INFO_MMR_SE_INDEX_MASK)
			se_num = 0xffffffff;
		if (sh_num == AMDGPU_INFO_MMR_SH_INDEX_MASK)
			sh_num = 0xffffffff;

		regs = kmalloc_array(info->read_mmr_reg.count, sizeof(*regs), GFP_KERNEL);
		if (!regs)
			return -ENOMEM;
		alloc_size = info->read_mmr_reg.count * sizeof(*regs);

		for (i = 0; i < info->read_mmr_reg.count; i++)
			if (amdgpu_asic_read_register(adev, se_num, sh_num,
						      info->read_mmr_reg.dword_offset + i,
						      &regs[i])) {
				DRM_DEBUG_KMS("unallowed offset %#x\n",
					      info->read_mmr_reg.dword_offset + i);
				kfree(regs);
				return -EFAULT;
			}
		n = copy_to_user(out, regs, min(size, alloc_size));
		kfree(regs);
		return n ? -EFAULT : 0;
	}
	case AMDGPU_INFO_DEV_INFO: {
		struct drm_amdgpu_info_device dev_info = {};

		dev_info.device_id = dev->pdev->device;
		dev_info.chip_rev = adev->rev_id;
		dev_info.external_rev = adev->external_rev_id;
		dev_info.pci_rev = dev->pdev->revision;
		dev_info.family = adev->family;
		dev_info.num_shader_engines = adev->gfx.config.max_shader_engines;
		dev_info.num_shader_arrays_per_engine = adev->gfx.config.max_sh_per_se;
		/* return all clocks in KHz */
		dev_info.gpu_counter_freq = amdgpu_asic_get_xclk(adev) * 10;
		if (adev->pm.dpm_enabled) {
			dev_info.max_engine_clock = amdgpu_dpm_get_sclk(adev, false) * 10;
			dev_info.max_memory_clock = amdgpu_dpm_get_mclk(adev, false) * 10;
		} else {
			dev_info.max_engine_clock = adev->clock.default_sclk * 10;
			dev_info.max_memory_clock = adev->clock.default_mclk * 10;
		}
		dev_info.enabled_rb_pipes_mask = adev->gfx.config.backend_enable_mask;
		dev_info.num_rb_pipes = adev->gfx.config.max_backends_per_se *
			adev->gfx.config.max_shader_engines;
		dev_info.num_hw_gfx_contexts = adev->gfx.config.max_hw_contexts;
		dev_info._pad = 0;
		dev_info.ids_flags = 0;
		if (adev->flags & AMD_IS_APU)
			dev_info.ids_flags |= AMDGPU_IDS_FLAGS_FUSION;
		if (amdgpu_sriov_vf(adev))
			dev_info.ids_flags |= AMDGPU_IDS_FLAGS_PREEMPTION;
		dev_info.virtual_address_offset = AMDGPU_VA_RESERVED_SIZE;
		dev_info.virtual_address_max = (uint64_t)adev->vm_manager.max_pfn * AMDGPU_GPU_PAGE_SIZE;
		dev_info.virtual_address_alignment = max((int)PAGE_SIZE, AMDGPU_GPU_PAGE_SIZE);
<<<<<<< HEAD
		dev_info.pte_fragment_size =
			(1 << AMDGPU_LOG2_PAGES_PER_FRAG(adev)) *
			AMDGPU_GPU_PAGE_SIZE;
=======
		dev_info.pte_fragment_size = (1 << adev->vm_manager.fragment_size) * AMDGPU_GPU_PAGE_SIZE;
>>>>>>> 3aadb888
		dev_info.gart_page_size = AMDGPU_GPU_PAGE_SIZE;
		dev_info.cu_active_number = adev->gfx.cu_info.number;
		dev_info.cu_ao_mask = adev->gfx.cu_info.ao_cu_mask;
		dev_info.ce_ram_size = adev->gfx.ce_ram_size;
		memcpy(&dev_info.cu_ao_bitmap[0], &adev->gfx.cu_info.ao_cu_bitmap[0],
		       sizeof(adev->gfx.cu_info.ao_cu_bitmap));
		memcpy(&dev_info.cu_bitmap[0], &adev->gfx.cu_info.bitmap[0],
		       sizeof(adev->gfx.cu_info.bitmap));
		dev_info.vram_type = adev->mc.vram_type;
		dev_info.vram_bit_width = adev->mc.vram_width;
		dev_info.vce_harvest_config = adev->vce.harvest_config;
		dev_info.gc_double_offchip_lds_buf =
			adev->gfx.config.double_offchip_lds_buf;

		if (amdgpu_ngg) {
			dev_info.prim_buf_gpu_addr = adev->gfx.ngg.buf[NGG_PRIM].gpu_addr;
			dev_info.prim_buf_size = adev->gfx.ngg.buf[NGG_PRIM].size;
			dev_info.pos_buf_gpu_addr = adev->gfx.ngg.buf[NGG_POS].gpu_addr;
			dev_info.pos_buf_size = adev->gfx.ngg.buf[NGG_POS].size;
			dev_info.cntl_sb_buf_gpu_addr = adev->gfx.ngg.buf[NGG_CNTL].gpu_addr;
			dev_info.cntl_sb_buf_size = adev->gfx.ngg.buf[NGG_CNTL].size;
			dev_info.param_buf_gpu_addr = adev->gfx.ngg.buf[NGG_PARAM].gpu_addr;
			dev_info.param_buf_size = adev->gfx.ngg.buf[NGG_PARAM].size;
		}
		dev_info.wave_front_size = adev->gfx.cu_info.wave_front_size;
		dev_info.num_shader_visible_vgprs = adev->gfx.config.max_gprs;
		dev_info.num_cu_per_sh = adev->gfx.config.max_cu_per_sh;
		dev_info.num_tcc_blocks = adev->gfx.config.max_texture_channel_caches;
		dev_info.gs_vgt_table_depth = adev->gfx.config.gs_vgt_table_depth;
		dev_info.gs_prim_buffer_depth = adev->gfx.config.gs_prim_buffer_depth;
		dev_info.max_gs_waves_per_vgt = adev->gfx.config.max_gs_threads;

		return copy_to_user(out, &dev_info,
				    min((size_t)size, sizeof(dev_info))) ? -EFAULT : 0;
	}
	case AMDGPU_INFO_VCE_CLOCK_TABLE: {
		unsigned i;
		struct drm_amdgpu_info_vce_clock_table vce_clk_table = {};
		struct amd_vce_state *vce_state;

		for (i = 0; i < AMDGPU_VCE_CLOCK_TABLE_ENTRIES; i++) {
			vce_state = amdgpu_dpm_get_vce_clock_state(adev, i);
			if (vce_state) {
				vce_clk_table.entries[i].sclk = vce_state->sclk;
				vce_clk_table.entries[i].mclk = vce_state->mclk;
				vce_clk_table.entries[i].eclk = vce_state->evclk;
				vce_clk_table.num_valid_entries++;
			}
		}

		return copy_to_user(out, &vce_clk_table,
				    min((size_t)size, sizeof(vce_clk_table))) ? -EFAULT : 0;
	}
	case AMDGPU_INFO_VBIOS: {
		uint32_t bios_size = adev->bios_size;

		switch (info->vbios_info.type) {
		case AMDGPU_INFO_VBIOS_SIZE:
			return copy_to_user(out, &bios_size,
					min((size_t)size, sizeof(bios_size)))
					? -EFAULT : 0;
		case AMDGPU_INFO_VBIOS_IMAGE: {
			uint8_t *bios;
			uint32_t bios_offset = info->vbios_info.offset;

			if (bios_offset >= bios_size)
				return -EINVAL;

			bios = adev->bios + bios_offset;
			return copy_to_user(out, bios,
					    min((size_t)size, (size_t)(bios_size - bios_offset)))
					? -EFAULT : 0;
		}
		default:
			DRM_DEBUG_KMS("Invalid request %d\n",
					info->vbios_info.type);
			return -EINVAL;
		}
	}
	case AMDGPU_INFO_NUM_HANDLES: {
		struct drm_amdgpu_info_num_handles handle;

		switch (info->query_hw_ip.type) {
		case AMDGPU_HW_IP_UVD:
			/* Starting Polaris, we support unlimited UVD handles */
			if (adev->asic_type < CHIP_POLARIS10) {
				handle.uvd_max_handles = adev->uvd.max_handles;
				handle.uvd_used_handles = amdgpu_uvd_used_handles(adev);

				return copy_to_user(out, &handle,
					min((size_t)size, sizeof(handle))) ? -EFAULT : 0;
			} else {
				return -ENODATA;
			}

			break;
		default:
			return -EINVAL;
		}
	}
	case AMDGPU_INFO_SENSOR: {
		struct pp_gpu_power query = {0};
		int query_size = sizeof(query);

		if (amdgpu_dpm == 0)
			return -ENOENT;

		switch (info->sensor_info.type) {
		case AMDGPU_INFO_SENSOR_GFX_SCLK:
			/* get sclk in Mhz */
			if (amdgpu_dpm_read_sensor(adev,
						   AMDGPU_PP_SENSOR_GFX_SCLK,
						   (void *)&ui32, &ui32_size)) {
				return -EINVAL;
			}
			ui32 /= 100;
			break;
		case AMDGPU_INFO_SENSOR_GFX_MCLK:
			/* get mclk in Mhz */
			if (amdgpu_dpm_read_sensor(adev,
						   AMDGPU_PP_SENSOR_GFX_MCLK,
						   (void *)&ui32, &ui32_size)) {
				return -EINVAL;
			}
			ui32 /= 100;
			break;
		case AMDGPU_INFO_SENSOR_GPU_TEMP:
			/* get temperature in millidegrees C */
			if (amdgpu_dpm_read_sensor(adev,
						   AMDGPU_PP_SENSOR_GPU_TEMP,
						   (void *)&ui32, &ui32_size)) {
				return -EINVAL;
			}
			break;
		case AMDGPU_INFO_SENSOR_GPU_LOAD:
			/* get GPU load */
			if (amdgpu_dpm_read_sensor(adev,
						   AMDGPU_PP_SENSOR_GPU_LOAD,
						   (void *)&ui32, &ui32_size)) {
				return -EINVAL;
			}
			break;
		case AMDGPU_INFO_SENSOR_GPU_AVG_POWER:
			/* get average GPU power */
			if (amdgpu_dpm_read_sensor(adev,
						   AMDGPU_PP_SENSOR_GPU_POWER,
						   (void *)&query, &query_size)) {
				return -EINVAL;
			}
			ui32 = query.average_gpu_power >> 8;
			break;
		case AMDGPU_INFO_SENSOR_VDDNB:
			/* get VDDNB in millivolts */
			if (amdgpu_dpm_read_sensor(adev,
						   AMDGPU_PP_SENSOR_VDDNB,
						   (void *)&ui32, &ui32_size)) {
				return -EINVAL;
			}
			break;
		case AMDGPU_INFO_SENSOR_VDDGFX:
			/* get VDDGFX in millivolts */
			if (amdgpu_dpm_read_sensor(adev,
						   AMDGPU_PP_SENSOR_VDDGFX,
						   (void *)&ui32, &ui32_size)) {
				return -EINVAL;
			}
			break;
		default:
			DRM_DEBUG_KMS("Invalid request %d\n",
				      info->sensor_info.type);
			return -EINVAL;
		}
		return copy_to_user(out, &ui32, min(size, 4u)) ? -EFAULT : 0;
	}
	default:
		DRM_DEBUG_KMS("Invalid request %d\n", info->query);
		return -EINVAL;
	}
	return 0;
}


/*
 * Outdated mess for old drm with Xorg being in charge (void function now).
 */
/**
 * amdgpu_driver_lastclose_kms - drm callback for last close
 *
 * @dev: drm dev pointer
 *
 * Switch vga_switcheroo state after last close (all asics).
 */
void amdgpu_driver_lastclose_kms(struct drm_device *dev)
{
	struct amdgpu_device *adev = dev->dev_private;

	amdgpu_fbdev_restore_mode(adev);
	vga_switcheroo_process_delayed_switch();
}

bool amdgpu_kms_vram_lost(struct amdgpu_device *adev,
			  struct amdgpu_fpriv *fpriv)
{
	return fpriv->vram_lost_counter != atomic_read(&adev->vram_lost_counter);
}

/**
 * amdgpu_driver_open_kms - drm callback for open
 *
 * @dev: drm dev pointer
 * @file_priv: drm file
 *
 * On device open, init vm on cayman+ (all asics).
 * Returns 0 on success, error on failure.
 */
int amdgpu_driver_open_kms(struct drm_device *dev, struct drm_file *file_priv)
{
	struct amdgpu_device *adev = dev->dev_private;
	struct amdgpu_fpriv *fpriv;
	int r;

	file_priv->driver_priv = NULL;

	r = pm_runtime_get_sync(dev->dev);
	if (r < 0)
		return r;

	fpriv = kzalloc(sizeof(*fpriv), GFP_KERNEL);
	if (unlikely(!fpriv)) {
		r = -ENOMEM;
		goto out_suspend;
	}

	r = amdgpu_vm_init(adev, &fpriv->vm,
			   AMDGPU_VM_CONTEXT_GFX);
	if (r) {
		kfree(fpriv);
		goto out_suspend;
	}

	fpriv->prt_va = amdgpu_vm_bo_add(adev, &fpriv->vm, NULL);
	if (!fpriv->prt_va) {
		r = -ENOMEM;
		amdgpu_vm_fini(adev, &fpriv->vm);
		kfree(fpriv);
		goto out_suspend;
	}

	if (amdgpu_sriov_vf(adev)) {
		r = amdgpu_map_static_csa(adev, &fpriv->vm, &fpriv->csa_va);
		if (r)
			goto out_suspend;
	}

	mutex_init(&fpriv->bo_list_lock);
	idr_init(&fpriv->bo_list_handles);

	amdgpu_ctx_mgr_init(&fpriv->ctx_mgr);

	fpriv->vram_lost_counter = atomic_read(&adev->vram_lost_counter);
	file_priv->driver_priv = fpriv;

out_suspend:
	pm_runtime_mark_last_busy(dev->dev);
	pm_runtime_put_autosuspend(dev->dev);

	return r;
}

/**
 * amdgpu_driver_postclose_kms - drm callback for post close
 *
 * @dev: drm dev pointer
 * @file_priv: drm file
 *
 * On device post close, tear down vm on cayman+ (all asics).
 */
void amdgpu_driver_postclose_kms(struct drm_device *dev,
				 struct drm_file *file_priv)
{
	struct amdgpu_device *adev = dev->dev_private;
	struct amdgpu_fpriv *fpriv = file_priv->driver_priv;
	struct amdgpu_bo_list *list;
	int handle;

	if (!fpriv)
		return;

	pm_runtime_get_sync(dev->dev);

	amdgpu_ctx_mgr_fini(&fpriv->ctx_mgr);

	if (adev->asic_type != CHIP_RAVEN) {
		amdgpu_uvd_free_handles(adev, file_priv);
		amdgpu_vce_free_handles(adev, file_priv);
	}

	amdgpu_vm_bo_rmv(adev, fpriv->prt_va);

	if (amdgpu_sriov_vf(adev)) {
		/* TODO: how to handle reserve failure */
		BUG_ON(amdgpu_bo_reserve(adev->virt.csa_obj, true));
		amdgpu_vm_bo_rmv(adev, fpriv->csa_va);
		fpriv->csa_va = NULL;
		amdgpu_bo_unreserve(adev->virt.csa_obj);
	}

	amdgpu_vm_fini(adev, &fpriv->vm);

	idr_for_each_entry(&fpriv->bo_list_handles, list, handle)
		amdgpu_bo_list_free(list);

	idr_destroy(&fpriv->bo_list_handles);
	mutex_destroy(&fpriv->bo_list_lock);

	kfree(fpriv);
	file_priv->driver_priv = NULL;

	pm_runtime_mark_last_busy(dev->dev);
	pm_runtime_put_autosuspend(dev->dev);
}

/*
 * VBlank related functions.
 */
/**
 * amdgpu_get_vblank_counter_kms - get frame count
 *
 * @dev: drm dev pointer
 * @pipe: crtc to get the frame count from
 *
 * Gets the frame count on the requested crtc (all asics).
 * Returns frame count on success, -EINVAL on failure.
 */
u32 amdgpu_get_vblank_counter_kms(struct drm_device *dev, unsigned int pipe)
{
	struct amdgpu_device *adev = dev->dev_private;
	int vpos, hpos, stat;
	u32 count;

	if (pipe >= adev->mode_info.num_crtc) {
		DRM_ERROR("Invalid crtc %u\n", pipe);
		return -EINVAL;
	}

	/* The hw increments its frame counter at start of vsync, not at start
	 * of vblank, as is required by DRM core vblank counter handling.
	 * Cook the hw count here to make it appear to the caller as if it
	 * incremented at start of vblank. We measure distance to start of
	 * vblank in vpos. vpos therefore will be >= 0 between start of vblank
	 * and start of vsync, so vpos >= 0 means to bump the hw frame counter
	 * result by 1 to give the proper appearance to caller.
	 */
	if (adev->mode_info.crtcs[pipe]) {
		/* Repeat readout if needed to provide stable result if
		 * we cross start of vsync during the queries.
		 */
		do {
			count = amdgpu_display_vblank_get_counter(adev, pipe);
			/* Ask amdgpu_get_crtc_scanoutpos to return vpos as
			 * distance to start of vblank, instead of regular
			 * vertical scanout pos.
			 */
			stat = amdgpu_get_crtc_scanoutpos(
				dev, pipe, GET_DISTANCE_TO_VBLANKSTART,
				&vpos, &hpos, NULL, NULL,
				&adev->mode_info.crtcs[pipe]->base.hwmode);
		} while (count != amdgpu_display_vblank_get_counter(adev, pipe));

		if (((stat & (DRM_SCANOUTPOS_VALID | DRM_SCANOUTPOS_ACCURATE)) !=
		    (DRM_SCANOUTPOS_VALID | DRM_SCANOUTPOS_ACCURATE))) {
			DRM_DEBUG_VBL("Query failed! stat %d\n", stat);
		} else {
			DRM_DEBUG_VBL("crtc %d: dist from vblank start %d\n",
				      pipe, vpos);

			/* Bump counter if we are at >= leading edge of vblank,
			 * but before vsync where vpos would turn negative and
			 * the hw counter really increments.
			 */
			if (vpos >= 0)
				count++;
		}
	} else {
		/* Fallback to use value as is. */
		count = amdgpu_display_vblank_get_counter(adev, pipe);
		DRM_DEBUG_VBL("NULL mode info! Returned count may be wrong.\n");
	}

	return count;
}

/**
 * amdgpu_enable_vblank_kms - enable vblank interrupt
 *
 * @dev: drm dev pointer
 * @pipe: crtc to enable vblank interrupt for
 *
 * Enable the interrupt on the requested crtc (all asics).
 * Returns 0 on success, -EINVAL on failure.
 */
int amdgpu_enable_vblank_kms(struct drm_device *dev, unsigned int pipe)
{
	struct amdgpu_device *adev = dev->dev_private;
	int idx = amdgpu_crtc_idx_to_irq_type(adev, pipe);

	return amdgpu_irq_get(adev, &adev->crtc_irq, idx);
}

/**
 * amdgpu_disable_vblank_kms - disable vblank interrupt
 *
 * @dev: drm dev pointer
 * @pipe: crtc to disable vblank interrupt for
 *
 * Disable the interrupt on the requested crtc (all asics).
 */
void amdgpu_disable_vblank_kms(struct drm_device *dev, unsigned int pipe)
{
	struct amdgpu_device *adev = dev->dev_private;
	int idx = amdgpu_crtc_idx_to_irq_type(adev, pipe);

	amdgpu_irq_put(adev, &adev->crtc_irq, idx);
}

const struct drm_ioctl_desc amdgpu_ioctls_kms[] = {
	DRM_IOCTL_DEF_DRV(AMDGPU_GEM_CREATE, amdgpu_gem_create_ioctl, DRM_AUTH|DRM_RENDER_ALLOW),
	DRM_IOCTL_DEF_DRV(AMDGPU_CTX, amdgpu_ctx_ioctl, DRM_AUTH|DRM_RENDER_ALLOW),
	DRM_IOCTL_DEF_DRV(AMDGPU_VM, amdgpu_vm_ioctl, DRM_AUTH|DRM_RENDER_ALLOW),
	DRM_IOCTL_DEF_DRV(AMDGPU_BO_LIST, amdgpu_bo_list_ioctl, DRM_AUTH|DRM_RENDER_ALLOW),
	/* KMS */
	DRM_IOCTL_DEF_DRV(AMDGPU_GEM_MMAP, amdgpu_gem_mmap_ioctl, DRM_AUTH|DRM_RENDER_ALLOW),
	DRM_IOCTL_DEF_DRV(AMDGPU_GEM_WAIT_IDLE, amdgpu_gem_wait_idle_ioctl, DRM_AUTH|DRM_RENDER_ALLOW),
	DRM_IOCTL_DEF_DRV(AMDGPU_CS, amdgpu_cs_ioctl, DRM_AUTH|DRM_RENDER_ALLOW),
	DRM_IOCTL_DEF_DRV(AMDGPU_INFO, amdgpu_info_ioctl, DRM_AUTH|DRM_RENDER_ALLOW),
	DRM_IOCTL_DEF_DRV(AMDGPU_WAIT_CS, amdgpu_cs_wait_ioctl, DRM_AUTH|DRM_RENDER_ALLOW),
	DRM_IOCTL_DEF_DRV(AMDGPU_WAIT_FENCES, amdgpu_cs_wait_fences_ioctl, DRM_AUTH|DRM_RENDER_ALLOW),
	DRM_IOCTL_DEF_DRV(AMDGPU_GEM_METADATA, amdgpu_gem_metadata_ioctl, DRM_AUTH|DRM_RENDER_ALLOW),
	DRM_IOCTL_DEF_DRV(AMDGPU_GEM_VA, amdgpu_gem_va_ioctl, DRM_AUTH|DRM_RENDER_ALLOW),
	DRM_IOCTL_DEF_DRV(AMDGPU_GEM_OP, amdgpu_gem_op_ioctl, DRM_AUTH|DRM_RENDER_ALLOW),
	DRM_IOCTL_DEF_DRV(AMDGPU_GEM_USERPTR, amdgpu_gem_userptr_ioctl, DRM_AUTH|DRM_RENDER_ALLOW),
};
const int amdgpu_max_kms_ioctl = ARRAY_SIZE(amdgpu_ioctls_kms);

/*
 * Debugfs info
 */
#if defined(CONFIG_DEBUG_FS)

static int amdgpu_debugfs_firmware_info(struct seq_file *m, void *data)
{
	struct drm_info_node *node = (struct drm_info_node *) m->private;
	struct drm_device *dev = node->minor->dev;
	struct amdgpu_device *adev = dev->dev_private;
	struct drm_amdgpu_info_firmware fw_info;
	struct drm_amdgpu_query_fw query_fw;
	int ret, i;

	/* VCE */
	query_fw.fw_type = AMDGPU_INFO_FW_VCE;
	ret = amdgpu_firmware_info(&fw_info, &query_fw, adev);
	if (ret)
		return ret;
	seq_printf(m, "VCE feature version: %u, firmware version: 0x%08x\n",
		   fw_info.feature, fw_info.ver);

	/* UVD */
	query_fw.fw_type = AMDGPU_INFO_FW_UVD;
	ret = amdgpu_firmware_info(&fw_info, &query_fw, adev);
	if (ret)
		return ret;
	seq_printf(m, "UVD feature version: %u, firmware version: 0x%08x\n",
		   fw_info.feature, fw_info.ver);

	/* GMC */
	query_fw.fw_type = AMDGPU_INFO_FW_GMC;
	ret = amdgpu_firmware_info(&fw_info, &query_fw, adev);
	if (ret)
		return ret;
	seq_printf(m, "MC feature version: %u, firmware version: 0x%08x\n",
		   fw_info.feature, fw_info.ver);

	/* ME */
	query_fw.fw_type = AMDGPU_INFO_FW_GFX_ME;
	ret = amdgpu_firmware_info(&fw_info, &query_fw, adev);
	if (ret)
		return ret;
	seq_printf(m, "ME feature version: %u, firmware version: 0x%08x\n",
		   fw_info.feature, fw_info.ver);

	/* PFP */
	query_fw.fw_type = AMDGPU_INFO_FW_GFX_PFP;
	ret = amdgpu_firmware_info(&fw_info, &query_fw, adev);
	if (ret)
		return ret;
	seq_printf(m, "PFP feature version: %u, firmware version: 0x%08x\n",
		   fw_info.feature, fw_info.ver);

	/* CE */
	query_fw.fw_type = AMDGPU_INFO_FW_GFX_CE;
	ret = amdgpu_firmware_info(&fw_info, &query_fw, adev);
	if (ret)
		return ret;
	seq_printf(m, "CE feature version: %u, firmware version: 0x%08x\n",
		   fw_info.feature, fw_info.ver);

	/* RLC */
	query_fw.fw_type = AMDGPU_INFO_FW_GFX_RLC;
	ret = amdgpu_firmware_info(&fw_info, &query_fw, adev);
	if (ret)
		return ret;
	seq_printf(m, "RLC feature version: %u, firmware version: 0x%08x\n",
		   fw_info.feature, fw_info.ver);

	/* MEC */
	query_fw.fw_type = AMDGPU_INFO_FW_GFX_MEC;
	query_fw.index = 0;
	ret = amdgpu_firmware_info(&fw_info, &query_fw, adev);
	if (ret)
		return ret;
	seq_printf(m, "MEC feature version: %u, firmware version: 0x%08x\n",
		   fw_info.feature, fw_info.ver);

	/* MEC2 */
	if (adev->asic_type == CHIP_KAVERI ||
	    (adev->asic_type > CHIP_TOPAZ && adev->asic_type != CHIP_STONEY)) {
		query_fw.index = 1;
		ret = amdgpu_firmware_info(&fw_info, &query_fw, adev);
		if (ret)
			return ret;
		seq_printf(m, "MEC2 feature version: %u, firmware version: 0x%08x\n",
			   fw_info.feature, fw_info.ver);
	}

	/* PSP SOS */
	query_fw.fw_type = AMDGPU_INFO_FW_SOS;
	ret = amdgpu_firmware_info(&fw_info, &query_fw, adev);
	if (ret)
		return ret;
	seq_printf(m, "SOS feature version: %u, firmware version: 0x%08x\n",
		   fw_info.feature, fw_info.ver);


	/* PSP ASD */
	query_fw.fw_type = AMDGPU_INFO_FW_ASD;
	ret = amdgpu_firmware_info(&fw_info, &query_fw, adev);
	if (ret)
		return ret;
	seq_printf(m, "ASD feature version: %u, firmware version: 0x%08x\n",
		   fw_info.feature, fw_info.ver);

	/* SMC */
	query_fw.fw_type = AMDGPU_INFO_FW_SMC;
	ret = amdgpu_firmware_info(&fw_info, &query_fw, adev);
	if (ret)
		return ret;
	seq_printf(m, "SMC feature version: %u, firmware version: 0x%08x\n",
		   fw_info.feature, fw_info.ver);

	/* SDMA */
	query_fw.fw_type = AMDGPU_INFO_FW_SDMA;
	for (i = 0; i < adev->sdma.num_instances; i++) {
		query_fw.index = i;
		ret = amdgpu_firmware_info(&fw_info, &query_fw, adev);
		if (ret)
			return ret;
		seq_printf(m, "SDMA%d feature version: %u, firmware version: 0x%08x\n",
			   i, fw_info.feature, fw_info.ver);
	}

	return 0;
}

static const struct drm_info_list amdgpu_firmware_info_list[] = {
	{"amdgpu_firmware_info", amdgpu_debugfs_firmware_info, 0, NULL},
};
#endif

int amdgpu_debugfs_firmware_init(struct amdgpu_device *adev)
{
#if defined(CONFIG_DEBUG_FS)
	return amdgpu_debugfs_add_files(adev, amdgpu_firmware_info_list,
					ARRAY_SIZE(amdgpu_firmware_info_list));
#else
	return 0;
#endif
}<|MERGE_RESOLUTION|>--- conflicted
+++ resolved
@@ -515,12 +515,8 @@
 		mem.gtt.total_heap_size *= PAGE_SIZE;
 		mem.gtt.usable_heap_size = mem.gtt.total_heap_size
 			- adev->gart_pin_size;
-<<<<<<< HEAD
-		mem.gtt.heap_usage = atomic64_read(&adev->gtt_usage);
-=======
 		mem.gtt.heap_usage =
 			amdgpu_gtt_mgr_usage(&adev->mman.bdev.man[TTM_PL_TT]);
->>>>>>> 3aadb888
 		mem.gtt.max_allocation = mem.gtt.usable_heap_size * 3 / 4;
 
 		return copy_to_user(out, &mem,
@@ -594,13 +590,7 @@
 		dev_info.virtual_address_offset = AMDGPU_VA_RESERVED_SIZE;
 		dev_info.virtual_address_max = (uint64_t)adev->vm_manager.max_pfn * AMDGPU_GPU_PAGE_SIZE;
 		dev_info.virtual_address_alignment = max((int)PAGE_SIZE, AMDGPU_GPU_PAGE_SIZE);
-<<<<<<< HEAD
-		dev_info.pte_fragment_size =
-			(1 << AMDGPU_LOG2_PAGES_PER_FRAG(adev)) *
-			AMDGPU_GPU_PAGE_SIZE;
-=======
 		dev_info.pte_fragment_size = (1 << adev->vm_manager.fragment_size) * AMDGPU_GPU_PAGE_SIZE;
->>>>>>> 3aadb888
 		dev_info.gart_page_size = AMDGPU_GPU_PAGE_SIZE;
 		dev_info.cu_active_number = adev->gfx.cu_info.number;
 		dev_info.cu_ao_mask = adev->gfx.cu_info.ao_cu_mask;
