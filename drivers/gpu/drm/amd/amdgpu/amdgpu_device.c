/*
 * Copyright 2008 Advanced Micro Devices, Inc.
 * Copyright 2008 Red Hat Inc.
 * Copyright 2009 Jerome Glisse.
 *
 * Permission is hereby granted, free of charge, to any person obtaining a
 * copy of this software and associated documentation files (the "Software"),
 * to deal in the Software without restriction, including without limitation
 * the rights to use, copy, modify, merge, publish, distribute, sublicense,
 * and/or sell copies of the Software, and to permit persons to whom the
 * Software is furnished to do so, subject to the following conditions:
 *
 * The above copyright notice and this permission notice shall be included in
 * all copies or substantial portions of the Software.
 *
 * THE SOFTWARE IS PROVIDED "AS IS", WITHOUT WARRANTY OF ANY KIND, EXPRESS OR
 * IMPLIED, INCLUDING BUT NOT LIMITED TO THE WARRANTIES OF MERCHANTABILITY,
 * FITNESS FOR A PARTICULAR PURPOSE AND NONINFRINGEMENT.  IN NO EVENT SHALL
 * THE COPYRIGHT HOLDER(S) OR AUTHOR(S) BE LIABLE FOR ANY CLAIM, DAMAGES OR
 * OTHER LIABILITY, WHETHER IN AN ACTION OF CONTRACT, TORT OR OTHERWISE,
 * ARISING FROM, OUT OF OR IN CONNECTION WITH THE SOFTWARE OR THE USE OR
 * OTHER DEALINGS IN THE SOFTWARE.
 *
 * Authors: Dave Airlie
 *          Alex Deucher
 *          Jerome Glisse
 */
#include <linux/kthread.h>
#include <linux/console.h>
#include <linux/slab.h>
#include <linux/debugfs.h>
#include <drm/drmP.h>
#include <drm/drm_crtc_helper.h>
#include <drm/amdgpu_drm.h>
#include <linux/vgaarb.h>
#include <linux/vga_switcheroo.h>
#include <linux/efi.h>
#include "amdgpu.h"
#include "amdgpu_trace.h"
#include "amdgpu_i2c.h"
#include "atom.h"
#include "amdgpu_atombios.h"
#include "amdgpu_atomfirmware.h"
#include "amd_pcie.h"
#ifdef CONFIG_DRM_AMDGPU_SI
#include "si.h"
#endif
#ifdef CONFIG_DRM_AMDGPU_CIK
#include "cik.h"
#endif
#include "vi.h"
#include "soc15.h"
#include "bif/bif_4_1_d.h"
#include <linux/pci.h>
#include <linux/firmware.h>
#include "amdgpu_vf_error.h"

#include "amdgpu_amdkfd.h"
#include "amdgpu_pm.h"

MODULE_FIRMWARE("amdgpu/vega10_gpu_info.bin");
MODULE_FIRMWARE("amdgpu/raven_gpu_info.bin");

#define AMDGPU_RESUME_MS		2000

static int amdgpu_debugfs_regs_init(struct amdgpu_device *adev);
static void amdgpu_debugfs_regs_cleanup(struct amdgpu_device *adev);
static int amdgpu_debugfs_test_ib_ring_init(struct amdgpu_device *adev);
static int amdgpu_debugfs_vbios_dump_init(struct amdgpu_device *adev);

static const char *amdgpu_asic_name[] = {
	"TAHITI",
	"PITCAIRN",
	"VERDE",
	"OLAND",
	"HAINAN",
	"BONAIRE",
	"KAVERI",
	"KABINI",
	"HAWAII",
	"MULLINS",
	"TOPAZ",
	"TONGA",
	"FIJI",
	"CARRIZO",
	"STONEY",
	"POLARIS10",
	"POLARIS11",
	"POLARIS12",
	"VEGA10",
	"RAVEN",
	"LAST",
};

bool amdgpu_device_is_px(struct drm_device *dev)
{
	struct amdgpu_device *adev = dev->dev_private;

	if (adev->flags & AMD_IS_PX)
		return true;
	return false;
}

/*
 * MMIO register access helper functions.
 */
uint32_t amdgpu_mm_rreg(struct amdgpu_device *adev, uint32_t reg,
			uint32_t acc_flags)
{
	uint32_t ret;

	if (!(acc_flags & AMDGPU_REGS_NO_KIQ) && amdgpu_sriov_runtime(adev)) {
		BUG_ON(in_interrupt());
		return amdgpu_virt_kiq_rreg(adev, reg);
	}

	if ((reg * 4) < adev->rmmio_size && !(acc_flags & AMDGPU_REGS_IDX))
		ret = readl(((void __iomem *)adev->rmmio) + (reg * 4));
	else {
		unsigned long flags;

		spin_lock_irqsave(&adev->mmio_idx_lock, flags);
		writel((reg * 4), ((void __iomem *)adev->rmmio) + (mmMM_INDEX * 4));
		ret = readl(((void __iomem *)adev->rmmio) + (mmMM_DATA * 4));
		spin_unlock_irqrestore(&adev->mmio_idx_lock, flags);
	}
	trace_amdgpu_mm_rreg(adev->pdev->device, reg, ret);
	return ret;
}

void amdgpu_mm_wreg(struct amdgpu_device *adev, uint32_t reg, uint32_t v,
		    uint32_t acc_flags)
{
	trace_amdgpu_mm_wreg(adev->pdev->device, reg, v);

	if (adev->asic_type >= CHIP_VEGA10 && reg == 0) {
		adev->last_mm_index = v;
	}

	if (!(acc_flags & AMDGPU_REGS_NO_KIQ) && amdgpu_sriov_runtime(adev)) {
		BUG_ON(in_interrupt());
		return amdgpu_virt_kiq_wreg(adev, reg, v);
	}

	if ((reg * 4) < adev->rmmio_size && !(acc_flags & AMDGPU_REGS_IDX))
		writel(v, ((void __iomem *)adev->rmmio) + (reg * 4));
	else {
		unsigned long flags;

		spin_lock_irqsave(&adev->mmio_idx_lock, flags);
		writel((reg * 4), ((void __iomem *)adev->rmmio) + (mmMM_INDEX * 4));
		writel(v, ((void __iomem *)adev->rmmio) + (mmMM_DATA * 4));
		spin_unlock_irqrestore(&adev->mmio_idx_lock, flags);
	}

	if (adev->asic_type >= CHIP_VEGA10 && reg == 1 && adev->last_mm_index == 0x5702C) {
		udelay(500);
	}
}

u32 amdgpu_io_rreg(struct amdgpu_device *adev, u32 reg)
{
	if ((reg * 4) < adev->rio_mem_size)
		return ioread32(adev->rio_mem + (reg * 4));
	else {
		iowrite32((reg * 4), adev->rio_mem + (mmMM_INDEX * 4));
		return ioread32(adev->rio_mem + (mmMM_DATA * 4));
	}
}

void amdgpu_io_wreg(struct amdgpu_device *adev, u32 reg, u32 v)
{
	if (adev->asic_type >= CHIP_VEGA10 && reg == 0) {
		adev->last_mm_index = v;
	}

	if ((reg * 4) < adev->rio_mem_size)
		iowrite32(v, adev->rio_mem + (reg * 4));
	else {
		iowrite32((reg * 4), adev->rio_mem + (mmMM_INDEX * 4));
		iowrite32(v, adev->rio_mem + (mmMM_DATA * 4));
	}

	if (adev->asic_type >= CHIP_VEGA10 && reg == 1 && adev->last_mm_index == 0x5702C) {
		udelay(500);
	}
}

/**
 * amdgpu_mm_rdoorbell - read a doorbell dword
 *
 * @adev: amdgpu_device pointer
 * @index: doorbell index
 *
 * Returns the value in the doorbell aperture at the
 * requested doorbell index (CIK).
 */
u32 amdgpu_mm_rdoorbell(struct amdgpu_device *adev, u32 index)
{
	if (index < adev->doorbell.num_doorbells) {
		return readl(adev->doorbell.ptr + index);
	} else {
		DRM_ERROR("reading beyond doorbell aperture: 0x%08x!\n", index);
		return 0;
	}
}

/**
 * amdgpu_mm_wdoorbell - write a doorbell dword
 *
 * @adev: amdgpu_device pointer
 * @index: doorbell index
 * @v: value to write
 *
 * Writes @v to the doorbell aperture at the
 * requested doorbell index (CIK).
 */
void amdgpu_mm_wdoorbell(struct amdgpu_device *adev, u32 index, u32 v)
{
	if (index < adev->doorbell.num_doorbells) {
		writel(v, adev->doorbell.ptr + index);
	} else {
		DRM_ERROR("writing beyond doorbell aperture: 0x%08x!\n", index);
	}
}

/**
 * amdgpu_mm_rdoorbell64 - read a doorbell Qword
 *
 * @adev: amdgpu_device pointer
 * @index: doorbell index
 *
 * Returns the value in the doorbell aperture at the
 * requested doorbell index (VEGA10+).
 */
u64 amdgpu_mm_rdoorbell64(struct amdgpu_device *adev, u32 index)
{
	if (index < adev->doorbell.num_doorbells) {
		return atomic64_read((atomic64_t *)(adev->doorbell.ptr + index));
	} else {
		DRM_ERROR("reading beyond doorbell aperture: 0x%08x!\n", index);
		return 0;
	}
}

/**
 * amdgpu_mm_wdoorbell64 - write a doorbell Qword
 *
 * @adev: amdgpu_device pointer
 * @index: doorbell index
 * @v: value to write
 *
 * Writes @v to the doorbell aperture at the
 * requested doorbell index (VEGA10+).
 */
void amdgpu_mm_wdoorbell64(struct amdgpu_device *adev, u32 index, u64 v)
{
	if (index < adev->doorbell.num_doorbells) {
		atomic64_set((atomic64_t *)(adev->doorbell.ptr + index), v);
	} else {
		DRM_ERROR("writing beyond doorbell aperture: 0x%08x!\n", index);
	}
}

/**
 * amdgpu_invalid_rreg - dummy reg read function
 *
 * @adev: amdgpu device pointer
 * @reg: offset of register
 *
 * Dummy register read function.  Used for register blocks
 * that certain asics don't have (all asics).
 * Returns the value in the register.
 */
static uint32_t amdgpu_invalid_rreg(struct amdgpu_device *adev, uint32_t reg)
{
	DRM_ERROR("Invalid callback to read register 0x%04X\n", reg);
	BUG();
	return 0;
}

/**
 * amdgpu_invalid_wreg - dummy reg write function
 *
 * @adev: amdgpu device pointer
 * @reg: offset of register
 * @v: value to write to the register
 *
 * Dummy register read function.  Used for register blocks
 * that certain asics don't have (all asics).
 */
static void amdgpu_invalid_wreg(struct amdgpu_device *adev, uint32_t reg, uint32_t v)
{
	DRM_ERROR("Invalid callback to write register 0x%04X with 0x%08X\n",
		  reg, v);
	BUG();
}

/**
 * amdgpu_block_invalid_rreg - dummy reg read function
 *
 * @adev: amdgpu device pointer
 * @block: offset of instance
 * @reg: offset of register
 *
 * Dummy register read function.  Used for register blocks
 * that certain asics don't have (all asics).
 * Returns the value in the register.
 */
static uint32_t amdgpu_block_invalid_rreg(struct amdgpu_device *adev,
					  uint32_t block, uint32_t reg)
{
	DRM_ERROR("Invalid callback to read register 0x%04X in block 0x%04X\n",
		  reg, block);
	BUG();
	return 0;
}

/**
 * amdgpu_block_invalid_wreg - dummy reg write function
 *
 * @adev: amdgpu device pointer
 * @block: offset of instance
 * @reg: offset of register
 * @v: value to write to the register
 *
 * Dummy register read function.  Used for register blocks
 * that certain asics don't have (all asics).
 */
static void amdgpu_block_invalid_wreg(struct amdgpu_device *adev,
				      uint32_t block,
				      uint32_t reg, uint32_t v)
{
	DRM_ERROR("Invalid block callback to write register 0x%04X in block 0x%04X with 0x%08X\n",
		  reg, block, v);
	BUG();
}

static int amdgpu_vram_scratch_init(struct amdgpu_device *adev)
{
	return amdgpu_bo_create_kernel(adev, AMDGPU_GPU_PAGE_SIZE,
				       PAGE_SIZE, AMDGPU_GEM_DOMAIN_VRAM,
				       &adev->vram_scratch.robj,
				       &adev->vram_scratch.gpu_addr,
				       (void **)&adev->vram_scratch.ptr);
}

static void amdgpu_vram_scratch_fini(struct amdgpu_device *adev)
{
	amdgpu_bo_free_kernel(&adev->vram_scratch.robj, NULL, NULL);
}

/**
 * amdgpu_program_register_sequence - program an array of registers.
 *
 * @adev: amdgpu_device pointer
 * @registers: pointer to the register array
 * @array_size: size of the register array
 *
 * Programs an array or registers with and and or masks.
 * This is a helper for setting golden registers.
 */
void amdgpu_program_register_sequence(struct amdgpu_device *adev,
				      const u32 *registers,
				      const u32 array_size)
{
	u32 tmp, reg, and_mask, or_mask;
	int i;

	if (array_size % 3)
		return;

	for (i = 0; i < array_size; i +=3) {
		reg = registers[i + 0];
		and_mask = registers[i + 1];
		or_mask = registers[i + 2];

		if (and_mask == 0xffffffff) {
			tmp = or_mask;
		} else {
			tmp = RREG32(reg);
			tmp &= ~and_mask;
			tmp |= or_mask;
		}
		WREG32(reg, tmp);
	}
}

void amdgpu_pci_config_reset(struct amdgpu_device *adev)
{
	pci_write_config_dword(adev->pdev, 0x7c, AMDGPU_ASIC_RESET_DATA);
}

/*
 * GPU doorbell aperture helpers function.
 */
/**
 * amdgpu_doorbell_init - Init doorbell driver information.
 *
 * @adev: amdgpu_device pointer
 *
 * Init doorbell driver information (CIK)
 * Returns 0 on success, error on failure.
 */
static int amdgpu_doorbell_init(struct amdgpu_device *adev)
{
	/* No doorbell on SI hardware generation */
	if (adev->asic_type < CHIP_BONAIRE) {
		adev->doorbell.base = 0;
		adev->doorbell.size = 0;
		adev->doorbell.num_doorbells = 0;
		adev->doorbell.ptr = NULL;
		return 0;
	}

	/* doorbell bar mapping */
	adev->doorbell.base = pci_resource_start(adev->pdev, 2);
	adev->doorbell.size = pci_resource_len(adev->pdev, 2);

	adev->doorbell.num_doorbells = min_t(u32, adev->doorbell.size / sizeof(u32),
					     AMDGPU_DOORBELL_MAX_ASSIGNMENT+1);
	if (adev->doorbell.num_doorbells == 0)
		return -EINVAL;

	adev->doorbell.ptr = ioremap(adev->doorbell.base,
				     adev->doorbell.num_doorbells *
				     sizeof(u32));
	if (adev->doorbell.ptr == NULL)
		return -ENOMEM;

	return 0;
}

/**
 * amdgpu_doorbell_fini - Tear down doorbell driver information.
 *
 * @adev: amdgpu_device pointer
 *
 * Tear down doorbell driver information (CIK)
 */
static void amdgpu_doorbell_fini(struct amdgpu_device *adev)
{
	iounmap(adev->doorbell.ptr);
	adev->doorbell.ptr = NULL;
}

/**
 * amdgpu_doorbell_get_kfd_info - Report doorbell configuration required to
 *                                setup amdkfd
 *
 * @adev: amdgpu_device pointer
 * @aperture_base: output returning doorbell aperture base physical address
 * @aperture_size: output returning doorbell aperture size in bytes
 * @start_offset: output returning # of doorbell bytes reserved for amdgpu.
 *
 * amdgpu and amdkfd share the doorbell aperture. amdgpu sets it up,
 * takes doorbells required for its own rings and reports the setup to amdkfd.
 * amdgpu reserved doorbells are at the start of the doorbell aperture.
 */
void amdgpu_doorbell_get_kfd_info(struct amdgpu_device *adev,
				phys_addr_t *aperture_base,
				size_t *aperture_size,
				size_t *start_offset)
{
	/*
	 * The first num_doorbells are used by amdgpu.
	 * amdkfd takes whatever's left in the aperture.
	 */
	if (adev->doorbell.size > adev->doorbell.num_doorbells * sizeof(u32)) {
		*aperture_base = adev->doorbell.base;
		*aperture_size = adev->doorbell.size;
		*start_offset = adev->doorbell.num_doorbells * sizeof(u32);
	} else {
		*aperture_base = 0;
		*aperture_size = 0;
		*start_offset = 0;
	}
}

/*
 * amdgpu_wb_*()
 * Writeback is the method by which the GPU updates special pages in memory
 * with the status of certain GPU events (fences, ring pointers,etc.).
 */

/**
 * amdgpu_wb_fini - Disable Writeback and free memory
 *
 * @adev: amdgpu_device pointer
 *
 * Disables Writeback and frees the Writeback memory (all asics).
 * Used at driver shutdown.
 */
static void amdgpu_wb_fini(struct amdgpu_device *adev)
{
	if (adev->wb.wb_obj) {
		amdgpu_bo_free_kernel(&adev->wb.wb_obj,
				      &adev->wb.gpu_addr,
				      (void **)&adev->wb.wb);
		adev->wb.wb_obj = NULL;
	}
}

/**
 * amdgpu_wb_init- Init Writeback driver info and allocate memory
 *
 * @adev: amdgpu_device pointer
 *
 * Initializes writeback and allocates writeback memory (all asics).
 * Used at driver startup.
 * Returns 0 on success or an -error on failure.
 */
static int amdgpu_wb_init(struct amdgpu_device *adev)
{
	int r;

	if (adev->wb.wb_obj == NULL) {
		/* AMDGPU_MAX_WB * sizeof(uint32_t) * 8 = AMDGPU_MAX_WB 256bit slots */
		r = amdgpu_bo_create_kernel(adev, AMDGPU_MAX_WB * sizeof(uint32_t) * 8,
					    PAGE_SIZE, AMDGPU_GEM_DOMAIN_GTT,
					    &adev->wb.wb_obj, &adev->wb.gpu_addr,
					    (void **)&adev->wb.wb);
		if (r) {
			dev_warn(adev->dev, "(%d) create WB bo failed\n", r);
			return r;
		}

		adev->wb.num_wb = AMDGPU_MAX_WB;
		memset(&adev->wb.used, 0, sizeof(adev->wb.used));

		/* clear wb memory */
		memset((char *)adev->wb.wb, 0, AMDGPU_MAX_WB * sizeof(uint32_t));
	}

	return 0;
}

/**
 * amdgpu_wb_get - Allocate a wb entry
 *
 * @adev: amdgpu_device pointer
 * @wb: wb index
 *
 * Allocate a wb slot for use by the driver (all asics).
 * Returns 0 on success or -EINVAL on failure.
 */
int amdgpu_wb_get(struct amdgpu_device *adev, u32 *wb)
{
	unsigned long offset = find_first_zero_bit(adev->wb.used, adev->wb.num_wb);

	if (offset < adev->wb.num_wb) {
		__set_bit(offset, adev->wb.used);
		*wb = offset * 8; /* convert to dw offset */
		return 0;
	} else {
		return -EINVAL;
	}
}

/**
 * amdgpu_wb_free - Free a wb entry
 *
 * @adev: amdgpu_device pointer
 * @wb: wb index
 *
 * Free a wb slot allocated for use by the driver (all asics)
 */
void amdgpu_wb_free(struct amdgpu_device *adev, u32 wb)
{
	if (wb < adev->wb.num_wb)
		__clear_bit(wb, adev->wb.used);
}

/**
 * amdgpu_vram_location - try to find VRAM location
 * @adev: amdgpu device structure holding all necessary informations
 * @mc: memory controller structure holding memory informations
 * @base: base address at which to put VRAM
 *
 * Function will try to place VRAM at base address provided
 * as parameter (which is so far either PCI aperture address or
 * for IGP TOM base address).
 *
 * If there is not enough space to fit the unvisible VRAM in the 32bits
 * address space then we limit the VRAM size to the aperture.
 *
 * Note: We don't explicitly enforce VRAM start to be aligned on VRAM size,
 * this shouldn't be a problem as we are using the PCI aperture as a reference.
 * Otherwise this would be needed for rv280, all r3xx, and all r4xx, but
 * not IGP.
 *
 * Note: we use mc_vram_size as on some board we need to program the mc to
 * cover the whole aperture even if VRAM size is inferior to aperture size
 * Novell bug 204882 + along with lots of ubuntu ones
 *
 * Note: when limiting vram it's safe to overwritte real_vram_size because
 * we are not in case where real_vram_size is inferior to mc_vram_size (ie
 * note afected by bogus hw of Novell bug 204882 + along with lots of ubuntu
 * ones)
 *
 * Note: IGP TOM addr should be the same as the aperture addr, we don't
 * explicitly check for that though.
 *
 * FIXME: when reducing VRAM size align new size on power of 2.
 */
void amdgpu_vram_location(struct amdgpu_device *adev, struct amdgpu_mc *mc, u64 base)
{
	uint64_t limit = (uint64_t)amdgpu_vram_limit << 20;

	mc->vram_start = base;
	if (mc->mc_vram_size > (adev->mc.mc_mask - base + 1)) {
		dev_warn(adev->dev, "limiting VRAM to PCI aperture size\n");
		mc->real_vram_size = mc->aper_size;
		mc->mc_vram_size = mc->aper_size;
	}
	mc->vram_end = mc->vram_start + mc->mc_vram_size - 1;
	if (limit && limit < mc->real_vram_size)
		mc->real_vram_size = limit;
	dev_info(adev->dev, "VRAM: %lluM 0x%016llX - 0x%016llX (%lluM used)\n",
			mc->mc_vram_size >> 20, mc->vram_start,
			mc->vram_end, mc->real_vram_size >> 20);
}

/**
 * amdgpu_gart_location - try to find GTT location
 * @adev: amdgpu device structure holding all necessary informations
 * @mc: memory controller structure holding memory informations
 *
 * Function will place try to place GTT before or after VRAM.
 *
 * If GTT size is bigger than space left then we ajust GTT size.
 * Thus function will never fails.
 *
 * FIXME: when reducing GTT size align new size on power of 2.
 */
void amdgpu_gart_location(struct amdgpu_device *adev, struct amdgpu_mc *mc)
{
	u64 size_af, size_bf;

	size_af = adev->mc.mc_mask - mc->vram_end;
	size_bf = mc->vram_start;
	if (size_bf > size_af) {
		if (mc->gart_size > size_bf) {
			dev_warn(adev->dev, "limiting GTT\n");
			mc->gart_size = size_bf;
		}
		mc->gart_start = 0;
	} else {
		if (mc->gart_size > size_af) {
			dev_warn(adev->dev, "limiting GTT\n");
			mc->gart_size = size_af;
		}
		mc->gart_start = mc->vram_end + 1;
	}
	mc->gart_end = mc->gart_start + mc->gart_size - 1;
	dev_info(adev->dev, "GTT: %lluM 0x%016llX - 0x%016llX\n",
			mc->gart_size >> 20, mc->gart_start, mc->gart_end);
}

/*
 * GPU helpers function.
 */
/**
 * amdgpu_need_post - check if the hw need post or not
 *
 * @adev: amdgpu_device pointer
 *
 * Check if the asic has been initialized (all asics) at driver startup
 * or post is needed if  hw reset is performed.
 * Returns true if need or false if not.
 */
bool amdgpu_need_post(struct amdgpu_device *adev)
{
	uint32_t reg;

	if (adev->has_hw_reset) {
		adev->has_hw_reset = false;
		return true;
	}

	/* bios scratch used on CIK+ */
	if (adev->asic_type >= CHIP_BONAIRE)
		return amdgpu_atombios_scratch_need_asic_init(adev);

	/* check MEM_SIZE for older asics */
	reg = amdgpu_asic_get_config_memsize(adev);

	if ((reg != 0) && (reg != 0xffffffff))
		return false;

	return true;

}

static bool amdgpu_vpost_needed(struct amdgpu_device *adev)
{
	if (amdgpu_sriov_vf(adev))
		return false;

	if (amdgpu_passthrough(adev)) {
		/* for FIJI: In whole GPU pass-through virtualization case, after VM reboot
		 * some old smc fw still need driver do vPost otherwise gpu hang, while
		 * those smc fw version above 22.15 doesn't have this flaw, so we force
		 * vpost executed for smc version below 22.15
		 */
		if (adev->asic_type == CHIP_FIJI) {
			int err;
			uint32_t fw_ver;
			err = request_firmware(&adev->pm.fw, "amdgpu/fiji_smc.bin", adev->dev);
			/* force vPost if error occured */
			if (err)
				return true;

			fw_ver = *((uint32_t *)adev->pm.fw->data + 69);
			if (fw_ver < 0x00160e00)
				return true;
		}
	}
	return amdgpu_need_post(adev);
}

/**
 * amdgpu_dummy_page_init - init dummy page used by the driver
 *
 * @adev: amdgpu_device pointer
 *
 * Allocate the dummy page used by the driver (all asics).
 * This dummy page is used by the driver as a filler for gart entries
 * when pages are taken out of the GART
 * Returns 0 on sucess, -ENOMEM on failure.
 */
int amdgpu_dummy_page_init(struct amdgpu_device *adev)
{
	if (adev->dummy_page.page)
		return 0;
	adev->dummy_page.page = alloc_page(GFP_DMA32 | GFP_KERNEL | __GFP_ZERO);
	if (adev->dummy_page.page == NULL)
		return -ENOMEM;
	adev->dummy_page.addr = pci_map_page(adev->pdev, adev->dummy_page.page,
					0, PAGE_SIZE, PCI_DMA_BIDIRECTIONAL);
	if (pci_dma_mapping_error(adev->pdev, adev->dummy_page.addr)) {
		dev_err(&adev->pdev->dev, "Failed to DMA MAP the dummy page\n");
		__free_page(adev->dummy_page.page);
		adev->dummy_page.page = NULL;
		return -ENOMEM;
	}
	return 0;
}

/**
 * amdgpu_dummy_page_fini - free dummy page used by the driver
 *
 * @adev: amdgpu_device pointer
 *
 * Frees the dummy page used by the driver (all asics).
 */
void amdgpu_dummy_page_fini(struct amdgpu_device *adev)
{
	if (adev->dummy_page.page == NULL)
		return;
	pci_unmap_page(adev->pdev, adev->dummy_page.addr,
			PAGE_SIZE, PCI_DMA_BIDIRECTIONAL);
	__free_page(adev->dummy_page.page);
	adev->dummy_page.page = NULL;
}


/* ATOM accessor methods */
/*
 * ATOM is an interpreted byte code stored in tables in the vbios.  The
 * driver registers callbacks to access registers and the interpreter
 * in the driver parses the tables and executes then to program specific
 * actions (set display modes, asic init, etc.).  See amdgpu_atombios.c,
 * atombios.h, and atom.c
 */

/**
 * cail_pll_read - read PLL register
 *
 * @info: atom card_info pointer
 * @reg: PLL register offset
 *
 * Provides a PLL register accessor for the atom interpreter (r4xx+).
 * Returns the value of the PLL register.
 */
static uint32_t cail_pll_read(struct card_info *info, uint32_t reg)
{
	return 0;
}

/**
 * cail_pll_write - write PLL register
 *
 * @info: atom card_info pointer
 * @reg: PLL register offset
 * @val: value to write to the pll register
 *
 * Provides a PLL register accessor for the atom interpreter (r4xx+).
 */
static void cail_pll_write(struct card_info *info, uint32_t reg, uint32_t val)
{

}

/**
 * cail_mc_read - read MC (Memory Controller) register
 *
 * @info: atom card_info pointer
 * @reg: MC register offset
 *
 * Provides an MC register accessor for the atom interpreter (r4xx+).
 * Returns the value of the MC register.
 */
static uint32_t cail_mc_read(struct card_info *info, uint32_t reg)
{
	return 0;
}

/**
 * cail_mc_write - write MC (Memory Controller) register
 *
 * @info: atom card_info pointer
 * @reg: MC register offset
 * @val: value to write to the pll register
 *
 * Provides a MC register accessor for the atom interpreter (r4xx+).
 */
static void cail_mc_write(struct card_info *info, uint32_t reg, uint32_t val)
{

}

/**
 * cail_reg_write - write MMIO register
 *
 * @info: atom card_info pointer
 * @reg: MMIO register offset
 * @val: value to write to the pll register
 *
 * Provides a MMIO register accessor for the atom interpreter (r4xx+).
 */
static void cail_reg_write(struct card_info *info, uint32_t reg, uint32_t val)
{
	struct amdgpu_device *adev = info->dev->dev_private;

	WREG32(reg, val);
}

/**
 * cail_reg_read - read MMIO register
 *
 * @info: atom card_info pointer
 * @reg: MMIO register offset
 *
 * Provides an MMIO register accessor for the atom interpreter (r4xx+).
 * Returns the value of the MMIO register.
 */
static uint32_t cail_reg_read(struct card_info *info, uint32_t reg)
{
	struct amdgpu_device *adev = info->dev->dev_private;
	uint32_t r;

	r = RREG32(reg);
	return r;
}

/**
 * cail_ioreg_write - write IO register
 *
 * @info: atom card_info pointer
 * @reg: IO register offset
 * @val: value to write to the pll register
 *
 * Provides a IO register accessor for the atom interpreter (r4xx+).
 */
static void cail_ioreg_write(struct card_info *info, uint32_t reg, uint32_t val)
{
	struct amdgpu_device *adev = info->dev->dev_private;

	WREG32_IO(reg, val);
}

/**
 * cail_ioreg_read - read IO register
 *
 * @info: atom card_info pointer
 * @reg: IO register offset
 *
 * Provides an IO register accessor for the atom interpreter (r4xx+).
 * Returns the value of the IO register.
 */
static uint32_t cail_ioreg_read(struct card_info *info, uint32_t reg)
{
	struct amdgpu_device *adev = info->dev->dev_private;
	uint32_t r;

	r = RREG32_IO(reg);
	return r;
}

static ssize_t amdgpu_atombios_get_vbios_version(struct device *dev,
						 struct device_attribute *attr,
						 char *buf)
{
	struct drm_device *ddev = dev_get_drvdata(dev);
	struct amdgpu_device *adev = ddev->dev_private;
	struct atom_context *ctx = adev->mode_info.atom_context;

	return snprintf(buf, PAGE_SIZE, "%s\n", ctx->vbios_version);
}

static DEVICE_ATTR(vbios_version, 0444, amdgpu_atombios_get_vbios_version,
		   NULL);

/**
 * amdgpu_atombios_fini - free the driver info and callbacks for atombios
 *
 * @adev: amdgpu_device pointer
 *
 * Frees the driver info and register access callbacks for the ATOM
 * interpreter (r4xx+).
 * Called at driver shutdown.
 */
static void amdgpu_atombios_fini(struct amdgpu_device *adev)
{
	if (adev->mode_info.atom_context) {
		kfree(adev->mode_info.atom_context->scratch);
		kfree(adev->mode_info.atom_context->iio);
	}
	kfree(adev->mode_info.atom_context);
	adev->mode_info.atom_context = NULL;
	kfree(adev->mode_info.atom_card_info);
	adev->mode_info.atom_card_info = NULL;
	device_remove_file(adev->dev, &dev_attr_vbios_version);
}

/**
 * amdgpu_atombios_init - init the driver info and callbacks for atombios
 *
 * @adev: amdgpu_device pointer
 *
 * Initializes the driver info and register access callbacks for the
 * ATOM interpreter (r4xx+).
 * Returns 0 on sucess, -ENOMEM on failure.
 * Called at driver startup.
 */
static int amdgpu_atombios_init(struct amdgpu_device *adev)
{
	struct card_info *atom_card_info =
	    kzalloc(sizeof(struct card_info), GFP_KERNEL);
	int ret;

	if (!atom_card_info)
		return -ENOMEM;

	adev->mode_info.atom_card_info = atom_card_info;
	atom_card_info->dev = adev->ddev;
	atom_card_info->reg_read = cail_reg_read;
	atom_card_info->reg_write = cail_reg_write;
	/* needed for iio ops */
	if (adev->rio_mem) {
		atom_card_info->ioreg_read = cail_ioreg_read;
		atom_card_info->ioreg_write = cail_ioreg_write;
	} else {
		DRM_INFO("PCI I/O BAR is not found. Using MMIO to access ATOM BIOS\n");
		atom_card_info->ioreg_read = cail_reg_read;
		atom_card_info->ioreg_write = cail_reg_write;
	}
	atom_card_info->mc_read = cail_mc_read;
	atom_card_info->mc_write = cail_mc_write;
	atom_card_info->pll_read = cail_pll_read;
	atom_card_info->pll_write = cail_pll_write;

	adev->mode_info.atom_context = amdgpu_atom_parse(atom_card_info, adev->bios);
	if (!adev->mode_info.atom_context) {
		amdgpu_atombios_fini(adev);
		return -ENOMEM;
	}

	mutex_init(&adev->mode_info.atom_context->mutex);
	if (adev->is_atom_fw) {
		amdgpu_atomfirmware_scratch_regs_init(adev);
		amdgpu_atomfirmware_allocate_fb_scratch(adev);
	} else {
		amdgpu_atombios_scratch_regs_init(adev);
		amdgpu_atombios_allocate_fb_scratch(adev);
	}

	ret = device_create_file(adev->dev, &dev_attr_vbios_version);
	if (ret) {
		DRM_ERROR("Failed to create device file for VBIOS version\n");
		return ret;
	}

	return 0;
}

/* if we get transitioned to only one device, take VGA back */
/**
 * amdgpu_vga_set_decode - enable/disable vga decode
 *
 * @cookie: amdgpu_device pointer
 * @state: enable/disable vga decode
 *
 * Enable/disable vga decode (all asics).
 * Returns VGA resource flags.
 */
static unsigned int amdgpu_vga_set_decode(void *cookie, bool state)
{
	struct amdgpu_device *adev = cookie;
	amdgpu_asic_set_vga_state(adev, state);
	if (state)
		return VGA_RSRC_LEGACY_IO | VGA_RSRC_LEGACY_MEM |
		       VGA_RSRC_NORMAL_IO | VGA_RSRC_NORMAL_MEM;
	else
		return VGA_RSRC_NORMAL_IO | VGA_RSRC_NORMAL_MEM;
}

static void amdgpu_check_block_size(struct amdgpu_device *adev)
{
	/* defines number of bits in page table versus page directory,
	 * a page is 4KB so we have 12 bits offset, minimum 9 bits in the
	 * page table and the remaining bits are in the page directory */
	if (amdgpu_vm_block_size == -1)
		return;

	if (amdgpu_vm_block_size < 9) {
		dev_warn(adev->dev, "VM page table size (%d) too small\n",
			 amdgpu_vm_block_size);
		goto def_value;
	}

	if (amdgpu_vm_block_size > 24 ||
	    (amdgpu_vm_size * 1024) < (1ull << amdgpu_vm_block_size)) {
		dev_warn(adev->dev, "VM page table size (%d) too large\n",
			 amdgpu_vm_block_size);
		goto def_value;
	}

	return;

def_value:
	amdgpu_vm_block_size = -1;
}

static void amdgpu_check_vm_size(struct amdgpu_device *adev)
{
	/* no need to check the default value */
	if (amdgpu_vm_size == -1)
		return;

	if (!is_power_of_2(amdgpu_vm_size)) {
		dev_warn(adev->dev, "VM size (%d) must be a power of 2\n",
			 amdgpu_vm_size);
		goto def_value;
	}

	if (amdgpu_vm_size < 1) {
		dev_warn(adev->dev, "VM size (%d) too small, min is 1GB\n",
			 amdgpu_vm_size);
		goto def_value;
	}

	/*
	 * Max GPUVM size for Cayman, SI, CI VI are 40 bits.
	 */
	if (amdgpu_vm_size > 1024) {
		dev_warn(adev->dev, "VM size (%d) too large, max is 1TB\n",
			 amdgpu_vm_size);
		goto def_value;
	}

	return;

def_value:
	amdgpu_vm_size = -1;
}

/**
 * amdgpu_check_arguments - validate module params
 *
 * @adev: amdgpu_device pointer
 *
 * Validates certain module parameters and updates
 * the associated values used by the driver (all asics).
 */
static void amdgpu_check_arguments(struct amdgpu_device *adev)
{
	if (amdgpu_sched_jobs < 4) {
		dev_warn(adev->dev, "sched jobs (%d) must be at least 4\n",
			 amdgpu_sched_jobs);
		amdgpu_sched_jobs = 4;
	} else if (!is_power_of_2(amdgpu_sched_jobs)){
		dev_warn(adev->dev, "sched jobs (%d) must be a power of 2\n",
			 amdgpu_sched_jobs);
		amdgpu_sched_jobs = roundup_pow_of_two(amdgpu_sched_jobs);
	}

	if (amdgpu_gart_size != -1 && amdgpu_gart_size < 32) {
		/* gart size must be greater or equal to 32M */
		dev_warn(adev->dev, "gart size (%d) too small\n",
			 amdgpu_gart_size);
		amdgpu_gart_size = -1;
	}

	if (amdgpu_gtt_size != -1 && amdgpu_gtt_size < 32) {
		/* gtt size must be greater or equal to 32M */
		dev_warn(adev->dev, "gtt size (%d) too small\n",
				 amdgpu_gtt_size);
		amdgpu_gtt_size = -1;
	}

	/* valid range is between 4 and 9 inclusive */
	if (amdgpu_vm_fragment_size != -1 &&
	    (amdgpu_vm_fragment_size > 9 || amdgpu_vm_fragment_size < 4)) {
		dev_warn(adev->dev, "valid range is between 4 and 9\n");
		amdgpu_vm_fragment_size = -1;
	}

	amdgpu_check_vm_size(adev);

	amdgpu_check_block_size(adev);

	if (amdgpu_vram_page_split != -1 && (amdgpu_vram_page_split < 16 ||
	    !is_power_of_2(amdgpu_vram_page_split))) {
		dev_warn(adev->dev, "invalid VRAM page split (%d)\n",
			 amdgpu_vram_page_split);
		amdgpu_vram_page_split = 1024;
	}
}

/**
 * amdgpu_switcheroo_set_state - set switcheroo state
 *
 * @pdev: pci dev pointer
 * @state: vga_switcheroo state
 *
 * Callback for the switcheroo driver.  Suspends or resumes the
 * the asics before or after it is powered up using ACPI methods.
 */
static void amdgpu_switcheroo_set_state(struct pci_dev *pdev, enum vga_switcheroo_state state)
{
	struct drm_device *dev = pci_get_drvdata(pdev);

	if (amdgpu_device_is_px(dev) && state == VGA_SWITCHEROO_OFF)
		return;

	if (state == VGA_SWITCHEROO_ON) {
		pr_info("amdgpu: switched on\n");
		/* don't suspend or resume card normally */
		dev->switch_power_state = DRM_SWITCH_POWER_CHANGING;

		amdgpu_device_resume(dev, true, true);

		dev->switch_power_state = DRM_SWITCH_POWER_ON;
		drm_kms_helper_poll_enable(dev);
	} else {
		pr_info("amdgpu: switched off\n");
		drm_kms_helper_poll_disable(dev);
		dev->switch_power_state = DRM_SWITCH_POWER_CHANGING;
		amdgpu_device_suspend(dev, true, true);
		dev->switch_power_state = DRM_SWITCH_POWER_OFF;
	}
}

/**
 * amdgpu_switcheroo_can_switch - see if switcheroo state can change
 *
 * @pdev: pci dev pointer
 *
 * Callback for the switcheroo driver.  Check of the switcheroo
 * state can be changed.
 * Returns true if the state can be changed, false if not.
 */
static bool amdgpu_switcheroo_can_switch(struct pci_dev *pdev)
{
	struct drm_device *dev = pci_get_drvdata(pdev);

	/*
	* FIXME: open_count is protected by drm_global_mutex but that would lead to
	* locking inversion with the driver load path. And the access here is
	* completely racy anyway. So don't bother with locking for now.
	*/
	return dev->open_count == 0;
}

static const struct vga_switcheroo_client_ops amdgpu_switcheroo_ops = {
	.set_gpu_state = amdgpu_switcheroo_set_state,
	.reprobe = NULL,
	.can_switch = amdgpu_switcheroo_can_switch,
};

int amdgpu_set_clockgating_state(struct amdgpu_device *adev,
				  enum amd_ip_block_type block_type,
				  enum amd_clockgating_state state)
{
	int i, r = 0;

	for (i = 0; i < adev->num_ip_blocks; i++) {
		if (!adev->ip_blocks[i].status.valid)
			continue;
		if (adev->ip_blocks[i].version->type != block_type)
			continue;
		if (!adev->ip_blocks[i].version->funcs->set_clockgating_state)
			continue;
		r = adev->ip_blocks[i].version->funcs->set_clockgating_state(
			(void *)adev, state);
		if (r)
			DRM_ERROR("set_clockgating_state of IP block <%s> failed %d\n",
				  adev->ip_blocks[i].version->funcs->name, r);
	}
	return r;
}

int amdgpu_set_powergating_state(struct amdgpu_device *adev,
				  enum amd_ip_block_type block_type,
				  enum amd_powergating_state state)
{
	int i, r = 0;

	for (i = 0; i < adev->num_ip_blocks; i++) {
		if (!adev->ip_blocks[i].status.valid)
			continue;
		if (adev->ip_blocks[i].version->type != block_type)
			continue;
		if (!adev->ip_blocks[i].version->funcs->set_powergating_state)
			continue;
		r = adev->ip_blocks[i].version->funcs->set_powergating_state(
			(void *)adev, state);
		if (r)
			DRM_ERROR("set_powergating_state of IP block <%s> failed %d\n",
				  adev->ip_blocks[i].version->funcs->name, r);
	}
	return r;
}

void amdgpu_get_clockgating_state(struct amdgpu_device *adev, u32 *flags)
{
	int i;

	for (i = 0; i < adev->num_ip_blocks; i++) {
		if (!adev->ip_blocks[i].status.valid)
			continue;
		if (adev->ip_blocks[i].version->funcs->get_clockgating_state)
			adev->ip_blocks[i].version->funcs->get_clockgating_state((void *)adev, flags);
	}
}

int amdgpu_wait_for_idle(struct amdgpu_device *adev,
			 enum amd_ip_block_type block_type)
{
	int i, r;

	for (i = 0; i < adev->num_ip_blocks; i++) {
		if (!adev->ip_blocks[i].status.valid)
			continue;
		if (adev->ip_blocks[i].version->type == block_type) {
			r = adev->ip_blocks[i].version->funcs->wait_for_idle((void *)adev);
			if (r)
				return r;
			break;
		}
	}
	return 0;

}

bool amdgpu_is_idle(struct amdgpu_device *adev,
		    enum amd_ip_block_type block_type)
{
	int i;

	for (i = 0; i < adev->num_ip_blocks; i++) {
		if (!adev->ip_blocks[i].status.valid)
			continue;
		if (adev->ip_blocks[i].version->type == block_type)
			return adev->ip_blocks[i].version->funcs->is_idle((void *)adev);
	}
	return true;

}

struct amdgpu_ip_block * amdgpu_get_ip_block(struct amdgpu_device *adev,
					     enum amd_ip_block_type type)
{
	int i;

	for (i = 0; i < adev->num_ip_blocks; i++)
		if (adev->ip_blocks[i].version->type == type)
			return &adev->ip_blocks[i];

	return NULL;
}

/**
 * amdgpu_ip_block_version_cmp
 *
 * @adev: amdgpu_device pointer
 * @type: enum amd_ip_block_type
 * @major: major version
 * @minor: minor version
 *
 * return 0 if equal or greater
 * return 1 if smaller or the ip_block doesn't exist
 */
int amdgpu_ip_block_version_cmp(struct amdgpu_device *adev,
				enum amd_ip_block_type type,
				u32 major, u32 minor)
{
	struct amdgpu_ip_block *ip_block = amdgpu_get_ip_block(adev, type);

	if (ip_block && ((ip_block->version->major > major) ||
			((ip_block->version->major == major) &&
			(ip_block->version->minor >= minor))))
		return 0;

	return 1;
}

/**
 * amdgpu_ip_block_add
 *
 * @adev: amdgpu_device pointer
 * @ip_block_version: pointer to the IP to add
 *
 * Adds the IP block driver information to the collection of IPs
 * on the asic.
 */
int amdgpu_ip_block_add(struct amdgpu_device *adev,
			const struct amdgpu_ip_block_version *ip_block_version)
{
	if (!ip_block_version)
		return -EINVAL;

	DRM_DEBUG("add ip block number %d <%s>\n", adev->num_ip_blocks,
		  ip_block_version->funcs->name);

	adev->ip_blocks[adev->num_ip_blocks++].version = ip_block_version;

	return 0;
}

static void amdgpu_device_enable_virtual_display(struct amdgpu_device *adev)
{
	adev->enable_virtual_display = false;

	if (amdgpu_virtual_display) {
		struct drm_device *ddev = adev->ddev;
		const char *pci_address_name = pci_name(ddev->pdev);
		char *pciaddstr, *pciaddstr_tmp, *pciaddname_tmp, *pciaddname;

		pciaddstr = kstrdup(amdgpu_virtual_display, GFP_KERNEL);
		pciaddstr_tmp = pciaddstr;
		while ((pciaddname_tmp = strsep(&pciaddstr_tmp, ";"))) {
			pciaddname = strsep(&pciaddname_tmp, ",");
			if (!strcmp("all", pciaddname)
			    || !strcmp(pci_address_name, pciaddname)) {
				long num_crtc;
				int res = -1;

				adev->enable_virtual_display = true;

				if (pciaddname_tmp)
					res = kstrtol(pciaddname_tmp, 10,
						      &num_crtc);

				if (!res) {
					if (num_crtc < 1)
						num_crtc = 1;
					if (num_crtc > 6)
						num_crtc = 6;
					adev->mode_info.num_crtc = num_crtc;
				} else {
					adev->mode_info.num_crtc = 1;
				}
				break;
			}
		}

		DRM_INFO("virtual display string:%s, %s:virtual_display:%d, num_crtc:%d\n",
			 amdgpu_virtual_display, pci_address_name,
			 adev->enable_virtual_display, adev->mode_info.num_crtc);

		kfree(pciaddstr);
	}
}

static int amdgpu_device_parse_gpu_info_fw(struct amdgpu_device *adev)
{
	const char *chip_name;
	char fw_name[30];
	int err;
	const struct gpu_info_firmware_header_v1_0 *hdr;

	adev->firmware.gpu_info_fw = NULL;

	switch (adev->asic_type) {
	case CHIP_TOPAZ:
	case CHIP_TONGA:
	case CHIP_FIJI:
	case CHIP_POLARIS11:
	case CHIP_POLARIS10:
	case CHIP_POLARIS12:
	case CHIP_CARRIZO:
	case CHIP_STONEY:
#ifdef CONFIG_DRM_AMDGPU_SI
	case CHIP_VERDE:
	case CHIP_TAHITI:
	case CHIP_PITCAIRN:
	case CHIP_OLAND:
	case CHIP_HAINAN:
#endif
#ifdef CONFIG_DRM_AMDGPU_CIK
	case CHIP_BONAIRE:
	case CHIP_HAWAII:
	case CHIP_KAVERI:
	case CHIP_KABINI:
	case CHIP_MULLINS:
#endif
	default:
		return 0;
	case CHIP_VEGA10:
		chip_name = "vega10";
		break;
	case CHIP_RAVEN:
		chip_name = "raven";
		break;
	}

	snprintf(fw_name, sizeof(fw_name), "amdgpu/%s_gpu_info.bin", chip_name);
	err = request_firmware(&adev->firmware.gpu_info_fw, fw_name, adev->dev);
	if (err) {
		dev_err(adev->dev,
			"Failed to load gpu_info firmware \"%s\"\n",
			fw_name);
		goto out;
	}
	err = amdgpu_ucode_validate(adev->firmware.gpu_info_fw);
	if (err) {
		dev_err(adev->dev,
			"Failed to validate gpu_info firmware \"%s\"\n",
			fw_name);
		goto out;
	}

	hdr = (const struct gpu_info_firmware_header_v1_0 *)adev->firmware.gpu_info_fw->data;
	amdgpu_ucode_print_gpu_info_hdr(&hdr->header);

	switch (hdr->version_major) {
	case 1:
	{
		const struct gpu_info_firmware_v1_0 *gpu_info_fw =
			(const struct gpu_info_firmware_v1_0 *)(adev->firmware.gpu_info_fw->data +
								le32_to_cpu(hdr->header.ucode_array_offset_bytes));

		adev->gfx.config.max_shader_engines = le32_to_cpu(gpu_info_fw->gc_num_se);
		adev->gfx.config.max_cu_per_sh = le32_to_cpu(gpu_info_fw->gc_num_cu_per_sh);
		adev->gfx.config.max_sh_per_se = le32_to_cpu(gpu_info_fw->gc_num_sh_per_se);
		adev->gfx.config.max_backends_per_se = le32_to_cpu(gpu_info_fw->gc_num_rb_per_se);
		adev->gfx.config.max_texture_channel_caches =
			le32_to_cpu(gpu_info_fw->gc_num_tccs);
		adev->gfx.config.max_gprs = le32_to_cpu(gpu_info_fw->gc_num_gprs);
		adev->gfx.config.max_gs_threads = le32_to_cpu(gpu_info_fw->gc_num_max_gs_thds);
		adev->gfx.config.gs_vgt_table_depth = le32_to_cpu(gpu_info_fw->gc_gs_table_depth);
		adev->gfx.config.gs_prim_buffer_depth = le32_to_cpu(gpu_info_fw->gc_gsprim_buff_depth);
		adev->gfx.config.double_offchip_lds_buf =
			le32_to_cpu(gpu_info_fw->gc_double_offchip_lds_buffer);
		adev->gfx.cu_info.wave_front_size = le32_to_cpu(gpu_info_fw->gc_wave_size);
		adev->gfx.cu_info.max_waves_per_simd =
			le32_to_cpu(gpu_info_fw->gc_max_waves_per_simd);
		adev->gfx.cu_info.max_scratch_slots_per_cu =
			le32_to_cpu(gpu_info_fw->gc_max_scratch_slots_per_cu);
		adev->gfx.cu_info.lds_size = le32_to_cpu(gpu_info_fw->gc_lds_size);
		break;
	}
	default:
		dev_err(adev->dev,
			"Unsupported gpu_info table %d\n", hdr->header.ucode_version);
		err = -EINVAL;
		goto out;
	}
out:
	return err;
}

static int amdgpu_early_init(struct amdgpu_device *adev)
{
	int i, r;

	amdgpu_device_enable_virtual_display(adev);

	switch (adev->asic_type) {
	case CHIP_TOPAZ:
	case CHIP_TONGA:
	case CHIP_FIJI:
	case CHIP_POLARIS11:
	case CHIP_POLARIS10:
	case CHIP_POLARIS12:
	case CHIP_CARRIZO:
	case CHIP_STONEY:
		if (adev->asic_type == CHIP_CARRIZO || adev->asic_type == CHIP_STONEY)
			adev->family = AMDGPU_FAMILY_CZ;
		else
			adev->family = AMDGPU_FAMILY_VI;

		r = vi_set_ip_blocks(adev);
		if (r)
			return r;
		break;
#ifdef CONFIG_DRM_AMDGPU_SI
	case CHIP_VERDE:
	case CHIP_TAHITI:
	case CHIP_PITCAIRN:
	case CHIP_OLAND:
	case CHIP_HAINAN:
		adev->family = AMDGPU_FAMILY_SI;
		r = si_set_ip_blocks(adev);
		if (r)
			return r;
		break;
#endif
#ifdef CONFIG_DRM_AMDGPU_CIK
	case CHIP_BONAIRE:
	case CHIP_HAWAII:
	case CHIP_KAVERI:
	case CHIP_KABINI:
	case CHIP_MULLINS:
		if ((adev->asic_type == CHIP_BONAIRE) || (adev->asic_type == CHIP_HAWAII))
			adev->family = AMDGPU_FAMILY_CI;
		else
			adev->family = AMDGPU_FAMILY_KV;

		r = cik_set_ip_blocks(adev);
		if (r)
			return r;
		break;
#endif
	case  CHIP_VEGA10:
	case  CHIP_RAVEN:
		if (adev->asic_type == CHIP_RAVEN)
			adev->family = AMDGPU_FAMILY_RV;
		else
			adev->family = AMDGPU_FAMILY_AI;

		r = soc15_set_ip_blocks(adev);
		if (r)
			return r;
		break;
	default:
		/* FIXME: not supported yet */
		return -EINVAL;
	}

	r = amdgpu_device_parse_gpu_info_fw(adev);
	if (r)
		return r;

	if (amdgpu_sriov_vf(adev)) {
		r = amdgpu_virt_request_full_gpu(adev, true);
		if (r)
			return r;
	}

	for (i = 0; i < adev->num_ip_blocks; i++) {
		if ((amdgpu_ip_block_mask & (1 << i)) == 0) {
			DRM_ERROR("disabled ip block: %d <%s>\n",
				  i, adev->ip_blocks[i].version->funcs->name);
			adev->ip_blocks[i].status.valid = false;
		} else {
			if (adev->ip_blocks[i].version->funcs->early_init) {
				r = adev->ip_blocks[i].version->funcs->early_init((void *)adev);
				if (r == -ENOENT) {
					adev->ip_blocks[i].status.valid = false;
				} else if (r) {
					DRM_ERROR("early_init of IP block <%s> failed %d\n",
						  adev->ip_blocks[i].version->funcs->name, r);
					return r;
				} else {
					adev->ip_blocks[i].status.valid = true;
				}
			} else {
				adev->ip_blocks[i].status.valid = true;
			}
		}
	}

	adev->cg_flags &= amdgpu_cg_mask;
	adev->pg_flags &= amdgpu_pg_mask;

	return 0;
}

static int amdgpu_init(struct amdgpu_device *adev)
{
	int i, r;

	for (i = 0; i < adev->num_ip_blocks; i++) {
		if (!adev->ip_blocks[i].status.valid)
			continue;
		r = adev->ip_blocks[i].version->funcs->sw_init((void *)adev);
		if (r) {
			DRM_ERROR("sw_init of IP block <%s> failed %d\n",
				  adev->ip_blocks[i].version->funcs->name, r);
			return r;
		}
		adev->ip_blocks[i].status.sw = true;

		/* need to do gmc hw init early so we can allocate gpu mem */
		if (adev->ip_blocks[i].version->type == AMD_IP_BLOCK_TYPE_GMC) {
			r = amdgpu_vram_scratch_init(adev);
			if (r) {
				DRM_ERROR("amdgpu_vram_scratch_init failed %d\n", r);
				return r;
			}
			r = adev->ip_blocks[i].version->funcs->hw_init((void *)adev);
			if (r) {
				DRM_ERROR("hw_init %d failed %d\n", i, r);
				return r;
			}
			r = amdgpu_wb_init(adev);
			if (r) {
				DRM_ERROR("amdgpu_wb_init failed %d\n", r);
				return r;
			}
			adev->ip_blocks[i].status.hw = true;

			/* right after GMC hw init, we create CSA */
			if (amdgpu_sriov_vf(adev)) {
				r = amdgpu_allocate_static_csa(adev);
				if (r) {
					DRM_ERROR("allocate CSA failed %d\n", r);
					return r;
				}
			}
		}
	}

	mutex_lock(&adev->firmware.mutex);
	if (amdgpu_ucode_init_bo(adev))
		adev->firmware.load_type = AMDGPU_FW_LOAD_DIRECT;
	mutex_unlock(&adev->firmware.mutex);

	for (i = 0; i < adev->num_ip_blocks; i++) {
		if (!adev->ip_blocks[i].status.sw)
			continue;
		/* gmc hw init is done early */
		if (adev->ip_blocks[i].version->type == AMD_IP_BLOCK_TYPE_GMC)
			continue;
		r = adev->ip_blocks[i].version->funcs->hw_init((void *)adev);
		if (r) {
			DRM_ERROR("hw_init of IP block <%s> failed %d\n",
				  adev->ip_blocks[i].version->funcs->name, r);
			return r;
		}
		adev->ip_blocks[i].status.hw = true;
	}

	return 0;
}

static void amdgpu_fill_reset_magic(struct amdgpu_device *adev)
{
	memcpy(adev->reset_magic, adev->gart.ptr, AMDGPU_RESET_MAGIC_NUM);
}

static bool amdgpu_check_vram_lost(struct amdgpu_device *adev)
{
	return !!memcmp(adev->gart.ptr, adev->reset_magic,
			AMDGPU_RESET_MAGIC_NUM);
}

static int amdgpu_late_set_cg_state(struct amdgpu_device *adev)
{
	int i = 0, r;

	for (i = 0; i < adev->num_ip_blocks; i++) {
		if (!adev->ip_blocks[i].status.valid)
			continue;
		/* skip CG for VCE/UVD, it's handled specially */
		if (adev->ip_blocks[i].version->type != AMD_IP_BLOCK_TYPE_UVD &&
		    adev->ip_blocks[i].version->type != AMD_IP_BLOCK_TYPE_VCE) {
			/* enable clockgating to save power */
			r = adev->ip_blocks[i].version->funcs->set_clockgating_state((void *)adev,
										     AMD_CG_STATE_GATE);
			if (r) {
				DRM_ERROR("set_clockgating_state(gate) of IP block <%s> failed %d\n",
					  adev->ip_blocks[i].version->funcs->name, r);
				return r;
			}
		}
	}
	return 0;
}

static int amdgpu_late_init(struct amdgpu_device *adev)
{
	int i = 0, r;

	for (i = 0; i < adev->num_ip_blocks; i++) {
		if (!adev->ip_blocks[i].status.valid)
			continue;
		if (adev->ip_blocks[i].version->funcs->late_init) {
			r = adev->ip_blocks[i].version->funcs->late_init((void *)adev);
			if (r) {
				DRM_ERROR("late_init of IP block <%s> failed %d\n",
					  adev->ip_blocks[i].version->funcs->name, r);
				return r;
			}
			adev->ip_blocks[i].status.late_initialized = true;
		}
	}

	mod_delayed_work(system_wq, &adev->late_init_work,
			msecs_to_jiffies(AMDGPU_RESUME_MS));

	amdgpu_fill_reset_magic(adev);

	return 0;
}

static int amdgpu_fini(struct amdgpu_device *adev)
{
	int i, r;

	/* need to disable SMC first */
	for (i = 0; i < adev->num_ip_blocks; i++) {
		if (!adev->ip_blocks[i].status.hw)
			continue;
		if (adev->ip_blocks[i].version->type == AMD_IP_BLOCK_TYPE_SMC) {
			/* ungate blocks before hw fini so that we can shutdown the blocks safely */
			r = adev->ip_blocks[i].version->funcs->set_clockgating_state((void *)adev,
										     AMD_CG_STATE_UNGATE);
			if (r) {
				DRM_ERROR("set_clockgating_state(ungate) of IP block <%s> failed %d\n",
					  adev->ip_blocks[i].version->funcs->name, r);
				return r;
			}
			r = adev->ip_blocks[i].version->funcs->hw_fini((void *)adev);
			/* XXX handle errors */
			if (r) {
				DRM_DEBUG("hw_fini of IP block <%s> failed %d\n",
					  adev->ip_blocks[i].version->funcs->name, r);
			}
			adev->ip_blocks[i].status.hw = false;
			break;
		}
	}

	for (i = adev->num_ip_blocks - 1; i >= 0; i--) {
		if (!adev->ip_blocks[i].status.hw)
			continue;
		if (adev->ip_blocks[i].version->type == AMD_IP_BLOCK_TYPE_GMC) {
			amdgpu_wb_fini(adev);
			amdgpu_vram_scratch_fini(adev);
		}

		if (adev->ip_blocks[i].version->type != AMD_IP_BLOCK_TYPE_UVD &&
			adev->ip_blocks[i].version->type != AMD_IP_BLOCK_TYPE_VCE) {
			/* ungate blocks before hw fini so that we can shutdown the blocks safely */
			r = adev->ip_blocks[i].version->funcs->set_clockgating_state((void *)adev,
										     AMD_CG_STATE_UNGATE);
			if (r) {
				DRM_ERROR("set_clockgating_state(ungate) of IP block <%s> failed %d\n",
					  adev->ip_blocks[i].version->funcs->name, r);
				return r;
			}
		}

		r = adev->ip_blocks[i].version->funcs->hw_fini((void *)adev);
		/* XXX handle errors */
		if (r) {
			DRM_DEBUG("hw_fini of IP block <%s> failed %d\n",
				  adev->ip_blocks[i].version->funcs->name, r);
		}

		adev->ip_blocks[i].status.hw = false;
	}
	if (adev->firmware.load_type != AMDGPU_FW_LOAD_DIRECT)
		amdgpu_ucode_fini_bo(adev);

	for (i = adev->num_ip_blocks - 1; i >= 0; i--) {
		if (!adev->ip_blocks[i].status.sw)
			continue;
		r = adev->ip_blocks[i].version->funcs->sw_fini((void *)adev);
		/* XXX handle errors */
		if (r) {
			DRM_DEBUG("sw_fini of IP block <%s> failed %d\n",
				  adev->ip_blocks[i].version->funcs->name, r);
		}
		adev->ip_blocks[i].status.sw = false;
		adev->ip_blocks[i].status.valid = false;
	}

	for (i = adev->num_ip_blocks - 1; i >= 0; i--) {
		if (!adev->ip_blocks[i].status.late_initialized)
			continue;
		if (adev->ip_blocks[i].version->funcs->late_fini)
			adev->ip_blocks[i].version->funcs->late_fini((void *)adev);
		adev->ip_blocks[i].status.late_initialized = false;
	}

	if (amdgpu_sriov_vf(adev))
		amdgpu_virt_release_full_gpu(adev, false);

	return 0;
}

static void amdgpu_late_init_func_handler(struct work_struct *work)
{
	struct amdgpu_device *adev =
		container_of(work, struct amdgpu_device, late_init_work.work);
	amdgpu_late_set_cg_state(adev);
}

int amdgpu_suspend(struct amdgpu_device *adev)
{
	int i, r;

	if (amdgpu_sriov_vf(adev))
		amdgpu_virt_request_full_gpu(adev, false);

	/* ungate SMC block first */
	r = amdgpu_set_clockgating_state(adev, AMD_IP_BLOCK_TYPE_SMC,
					 AMD_CG_STATE_UNGATE);
	if (r) {
		DRM_ERROR("set_clockgating_state(ungate) SMC failed %d\n",r);
	}

	for (i = adev->num_ip_blocks - 1; i >= 0; i--) {
		if (!adev->ip_blocks[i].status.valid)
			continue;
		/* ungate blocks so that suspend can properly shut them down */
		if (i != AMD_IP_BLOCK_TYPE_SMC) {
			r = adev->ip_blocks[i].version->funcs->set_clockgating_state((void *)adev,
										     AMD_CG_STATE_UNGATE);
			if (r) {
				DRM_ERROR("set_clockgating_state(ungate) of IP block <%s> failed %d\n",
					  adev->ip_blocks[i].version->funcs->name, r);
			}
		}
		/* XXX handle errors */
		r = adev->ip_blocks[i].version->funcs->suspend(adev);
		/* XXX handle errors */
		if (r) {
			DRM_ERROR("suspend of IP block <%s> failed %d\n",
				  adev->ip_blocks[i].version->funcs->name, r);
		}
	}

	if (amdgpu_sriov_vf(adev))
		amdgpu_virt_release_full_gpu(adev, false);

	return 0;
}

static int amdgpu_sriov_reinit_early(struct amdgpu_device *adev)
{
	int i, r;

	static enum amd_ip_block_type ip_order[] = {
		AMD_IP_BLOCK_TYPE_GMC,
		AMD_IP_BLOCK_TYPE_COMMON,
		AMD_IP_BLOCK_TYPE_IH,
	};

	for (i = 0; i < ARRAY_SIZE(ip_order); i++) {
		int j;
		struct amdgpu_ip_block *block;

		for (j = 0; j < adev->num_ip_blocks; j++) {
			block = &adev->ip_blocks[j];

			if (block->version->type != ip_order[i] ||
				!block->status.valid)
				continue;

			r = block->version->funcs->hw_init(adev);
			DRM_INFO("RE-INIT: %s %s\n", block->version->funcs->name, r?"failed":"successed");
		}
	}

	return 0;
}

static int amdgpu_sriov_reinit_late(struct amdgpu_device *adev)
{
	int i, r;

	static enum amd_ip_block_type ip_order[] = {
		AMD_IP_BLOCK_TYPE_SMC,
		AMD_IP_BLOCK_TYPE_DCE,
		AMD_IP_BLOCK_TYPE_GFX,
		AMD_IP_BLOCK_TYPE_SDMA,
		AMD_IP_BLOCK_TYPE_UVD,
		AMD_IP_BLOCK_TYPE_VCE
	};

	for (i = 0; i < ARRAY_SIZE(ip_order); i++) {
		int j;
		struct amdgpu_ip_block *block;

		for (j = 0; j < adev->num_ip_blocks; j++) {
			block = &adev->ip_blocks[j];

			if (block->version->type != ip_order[i] ||
				!block->status.valid)
				continue;

			r = block->version->funcs->hw_init(adev);
			DRM_INFO("RE-INIT: %s %s\n", block->version->funcs->name, r?"failed":"successed");
		}
	}

	return 0;
}

static int amdgpu_resume_phase1(struct amdgpu_device *adev)
{
	int i, r;

	for (i = 0; i < adev->num_ip_blocks; i++) {
		if (!adev->ip_blocks[i].status.valid)
			continue;
		if (adev->ip_blocks[i].version->type == AMD_IP_BLOCK_TYPE_COMMON ||
				adev->ip_blocks[i].version->type == AMD_IP_BLOCK_TYPE_GMC ||
				adev->ip_blocks[i].version->type ==
				AMD_IP_BLOCK_TYPE_IH) {
			r = adev->ip_blocks[i].version->funcs->resume(adev);
			if (r) {
				DRM_ERROR("resume of IP block <%s> failed %d\n",
					  adev->ip_blocks[i].version->funcs->name, r);
				return r;
			}
		}
	}

	return 0;
}

static int amdgpu_resume_phase2(struct amdgpu_device *adev)
{
	int i, r;

	for (i = 0; i < adev->num_ip_blocks; i++) {
		if (!adev->ip_blocks[i].status.valid)
			continue;
		if (adev->ip_blocks[i].version->type == AMD_IP_BLOCK_TYPE_COMMON ||
				adev->ip_blocks[i].version->type == AMD_IP_BLOCK_TYPE_GMC ||
				adev->ip_blocks[i].version->type == AMD_IP_BLOCK_TYPE_IH )
			continue;
		r = adev->ip_blocks[i].version->funcs->resume(adev);
		if (r) {
			DRM_ERROR("resume of IP block <%s> failed %d\n",
				  adev->ip_blocks[i].version->funcs->name, r);
			return r;
		}
	}

	return 0;
}

static int amdgpu_resume(struct amdgpu_device *adev)
{
	int r;

	r = amdgpu_resume_phase1(adev);
	if (r)
		return r;
	r = amdgpu_resume_phase2(adev);

	return r;
}

static void amdgpu_device_detect_sriov_bios(struct amdgpu_device *adev)
{
	if (adev->is_atom_fw) {
		if (amdgpu_atomfirmware_gpu_supports_virtualization(adev))
			adev->virt.caps |= AMDGPU_SRIOV_CAPS_SRIOV_VBIOS;
	} else {
		if (amdgpu_atombios_has_gpu_virtualization_table(adev))
			adev->virt.caps |= AMDGPU_SRIOV_CAPS_SRIOV_VBIOS;
	}
}

/**
 * amdgpu_device_init - initialize the driver
 *
 * @adev: amdgpu_device pointer
 * @pdev: drm dev pointer
 * @pdev: pci dev pointer
 * @flags: driver flags
 *
 * Initializes the driver info and hw (all asics).
 * Returns 0 for success or an error on failure.
 * Called at driver startup.
 */
int amdgpu_device_init(struct amdgpu_device *adev,
		       struct drm_device *ddev,
		       struct pci_dev *pdev,
		       uint32_t flags)
{
	int r, i;
	bool runtime = false;
	u32 max_MBps;

	adev->shutdown = false;
	adev->dev = &pdev->dev;
	adev->ddev = ddev;
	adev->pdev = pdev;
	adev->flags = flags;
	adev->asic_type = flags & AMD_ASIC_MASK;
	adev->usec_timeout = AMDGPU_MAX_USEC_TIMEOUT;
	adev->mc.gart_size = 512 * 1024 * 1024;
	adev->accel_working = false;
	adev->num_rings = 0;
	adev->mman.buffer_funcs = NULL;
	adev->mman.buffer_funcs_ring = NULL;
	adev->vm_manager.vm_pte_funcs = NULL;
	adev->vm_manager.vm_pte_num_rings = 0;
	adev->gart.gart_funcs = NULL;
	adev->fence_context = dma_fence_context_alloc(AMDGPU_MAX_RINGS);

	adev->smc_rreg = &amdgpu_invalid_rreg;
	adev->smc_wreg = &amdgpu_invalid_wreg;
	adev->pcie_rreg = &amdgpu_invalid_rreg;
	adev->pcie_wreg = &amdgpu_invalid_wreg;
	adev->pciep_rreg = &amdgpu_invalid_rreg;
	adev->pciep_wreg = &amdgpu_invalid_wreg;
	adev->uvd_ctx_rreg = &amdgpu_invalid_rreg;
	adev->uvd_ctx_wreg = &amdgpu_invalid_wreg;
	adev->didt_rreg = &amdgpu_invalid_rreg;
	adev->didt_wreg = &amdgpu_invalid_wreg;
	adev->gc_cac_rreg = &amdgpu_invalid_rreg;
	adev->gc_cac_wreg = &amdgpu_invalid_wreg;
	adev->audio_endpt_rreg = &amdgpu_block_invalid_rreg;
	adev->audio_endpt_wreg = &amdgpu_block_invalid_wreg;


	DRM_INFO("initializing kernel modesetting (%s 0x%04X:0x%04X 0x%04X:0x%04X 0x%02X).\n",
		 amdgpu_asic_name[adev->asic_type], pdev->vendor, pdev->device,
		 pdev->subsystem_vendor, pdev->subsystem_device, pdev->revision);

	/* mutex initialization are all done here so we
	 * can recall function without having locking issues */
	atomic_set(&adev->irq.ih.lock, 0);
	mutex_init(&adev->firmware.mutex);
	mutex_init(&adev->pm.mutex);
	mutex_init(&adev->gfx.gpu_clock_mutex);
	mutex_init(&adev->srbm_mutex);
	mutex_init(&adev->grbm_idx_mutex);
	mutex_init(&adev->mn_lock);
	mutex_init(&adev->virt.vf_errors.lock);
	hash_init(adev->mn_hash);

	amdgpu_check_arguments(adev);

	spin_lock_init(&adev->mmio_idx_lock);
	spin_lock_init(&adev->smc_idx_lock);
	spin_lock_init(&adev->pcie_idx_lock);
	spin_lock_init(&adev->uvd_ctx_idx_lock);
	spin_lock_init(&adev->didt_idx_lock);
	spin_lock_init(&adev->gc_cac_idx_lock);
	spin_lock_init(&adev->se_cac_idx_lock);
	spin_lock_init(&adev->audio_endpt_idx_lock);
	spin_lock_init(&adev->mm_stats.lock);

	INIT_LIST_HEAD(&adev->shadow_list);
	mutex_init(&adev->shadow_list_lock);

	INIT_LIST_HEAD(&adev->gtt_list);
	spin_lock_init(&adev->gtt_list_lock);

	INIT_LIST_HEAD(&adev->ring_lru_list);
	spin_lock_init(&adev->ring_lru_list_lock);

	INIT_DELAYED_WORK(&adev->late_init_work, amdgpu_late_init_func_handler);

	/* Registers mapping */
	/* TODO: block userspace mapping of io register */
	if (adev->asic_type >= CHIP_BONAIRE) {
		adev->rmmio_base = pci_resource_start(adev->pdev, 5);
		adev->rmmio_size = pci_resource_len(adev->pdev, 5);
	} else {
		adev->rmmio_base = pci_resource_start(adev->pdev, 2);
		adev->rmmio_size = pci_resource_len(adev->pdev, 2);
	}

	adev->rmmio = ioremap(adev->rmmio_base, adev->rmmio_size);
	if (adev->rmmio == NULL) {
		return -ENOMEM;
	}
	DRM_INFO("register mmio base: 0x%08X\n", (uint32_t)adev->rmmio_base);
	DRM_INFO("register mmio size: %u\n", (unsigned)adev->rmmio_size);

	/* doorbell bar mapping */
	amdgpu_doorbell_init(adev);

	/* io port mapping */
	for (i = 0; i < DEVICE_COUNT_RESOURCE; i++) {
		if (pci_resource_flags(adev->pdev, i) & IORESOURCE_IO) {
			adev->rio_mem_size = pci_resource_len(adev->pdev, i);
			adev->rio_mem = pci_iomap(adev->pdev, i, adev->rio_mem_size);
			break;
		}
	}
	if (adev->rio_mem == NULL)
		DRM_INFO("PCI I/O BAR is not found.\n");

	/* early init functions */
	r = amdgpu_early_init(adev);
	if (r)
		return r;

	/* if we have > 1 VGA cards, then disable the amdgpu VGA resources */
	/* this will fail for cards that aren't VGA class devices, just
	 * ignore it */
	vga_client_register(adev->pdev, adev, NULL, amdgpu_vga_set_decode);

	if (amdgpu_runtime_pm == 1)
		runtime = true;
	if (amdgpu_device_is_px(ddev))
		runtime = true;
	if (!pci_is_thunderbolt_attached(adev->pdev))
		vga_switcheroo_register_client(adev->pdev,
					       &amdgpu_switcheroo_ops, runtime);
	if (runtime)
		vga_switcheroo_init_domain_pm_ops(adev->dev, &adev->vga_pm_domain);

	/* Read BIOS */
	if (!amdgpu_get_bios(adev)) {
		r = -EINVAL;
		goto failed;
	}

	r = amdgpu_atombios_init(adev);
	if (r) {
		dev_err(adev->dev, "amdgpu_atombios_init failed\n");
		amdgpu_vf_error_put(adev, AMDGIM_ERROR_VF_ATOMBIOS_INIT_FAIL, 0, 0);
		goto failed;
	}

	/* detect if we are with an SRIOV vbios */
	amdgpu_device_detect_sriov_bios(adev);

	/* Post card if necessary */
	if (amdgpu_vpost_needed(adev)) {
		if (!adev->bios) {
			dev_err(adev->dev, "no vBIOS found\n");
			amdgpu_vf_error_put(adev, AMDGIM_ERROR_VF_NO_VBIOS, 0, 0);
			r = -EINVAL;
			goto failed;
		}
		DRM_INFO("GPU posting now...\n");
		r = amdgpu_atom_asic_init(adev->mode_info.atom_context);
		if (r) {
			dev_err(adev->dev, "gpu post error!\n");
			amdgpu_vf_error_put(adev, AMDGIM_ERROR_VF_GPU_POST_ERROR, 0, 0);
			goto failed;
		}
	} else {
		DRM_INFO("GPU post is not needed\n");
	}

	if (adev->is_atom_fw) {
		/* Initialize clocks */
		r = amdgpu_atomfirmware_get_clock_info(adev);
		if (r) {
			dev_err(adev->dev, "amdgpu_atomfirmware_get_clock_info failed\n");
			amdgpu_vf_error_put(adev, AMDGIM_ERROR_VF_ATOMBIOS_GET_CLOCK_FAIL, 0, 0);
			goto failed;
		}
	} else {
		/* Initialize clocks */
		r = amdgpu_atombios_get_clock_info(adev);
		if (r) {
			dev_err(adev->dev, "amdgpu_atombios_get_clock_info failed\n");
			amdgpu_vf_error_put(adev, AMDGIM_ERROR_VF_ATOMBIOS_GET_CLOCK_FAIL, 0, 0);
			goto failed;
		}
		/* init i2c buses */
		amdgpu_atombios_i2c_init(adev);
	}

	/* Fence driver */
	r = amdgpu_fence_driver_init(adev);
	if (r) {
		dev_err(adev->dev, "amdgpu_fence_driver_init failed\n");
		amdgpu_vf_error_put(adev, AMDGIM_ERROR_VF_FENCE_INIT_FAIL, 0, 0);
		goto failed;
	}

	/* init the mode config */
	drm_mode_config_init(adev->ddev);

	r = amdgpu_init(adev);
	if (r) {
		dev_err(adev->dev, "amdgpu_init failed\n");
		amdgpu_vf_error_put(adev, AMDGIM_ERROR_VF_AMDGPU_INIT_FAIL, 0, 0);
		amdgpu_fini(adev);
		goto failed;
	}

	adev->accel_working = true;

	amdgpu_vm_check_compute_bug(adev);

	/* Initialize the buffer migration limit. */
	if (amdgpu_moverate >= 0)
		max_MBps = amdgpu_moverate;
	else
		max_MBps = 8; /* Allow 8 MB/s. */
	/* Get a log2 for easy divisions. */
	adev->mm_stats.log2_max_MBps = ilog2(max(1u, max_MBps));

	r = amdgpu_ib_pool_init(adev);
	if (r) {
		dev_err(adev->dev, "IB initialization failed (%d).\n", r);
		amdgpu_vf_error_put(adev, AMDGIM_ERROR_VF_IB_INIT_FAIL, 0, r);
		goto failed;
	}

	r = amdgpu_ib_ring_tests(adev);
	if (r)
		DRM_ERROR("ib ring test failed (%d).\n", r);

	amdgpu_fbdev_init(adev);

	r = amdgpu_pm_sysfs_init(adev);
	if (r)
		DRM_ERROR("registering pm debugfs failed (%d).\n", r);

	r = amdgpu_gem_debugfs_init(adev);
	if (r)
		DRM_ERROR("registering gem debugfs failed (%d).\n", r);

	r = amdgpu_debugfs_regs_init(adev);
	if (r)
		DRM_ERROR("registering register debugfs failed (%d).\n", r);

	r = amdgpu_debugfs_test_ib_ring_init(adev);
	if (r)
		DRM_ERROR("registering register test ib ring debugfs failed (%d).\n", r);

	r = amdgpu_debugfs_firmware_init(adev);
	if (r)
		DRM_ERROR("registering firmware debugfs failed (%d).\n", r);

	r = amdgpu_debugfs_vbios_dump_init(adev);
	if (r)
		DRM_ERROR("Creating vbios dump debugfs failed (%d).\n", r);

	if ((amdgpu_testing & 1)) {
		if (adev->accel_working)
			amdgpu_test_moves(adev);
		else
			DRM_INFO("amdgpu: acceleration disabled, skipping move tests\n");
	}
	if (amdgpu_benchmarking) {
		if (adev->accel_working)
			amdgpu_benchmark(adev, amdgpu_benchmarking);
		else
			DRM_INFO("amdgpu: acceleration disabled, skipping benchmarks\n");
	}

	/* enable clockgating, etc. after ib tests, etc. since some blocks require
	 * explicit gating rather than handling it automatically.
	 */
	r = amdgpu_late_init(adev);
	if (r) {
		dev_err(adev->dev, "amdgpu_late_init failed\n");
		amdgpu_vf_error_put(adev, AMDGIM_ERROR_VF_AMDGPU_LATE_INIT_FAIL, 0, r);
		goto failed;
	}

	return 0;

failed:
	amdgpu_vf_error_trans_all(adev);
	if (runtime)
		vga_switcheroo_fini_domain_pm_ops(adev->dev);
	return r;
}

/**
 * amdgpu_device_fini - tear down the driver
 *
 * @adev: amdgpu_device pointer
 *
 * Tear down the driver info (all asics).
 * Called at driver shutdown.
 */
void amdgpu_device_fini(struct amdgpu_device *adev)
{
	int r;

	DRM_INFO("amdgpu: finishing device.\n");
	adev->shutdown = true;
	if (adev->mode_info.mode_config_initialized)
		drm_crtc_force_disable_all(adev->ddev);
	/* evict vram memory */
	amdgpu_bo_evict_vram(adev);
	amdgpu_ib_pool_fini(adev);
	amdgpu_fence_driver_fini(adev);
	amdgpu_fbdev_fini(adev);
	r = amdgpu_fini(adev);
	if (adev->firmware.gpu_info_fw) {
		release_firmware(adev->firmware.gpu_info_fw);
		adev->firmware.gpu_info_fw = NULL;
	}
	adev->accel_working = false;
	cancel_delayed_work_sync(&adev->late_init_work);
	/* free i2c buses */
	amdgpu_i2c_fini(adev);
	amdgpu_atombios_fini(adev);
	kfree(adev->bios);
	adev->bios = NULL;
	if (!pci_is_thunderbolt_attached(adev->pdev))
		vga_switcheroo_unregister_client(adev->pdev);
	if (adev->flags & AMD_IS_PX)
		vga_switcheroo_fini_domain_pm_ops(adev->dev);
	vga_client_register(adev->pdev, NULL, NULL, NULL);
	if (adev->rio_mem)
		pci_iounmap(adev->pdev, adev->rio_mem);
	adev->rio_mem = NULL;
	iounmap(adev->rmmio);
	adev->rmmio = NULL;
	amdgpu_doorbell_fini(adev);
<<<<<<< HEAD
=======
	amdgpu_pm_sysfs_fini(adev);
>>>>>>> 787e1b74
	amdgpu_debugfs_regs_cleanup(adev);
}


/*
 * Suspend & resume.
 */
/**
 * amdgpu_device_suspend - initiate device suspend
 *
 * @pdev: drm dev pointer
 * @state: suspend state
 *
 * Puts the hw in the suspend state (all asics).
 * Returns 0 for success or an error on failure.
 * Called at driver suspend.
 */
int amdgpu_device_suspend(struct drm_device *dev, bool suspend, bool fbcon)
{
	struct amdgpu_device *adev;
	struct drm_crtc *crtc;
	struct drm_connector *connector;
	int r;

	if (dev == NULL || dev->dev_private == NULL) {
		return -ENODEV;
	}

	adev = dev->dev_private;

	if (dev->switch_power_state == DRM_SWITCH_POWER_OFF)
		return 0;

	drm_kms_helper_poll_disable(dev);

	/* turn off display hw */
	drm_modeset_lock_all(dev);
	list_for_each_entry(connector, &dev->mode_config.connector_list, head) {
		drm_helper_connector_dpms(connector, DRM_MODE_DPMS_OFF);
	}
	drm_modeset_unlock_all(dev);

	amdgpu_amdkfd_suspend(adev);

	/* unpin the front buffers and cursors */
	list_for_each_entry(crtc, &dev->mode_config.crtc_list, head) {
		struct amdgpu_crtc *amdgpu_crtc = to_amdgpu_crtc(crtc);
		struct amdgpu_framebuffer *rfb = to_amdgpu_framebuffer(crtc->primary->fb);
		struct amdgpu_bo *robj;

		if (amdgpu_crtc->cursor_bo) {
			struct amdgpu_bo *aobj = gem_to_amdgpu_bo(amdgpu_crtc->cursor_bo);
			r = amdgpu_bo_reserve(aobj, true);
			if (r == 0) {
				amdgpu_bo_unpin(aobj);
				amdgpu_bo_unreserve(aobj);
			}
		}

		if (rfb == NULL || rfb->obj == NULL) {
			continue;
		}
		robj = gem_to_amdgpu_bo(rfb->obj);
		/* don't unpin kernel fb objects */
		if (!amdgpu_fbdev_robj_is_fb(adev, robj)) {
			r = amdgpu_bo_reserve(robj, true);
			if (r == 0) {
				amdgpu_bo_unpin(robj);
				amdgpu_bo_unreserve(robj);
			}
		}
	}
	/* evict vram memory */
	amdgpu_bo_evict_vram(adev);

	amdgpu_fence_driver_suspend(adev);

	r = amdgpu_suspend(adev);

	/* evict remaining vram memory
	 * This second call to evict vram is to evict the gart page table
	 * using the CPU.
	 */
	amdgpu_bo_evict_vram(adev);

	amdgpu_atombios_scratch_regs_save(adev);
	pci_save_state(dev->pdev);
	if (suspend) {
		/* Shut down the device */
		pci_disable_device(dev->pdev);
		pci_set_power_state(dev->pdev, PCI_D3hot);
	} else {
		r = amdgpu_asic_reset(adev);
		if (r)
			DRM_ERROR("amdgpu asic reset failed\n");
	}

	if (fbcon) {
		console_lock();
		amdgpu_fbdev_set_suspend(adev, 1);
		console_unlock();
	}
	return 0;
}

/**
 * amdgpu_device_resume - initiate device resume
 *
 * @pdev: drm dev pointer
 *
 * Bring the hw back to operating state (all asics).
 * Returns 0 for success or an error on failure.
 * Called at driver resume.
 */
int amdgpu_device_resume(struct drm_device *dev, bool resume, bool fbcon)
{
	struct drm_connector *connector;
	struct amdgpu_device *adev = dev->dev_private;
	struct drm_crtc *crtc;
	int r = 0;

	if (dev->switch_power_state == DRM_SWITCH_POWER_OFF)
		return 0;

	if (fbcon)
		console_lock();

	if (resume) {
		pci_set_power_state(dev->pdev, PCI_D0);
		pci_restore_state(dev->pdev);
		r = pci_enable_device(dev->pdev);
		if (r)
			goto unlock;
	}
	amdgpu_atombios_scratch_regs_restore(adev);

	/* post card */
	if (amdgpu_need_post(adev)) {
		r = amdgpu_atom_asic_init(adev->mode_info.atom_context);
		if (r)
			DRM_ERROR("amdgpu asic init failed\n");
	}

	r = amdgpu_resume(adev);
	if (r) {
		DRM_ERROR("amdgpu_resume failed (%d).\n", r);
		goto unlock;
	}
	amdgpu_fence_driver_resume(adev);

	if (resume) {
		r = amdgpu_ib_ring_tests(adev);
		if (r)
			DRM_ERROR("ib ring test failed (%d).\n", r);
	}

	r = amdgpu_late_init(adev);
	if (r)
		goto unlock;

	/* pin cursors */
	list_for_each_entry(crtc, &dev->mode_config.crtc_list, head) {
		struct amdgpu_crtc *amdgpu_crtc = to_amdgpu_crtc(crtc);

		if (amdgpu_crtc->cursor_bo) {
			struct amdgpu_bo *aobj = gem_to_amdgpu_bo(amdgpu_crtc->cursor_bo);
			r = amdgpu_bo_reserve(aobj, true);
			if (r == 0) {
				r = amdgpu_bo_pin(aobj,
						  AMDGPU_GEM_DOMAIN_VRAM,
						  &amdgpu_crtc->cursor_addr);
				if (r != 0)
					DRM_ERROR("Failed to pin cursor BO (%d)\n", r);
				amdgpu_bo_unreserve(aobj);
			}
		}
	}
	r = amdgpu_amdkfd_resume(adev);
	if (r)
		return r;

	/* blat the mode back in */
	if (fbcon) {
		drm_helper_resume_force_mode(dev);
		/* turn on display hw */
		drm_modeset_lock_all(dev);
		list_for_each_entry(connector, &dev->mode_config.connector_list, head) {
			drm_helper_connector_dpms(connector, DRM_MODE_DPMS_ON);
		}
		drm_modeset_unlock_all(dev);
	}

	drm_kms_helper_poll_enable(dev);

	/*
	 * Most of the connector probing functions try to acquire runtime pm
	 * refs to ensure that the GPU is powered on when connector polling is
	 * performed. Since we're calling this from a runtime PM callback,
	 * trying to acquire rpm refs will cause us to deadlock.
	 *
	 * Since we're guaranteed to be holding the rpm lock, it's safe to
	 * temporarily disable the rpm helpers so this doesn't deadlock us.
	 */
#ifdef CONFIG_PM
	dev->dev->power.disable_depth++;
#endif
	drm_helper_hpd_irq_event(dev);
#ifdef CONFIG_PM
	dev->dev->power.disable_depth--;
#endif

	if (fbcon)
		amdgpu_fbdev_set_suspend(adev, 0);

unlock:
	if (fbcon)
		console_unlock();

	return r;
}

static bool amdgpu_check_soft_reset(struct amdgpu_device *adev)
{
	int i;
	bool asic_hang = false;

	for (i = 0; i < adev->num_ip_blocks; i++) {
		if (!adev->ip_blocks[i].status.valid)
			continue;
		if (adev->ip_blocks[i].version->funcs->check_soft_reset)
			adev->ip_blocks[i].status.hang =
				adev->ip_blocks[i].version->funcs->check_soft_reset(adev);
		if (adev->ip_blocks[i].status.hang) {
			DRM_INFO("IP block:%s is hung!\n", adev->ip_blocks[i].version->funcs->name);
			asic_hang = true;
		}
	}
	return asic_hang;
}

static int amdgpu_pre_soft_reset(struct amdgpu_device *adev)
{
	int i, r = 0;

	for (i = 0; i < adev->num_ip_blocks; i++) {
		if (!adev->ip_blocks[i].status.valid)
			continue;
		if (adev->ip_blocks[i].status.hang &&
		    adev->ip_blocks[i].version->funcs->pre_soft_reset) {
			r = adev->ip_blocks[i].version->funcs->pre_soft_reset(adev);
			if (r)
				return r;
		}
	}

	return 0;
}

static bool amdgpu_need_full_reset(struct amdgpu_device *adev)
{
	int i;

	for (i = 0; i < adev->num_ip_blocks; i++) {
		if (!adev->ip_blocks[i].status.valid)
			continue;
		if ((adev->ip_blocks[i].version->type == AMD_IP_BLOCK_TYPE_GMC) ||
		    (adev->ip_blocks[i].version->type == AMD_IP_BLOCK_TYPE_SMC) ||
		    (adev->ip_blocks[i].version->type == AMD_IP_BLOCK_TYPE_ACP) ||
		    (adev->ip_blocks[i].version->type == AMD_IP_BLOCK_TYPE_DCE) ||
		     adev->ip_blocks[i].version->type == AMD_IP_BLOCK_TYPE_PSP) {
			if (adev->ip_blocks[i].status.hang) {
				DRM_INFO("Some block need full reset!\n");
				return true;
			}
		}
	}
	return false;
}

static int amdgpu_soft_reset(struct amdgpu_device *adev)
{
	int i, r = 0;

	for (i = 0; i < adev->num_ip_blocks; i++) {
		if (!adev->ip_blocks[i].status.valid)
			continue;
		if (adev->ip_blocks[i].status.hang &&
		    adev->ip_blocks[i].version->funcs->soft_reset) {
			r = adev->ip_blocks[i].version->funcs->soft_reset(adev);
			if (r)
				return r;
		}
	}

	return 0;
}

static int amdgpu_post_soft_reset(struct amdgpu_device *adev)
{
	int i, r = 0;

	for (i = 0; i < adev->num_ip_blocks; i++) {
		if (!adev->ip_blocks[i].status.valid)
			continue;
		if (adev->ip_blocks[i].status.hang &&
		    adev->ip_blocks[i].version->funcs->post_soft_reset)
			r = adev->ip_blocks[i].version->funcs->post_soft_reset(adev);
		if (r)
			return r;
	}

	return 0;
}

bool amdgpu_need_backup(struct amdgpu_device *adev)
{
	if (adev->flags & AMD_IS_APU)
		return false;

	return amdgpu_lockup_timeout > 0 ? true : false;
}

static int amdgpu_recover_vram_from_shadow(struct amdgpu_device *adev,
					   struct amdgpu_ring *ring,
					   struct amdgpu_bo *bo,
					   struct dma_fence **fence)
{
	uint32_t domain;
	int r;

	if (!bo->shadow)
		return 0;

	r = amdgpu_bo_reserve(bo, true);
	if (r)
		return r;
	domain = amdgpu_mem_type_to_domain(bo->tbo.mem.mem_type);
	/* if bo has been evicted, then no need to recover */
	if (domain == AMDGPU_GEM_DOMAIN_VRAM) {
		r = amdgpu_bo_validate(bo->shadow);
		if (r) {
			DRM_ERROR("bo validate failed!\n");
			goto err;
		}

		r = amdgpu_bo_restore_from_shadow(adev, ring, bo,
						 NULL, fence, true);
		if (r) {
			DRM_ERROR("recover page table failed!\n");
			goto err;
		}
	}
err:
	amdgpu_bo_unreserve(bo);
	return r;
}

/**
 * amdgpu_sriov_gpu_reset - reset the asic
 *
 * @adev: amdgpu device pointer
 * @job: which job trigger hang
 *
 * Attempt the reset the GPU if it has hung (all asics).
 * for SRIOV case.
 * Returns 0 for success or an error on failure.
 */
int amdgpu_sriov_gpu_reset(struct amdgpu_device *adev, struct amdgpu_job *job)
{
	int i, j, r = 0;
	int resched;
	struct amdgpu_bo *bo, *tmp;
	struct amdgpu_ring *ring;
	struct dma_fence *fence = NULL, *next = NULL;

	mutex_lock(&adev->virt.lock_reset);
	atomic_inc(&adev->gpu_reset_counter);
	adev->in_sriov_reset = true;

	/* block TTM */
	resched = ttm_bo_lock_delayed_workqueue(&adev->mman.bdev);

	/* we start from the ring trigger GPU hang */
	j = job ? job->ring->idx : 0;

	/* block scheduler */
	for (i = j; i < j + AMDGPU_MAX_RINGS; ++i) {
		ring = adev->rings[i % AMDGPU_MAX_RINGS];
		if (!ring || !ring->sched.thread)
			continue;

		kthread_park(ring->sched.thread);

		if (job && j != i)
			continue;

		/* here give the last chance to check if job removed from mirror-list
		 * since we already pay some time on kthread_park */
		if (job && list_empty(&job->base.node)) {
			kthread_unpark(ring->sched.thread);
			goto give_up_reset;
		}

		if (amd_sched_invalidate_job(&job->base, amdgpu_job_hang_limit))
			amd_sched_job_kickout(&job->base);

		/* only do job_reset on the hang ring if @job not NULL */
		amd_sched_hw_job_reset(&ring->sched);

		/* after all hw jobs are reset, hw fence is meaningless, so force_completion */
		amdgpu_fence_driver_force_completion_ring(ring);
	}

	/* request to take full control of GPU before re-initialization  */
	if (job)
		amdgpu_virt_reset_gpu(adev);
	else
		amdgpu_virt_request_full_gpu(adev, true);


	/* Resume IP prior to SMC */
	amdgpu_sriov_reinit_early(adev);

	/* we need recover gart prior to run SMC/CP/SDMA resume */
	amdgpu_ttm_recover_gart(adev);

	/* now we are okay to resume SMC/CP/SDMA */
	amdgpu_sriov_reinit_late(adev);

	amdgpu_irq_gpu_reset_resume_helper(adev);

	if (amdgpu_ib_ring_tests(adev))
		dev_err(adev->dev, "[GPU_RESET] ib ring test failed (%d).\n", r);

	/* release full control of GPU after ib test */
	amdgpu_virt_release_full_gpu(adev, true);

	DRM_INFO("recover vram bo from shadow\n");

	ring = adev->mman.buffer_funcs_ring;
	mutex_lock(&adev->shadow_list_lock);
	list_for_each_entry_safe(bo, tmp, &adev->shadow_list, shadow_list) {
		next = NULL;
		amdgpu_recover_vram_from_shadow(adev, ring, bo, &next);
		if (fence) {
			r = dma_fence_wait(fence, false);
			if (r) {
				WARN(r, "recovery from shadow isn't completed\n");
				break;
			}
		}

		dma_fence_put(fence);
		fence = next;
	}
	mutex_unlock(&adev->shadow_list_lock);

	if (fence) {
		r = dma_fence_wait(fence, false);
		if (r)
			WARN(r, "recovery from shadow isn't completed\n");
	}
	dma_fence_put(fence);

	for (i = j; i < j + AMDGPU_MAX_RINGS; ++i) {
		ring = adev->rings[i % AMDGPU_MAX_RINGS];
		if (!ring || !ring->sched.thread)
			continue;

		if (job && j != i) {
			kthread_unpark(ring->sched.thread);
			continue;
		}

		amd_sched_job_recovery(&ring->sched);
		kthread_unpark(ring->sched.thread);
	}

	drm_helper_resume_force_mode(adev->ddev);
give_up_reset:
	ttm_bo_unlock_delayed_workqueue(&adev->mman.bdev, resched);
	if (r) {
		/* bad news, how to tell it to userspace ? */
		dev_info(adev->dev, "GPU reset failed\n");
	} else {
		dev_info(adev->dev, "GPU reset successed!\n");
	}

	adev->in_sriov_reset = false;
	mutex_unlock(&adev->virt.lock_reset);
	return r;
}

/**
 * amdgpu_gpu_reset - reset the asic
 *
 * @adev: amdgpu device pointer
 *
 * Attempt the reset the GPU if it has hung (all asics).
 * Returns 0 for success or an error on failure.
 */
int amdgpu_gpu_reset(struct amdgpu_device *adev)
{
	int i, r;
	int resched;
	bool need_full_reset, vram_lost = false;

	if (!amdgpu_check_soft_reset(adev)) {
		DRM_INFO("No hardware hang detected. Did some blocks stall?\n");
		return 0;
	}

	atomic_inc(&adev->gpu_reset_counter);

	/* block TTM */
	resched = ttm_bo_lock_delayed_workqueue(&adev->mman.bdev);

	/* block scheduler */
	for (i = 0; i < AMDGPU_MAX_RINGS; ++i) {
		struct amdgpu_ring *ring = adev->rings[i];

		if (!ring || !ring->sched.thread)
			continue;
		kthread_park(ring->sched.thread);
		amd_sched_hw_job_reset(&ring->sched);
	}
	/* after all hw jobs are reset, hw fence is meaningless, so force_completion */
	amdgpu_fence_driver_force_completion(adev);

	need_full_reset = amdgpu_need_full_reset(adev);

	if (!need_full_reset) {
		amdgpu_pre_soft_reset(adev);
		r = amdgpu_soft_reset(adev);
		amdgpu_post_soft_reset(adev);
		if (r || amdgpu_check_soft_reset(adev)) {
			DRM_INFO("soft reset failed, will fallback to full reset!\n");
			need_full_reset = true;
		}
	}

	if (need_full_reset) {
		r = amdgpu_suspend(adev);

retry:
		amdgpu_atombios_scratch_regs_save(adev);
		r = amdgpu_asic_reset(adev);
		amdgpu_atombios_scratch_regs_restore(adev);
		/* post card */
		amdgpu_atom_asic_init(adev->mode_info.atom_context);

		if (!r) {
			dev_info(adev->dev, "GPU reset succeeded, trying to resume\n");
			r = amdgpu_resume_phase1(adev);
			if (r)
				goto out;
			vram_lost = amdgpu_check_vram_lost(adev);
			if (vram_lost) {
				DRM_ERROR("VRAM is lost!\n");
				atomic_inc(&adev->vram_lost_counter);
			}
			r = amdgpu_ttm_recover_gart(adev);
			if (r)
				goto out;
			r = amdgpu_resume_phase2(adev);
			if (r)
				goto out;
			if (vram_lost)
				amdgpu_fill_reset_magic(adev);
		}
	}
out:
	if (!r) {
		amdgpu_irq_gpu_reset_resume_helper(adev);
		r = amdgpu_ib_ring_tests(adev);
		if (r) {
			dev_err(adev->dev, "ib ring test failed (%d).\n", r);
			r = amdgpu_suspend(adev);
			need_full_reset = true;
			goto retry;
		}
		/**
		 * recovery vm page tables, since we cannot depend on VRAM is
		 * consistent after gpu full reset.
		 */
		if (need_full_reset && amdgpu_need_backup(adev)) {
			struct amdgpu_ring *ring = adev->mman.buffer_funcs_ring;
			struct amdgpu_bo *bo, *tmp;
			struct dma_fence *fence = NULL, *next = NULL;

			DRM_INFO("recover vram bo from shadow\n");
			mutex_lock(&adev->shadow_list_lock);
			list_for_each_entry_safe(bo, tmp, &adev->shadow_list, shadow_list) {
				next = NULL;
				amdgpu_recover_vram_from_shadow(adev, ring, bo, &next);
				if (fence) {
					r = dma_fence_wait(fence, false);
					if (r) {
						WARN(r, "recovery from shadow isn't completed\n");
						break;
					}
				}

				dma_fence_put(fence);
				fence = next;
			}
			mutex_unlock(&adev->shadow_list_lock);
			if (fence) {
				r = dma_fence_wait(fence, false);
				if (r)
					WARN(r, "recovery from shadow isn't completed\n");
			}
			dma_fence_put(fence);
		}
		for (i = 0; i < AMDGPU_MAX_RINGS; ++i) {
			struct amdgpu_ring *ring = adev->rings[i];

			if (!ring || !ring->sched.thread)
				continue;

			amd_sched_job_recovery(&ring->sched);
			kthread_unpark(ring->sched.thread);
		}
	} else {
		dev_err(adev->dev, "asic resume failed (%d).\n", r);
		amdgpu_vf_error_put(adev, AMDGIM_ERROR_VF_ASIC_RESUME_FAIL, 0, r);
		for (i = 0; i < AMDGPU_MAX_RINGS; ++i) {
			if (adev->rings[i] && adev->rings[i]->sched.thread) {
				kthread_unpark(adev->rings[i]->sched.thread);
			}
		}
	}

	drm_helper_resume_force_mode(adev->ddev);

	ttm_bo_unlock_delayed_workqueue(&adev->mman.bdev, resched);
	if (r) {
		/* bad news, how to tell it to userspace ? */
		dev_info(adev->dev, "GPU reset failed\n");
		amdgpu_vf_error_put(adev, AMDGIM_ERROR_VF_GPU_RESET_FAIL, 0, r);
	}
	else {
		dev_info(adev->dev, "GPU reset successed!\n");
	}

	amdgpu_vf_error_trans_all(adev);
	return r;
}

void amdgpu_get_pcie_info(struct amdgpu_device *adev)
{
	u32 mask;
	int ret;

	if (amdgpu_pcie_gen_cap)
		adev->pm.pcie_gen_mask = amdgpu_pcie_gen_cap;

	if (amdgpu_pcie_lane_cap)
		adev->pm.pcie_mlw_mask = amdgpu_pcie_lane_cap;

	/* covers APUs as well */
	if (pci_is_root_bus(adev->pdev->bus)) {
		if (adev->pm.pcie_gen_mask == 0)
			adev->pm.pcie_gen_mask = AMDGPU_DEFAULT_PCIE_GEN_MASK;
		if (adev->pm.pcie_mlw_mask == 0)
			adev->pm.pcie_mlw_mask = AMDGPU_DEFAULT_PCIE_MLW_MASK;
		return;
	}

	if (adev->pm.pcie_gen_mask == 0) {
		ret = drm_pcie_get_speed_cap_mask(adev->ddev, &mask);
		if (!ret) {
			adev->pm.pcie_gen_mask = (CAIL_ASIC_PCIE_LINK_SPEED_SUPPORT_GEN1 |
						  CAIL_ASIC_PCIE_LINK_SPEED_SUPPORT_GEN2 |
						  CAIL_ASIC_PCIE_LINK_SPEED_SUPPORT_GEN3);

			if (mask & DRM_PCIE_SPEED_25)
				adev->pm.pcie_gen_mask |= CAIL_PCIE_LINK_SPEED_SUPPORT_GEN1;
			if (mask & DRM_PCIE_SPEED_50)
				adev->pm.pcie_gen_mask |= CAIL_PCIE_LINK_SPEED_SUPPORT_GEN2;
			if (mask & DRM_PCIE_SPEED_80)
				adev->pm.pcie_gen_mask |= CAIL_PCIE_LINK_SPEED_SUPPORT_GEN3;
		} else {
			adev->pm.pcie_gen_mask = AMDGPU_DEFAULT_PCIE_GEN_MASK;
		}
	}
	if (adev->pm.pcie_mlw_mask == 0) {
		ret = drm_pcie_get_max_link_width(adev->ddev, &mask);
		if (!ret) {
			switch (mask) {
			case 32:
				adev->pm.pcie_mlw_mask = (CAIL_PCIE_LINK_WIDTH_SUPPORT_X32 |
							  CAIL_PCIE_LINK_WIDTH_SUPPORT_X16 |
							  CAIL_PCIE_LINK_WIDTH_SUPPORT_X12 |
							  CAIL_PCIE_LINK_WIDTH_SUPPORT_X8 |
							  CAIL_PCIE_LINK_WIDTH_SUPPORT_X4 |
							  CAIL_PCIE_LINK_WIDTH_SUPPORT_X2 |
							  CAIL_PCIE_LINK_WIDTH_SUPPORT_X1);
				break;
			case 16:
				adev->pm.pcie_mlw_mask = (CAIL_PCIE_LINK_WIDTH_SUPPORT_X16 |
							  CAIL_PCIE_LINK_WIDTH_SUPPORT_X12 |
							  CAIL_PCIE_LINK_WIDTH_SUPPORT_X8 |
							  CAIL_PCIE_LINK_WIDTH_SUPPORT_X4 |
							  CAIL_PCIE_LINK_WIDTH_SUPPORT_X2 |
							  CAIL_PCIE_LINK_WIDTH_SUPPORT_X1);
				break;
			case 12:
				adev->pm.pcie_mlw_mask = (CAIL_PCIE_LINK_WIDTH_SUPPORT_X12 |
							  CAIL_PCIE_LINK_WIDTH_SUPPORT_X8 |
							  CAIL_PCIE_LINK_WIDTH_SUPPORT_X4 |
							  CAIL_PCIE_LINK_WIDTH_SUPPORT_X2 |
							  CAIL_PCIE_LINK_WIDTH_SUPPORT_X1);
				break;
			case 8:
				adev->pm.pcie_mlw_mask = (CAIL_PCIE_LINK_WIDTH_SUPPORT_X8 |
							  CAIL_PCIE_LINK_WIDTH_SUPPORT_X4 |
							  CAIL_PCIE_LINK_WIDTH_SUPPORT_X2 |
							  CAIL_PCIE_LINK_WIDTH_SUPPORT_X1);
				break;
			case 4:
				adev->pm.pcie_mlw_mask = (CAIL_PCIE_LINK_WIDTH_SUPPORT_X4 |
							  CAIL_PCIE_LINK_WIDTH_SUPPORT_X2 |
							  CAIL_PCIE_LINK_WIDTH_SUPPORT_X1);
				break;
			case 2:
				adev->pm.pcie_mlw_mask = (CAIL_PCIE_LINK_WIDTH_SUPPORT_X2 |
							  CAIL_PCIE_LINK_WIDTH_SUPPORT_X1);
				break;
			case 1:
				adev->pm.pcie_mlw_mask = CAIL_PCIE_LINK_WIDTH_SUPPORT_X1;
				break;
			default:
				break;
			}
		} else {
			adev->pm.pcie_mlw_mask = AMDGPU_DEFAULT_PCIE_MLW_MASK;
		}
	}
}

/*
 * Debugfs
 */
int amdgpu_debugfs_add_files(struct amdgpu_device *adev,
			     const struct drm_info_list *files,
			     unsigned nfiles)
{
	unsigned i;

	for (i = 0; i < adev->debugfs_count; i++) {
		if (adev->debugfs[i].files == files) {
			/* Already registered */
			return 0;
		}
	}

	i = adev->debugfs_count + 1;
	if (i > AMDGPU_DEBUGFS_MAX_COMPONENTS) {
		DRM_ERROR("Reached maximum number of debugfs components.\n");
		DRM_ERROR("Report so we increase "
			  "AMDGPU_DEBUGFS_MAX_COMPONENTS.\n");
		return -EINVAL;
	}
	adev->debugfs[adev->debugfs_count].files = files;
	adev->debugfs[adev->debugfs_count].num_files = nfiles;
	adev->debugfs_count = i;
#if defined(CONFIG_DEBUG_FS)
	drm_debugfs_create_files(files, nfiles,
				 adev->ddev->primary->debugfs_root,
				 adev->ddev->primary);
#endif
	return 0;
}

#if defined(CONFIG_DEBUG_FS)

static ssize_t amdgpu_debugfs_regs_read(struct file *f, char __user *buf,
					size_t size, loff_t *pos)
{
	struct amdgpu_device *adev = file_inode(f)->i_private;
	ssize_t result = 0;
	int r;
	bool pm_pg_lock, use_bank;
	unsigned instance_bank, sh_bank, se_bank;

	if (size & 0x3 || *pos & 0x3)
		return -EINVAL;

	/* are we reading registers for which a PG lock is necessary? */
	pm_pg_lock = (*pos >> 23) & 1;

	if (*pos & (1ULL << 62)) {
		se_bank = (*pos >> 24) & 0x3FF;
		sh_bank = (*pos >> 34) & 0x3FF;
		instance_bank = (*pos >> 44) & 0x3FF;

		if (se_bank == 0x3FF)
			se_bank = 0xFFFFFFFF;
		if (sh_bank == 0x3FF)
			sh_bank = 0xFFFFFFFF;
		if (instance_bank == 0x3FF)
			instance_bank = 0xFFFFFFFF;
		use_bank = 1;
	} else {
		use_bank = 0;
	}

	*pos &= (1UL << 22) - 1;

	if (use_bank) {
		if ((sh_bank != 0xFFFFFFFF && sh_bank >= adev->gfx.config.max_sh_per_se) ||
		    (se_bank != 0xFFFFFFFF && se_bank >= adev->gfx.config.max_shader_engines))
			return -EINVAL;
		mutex_lock(&adev->grbm_idx_mutex);
		amdgpu_gfx_select_se_sh(adev, se_bank,
					sh_bank, instance_bank);
	}

	if (pm_pg_lock)
		mutex_lock(&adev->pm.mutex);

	while (size) {
		uint32_t value;

		if (*pos > adev->rmmio_size)
			goto end;

		value = RREG32(*pos >> 2);
		r = put_user(value, (uint32_t *)buf);
		if (r) {
			result = r;
			goto end;
		}

		result += 4;
		buf += 4;
		*pos += 4;
		size -= 4;
	}

end:
	if (use_bank) {
		amdgpu_gfx_select_se_sh(adev, 0xffffffff, 0xffffffff, 0xffffffff);
		mutex_unlock(&adev->grbm_idx_mutex);
	}

	if (pm_pg_lock)
		mutex_unlock(&adev->pm.mutex);

	return result;
}

static ssize_t amdgpu_debugfs_regs_write(struct file *f, const char __user *buf,
					 size_t size, loff_t *pos)
{
	struct amdgpu_device *adev = file_inode(f)->i_private;
	ssize_t result = 0;
	int r;
	bool pm_pg_lock, use_bank;
	unsigned instance_bank, sh_bank, se_bank;

	if (size & 0x3 || *pos & 0x3)
		return -EINVAL;

	/* are we reading registers for which a PG lock is necessary? */
	pm_pg_lock = (*pos >> 23) & 1;

	if (*pos & (1ULL << 62)) {
		se_bank = (*pos >> 24) & 0x3FF;
		sh_bank = (*pos >> 34) & 0x3FF;
		instance_bank = (*pos >> 44) & 0x3FF;

		if (se_bank == 0x3FF)
			se_bank = 0xFFFFFFFF;
		if (sh_bank == 0x3FF)
			sh_bank = 0xFFFFFFFF;
		if (instance_bank == 0x3FF)
			instance_bank = 0xFFFFFFFF;
		use_bank = 1;
	} else {
		use_bank = 0;
	}

	*pos &= (1UL << 22) - 1;

	if (use_bank) {
		if ((sh_bank != 0xFFFFFFFF && sh_bank >= adev->gfx.config.max_sh_per_se) ||
		    (se_bank != 0xFFFFFFFF && se_bank >= adev->gfx.config.max_shader_engines))
			return -EINVAL;
		mutex_lock(&adev->grbm_idx_mutex);
		amdgpu_gfx_select_se_sh(adev, se_bank,
					sh_bank, instance_bank);
	}

	if (pm_pg_lock)
		mutex_lock(&adev->pm.mutex);

	while (size) {
		uint32_t value;

		if (*pos > adev->rmmio_size)
			return result;

		r = get_user(value, (uint32_t *)buf);
		if (r)
			return r;

		WREG32(*pos >> 2, value);

		result += 4;
		buf += 4;
		*pos += 4;
		size -= 4;
	}

	if (use_bank) {
		amdgpu_gfx_select_se_sh(adev, 0xffffffff, 0xffffffff, 0xffffffff);
		mutex_unlock(&adev->grbm_idx_mutex);
	}

	if (pm_pg_lock)
		mutex_unlock(&adev->pm.mutex);

	return result;
}

static ssize_t amdgpu_debugfs_regs_pcie_read(struct file *f, char __user *buf,
					size_t size, loff_t *pos)
{
	struct amdgpu_device *adev = file_inode(f)->i_private;
	ssize_t result = 0;
	int r;

	if (size & 0x3 || *pos & 0x3)
		return -EINVAL;

	while (size) {
		uint32_t value;

		value = RREG32_PCIE(*pos >> 2);
		r = put_user(value, (uint32_t *)buf);
		if (r)
			return r;

		result += 4;
		buf += 4;
		*pos += 4;
		size -= 4;
	}

	return result;
}

static ssize_t amdgpu_debugfs_regs_pcie_write(struct file *f, const char __user *buf,
					 size_t size, loff_t *pos)
{
	struct amdgpu_device *adev = file_inode(f)->i_private;
	ssize_t result = 0;
	int r;

	if (size & 0x3 || *pos & 0x3)
		return -EINVAL;

	while (size) {
		uint32_t value;

		r = get_user(value, (uint32_t *)buf);
		if (r)
			return r;

		WREG32_PCIE(*pos >> 2, value);

		result += 4;
		buf += 4;
		*pos += 4;
		size -= 4;
	}

	return result;
}

static ssize_t amdgpu_debugfs_regs_didt_read(struct file *f, char __user *buf,
					size_t size, loff_t *pos)
{
	struct amdgpu_device *adev = file_inode(f)->i_private;
	ssize_t result = 0;
	int r;

	if (size & 0x3 || *pos & 0x3)
		return -EINVAL;

	while (size) {
		uint32_t value;

		value = RREG32_DIDT(*pos >> 2);
		r = put_user(value, (uint32_t *)buf);
		if (r)
			return r;

		result += 4;
		buf += 4;
		*pos += 4;
		size -= 4;
	}

	return result;
}

static ssize_t amdgpu_debugfs_regs_didt_write(struct file *f, const char __user *buf,
					 size_t size, loff_t *pos)
{
	struct amdgpu_device *adev = file_inode(f)->i_private;
	ssize_t result = 0;
	int r;

	if (size & 0x3 || *pos & 0x3)
		return -EINVAL;

	while (size) {
		uint32_t value;

		r = get_user(value, (uint32_t *)buf);
		if (r)
			return r;

		WREG32_DIDT(*pos >> 2, value);

		result += 4;
		buf += 4;
		*pos += 4;
		size -= 4;
	}

	return result;
}

static ssize_t amdgpu_debugfs_regs_smc_read(struct file *f, char __user *buf,
					size_t size, loff_t *pos)
{
	struct amdgpu_device *adev = file_inode(f)->i_private;
	ssize_t result = 0;
	int r;

	if (size & 0x3 || *pos & 0x3)
		return -EINVAL;

	while (size) {
		uint32_t value;

		value = RREG32_SMC(*pos);
		r = put_user(value, (uint32_t *)buf);
		if (r)
			return r;

		result += 4;
		buf += 4;
		*pos += 4;
		size -= 4;
	}

	return result;
}

static ssize_t amdgpu_debugfs_regs_smc_write(struct file *f, const char __user *buf,
					 size_t size, loff_t *pos)
{
	struct amdgpu_device *adev = file_inode(f)->i_private;
	ssize_t result = 0;
	int r;

	if (size & 0x3 || *pos & 0x3)
		return -EINVAL;

	while (size) {
		uint32_t value;

		r = get_user(value, (uint32_t *)buf);
		if (r)
			return r;

		WREG32_SMC(*pos, value);

		result += 4;
		buf += 4;
		*pos += 4;
		size -= 4;
	}

	return result;
}

static ssize_t amdgpu_debugfs_gca_config_read(struct file *f, char __user *buf,
					size_t size, loff_t *pos)
{
	struct amdgpu_device *adev = file_inode(f)->i_private;
	ssize_t result = 0;
	int r;
	uint32_t *config, no_regs = 0;

	if (size & 0x3 || *pos & 0x3)
		return -EINVAL;

	config = kmalloc_array(256, sizeof(*config), GFP_KERNEL);
	if (!config)
		return -ENOMEM;

	/* version, increment each time something is added */
	config[no_regs++] = 3;
	config[no_regs++] = adev->gfx.config.max_shader_engines;
	config[no_regs++] = adev->gfx.config.max_tile_pipes;
	config[no_regs++] = adev->gfx.config.max_cu_per_sh;
	config[no_regs++] = adev->gfx.config.max_sh_per_se;
	config[no_regs++] = adev->gfx.config.max_backends_per_se;
	config[no_regs++] = adev->gfx.config.max_texture_channel_caches;
	config[no_regs++] = adev->gfx.config.max_gprs;
	config[no_regs++] = adev->gfx.config.max_gs_threads;
	config[no_regs++] = adev->gfx.config.max_hw_contexts;
	config[no_regs++] = adev->gfx.config.sc_prim_fifo_size_frontend;
	config[no_regs++] = adev->gfx.config.sc_prim_fifo_size_backend;
	config[no_regs++] = adev->gfx.config.sc_hiz_tile_fifo_size;
	config[no_regs++] = adev->gfx.config.sc_earlyz_tile_fifo_size;
	config[no_regs++] = adev->gfx.config.num_tile_pipes;
	config[no_regs++] = adev->gfx.config.backend_enable_mask;
	config[no_regs++] = adev->gfx.config.mem_max_burst_length_bytes;
	config[no_regs++] = adev->gfx.config.mem_row_size_in_kb;
	config[no_regs++] = adev->gfx.config.shader_engine_tile_size;
	config[no_regs++] = adev->gfx.config.num_gpus;
	config[no_regs++] = adev->gfx.config.multi_gpu_tile_size;
	config[no_regs++] = adev->gfx.config.mc_arb_ramcfg;
	config[no_regs++] = adev->gfx.config.gb_addr_config;
	config[no_regs++] = adev->gfx.config.num_rbs;

	/* rev==1 */
	config[no_regs++] = adev->rev_id;
	config[no_regs++] = adev->pg_flags;
	config[no_regs++] = adev->cg_flags;

	/* rev==2 */
	config[no_regs++] = adev->family;
	config[no_regs++] = adev->external_rev_id;

	/* rev==3 */
	config[no_regs++] = adev->pdev->device;
	config[no_regs++] = adev->pdev->revision;
	config[no_regs++] = adev->pdev->subsystem_device;
	config[no_regs++] = adev->pdev->subsystem_vendor;

	while (size && (*pos < no_regs * 4)) {
		uint32_t value;

		value = config[*pos >> 2];
		r = put_user(value, (uint32_t *)buf);
		if (r) {
			kfree(config);
			return r;
		}

		result += 4;
		buf += 4;
		*pos += 4;
		size -= 4;
	}

	kfree(config);
	return result;
}

static ssize_t amdgpu_debugfs_sensor_read(struct file *f, char __user *buf,
					size_t size, loff_t *pos)
{
	struct amdgpu_device *adev = file_inode(f)->i_private;
	int idx, x, outsize, r, valuesize;
	uint32_t values[16];

	if (size & 3 || *pos & 0x3)
		return -EINVAL;

	if (amdgpu_dpm == 0)
		return -EINVAL;

	/* convert offset to sensor number */
	idx = *pos >> 2;

	valuesize = sizeof(values);
	if (adev->powerplay.pp_funcs && adev->powerplay.pp_funcs->read_sensor)
		r = amdgpu_dpm_read_sensor(adev, idx, &values[0], &valuesize);
	else
		return -EINVAL;

	if (size > valuesize)
		return -EINVAL;

	outsize = 0;
	x = 0;
	if (!r) {
		while (size) {
			r = put_user(values[x++], (int32_t *)buf);
			buf += 4;
			size -= 4;
			outsize += 4;
		}
	}

	return !r ? outsize : r;
}

static ssize_t amdgpu_debugfs_wave_read(struct file *f, char __user *buf,
					size_t size, loff_t *pos)
{
	struct amdgpu_device *adev = f->f_inode->i_private;
	int r, x;
	ssize_t result=0;
	uint32_t offset, se, sh, cu, wave, simd, data[32];

	if (size & 3 || *pos & 3)
		return -EINVAL;

	/* decode offset */
	offset = (*pos & 0x7F);
	se = ((*pos >> 7) & 0xFF);
	sh = ((*pos >> 15) & 0xFF);
	cu = ((*pos >> 23) & 0xFF);
	wave = ((*pos >> 31) & 0xFF);
	simd = ((*pos >> 37) & 0xFF);

	/* switch to the specific se/sh/cu */
	mutex_lock(&adev->grbm_idx_mutex);
	amdgpu_gfx_select_se_sh(adev, se, sh, cu);

	x = 0;
	if (adev->gfx.funcs->read_wave_data)
		adev->gfx.funcs->read_wave_data(adev, simd, wave, data, &x);

	amdgpu_gfx_select_se_sh(adev, 0xFFFFFFFF, 0xFFFFFFFF, 0xFFFFFFFF);
	mutex_unlock(&adev->grbm_idx_mutex);

	if (!x)
		return -EINVAL;

	while (size && (offset < x * 4)) {
		uint32_t value;

		value = data[offset >> 2];
		r = put_user(value, (uint32_t *)buf);
		if (r)
			return r;

		result += 4;
		buf += 4;
		offset += 4;
		size -= 4;
	}

	return result;
}

static ssize_t amdgpu_debugfs_gpr_read(struct file *f, char __user *buf,
					size_t size, loff_t *pos)
{
	struct amdgpu_device *adev = f->f_inode->i_private;
	int r;
	ssize_t result = 0;
	uint32_t offset, se, sh, cu, wave, simd, thread, bank, *data;

	if (size & 3 || *pos & 3)
		return -EINVAL;

	/* decode offset */
	offset = (*pos & 0xFFF);       /* in dwords */
	se = ((*pos >> 12) & 0xFF);
	sh = ((*pos >> 20) & 0xFF);
	cu = ((*pos >> 28) & 0xFF);
	wave = ((*pos >> 36) & 0xFF);
	simd = ((*pos >> 44) & 0xFF);
	thread = ((*pos >> 52) & 0xFF);
	bank = ((*pos >> 60) & 1);

	data = kmalloc_array(1024, sizeof(*data), GFP_KERNEL);
	if (!data)
		return -ENOMEM;

	/* switch to the specific se/sh/cu */
	mutex_lock(&adev->grbm_idx_mutex);
	amdgpu_gfx_select_se_sh(adev, se, sh, cu);

	if (bank == 0) {
		if (adev->gfx.funcs->read_wave_vgprs)
			adev->gfx.funcs->read_wave_vgprs(adev, simd, wave, thread, offset, size>>2, data);
	} else {
		if (adev->gfx.funcs->read_wave_sgprs)
			adev->gfx.funcs->read_wave_sgprs(adev, simd, wave, offset, size>>2, data);
	}

	amdgpu_gfx_select_se_sh(adev, 0xFFFFFFFF, 0xFFFFFFFF, 0xFFFFFFFF);
	mutex_unlock(&adev->grbm_idx_mutex);

	while (size) {
		uint32_t value;

		value = data[offset++];
		r = put_user(value, (uint32_t *)buf);
		if (r) {
			result = r;
			goto err;
		}

		result += 4;
		buf += 4;
		size -= 4;
	}

err:
	kfree(data);
	return result;
}

static const struct file_operations amdgpu_debugfs_regs_fops = {
	.owner = THIS_MODULE,
	.read = amdgpu_debugfs_regs_read,
	.write = amdgpu_debugfs_regs_write,
	.llseek = default_llseek
};
static const struct file_operations amdgpu_debugfs_regs_didt_fops = {
	.owner = THIS_MODULE,
	.read = amdgpu_debugfs_regs_didt_read,
	.write = amdgpu_debugfs_regs_didt_write,
	.llseek = default_llseek
};
static const struct file_operations amdgpu_debugfs_regs_pcie_fops = {
	.owner = THIS_MODULE,
	.read = amdgpu_debugfs_regs_pcie_read,
	.write = amdgpu_debugfs_regs_pcie_write,
	.llseek = default_llseek
};
static const struct file_operations amdgpu_debugfs_regs_smc_fops = {
	.owner = THIS_MODULE,
	.read = amdgpu_debugfs_regs_smc_read,
	.write = amdgpu_debugfs_regs_smc_write,
	.llseek = default_llseek
};

static const struct file_operations amdgpu_debugfs_gca_config_fops = {
	.owner = THIS_MODULE,
	.read = amdgpu_debugfs_gca_config_read,
	.llseek = default_llseek
};

static const struct file_operations amdgpu_debugfs_sensors_fops = {
	.owner = THIS_MODULE,
	.read = amdgpu_debugfs_sensor_read,
	.llseek = default_llseek
};

static const struct file_operations amdgpu_debugfs_wave_fops = {
	.owner = THIS_MODULE,
	.read = amdgpu_debugfs_wave_read,
	.llseek = default_llseek
};
static const struct file_operations amdgpu_debugfs_gpr_fops = {
	.owner = THIS_MODULE,
	.read = amdgpu_debugfs_gpr_read,
	.llseek = default_llseek
};

static const struct file_operations *debugfs_regs[] = {
	&amdgpu_debugfs_regs_fops,
	&amdgpu_debugfs_regs_didt_fops,
	&amdgpu_debugfs_regs_pcie_fops,
	&amdgpu_debugfs_regs_smc_fops,
	&amdgpu_debugfs_gca_config_fops,
	&amdgpu_debugfs_sensors_fops,
	&amdgpu_debugfs_wave_fops,
	&amdgpu_debugfs_gpr_fops,
};

static const char *debugfs_regs_names[] = {
	"amdgpu_regs",
	"amdgpu_regs_didt",
	"amdgpu_regs_pcie",
	"amdgpu_regs_smc",
	"amdgpu_gca_config",
	"amdgpu_sensors",
	"amdgpu_wave",
	"amdgpu_gpr",
};

static int amdgpu_debugfs_regs_init(struct amdgpu_device *adev)
{
	struct drm_minor *minor = adev->ddev->primary;
	struct dentry *ent, *root = minor->debugfs_root;
	unsigned i, j;

	for (i = 0; i < ARRAY_SIZE(debugfs_regs); i++) {
		ent = debugfs_create_file(debugfs_regs_names[i],
					  S_IFREG | S_IRUGO, root,
					  adev, debugfs_regs[i]);
		if (IS_ERR(ent)) {
			for (j = 0; j < i; j++) {
				debugfs_remove(adev->debugfs_regs[i]);
				adev->debugfs_regs[i] = NULL;
			}
			return PTR_ERR(ent);
		}

		if (!i)
			i_size_write(ent->d_inode, adev->rmmio_size);
		adev->debugfs_regs[i] = ent;
	}

	return 0;
}

static void amdgpu_debugfs_regs_cleanup(struct amdgpu_device *adev)
{
	unsigned i;

	for (i = 0; i < ARRAY_SIZE(debugfs_regs); i++) {
		if (adev->debugfs_regs[i]) {
			debugfs_remove(adev->debugfs_regs[i]);
			adev->debugfs_regs[i] = NULL;
		}
	}
}

static int amdgpu_debugfs_test_ib(struct seq_file *m, void *data)
{
	struct drm_info_node *node = (struct drm_info_node *) m->private;
	struct drm_device *dev = node->minor->dev;
	struct amdgpu_device *adev = dev->dev_private;
	int r = 0, i;

	/* hold on the scheduler */
	for (i = 0; i < AMDGPU_MAX_RINGS; i++) {
		struct amdgpu_ring *ring = adev->rings[i];

		if (!ring || !ring->sched.thread)
			continue;
		kthread_park(ring->sched.thread);
	}

	seq_printf(m, "run ib test:\n");
	r = amdgpu_ib_ring_tests(adev);
	if (r)
		seq_printf(m, "ib ring tests failed (%d).\n", r);
	else
		seq_printf(m, "ib ring tests passed.\n");

	/* go on the scheduler */
	for (i = 0; i < AMDGPU_MAX_RINGS; i++) {
		struct amdgpu_ring *ring = adev->rings[i];

		if (!ring || !ring->sched.thread)
			continue;
		kthread_unpark(ring->sched.thread);
	}

	return 0;
}

static const struct drm_info_list amdgpu_debugfs_test_ib_ring_list[] = {
	{"amdgpu_test_ib", &amdgpu_debugfs_test_ib}
};

static int amdgpu_debugfs_test_ib_ring_init(struct amdgpu_device *adev)
{
	return amdgpu_debugfs_add_files(adev,
					amdgpu_debugfs_test_ib_ring_list, 1);
}

int amdgpu_debugfs_init(struct drm_minor *minor)
{
	return 0;
}

static int amdgpu_debugfs_get_vbios_dump(struct seq_file *m, void *data)
{
	struct drm_info_node *node = (struct drm_info_node *) m->private;
	struct drm_device *dev = node->minor->dev;
	struct amdgpu_device *adev = dev->dev_private;

	seq_write(m, adev->bios, adev->bios_size);
	return 0;
}

static const struct drm_info_list amdgpu_vbios_dump_list[] = {
		{"amdgpu_vbios",
		 amdgpu_debugfs_get_vbios_dump,
		 0, NULL},
};

static int amdgpu_debugfs_vbios_dump_init(struct amdgpu_device *adev)
{
	return amdgpu_debugfs_add_files(adev,
					amdgpu_vbios_dump_list, 1);
}
#else
static int amdgpu_debugfs_test_ib_ring_init(struct amdgpu_device *adev)
{
	return 0;
}
static int amdgpu_debugfs_regs_init(struct amdgpu_device *adev)
{
	return 0;
}
static int amdgpu_debugfs_vbios_dump_init(struct amdgpu_device *adev)
{
	return 0;
}
static void amdgpu_debugfs_regs_cleanup(struct amdgpu_device *adev) { }
#endif<|MERGE_RESOLUTION|>--- conflicted
+++ resolved
@@ -2325,10 +2325,7 @@
 	iounmap(adev->rmmio);
 	adev->rmmio = NULL;
 	amdgpu_doorbell_fini(adev);
-<<<<<<< HEAD
-=======
 	amdgpu_pm_sysfs_fini(adev);
->>>>>>> 787e1b74
 	amdgpu_debugfs_regs_cleanup(adev);
 }
 
