/*
 * Copyright 2008 Advanced Micro Devices, Inc.
 * Copyright 2008 Red Hat Inc.
 * Copyright 2009 Jerome Glisse.
 *
 * Permission is hereby granted, free of charge, to any person obtaining a
 * copy of this software and associated documentation files (the "Software"),
 * to deal in the Software without restriction, including without limitation
 * the rights to use, copy, modify, merge, publish, distribute, sublicense,
 * and/or sell copies of the Software, and to permit persons to whom the
 * Software is furnished to do so, subject to the following conditions:
 *
 * The above copyright notice and this permission notice shall be included in
 * all copies or substantial portions of the Software.
 *
 * THE SOFTWARE IS PROVIDED "AS IS", WITHOUT WARRANTY OF ANY KIND, EXPRESS OR
 * IMPLIED, INCLUDING BUT NOT LIMITED TO THE WARRANTIES OF MERCHANTABILITY,
 * FITNESS FOR A PARTICULAR PURPOSE AND NONINFRINGEMENT.  IN NO EVENT SHALL
 * THE COPYRIGHT HOLDER(S) OR AUTHOR(S) BE LIABLE FOR ANY CLAIM, DAMAGES OR
 * OTHER LIABILITY, WHETHER IN AN ACTION OF CONTRACT, TORT OR OTHERWISE,
 * ARISING FROM, OUT OF OR IN CONNECTION WITH THE SOFTWARE OR THE USE OR
 * OTHER DEALINGS IN THE SOFTWARE.
 *
 * Authors: Dave Airlie
 *          Alex Deucher
 *          Jerome Glisse
 *          Christian König
 */
#include <linux/seq_file.h>
#include <linux/slab.h>
#include <linux/debugfs.h>
#include <drm/drmP.h>
#include <drm/amdgpu_drm.h>
#include "amdgpu.h"
#include "atom.h"

/*
 * Rings
 * Most engines on the GPU are fed via ring buffers.  Ring
 * buffers are areas of GPU accessible memory that the host
 * writes commands into and the GPU reads commands out of.
 * There is a rptr (read pointer) that determines where the
 * GPU is currently reading, and a wptr (write pointer)
 * which determines where the host has written.  When the
 * pointers are equal, the ring is idle.  When the host
 * writes commands to the ring buffer, it increments the
 * wptr.  The GPU then starts fetching commands and executes
 * them until the pointers are equal again.
 */
static int amdgpu_debugfs_ring_init(struct amdgpu_device *adev,
				    struct amdgpu_ring *ring);
static void amdgpu_debugfs_ring_fini(struct amdgpu_ring *ring);

/**
 * amdgpu_ring_alloc - allocate space on the ring buffer
 *
 * @adev: amdgpu_device pointer
 * @ring: amdgpu_ring structure holding ring information
 * @ndw: number of dwords to allocate in the ring buffer
 *
 * Allocate @ndw dwords in the ring buffer (all asics).
 * Returns 0 on success, error on failure.
 */
int amdgpu_ring_alloc(struct amdgpu_ring *ring, unsigned ndw)
{
	/* Align requested size with padding so unlock_commit can
	 * pad safely */
	ndw = (ndw + ring->funcs->align_mask) & ~ring->funcs->align_mask;

	/* Make sure we aren't trying to allocate more space
	 * than the maximum for one submission
	 */
	if (WARN_ON_ONCE(ndw > ring->max_dw))
		return -ENOMEM;

	ring->count_dw = ndw;
	ring->wptr_old = ring->wptr;

	if (ring->funcs->begin_use)
		ring->funcs->begin_use(ring);

	return 0;
}

/** amdgpu_ring_insert_nop - insert NOP packets
 *
 * @ring: amdgpu_ring structure holding ring information
 * @count: the number of NOP packets to insert
 *
 * This is the generic insert_nop function for rings except SDMA
 */
void amdgpu_ring_insert_nop(struct amdgpu_ring *ring, uint32_t count)
{
	int i;

	for (i = 0; i < count; i++)
		amdgpu_ring_write(ring, ring->funcs->nop);
}

/** amdgpu_ring_generic_pad_ib - pad IB with NOP packets
 *
 * @ring: amdgpu_ring structure holding ring information
 * @ib: IB to add NOP packets to
 *
 * This is the generic pad_ib function for rings except SDMA
 */
void amdgpu_ring_generic_pad_ib(struct amdgpu_ring *ring, struct amdgpu_ib *ib)
{
	while (ib->length_dw & ring->funcs->align_mask)
		ib->ptr[ib->length_dw++] = ring->funcs->nop;
}

/**
 * amdgpu_ring_commit - tell the GPU to execute the new
 * commands on the ring buffer
 *
 * @adev: amdgpu_device pointer
 * @ring: amdgpu_ring structure holding ring information
 *
 * Update the wptr (write pointer) to tell the GPU to
 * execute new commands on the ring buffer (all asics).
 */
void amdgpu_ring_commit(struct amdgpu_ring *ring)
{
	uint32_t count;

	/* We pad to match fetch size */
	count = ring->funcs->align_mask + 1 -
		(ring->wptr & ring->funcs->align_mask);
	count %= ring->funcs->align_mask + 1;
	ring->funcs->insert_nop(ring, count);

	mb();
	amdgpu_ring_set_wptr(ring);

	if (ring->funcs->end_use)
		ring->funcs->end_use(ring);

	amdgpu_ring_lru_touch(ring->adev, ring);
}

/**
 * amdgpu_ring_undo - reset the wptr
 *
 * @ring: amdgpu_ring structure holding ring information
 *
 * Reset the driver's copy of the wptr (all asics).
 */
void amdgpu_ring_undo(struct amdgpu_ring *ring)
{
	ring->wptr = ring->wptr_old;

	if (ring->funcs->end_use)
		ring->funcs->end_use(ring);
}

/**
 * amdgpu_ring_init - init driver ring struct.
 *
 * @adev: amdgpu_device pointer
 * @ring: amdgpu_ring structure holding ring information
 * @max_ndw: maximum number of dw for ring alloc
 * @nop: nop packet for this ring
 *
 * Initialize the driver information for the selected ring (all asics).
 * Returns 0 on success, error on failure.
 */
int amdgpu_ring_init(struct amdgpu_device *adev, struct amdgpu_ring *ring,
		     unsigned max_dw, struct amdgpu_irq_src *irq_src,
		     unsigned irq_type)
{
	int r;

	if (ring->adev == NULL) {
		if (adev->num_rings >= AMDGPU_MAX_RINGS)
			return -EINVAL;

		ring->adev = adev;
		ring->idx = adev->num_rings++;
		adev->rings[ring->idx] = ring;
		r = amdgpu_fence_driver_init_ring(ring,
			amdgpu_sched_hw_submission);
		if (r)
			return r;
	}

	r = amdgpu_wb_get(adev, &ring->rptr_offs);
	if (r) {
		dev_err(adev->dev, "(%d) ring rptr_offs wb alloc failed\n", r);
		return r;
	}

	r = amdgpu_wb_get(adev, &ring->wptr_offs);
	if (r) {
		dev_err(adev->dev, "(%d) ring wptr_offs wb alloc failed\n", r);
		return r;
	}

	if (amdgpu_sriov_vf(adev) && ring->funcs->type == AMDGPU_RING_TYPE_GFX) {
		r = amdgpu_wb_get_256Bit(adev, &ring->fence_offs);
		if (r) {
			dev_err(adev->dev, "(%d) ring fence_offs wb alloc failed\n", r);
			return r;
		}

	} else {
		r = amdgpu_wb_get(adev, &ring->fence_offs);
		if (r) {
			dev_err(adev->dev, "(%d) ring fence_offs wb alloc failed\n", r);
			return r;
		}
	}

	r = amdgpu_wb_get(adev, &ring->cond_exe_offs);
	if (r) {
		dev_err(adev->dev, "(%d) ring cond_exec_polling wb alloc failed\n", r);
		return r;
	}
	ring->cond_exe_gpu_addr = adev->wb.gpu_addr + (ring->cond_exe_offs * 4);
	ring->cond_exe_cpu_addr = &adev->wb.wb[ring->cond_exe_offs];
	/* always set cond_exec_polling to CONTINUE */
	*ring->cond_exe_cpu_addr = 1;

	r = amdgpu_fence_driver_start_ring(ring, irq_src, irq_type);
	if (r) {
		dev_err(adev->dev, "failed initializing fences (%d).\n", r);
		return r;
	}

	ring->ring_size = roundup_pow_of_two(max_dw * 4 *
					     amdgpu_sched_hw_submission);

	ring->buf_mask = (ring->ring_size / 4) - 1;
	ring->ptr_mask = ring->funcs->support_64bit_ptrs ?
		0xffffffffffffffff : ring->buf_mask;
	/* Allocate ring buffer */
	if (ring->ring_obj == NULL) {
		r = amdgpu_bo_create_kernel(adev, ring->ring_size, PAGE_SIZE,
					    AMDGPU_GEM_DOMAIN_GTT,
					    &ring->ring_obj,
					    &ring->gpu_addr,
					    (void **)&ring->ring);
		if (r) {
			dev_err(adev->dev, "(%d) ring create failed\n", r);
			return r;
		}
		amdgpu_ring_clear_ring(ring);
	}

	ring->max_dw = max_dw;
	INIT_LIST_HEAD(&ring->lru_list);
	amdgpu_ring_lru_touch(adev, ring);

	if (amdgpu_debugfs_ring_init(adev, ring)) {
		DRM_ERROR("Failed to register debugfs file for rings !\n");
	}

	return 0;
}

/**
 * amdgpu_ring_fini - tear down the driver ring struct.
 *
 * @adev: amdgpu_device pointer
 * @ring: amdgpu_ring structure holding ring information
 *
 * Tear down the driver information for the selected ring (all asics).
 */
void amdgpu_ring_fini(struct amdgpu_ring *ring)
{
	ring->ready = false;

<<<<<<< HEAD
	if (ring->funcs->support_64bit_ptrs) {
		amdgpu_wb_free_64bit(ring->adev, ring->rptr_offs);
		amdgpu_wb_free_64bit(ring->adev, ring->wptr_offs);
	} else {
		amdgpu_wb_free(ring->adev, ring->rptr_offs);
		amdgpu_wb_free(ring->adev, ring->wptr_offs);
	}

	amdgpu_wb_free(ring->adev, ring->cond_exe_offs);
	if (amdgpu_sriov_vf(ring->adev) && ring->funcs->type == AMDGPU_RING_TYPE_GFX)
		amdgpu_wb_free_256bit(ring->adev, ring->fence_offs);
	else
		amdgpu_wb_free(ring->adev, ring->fence_offs);
=======
	/* Not to finish a ring which is not initialized */
	if (!(ring->adev) || !(ring->adev->rings[ring->idx]))
		return;

	amdgpu_wb_free(ring->adev, ring->rptr_offs);
	amdgpu_wb_free(ring->adev, ring->wptr_offs);

	amdgpu_wb_free(ring->adev, ring->cond_exe_offs);
	amdgpu_wb_free(ring->adev, ring->fence_offs);
>>>>>>> 3aadb888

	amdgpu_bo_free_kernel(&ring->ring_obj,
			      &ring->gpu_addr,
			      (void **)&ring->ring);

	amdgpu_debugfs_ring_fini(ring);

	ring->adev->rings[ring->idx] = NULL;
}

static void amdgpu_ring_lru_touch_locked(struct amdgpu_device *adev,
					 struct amdgpu_ring *ring)
{
	/* list_move_tail handles the case where ring isn't part of the list */
	list_move_tail(&ring->lru_list, &adev->ring_lru_list);
}

static bool amdgpu_ring_is_blacklisted(struct amdgpu_ring *ring,
				       int *blacklist, int num_blacklist)
{
	int i;

	for (i = 0; i < num_blacklist; i++) {
		if (ring->idx == blacklist[i])
			return true;
	}

	return false;
}

/**
 * amdgpu_ring_lru_get - get the least recently used ring for a HW IP block
 *
 * @adev: amdgpu_device pointer
 * @type: amdgpu_ring_type enum
 * @blacklist: blacklisted ring ids array
 * @num_blacklist: number of entries in @blacklist
 * @ring: output ring
 *
 * Retrieve the amdgpu_ring structure for the least recently used ring of
 * a specific IP block (all asics).
 * Returns 0 on success, error on failure.
 */
int amdgpu_ring_lru_get(struct amdgpu_device *adev, int type, int *blacklist,
			int num_blacklist, struct amdgpu_ring **ring)
{
	struct amdgpu_ring *entry;

	/* List is sorted in LRU order, find first entry corresponding
	 * to the desired HW IP */
	*ring = NULL;
	spin_lock(&adev->ring_lru_list_lock);
	list_for_each_entry(entry, &adev->ring_lru_list, lru_list) {
		if (entry->funcs->type != type)
			continue;

		if (amdgpu_ring_is_blacklisted(entry, blacklist, num_blacklist))
			continue;

		*ring = entry;
		amdgpu_ring_lru_touch_locked(adev, *ring);
		break;
	}
	spin_unlock(&adev->ring_lru_list_lock);

	if (!*ring) {
		DRM_ERROR("Ring LRU contains no entries for ring type:%d\n", type);
		return -EINVAL;
	}

	return 0;
}

/**
 * amdgpu_ring_lru_touch - mark a ring as recently being used
 *
 * @adev: amdgpu_device pointer
 * @ring: ring to touch
 *
 * Move @ring to the tail of the lru list
 */
void amdgpu_ring_lru_touch(struct amdgpu_device *adev, struct amdgpu_ring *ring)
{
	spin_lock(&adev->ring_lru_list_lock);
	amdgpu_ring_lru_touch_locked(adev, ring);
	spin_unlock(&adev->ring_lru_list_lock);
}

/*
 * Debugfs info
 */
#if defined(CONFIG_DEBUG_FS)

/* Layout of file is 12 bytes consisting of
 * - rptr
 * - wptr
 * - driver's copy of wptr
 *
 * followed by n-words of ring data
 */
static ssize_t amdgpu_debugfs_ring_read(struct file *f, char __user *buf,
					size_t size, loff_t *pos)
{
	struct amdgpu_ring *ring = file_inode(f)->i_private;
	int r, i;
	uint32_t value, result, early[3];

	if (*pos & 3 || size & 3)
		return -EINVAL;

	result = 0;

	if (*pos < 12) {
		early[0] = amdgpu_ring_get_rptr(ring);
		early[1] = amdgpu_ring_get_wptr(ring) & ring->buf_mask;
		early[2] = ring->wptr & ring->buf_mask;
		for (i = *pos / 4; i < 3 && size; i++) {
			r = put_user(early[i], (uint32_t *)buf);
			if (r)
				return r;
			buf += 4;
			result += 4;
			size -= 4;
			*pos += 4;
		}
	}

	while (size) {
		if (*pos >= (ring->ring_size + 12))
			return result;

		value = ring->ring[(*pos - 12)/4];
		r = put_user(value, (uint32_t*)buf);
		if (r)
			return r;
		buf += 4;
		result += 4;
		size -= 4;
		*pos += 4;
	}

	return result;
}

static const struct file_operations amdgpu_debugfs_ring_fops = {
	.owner = THIS_MODULE,
	.read = amdgpu_debugfs_ring_read,
	.llseek = default_llseek
};

#endif

static int amdgpu_debugfs_ring_init(struct amdgpu_device *adev,
				    struct amdgpu_ring *ring)
{
#if defined(CONFIG_DEBUG_FS)
	struct drm_minor *minor = adev->ddev->primary;
	struct dentry *ent, *root = minor->debugfs_root;
	char name[32];

	sprintf(name, "amdgpu_ring_%s", ring->name);

	ent = debugfs_create_file(name,
				  S_IFREG | S_IRUGO, root,
				  ring, &amdgpu_debugfs_ring_fops);
	if (!ent)
		return -ENOMEM;

	i_size_write(ent->d_inode, ring->ring_size + 12);
	ring->ent = ent;
#endif
	return 0;
}

static void amdgpu_debugfs_ring_fini(struct amdgpu_ring *ring)
{
#if defined(CONFIG_DEBUG_FS)
	debugfs_remove(ring->ent);
#endif
}<|MERGE_RESOLUTION|>--- conflicted
+++ resolved
@@ -196,19 +196,10 @@
 		return r;
 	}
 
-	if (amdgpu_sriov_vf(adev) && ring->funcs->type == AMDGPU_RING_TYPE_GFX) {
-		r = amdgpu_wb_get_256Bit(adev, &ring->fence_offs);
-		if (r) {
-			dev_err(adev->dev, "(%d) ring fence_offs wb alloc failed\n", r);
-			return r;
-		}
-
-	} else {
-		r = amdgpu_wb_get(adev, &ring->fence_offs);
-		if (r) {
-			dev_err(adev->dev, "(%d) ring fence_offs wb alloc failed\n", r);
-			return r;
-		}
+	r = amdgpu_wb_get(adev, &ring->fence_offs);
+	if (r) {
+		dev_err(adev->dev, "(%d) ring fence_offs wb alloc failed\n", r);
+		return r;
 	}
 
 	r = amdgpu_wb_get(adev, &ring->cond_exe_offs);
@@ -270,21 +261,6 @@
 {
 	ring->ready = false;
 
-<<<<<<< HEAD
-	if (ring->funcs->support_64bit_ptrs) {
-		amdgpu_wb_free_64bit(ring->adev, ring->rptr_offs);
-		amdgpu_wb_free_64bit(ring->adev, ring->wptr_offs);
-	} else {
-		amdgpu_wb_free(ring->adev, ring->rptr_offs);
-		amdgpu_wb_free(ring->adev, ring->wptr_offs);
-	}
-
-	amdgpu_wb_free(ring->adev, ring->cond_exe_offs);
-	if (amdgpu_sriov_vf(ring->adev) && ring->funcs->type == AMDGPU_RING_TYPE_GFX)
-		amdgpu_wb_free_256bit(ring->adev, ring->fence_offs);
-	else
-		amdgpu_wb_free(ring->adev, ring->fence_offs);
-=======
 	/* Not to finish a ring which is not initialized */
 	if (!(ring->adev) || !(ring->adev->rings[ring->idx]))
 		return;
@@ -294,7 +270,6 @@
 
 	amdgpu_wb_free(ring->adev, ring->cond_exe_offs);
 	amdgpu_wb_free(ring->adev, ring->fence_offs);
->>>>>>> 3aadb888
 
 	amdgpu_bo_free_kernel(&ring->ring_obj,
 			      &ring->gpu_addr,
