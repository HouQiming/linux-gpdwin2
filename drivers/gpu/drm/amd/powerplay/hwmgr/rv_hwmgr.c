/*
 * Copyright 2015 Advanced Micro Devices, Inc.
 *
 * Permission is hereby granted, free of charge, to any person obtaining a
 * copy of this software and associated documentation files (the "Software"),
 * to deal in the Software without restriction, including without limitation
 * the rights to use, copy, modify, merge, publish, distribute, sublicense,
 * and/or sell copies of the Software, and to permit persons to whom the
 * Software is furnished to do so, subject to the following conditions:
 *
 * The above copyright notice and this permission notice shall be included in
 * all copies or substantial portions of the Software.
 *
 * THE SOFTWARE IS PROVIDED "AS IS", WITHOUT WARRANTY OF ANY KIND, EXPRESS OR
 * IMPLIED, INCLUDING BUT NOT LIMITED TO THE WARRANTIES OF MERCHANTABILITY,
 * FITNESS FOR A PARTICULAR PURPOSE AND NONINFRINGEMENT.  IN NO EVENT SHALL
 * THE COPYRIGHT HOLDER(S) OR AUTHOR(S) BE LIABLE FOR ANY CLAIM, DAMAGES OR
 * OTHER LIABILITY, WHETHER IN AN ACTION OF CONTRACT, TORT OR OTHERWISE,
 * ARISING FROM, OUT OF OR IN CONNECTION WITH THE SOFTWARE OR THE USE OR
 * OTHER DEALINGS IN THE SOFTWARE.
 *
 */
#include "pp_debug.h"
#include <linux/types.h>
#include <linux/kernel.h>
#include <linux/slab.h>
#include "atom-types.h"
#include "atombios.h"
#include "processpptables.h"
#include "cgs_common.h"
#include "smumgr.h"
#include "hwmgr.h"
#include "hardwaremanager.h"
#include "rv_ppsmc.h"
#include "rv_hwmgr.h"
#include "power_state.h"
#include "rv_smumgr.h"
#include "pp_soc15.h"

#define RAVEN_MAX_DEEPSLEEP_DIVIDER_ID     5
#define RAVEN_MINIMUM_ENGINE_CLOCK         800   /* 8Mhz, the low boundary of engine clock allowed on this chip */
#define SCLK_MIN_DIV_INTV_SHIFT         12
#define RAVEN_DISPCLK_BYPASS_THRESHOLD     10000 /* 100Mhz */
#define SMC_RAM_END                     0x40000

static const unsigned long PhwRaven_Magic = (unsigned long) PHM_Rv_Magic;


int rv_display_clock_voltage_request(struct pp_hwmgr *hwmgr,
		struct pp_display_clock_request *clock_req);


static struct rv_power_state *cast_rv_ps(struct pp_hw_power_state *hw_ps)
{
	if (PhwRaven_Magic != hw_ps->magic)
		return NULL;

	return (struct rv_power_state *)hw_ps;
}

static const struct rv_power_state *cast_const_rv_ps(
				const struct pp_hw_power_state *hw_ps)
{
	if (PhwRaven_Magic != hw_ps->magic)
		return NULL;

	return (struct rv_power_state *)hw_ps;
}

static int rv_initialize_dpm_defaults(struct pp_hwmgr *hwmgr)
{
	struct rv_hwmgr *rv_hwmgr = (struct rv_hwmgr *)(hwmgr->backend);

	rv_hwmgr->dce_slow_sclk_threshold = 30000;
	rv_hwmgr->thermal_auto_throttling_treshold = 0;
	rv_hwmgr->is_nb_dpm_enabled = 1;
	rv_hwmgr->dpm_flags = 1;
	rv_hwmgr->gfx_off_controled_by_driver = false;
	rv_hwmgr->need_min_deep_sleep_dcefclk = true;
	rv_hwmgr->num_active_display = 0;
	rv_hwmgr->deep_sleep_dcefclk = 0;

	phm_cap_unset(hwmgr->platform_descriptor.platformCaps,
					PHM_PlatformCaps_SclkDeepSleep);

	phm_cap_unset(hwmgr->platform_descriptor.platformCaps,
				PHM_PlatformCaps_SclkThrottleLowNotification);

	phm_cap_set(hwmgr->platform_descriptor.platformCaps,
				PHM_PlatformCaps_PowerPlaySupport);
	return 0;
}

static int rv_construct_max_power_limits_table(struct pp_hwmgr *hwmgr,
			struct phm_clock_and_voltage_limits *table)
{
	return 0;
}

static int rv_init_dynamic_state_adjustment_rule_settings(
							struct pp_hwmgr *hwmgr)
{
	uint32_t table_size =
		sizeof(struct phm_clock_voltage_dependency_table) +
		(7 * sizeof(struct phm_clock_voltage_dependency_record));

	struct phm_clock_voltage_dependency_table *table_clk_vlt =
					kzalloc(table_size, GFP_KERNEL);

	if (NULL == table_clk_vlt) {
		pr_err("Can not allocate memory!\n");
		return -ENOMEM;
	}

	table_clk_vlt->count = 8;
	table_clk_vlt->entries[0].clk = PP_DAL_POWERLEVEL_0;
	table_clk_vlt->entries[0].v = 0;
	table_clk_vlt->entries[1].clk = PP_DAL_POWERLEVEL_1;
	table_clk_vlt->entries[1].v = 1;
	table_clk_vlt->entries[2].clk = PP_DAL_POWERLEVEL_2;
	table_clk_vlt->entries[2].v = 2;
	table_clk_vlt->entries[3].clk = PP_DAL_POWERLEVEL_3;
	table_clk_vlt->entries[3].v = 3;
	table_clk_vlt->entries[4].clk = PP_DAL_POWERLEVEL_4;
	table_clk_vlt->entries[4].v = 4;
	table_clk_vlt->entries[5].clk = PP_DAL_POWERLEVEL_5;
	table_clk_vlt->entries[5].v = 5;
	table_clk_vlt->entries[6].clk = PP_DAL_POWERLEVEL_6;
	table_clk_vlt->entries[6].v = 6;
	table_clk_vlt->entries[7].clk = PP_DAL_POWERLEVEL_7;
	table_clk_vlt->entries[7].v = 7;
	hwmgr->dyn_state.vddc_dep_on_dal_pwrl = table_clk_vlt;

	return 0;
}

static int rv_get_system_info_data(struct pp_hwmgr *hwmgr)
{
	struct rv_hwmgr *rv_data = (struct rv_hwmgr *)hwmgr->backend;

	rv_data->sys_info.htc_hyst_lmt = 5;
	rv_data->sys_info.htc_tmp_lmt = 203;

	if (rv_data->thermal_auto_throttling_treshold == 0)
		 rv_data->thermal_auto_throttling_treshold = 203;

	rv_construct_max_power_limits_table (hwmgr,
				    &hwmgr->dyn_state.max_clock_voltage_on_ac);

	rv_init_dynamic_state_adjustment_rule_settings(hwmgr);

	return 0;
}

static int rv_construct_boot_state(struct pp_hwmgr *hwmgr)
{
	return 0;
}

static int rv_set_clock_limit(struct pp_hwmgr *hwmgr, const void *input)
{
	struct rv_hwmgr *rv_data = (struct rv_hwmgr *)(hwmgr->backend);
	struct PP_Clocks clocks = {0};
	struct pp_display_clock_request clock_req;

	clocks.dcefClock = hwmgr->display_config.min_dcef_set_clk;
	clock_req.clock_type = amd_pp_dcf_clock;
	clock_req.clock_freq_in_khz = clocks.dcefClock * 10;

	PP_ASSERT_WITH_CODE(!rv_display_clock_voltage_request(hwmgr, &clock_req),
				"Attempt to set DCF Clock Failed!", return -EINVAL);

	if (((hwmgr->uvd_arbiter.vclk_soft_min / 100) != rv_data->vclk_soft_min) ||
	    ((hwmgr->uvd_arbiter.dclk_soft_min / 100) != rv_data->dclk_soft_min)) {
		rv_data->vclk_soft_min = hwmgr->uvd_arbiter.vclk_soft_min / 100;
		rv_data->dclk_soft_min = hwmgr->uvd_arbiter.dclk_soft_min / 100;
		smum_send_msg_to_smc_with_parameter(hwmgr,
			PPSMC_MSG_SetSoftMinVcn,
			(rv_data->vclk_soft_min << 16) | rv_data->vclk_soft_min);
	}

	if((hwmgr->gfx_arbiter.sclk_hard_min != 0) &&
		((hwmgr->gfx_arbiter.sclk_hard_min / 100) != rv_data->soc_actual_hard_min_freq)) {
		smum_send_msg_to_smc_with_parameter(hwmgr,
					PPSMC_MSG_SetHardMinSocclkByFreq,
					hwmgr->gfx_arbiter.sclk_hard_min / 100);
		rv_read_arg_from_smc(hwmgr, &rv_data->soc_actual_hard_min_freq);
	}

	if ((hwmgr->gfx_arbiter.gfxclk != 0) &&
		(rv_data->gfx_actual_soft_min_freq != (hwmgr->gfx_arbiter.gfxclk))) {
		smum_send_msg_to_smc_with_parameter(hwmgr,
					PPSMC_MSG_SetMinVideoGfxclkFreq,
					hwmgr->gfx_arbiter.gfxclk / 100);
		rv_read_arg_from_smc(hwmgr, &rv_data->gfx_actual_soft_min_freq);
	}

	if ((hwmgr->gfx_arbiter.fclk != 0) &&
		(rv_data->fabric_actual_soft_min_freq != (hwmgr->gfx_arbiter.fclk / 100))) {
		smum_send_msg_to_smc_with_parameter(hwmgr,
					PPSMC_MSG_SetMinVideoFclkFreq,
					hwmgr->gfx_arbiter.fclk / 100);
		rv_read_arg_from_smc(hwmgr, &rv_data->fabric_actual_soft_min_freq);
	}

	return 0;
}

static int rv_set_deep_sleep_dcefclk(struct pp_hwmgr *hwmgr, uint32_t clock)
{
	struct rv_hwmgr *rv_data = (struct rv_hwmgr *)(hwmgr->backend);

	if (rv_data->need_min_deep_sleep_dcefclk && rv_data->deep_sleep_dcefclk != clock/100) {
		rv_data->deep_sleep_dcefclk = clock/100;
		smum_send_msg_to_smc_with_parameter(hwmgr,
					PPSMC_MSG_SetMinDeepSleepDcefclk,
					rv_data->deep_sleep_dcefclk);
	}
	return 0;
}
<<<<<<< HEAD

static int rv_set_active_display_count(struct pp_hwmgr *hwmgr, uint32_t count)
{
	struct rv_hwmgr *rv_data = (struct rv_hwmgr *)(hwmgr->backend);

=======

static int rv_set_active_display_count(struct pp_hwmgr *hwmgr, uint32_t count)
{
	struct rv_hwmgr *rv_data = (struct rv_hwmgr *)(hwmgr->backend);

>>>>>>> bb7a9c8d
	if (rv_data->num_active_display != count) {
		rv_data->num_active_display = count;
		smum_send_msg_to_smc_with_parameter(hwmgr,
				PPSMC_MSG_SetDisplayCount,
				rv_data->num_active_display);
	}

	return 0;
}

static int rv_set_power_state_tasks(struct pp_hwmgr *hwmgr, const void *input)
{
	return rv_set_clock_limit(hwmgr, input);
}

static int rv_init_power_gate_state(struct pp_hwmgr *hwmgr)
{
	struct rv_hwmgr *rv_data = (struct rv_hwmgr *)(hwmgr->backend);

	rv_data->vcn_power_gated = true;
	rv_data->isp_tileA_power_gated = true;
	rv_data->isp_tileB_power_gated = true;

	return 0;
}


static int rv_setup_asic_task(struct pp_hwmgr *hwmgr)
{
	return rv_init_power_gate_state(hwmgr);
}

static int rv_reset_cc6_data(struct pp_hwmgr *hwmgr)
{
	struct rv_hwmgr *rv_data = (struct rv_hwmgr *)(hwmgr->backend);

	rv_data->separation_time = 0;
	rv_data->cc6_disable = false;
	rv_data->pstate_disable = false;
	rv_data->cc6_setting_changed = false;

	return 0;
}

static int rv_power_off_asic(struct pp_hwmgr *hwmgr)
{
	return rv_reset_cc6_data(hwmgr);
}

static int rv_disable_gfx_off(struct pp_hwmgr *hwmgr)
{
	struct rv_hwmgr *rv_data = (struct rv_hwmgr *)(hwmgr->backend);

	if (rv_data->gfx_off_controled_by_driver)
		smum_send_msg_to_smc(hwmgr,
						PPSMC_MSG_DisableGfxOff);

	return 0;
}

static int rv_disable_dpm_tasks(struct pp_hwmgr *hwmgr)
{
	return rv_disable_gfx_off(hwmgr);
}

static int rv_enable_gfx_off(struct pp_hwmgr *hwmgr)
{
	struct rv_hwmgr *rv_data = (struct rv_hwmgr *)(hwmgr->backend);

	if (rv_data->gfx_off_controled_by_driver)
		smum_send_msg_to_smc(hwmgr,
						PPSMC_MSG_EnableGfxOff);

	return 0;
}

static int rv_enable_dpm_tasks(struct pp_hwmgr *hwmgr)
{
	return rv_enable_gfx_off(hwmgr);
}

static int rv_apply_state_adjust_rules(struct pp_hwmgr *hwmgr,
				struct pp_power_state  *prequest_ps,
			const struct pp_power_state *pcurrent_ps)
{
	return 0;
}

/* temporary hardcoded clock voltage breakdown tables */
static const DpmClock_t VddDcfClk[]= {
	{ 300, 2600},
	{ 600, 3200},
	{ 600, 3600},
};

static const DpmClock_t VddSocClk[]= {
	{ 478, 2600},
	{ 722, 3200},
	{ 722, 3600},
};

static const DpmClock_t VddFClk[]= {
	{ 400, 2600},
	{1200, 3200},
	{1200, 3600},
};

static const DpmClock_t VddDispClk[]= {
	{ 435, 2600},
	{ 661, 3200},
	{1086, 3600},
};

static const DpmClock_t VddDppClk[]= {
	{ 435, 2600},
	{ 661, 3200},
	{ 661, 3600},
};

static const DpmClock_t VddPhyClk[]= {
	{ 540, 2600},
	{ 810, 3200},
	{ 810, 3600},
};

static int rv_get_clock_voltage_dependency_table(struct pp_hwmgr *hwmgr,
			struct rv_voltage_dependency_table **pptable,
			uint32_t num_entry, const DpmClock_t *pclk_dependency_table)
{
	uint32_t table_size, i;
	struct rv_voltage_dependency_table *ptable;

	table_size = sizeof(uint32_t) + sizeof(struct rv_voltage_dependency_table) * num_entry;
	ptable = kzalloc(table_size, GFP_KERNEL);

	if (NULL == ptable)
		return -ENOMEM;

	ptable->count = num_entry;

	for (i = 0; i < ptable->count; i++) {
		ptable->entries[i].clk         = pclk_dependency_table->Freq * 100;
		ptable->entries[i].vol         = pclk_dependency_table->Vol;
		pclk_dependency_table++;
	}

	*pptable = ptable;

	return 0;
}


static int rv_populate_clock_table(struct pp_hwmgr *hwmgr)
{
	int result;

	struct rv_hwmgr *rv_data = (struct rv_hwmgr *)(hwmgr->backend);
	DpmClocks_t  *table = &(rv_data->clock_table);
	struct rv_clock_voltage_information *pinfo = &(rv_data->clock_vol_info);

	result = rv_copy_table_from_smc(hwmgr, (uint8_t *)table, CLOCKTABLE);

	PP_ASSERT_WITH_CODE((0 == result),
			"Attempt to copy clock table from smc failed",
			return result);

	if (0 == result && table->DcefClocks[0].Freq != 0) {
		rv_get_clock_voltage_dependency_table(hwmgr, &pinfo->vdd_dep_on_dcefclk,
						NUM_DCEFCLK_DPM_LEVELS,
						&rv_data->clock_table.DcefClocks[0]);
		rv_get_clock_voltage_dependency_table(hwmgr, &pinfo->vdd_dep_on_socclk,
						NUM_SOCCLK_DPM_LEVELS,
						&rv_data->clock_table.SocClocks[0]);
		rv_get_clock_voltage_dependency_table(hwmgr, &pinfo->vdd_dep_on_fclk,
						NUM_FCLK_DPM_LEVELS,
						&rv_data->clock_table.FClocks[0]);
		rv_get_clock_voltage_dependency_table(hwmgr, &pinfo->vdd_dep_on_mclk,
						NUM_MEMCLK_DPM_LEVELS,
						&rv_data->clock_table.MemClocks[0]);
	} else {
		rv_get_clock_voltage_dependency_table(hwmgr, &pinfo->vdd_dep_on_dcefclk,
						ARRAY_SIZE(VddDcfClk),
						&VddDcfClk[0]);
		rv_get_clock_voltage_dependency_table(hwmgr, &pinfo->vdd_dep_on_socclk,
						ARRAY_SIZE(VddSocClk),
						&VddSocClk[0]);
		rv_get_clock_voltage_dependency_table(hwmgr, &pinfo->vdd_dep_on_fclk,
						ARRAY_SIZE(VddFClk),
						&VddFClk[0]);
	}
	rv_get_clock_voltage_dependency_table(hwmgr, &pinfo->vdd_dep_on_dispclk,
					ARRAY_SIZE(VddDispClk),
					&VddDispClk[0]);
	rv_get_clock_voltage_dependency_table(hwmgr, &pinfo->vdd_dep_on_dppclk,
					ARRAY_SIZE(VddDppClk), &VddDppClk[0]);
	rv_get_clock_voltage_dependency_table(hwmgr, &pinfo->vdd_dep_on_phyclk,
					ARRAY_SIZE(VddPhyClk), &VddPhyClk[0]);

	PP_ASSERT_WITH_CODE(!smum_send_msg_to_smc(hwmgr,
			PPSMC_MSG_GetMinGfxclkFrequency),
			"Attempt to get min GFXCLK Failed!",
			return -1);
	PP_ASSERT_WITH_CODE(!rv_read_arg_from_smc(hwmgr,
			&result),
			"Attempt to get min GFXCLK Failed!",
			return -1);
	rv_data->gfx_min_freq_limit = result * 100;

	PP_ASSERT_WITH_CODE(!smum_send_msg_to_smc(hwmgr,
			PPSMC_MSG_GetMaxGfxclkFrequency),
			"Attempt to get max GFXCLK Failed!",
			return -1);
	PP_ASSERT_WITH_CODE(!rv_read_arg_from_smc(hwmgr,
			&result),
			"Attempt to get max GFXCLK Failed!",
			return -1);
	rv_data->gfx_max_freq_limit = result * 100;

	return 0;
}

static int rv_hwmgr_backend_init(struct pp_hwmgr *hwmgr)
{
	int result = 0;
	struct rv_hwmgr *data;

	data = kzalloc(sizeof(struct rv_hwmgr), GFP_KERNEL);
	if (data == NULL)
		return -ENOMEM;

	hwmgr->backend = data;

	result = rv_initialize_dpm_defaults(hwmgr);
	if (result != 0) {
		pr_err("rv_initialize_dpm_defaults failed\n");
		return result;
	}

	rv_populate_clock_table(hwmgr);

	result = rv_get_system_info_data(hwmgr);
	if (result != 0) {
		pr_err("rv_get_system_info_data failed\n");
		return result;
	}

	rv_construct_boot_state(hwmgr);

	hwmgr->platform_descriptor.hardwareActivityPerformanceLevels =
						RAVEN_MAX_HARDWARE_POWERLEVELS;

	hwmgr->platform_descriptor.hardwarePerformanceLevels =
						RAVEN_MAX_HARDWARE_POWERLEVELS;

	hwmgr->platform_descriptor.vbiosInterruptId = 0;

	hwmgr->platform_descriptor.clockStep.engineClock = 500;

	hwmgr->platform_descriptor.clockStep.memoryClock = 500;

	hwmgr->platform_descriptor.minimumClocksReductionPercentage = 50;

	return result;
}

static int rv_hwmgr_backend_fini(struct pp_hwmgr *hwmgr)
{
	struct rv_hwmgr *rv_data = (struct rv_hwmgr *)(hwmgr->backend);
	struct rv_clock_voltage_information *pinfo = &(rv_data->clock_vol_info);

	kfree(pinfo->vdd_dep_on_dcefclk);
	pinfo->vdd_dep_on_dcefclk = NULL;
	kfree(pinfo->vdd_dep_on_socclk);
	pinfo->vdd_dep_on_socclk = NULL;
	kfree(pinfo->vdd_dep_on_fclk);
	pinfo->vdd_dep_on_fclk = NULL;
	kfree(pinfo->vdd_dep_on_dispclk);
	pinfo->vdd_dep_on_dispclk = NULL;
	kfree(pinfo->vdd_dep_on_dppclk);
	pinfo->vdd_dep_on_dppclk = NULL;
	kfree(pinfo->vdd_dep_on_phyclk);
	pinfo->vdd_dep_on_phyclk = NULL;

	kfree(hwmgr->dyn_state.vddc_dep_on_dal_pwrl);
	hwmgr->dyn_state.vddc_dep_on_dal_pwrl = NULL;

	kfree(hwmgr->backend);
	hwmgr->backend = NULL;

	return 0;
}

static int rv_dpm_force_dpm_level(struct pp_hwmgr *hwmgr,
				enum amd_dpm_forced_level level)
{
	return 0;
}

static uint32_t rv_dpm_get_mclk(struct pp_hwmgr *hwmgr, bool low)
{
	return 0;
}

static uint32_t rv_dpm_get_sclk(struct pp_hwmgr *hwmgr, bool low)
{
	return 0;
}

static int rv_dpm_patch_boot_state(struct pp_hwmgr *hwmgr,
					struct pp_hw_power_state *hw_ps)
{
	return 0;
}

static int rv_dpm_get_pp_table_entry_callback(
						     struct pp_hwmgr *hwmgr,
					   struct pp_hw_power_state *hw_ps,
							  unsigned int index,
						     const void *clock_info)
{
	struct rv_power_state *rv_ps = cast_rv_ps(hw_ps);

	rv_ps->levels[index].engine_clock = 0;

	rv_ps->levels[index].vddc_index = 0;
	rv_ps->level = index + 1;

	if (phm_cap_enabled(hwmgr->platform_descriptor.platformCaps, PHM_PlatformCaps_SclkDeepSleep)) {
		rv_ps->levels[index].ds_divider_index = 5;
		rv_ps->levels[index].ss_divider_index = 5;
	}

	return 0;
}

static int rv_dpm_get_num_of_pp_table_entries(struct pp_hwmgr *hwmgr)
{
	int result;
	unsigned long ret = 0;

	result = pp_tables_get_num_of_entries(hwmgr, &ret);

	return result ? 0 : ret;
}

static int rv_dpm_get_pp_table_entry(struct pp_hwmgr *hwmgr,
		    unsigned long entry, struct pp_power_state *ps)
{
	int result;
	struct rv_power_state *rv_ps;

	ps->hardware.magic = PhwRaven_Magic;

	rv_ps = cast_rv_ps(&(ps->hardware));

	result = pp_tables_get_entry(hwmgr, entry, ps,
			rv_dpm_get_pp_table_entry_callback);

	rv_ps->uvd_clocks.vclk = ps->uvd_clocks.VCLK;
	rv_ps->uvd_clocks.dclk = ps->uvd_clocks.DCLK;

	return result;
}

static int rv_get_power_state_size(struct pp_hwmgr *hwmgr)
{
	return sizeof(struct rv_power_state);
}

static int rv_set_cpu_power_state(struct pp_hwmgr *hwmgr)
{
	return 0;
}


static int rv_store_cc6_data(struct pp_hwmgr *hwmgr, uint32_t separation_time,
			bool cc6_disable, bool pstate_disable, bool pstate_switch_disable)
{
	return 0;
}

static int rv_get_dal_power_level(struct pp_hwmgr *hwmgr,
		struct amd_pp_simple_clock_info *info)
{
	return -EINVAL;
}

static int rv_force_clock_level(struct pp_hwmgr *hwmgr,
		enum pp_clock_type type, uint32_t mask)
{
	return 0;
}

static int rv_print_clock_levels(struct pp_hwmgr *hwmgr,
		enum pp_clock_type type, char *buf)
{
	struct rv_hwmgr *data = (struct rv_hwmgr *)(hwmgr->backend);
	struct rv_voltage_dependency_table *mclk_table =
			data->clock_vol_info.vdd_dep_on_fclk;
	int i, now, size = 0;

	switch (type) {
	case PP_SCLK:
		PP_ASSERT_WITH_CODE(!smum_send_msg_to_smc(hwmgr,
				PPSMC_MSG_GetGfxclkFrequency),
				"Attempt to get current GFXCLK Failed!",
				return -1);
		PP_ASSERT_WITH_CODE(!rv_read_arg_from_smc(hwmgr,
				&now),
				"Attempt to get current GFXCLK Failed!",
				return -1);

		size += sprintf(buf + size, "0: %uMhz %s\n",
				data->gfx_min_freq_limit / 100,
				((data->gfx_min_freq_limit / 100)
				 == now) ? "*" : "");
		size += sprintf(buf + size, "1: %uMhz %s\n",
				data->gfx_max_freq_limit / 100,
				((data->gfx_max_freq_limit / 100)
				 == now) ? "*" : "");
		break;
	case PP_MCLK:
		PP_ASSERT_WITH_CODE(!smum_send_msg_to_smc(hwmgr,
				PPSMC_MSG_GetFclkFrequency),
				"Attempt to get current MEMCLK Failed!",
				return -1);
		PP_ASSERT_WITH_CODE(!rv_read_arg_from_smc(hwmgr,
				&now),
				"Attempt to get current MEMCLK Failed!",
				return -1);

		for (i = 0; i < mclk_table->count; i++)
			size += sprintf(buf + size, "%d: %uMhz %s\n",
					i,
					mclk_table->entries[i].clk / 100,
					((mclk_table->entries[i].clk / 100)
					 == now) ? "*" : "");
		break;
	default:
		break;
	}

	return size;
}

static int rv_get_performance_level(struct pp_hwmgr *hwmgr, const struct pp_hw_power_state *state,
				PHM_PerformanceLevelDesignation designation, uint32_t index,
				PHM_PerformanceLevel *level)
{
	const struct rv_power_state *ps;
	struct rv_hwmgr *data;
	uint32_t level_index;
	uint32_t i;
	uint32_t vol_dep_record_index = 0;

	if (level == NULL || hwmgr == NULL || state == NULL)
		return -EINVAL;

	data = (struct rv_hwmgr *)(hwmgr->backend);
	ps = cast_const_rv_ps(state);

	level_index = index > ps->level - 1 ? ps->level - 1 : index;
	level->coreClock = 30000;

	if (designation == PHM_PerformanceLevelDesignation_PowerContainment) {
		for (i = 1; i < ps->level; i++) {
			if (ps->levels[i].engine_clock > data->dce_slow_sclk_threshold) {
				level->coreClock = 30000;
				break;
			}
		}
	}

	if (level_index == 0) {
		vol_dep_record_index = data->clock_vol_info.vdd_dep_on_fclk->count - 1;
		level->memory_clock =
			data->clock_vol_info.vdd_dep_on_fclk->entries[vol_dep_record_index].clk;
	} else {
		level->memory_clock = data->clock_vol_info.vdd_dep_on_fclk->entries[0].clk;
	}

	level->nonLocalMemoryFreq = 0;
	level->nonLocalMemoryWidth = 0;

	return 0;
}

static int rv_get_current_shallow_sleep_clocks(struct pp_hwmgr *hwmgr,
	const struct pp_hw_power_state *state, struct pp_clock_info *clock_info)
{
	const struct rv_power_state *ps = cast_const_rv_ps(state);

	clock_info->min_eng_clk = ps->levels[0].engine_clock / (1 << (ps->levels[0].ss_divider_index));
	clock_info->max_eng_clk = ps->levels[ps->level - 1].engine_clock / (1 << (ps->levels[ps->level - 1].ss_divider_index));

	return 0;
}

#define MEM_FREQ_LOW_LATENCY        25000
#define MEM_FREQ_HIGH_LATENCY       80000
#define MEM_LATENCY_HIGH            245
#define MEM_LATENCY_LOW             35
#define MEM_LATENCY_ERR             0xFFFF


static uint32_t rv_get_mem_latency(struct pp_hwmgr *hwmgr,
		uint32_t clock)
{
	if (clock >= MEM_FREQ_LOW_LATENCY &&
			clock < MEM_FREQ_HIGH_LATENCY)
		return MEM_LATENCY_HIGH;
	else if (clock >= MEM_FREQ_HIGH_LATENCY)
		return MEM_LATENCY_LOW;
	else
		return MEM_LATENCY_ERR;
}

static int rv_get_clock_by_type_with_latency(struct pp_hwmgr *hwmgr,
		enum amd_pp_clock_type type,
		struct pp_clock_levels_with_latency *clocks)
{
	uint32_t i;
	struct rv_hwmgr *rv_data = (struct rv_hwmgr *)(hwmgr->backend);
	struct rv_clock_voltage_information *pinfo = &(rv_data->clock_vol_info);
	struct rv_voltage_dependency_table *pclk_vol_table;
	bool latency_required = false;

	if (pinfo == NULL)
		return -EINVAL;

	switch (type) {
	case amd_pp_mem_clock:
		pclk_vol_table = pinfo->vdd_dep_on_mclk;
		latency_required = true;
		break;
	case amd_pp_f_clock:
		pclk_vol_table = pinfo->vdd_dep_on_fclk;
		latency_required = true;
		break;
	case amd_pp_dcf_clock:
		pclk_vol_table = pinfo->vdd_dep_on_dcefclk;
		break;
	case amd_pp_disp_clock:
		pclk_vol_table = pinfo->vdd_dep_on_dispclk;
		break;
	case amd_pp_phy_clock:
		pclk_vol_table = pinfo->vdd_dep_on_phyclk;
		break;
	case amd_pp_dpp_clock:
		pclk_vol_table = pinfo->vdd_dep_on_dppclk;
	default:
		return -EINVAL;
	}

	if (pclk_vol_table == NULL || pclk_vol_table->count == 0)
		return -EINVAL;

	clocks->num_levels = 0;
	for (i = 0; i < pclk_vol_table->count; i++) {
		clocks->data[i].clocks_in_khz = pclk_vol_table->entries[i].clk;
		clocks->data[i].latency_in_us = latency_required ?
						rv_get_mem_latency(hwmgr,
						pclk_vol_table->entries[i].clk) :
						0;
		clocks->num_levels++;
	}

	return 0;
}

static int rv_get_clock_by_type_with_voltage(struct pp_hwmgr *hwmgr,
		enum amd_pp_clock_type type,
		struct pp_clock_levels_with_voltage *clocks)
{
	uint32_t i;
	struct rv_hwmgr *rv_data = (struct rv_hwmgr *)(hwmgr->backend);
	struct rv_clock_voltage_information *pinfo = &(rv_data->clock_vol_info);
	struct rv_voltage_dependency_table *pclk_vol_table = NULL;

	if (pinfo == NULL)
		return -EINVAL;

	switch (type) {
	case amd_pp_mem_clock:
		pclk_vol_table = pinfo->vdd_dep_on_mclk;
		break;
	case amd_pp_f_clock:
		pclk_vol_table = pinfo->vdd_dep_on_fclk;
		break;
	case amd_pp_dcf_clock:
		pclk_vol_table = pinfo->vdd_dep_on_dcefclk;
		break;
	case amd_pp_soc_clock:
		pclk_vol_table = pinfo->vdd_dep_on_socclk;
		break;
	default:
		return -EINVAL;
	}

	if (pclk_vol_table == NULL || pclk_vol_table->count == 0)
		return -EINVAL;

	clocks->num_levels = 0;
	for (i = 0; i < pclk_vol_table->count; i++) {
		clocks->data[i].clocks_in_khz = pclk_vol_table->entries[i].clk;
		clocks->data[i].voltage_in_mv = pclk_vol_table->entries[i].vol;
		clocks->num_levels++;
	}

	return 0;
}

int rv_display_clock_voltage_request(struct pp_hwmgr *hwmgr,
		struct pp_display_clock_request *clock_req)
{
	int result = 0;
	struct rv_hwmgr *rv_data = (struct rv_hwmgr *)(hwmgr->backend);
	enum amd_pp_clock_type clk_type = clock_req->clock_type;
	uint32_t clk_freq = clock_req->clock_freq_in_khz / 1000;
	PPSMC_Msg        msg;

	switch (clk_type) {
	case amd_pp_dcf_clock:
		if (clk_freq == rv_data->dcf_actual_hard_min_freq)
			return 0;
		msg =  PPSMC_MSG_SetHardMinDcefclkByFreq;
		rv_data->dcf_actual_hard_min_freq = clk_freq;
		break;
	case amd_pp_soc_clock:
		 msg = PPSMC_MSG_SetHardMinSocclkByFreq;
		break;
	case amd_pp_f_clock:
		if (clk_freq == rv_data->f_actual_hard_min_freq)
			return 0;
		rv_data->f_actual_hard_min_freq = clk_freq;
		msg = PPSMC_MSG_SetHardMinFclkByFreq;
		break;
	default:
		pr_info("[DisplayClockVoltageRequest]Invalid Clock Type!");
		return -EINVAL;
	}

	result = smum_send_msg_to_smc_with_parameter(hwmgr, msg,
							clk_freq);

	return result;
}

static int rv_get_max_high_clocks(struct pp_hwmgr *hwmgr, struct amd_pp_simple_clock_info *clocks)
{
	clocks->engine_max_clock = 80000; /* driver can't get engine clock, temp hard code to 800MHz */
	return 0;
}

static int rv_thermal_get_temperature(struct pp_hwmgr *hwmgr)
{
	uint32_t reg_offset = soc15_get_register_offset(THM_HWID, 0,
			mmTHM_TCON_CUR_TMP_BASE_IDX, mmTHM_TCON_CUR_TMP);
	uint32_t reg_value = cgs_read_register(hwmgr->device, reg_offset);
	int cur_temp =
		(reg_value & THM_TCON_CUR_TMP__CUR_TEMP_MASK) >> THM_TCON_CUR_TMP__CUR_TEMP__SHIFT;

	if (cur_temp & THM_TCON_CUR_TMP__CUR_TEMP_RANGE_SEL_MASK)
		cur_temp = ((cur_temp / 8) - 49) * PP_TEMPERATURE_UNITS_PER_CENTIGRADES;
	else
		cur_temp = (cur_temp / 8) * PP_TEMPERATURE_UNITS_PER_CENTIGRADES;

	return cur_temp;
}

static int rv_read_sensor(struct pp_hwmgr *hwmgr, int idx,
			  void *value, int *size)
{
	uint32_t sclk, mclk;
	int ret = 0;

	switch (idx) {
	case AMDGPU_PP_SENSOR_GFX_SCLK:
		ret = smum_send_msg_to_smc(hwmgr, PPSMC_MSG_GetGfxclkFrequency);
		if (!ret) {
			rv_read_arg_from_smc(hwmgr, &sclk);
			/* in units of 10KHZ */
			*((uint32_t *)value) = sclk * 100;
			*size = 4;
		}
		break;
	case AMDGPU_PP_SENSOR_GFX_MCLK:
		ret = smum_send_msg_to_smc(hwmgr, PPSMC_MSG_GetFclkFrequency);
		if (!ret) {
			rv_read_arg_from_smc(hwmgr, &mclk);
			/* in units of 10KHZ */
			*((uint32_t *)value) = mclk * 100;
			*size = 4;
		}
		break;
	case AMDGPU_PP_SENSOR_GPU_TEMP:
		*((uint32_t *)value) = rv_thermal_get_temperature(hwmgr);
		break;
	default:
		ret = -EINVAL;
		break;
	}

	return ret;
}

static const struct pp_hwmgr_func rv_hwmgr_funcs = {
	.backend_init = rv_hwmgr_backend_init,
	.backend_fini = rv_hwmgr_backend_fini,
	.asic_setup = NULL,
	.apply_state_adjust_rules = rv_apply_state_adjust_rules,
	.force_dpm_level = rv_dpm_force_dpm_level,
	.get_power_state_size = rv_get_power_state_size,
	.powerdown_uvd = NULL,
	.powergate_uvd = NULL,
	.powergate_vce = NULL,
	.get_mclk = rv_dpm_get_mclk,
	.get_sclk = rv_dpm_get_sclk,
	.patch_boot_state = rv_dpm_patch_boot_state,
	.get_pp_table_entry = rv_dpm_get_pp_table_entry,
	.get_num_of_pp_table_entries = rv_dpm_get_num_of_pp_table_entries,
	.set_cpu_power_state = rv_set_cpu_power_state,
	.store_cc6_data = rv_store_cc6_data,
	.force_clock_level = rv_force_clock_level,
	.print_clock_levels = rv_print_clock_levels,
	.get_dal_power_level = rv_get_dal_power_level,
	.get_performance_level = rv_get_performance_level,
	.get_current_shallow_sleep_clocks = rv_get_current_shallow_sleep_clocks,
	.get_clock_by_type_with_latency = rv_get_clock_by_type_with_latency,
	.get_clock_by_type_with_voltage = rv_get_clock_by_type_with_voltage,
	.get_max_high_clocks = rv_get_max_high_clocks,
	.read_sensor = rv_read_sensor,
	.set_active_display_count = rv_set_active_display_count,
	.set_deep_sleep_dcefclk = rv_set_deep_sleep_dcefclk,
	.dynamic_state_management_enable = rv_enable_dpm_tasks,
	.power_off_asic = rv_power_off_asic,
	.asic_setup = rv_setup_asic_task,
	.power_state_set = rv_set_power_state_tasks,
	.dynamic_state_management_disable = rv_disable_dpm_tasks,
};

int rv_init_function_pointers(struct pp_hwmgr *hwmgr)
{
	hwmgr->hwmgr_func = &rv_hwmgr_funcs;
	hwmgr->pptable_func = &pptable_funcs;
	return 0;
}<|MERGE_RESOLUTION|>--- conflicted
+++ resolved
@@ -218,19 +218,11 @@
 	}
 	return 0;
 }
-<<<<<<< HEAD
 
 static int rv_set_active_display_count(struct pp_hwmgr *hwmgr, uint32_t count)
 {
 	struct rv_hwmgr *rv_data = (struct rv_hwmgr *)(hwmgr->backend);
 
-=======
-
-static int rv_set_active_display_count(struct pp_hwmgr *hwmgr, uint32_t count)
-{
-	struct rv_hwmgr *rv_data = (struct rv_hwmgr *)(hwmgr->backend);
-
->>>>>>> bb7a9c8d
 	if (rv_data->num_active_display != count) {
 		rv_data->num_active_display = count;
 		smum_send_msg_to_smc_with_parameter(hwmgr,
