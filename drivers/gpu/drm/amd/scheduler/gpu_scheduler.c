/*
 * Copyright 2015 Advanced Micro Devices, Inc.
 *
 * Permission is hereby granted, free of charge, to any person obtaining a
 * copy of this software and associated documentation files (the "Software"),
 * to deal in the Software without restriction, including without limitation
 * the rights to use, copy, modify, merge, publish, distribute, sublicense,
 * and/or sell copies of the Software, and to permit persons to whom the
 * Software is furnished to do so, subject to the following conditions:
 *
 * The above copyright notice and this permission notice shall be included in
 * all copies or substantial portions of the Software.
 *
 * THE SOFTWARE IS PROVIDED "AS IS", WITHOUT WARRANTY OF ANY KIND, EXPRESS OR
 * IMPLIED, INCLUDING BUT NOT LIMITED TO THE WARRANTIES OF MERCHANTABILITY,
 * FITNESS FOR A PARTICULAR PURPOSE AND NONINFRINGEMENT.  IN NO EVENT SHALL
 * THE COPYRIGHT HOLDER(S) OR AUTHOR(S) BE LIABLE FOR ANY CLAIM, DAMAGES OR
 * OTHER LIABILITY, WHETHER IN AN ACTION OF CONTRACT, TORT OR OTHERWISE,
 * ARISING FROM, OUT OF OR IN CONNECTION WITH THE SOFTWARE OR THE USE OR
 * OTHER DEALINGS IN THE SOFTWARE.
 *
 *
 */
#include <linux/kthread.h>
#include <linux/wait.h>
#include <linux/sched.h>
#include <uapi/linux/sched/types.h>
#include <drm/drmP.h>
#include "gpu_scheduler.h"

#define CREATE_TRACE_POINTS
#include "gpu_sched_trace.h"

static bool amd_sched_entity_is_ready(struct amd_sched_entity *entity);
static void amd_sched_wakeup(struct amd_gpu_scheduler *sched);
static void amd_sched_process_job(struct dma_fence *f, struct dma_fence_cb *cb);

/* Initialize a given run queue struct */
static void amd_sched_rq_init(struct amd_sched_rq *rq)
{
	spin_lock_init(&rq->lock);
	INIT_LIST_HEAD(&rq->entities);
	rq->current_entity = NULL;
}

static void amd_sched_rq_add_entity(struct amd_sched_rq *rq,
				    struct amd_sched_entity *entity)
{
	if (!list_empty(&entity->list))
		return;
	spin_lock(&rq->lock);
	list_add_tail(&entity->list, &rq->entities);
	spin_unlock(&rq->lock);
}

static void amd_sched_rq_remove_entity(struct amd_sched_rq *rq,
				       struct amd_sched_entity *entity)
{
	if (list_empty(&entity->list))
		return;
	spin_lock(&rq->lock);
	list_del_init(&entity->list);
	if (rq->current_entity == entity)
		rq->current_entity = NULL;
	spin_unlock(&rq->lock);
}

/**
 * Select an entity which could provide a job to run
 *
 * @rq		The run queue to check.
 *
 * Try to find a ready entity, returns NULL if none found.
 */
static struct amd_sched_entity *
amd_sched_rq_select_entity(struct amd_sched_rq *rq)
{
	struct amd_sched_entity *entity;

	spin_lock(&rq->lock);

	entity = rq->current_entity;
	if (entity) {
		list_for_each_entry_continue(entity, &rq->entities, list) {
			if (amd_sched_entity_is_ready(entity)) {
				rq->current_entity = entity;
				spin_unlock(&rq->lock);
				return entity;
			}
		}
	}

	list_for_each_entry(entity, &rq->entities, list) {

		if (amd_sched_entity_is_ready(entity)) {
			rq->current_entity = entity;
			spin_unlock(&rq->lock);
			return entity;
		}

		if (entity == rq->current_entity)
			break;
	}

	spin_unlock(&rq->lock);

	return NULL;
}

/**
 * Init a context entity used by scheduler when submit to HW ring.
 *
 * @sched	The pointer to the scheduler
 * @entity	The pointer to a valid amd_sched_entity
 * @rq		The run queue this entity belongs
 * @kernel	If this is an entity for the kernel
 * @jobs	The max number of jobs in the job queue
 *
 * return 0 if succeed. negative error code on failure
*/
int amd_sched_entity_init(struct amd_gpu_scheduler *sched,
			  struct amd_sched_entity *entity,
			  struct amd_sched_rq *rq,
			  uint32_t jobs)
{
	int r;

	if (!(sched && entity && rq))
		return -EINVAL;

	memset(entity, 0, sizeof(struct amd_sched_entity));
	INIT_LIST_HEAD(&entity->list);
	entity->rq = rq;
	entity->sched = sched;

	spin_lock_init(&entity->rq_lock);
	spin_lock_init(&entity->queue_lock);
	r = kfifo_alloc(&entity->job_queue, jobs * sizeof(void *), GFP_KERNEL);
	if (r)
		return r;

	atomic_set(&entity->fence_seq, 0);
	entity->fence_context = dma_fence_context_alloc(2);

	return 0;
}

/**
 * Query if entity is initialized
 *
 * @sched       Pointer to scheduler instance
 * @entity	The pointer to a valid scheduler entity
 *
 * return true if entity is initialized, false otherwise
*/
static bool amd_sched_entity_is_initialized(struct amd_gpu_scheduler *sched,
					    struct amd_sched_entity *entity)
{
	return entity->sched == sched &&
		entity->rq != NULL;
}

/**
 * Check if entity is idle
 *
 * @entity	The pointer to a valid scheduler entity
 *
 * Return true if entity don't has any unscheduled jobs.
 */
static bool amd_sched_entity_is_idle(struct amd_sched_entity *entity)
{
	rmb();
	if (kfifo_is_empty(&entity->job_queue))
		return true;

	return false;
}

/**
 * Check if entity is ready
 *
 * @entity	The pointer to a valid scheduler entity
 *
 * Return true if entity could provide a job.
 */
static bool amd_sched_entity_is_ready(struct amd_sched_entity *entity)
{
	if (kfifo_is_empty(&entity->job_queue))
		return false;

	if (READ_ONCE(entity->dependency))
		return false;

	return true;
}

/**
 * Destroy a context entity
 *
 * @sched       Pointer to scheduler instance
 * @entity	The pointer to a valid scheduler entity
 *
 * Cleanup and free the allocated resources.
 */
void amd_sched_entity_fini(struct amd_gpu_scheduler *sched,
			   struct amd_sched_entity *entity)
{
<<<<<<< HEAD
	struct amd_sched_rq *rq = entity->rq;
=======
	int r;
>>>>>>> 4fbd8d19

	if (!amd_sched_entity_is_initialized(sched, entity))
		return;

	/**
	 * The client will not queue more IBs during this fini, consume existing
	 * queued IBs
	*/
<<<<<<< HEAD
	wait_event(sched->job_scheduled, amd_sched_entity_is_idle(entity));

	amd_sched_rq_remove_entity(rq, entity);
=======
	if ((current->flags & PF_SIGNALED) && current->exit_code == SIGKILL)
		r = -ERESTARTSYS;
	else
		r = wait_event_killable(sched->job_scheduled,
					amd_sched_entity_is_idle(entity));
	amd_sched_entity_set_rq(entity, NULL);
	if (r) {
		struct amd_sched_job *job;

		/* Park the kernel for a moment to make sure it isn't processing
		 * our enity.
		 */
		kthread_park(sched->thread);
		kthread_unpark(sched->thread);
		while (kfifo_out(&entity->job_queue, &job, sizeof(job))) {
			struct amd_sched_fence *s_fence = job->s_fence;
			amd_sched_fence_scheduled(s_fence);
			dma_fence_set_error(&s_fence->finished, -ESRCH);
			amd_sched_fence_finished(s_fence);
			dma_fence_put(&s_fence->finished);
			sched->ops->free_job(job);
		}

	}
>>>>>>> 4fbd8d19
	kfifo_free(&entity->job_queue);
}

static void amd_sched_entity_wakeup(struct dma_fence *f, struct dma_fence_cb *cb)
{
	struct amd_sched_entity *entity =
		container_of(cb, struct amd_sched_entity, cb);
	entity->dependency = NULL;
	dma_fence_put(f);
	amd_sched_wakeup(entity->sched);
}

static void amd_sched_entity_clear_dep(struct dma_fence *f, struct dma_fence_cb *cb)
{
	struct amd_sched_entity *entity =
		container_of(cb, struct amd_sched_entity, cb);
	entity->dependency = NULL;
	dma_fence_put(f);
}

void amd_sched_entity_set_rq(struct amd_sched_entity *entity,
			     struct amd_sched_rq *rq)
{
	if (entity->rq == rq)
		return;

	spin_lock(&entity->rq_lock);

	if (entity->rq)
		amd_sched_rq_remove_entity(entity->rq, entity);

	entity->rq = rq;
	if (rq)
		amd_sched_rq_add_entity(rq, entity);

	spin_unlock(&entity->rq_lock);
}

bool amd_sched_dependency_optimized(struct dma_fence* fence,
				    struct amd_sched_entity *entity)
{
	struct amd_gpu_scheduler *sched = entity->sched;
	struct amd_sched_fence *s_fence;

	if (!fence || dma_fence_is_signaled(fence))
		return false;
	if (fence->context == entity->fence_context)
		return true;
	s_fence = to_amd_sched_fence(fence);
	if (s_fence && s_fence->sched == sched)
		return true;

	return false;
}

static bool amd_sched_entity_add_dependency_cb(struct amd_sched_entity *entity)
{
	struct amd_gpu_scheduler *sched = entity->sched;
	struct dma_fence * fence = entity->dependency;
	struct amd_sched_fence *s_fence;

	if (fence->context == entity->fence_context) {
		/* We can ignore fences from ourself */
		dma_fence_put(entity->dependency);
		return false;
	}

	s_fence = to_amd_sched_fence(fence);
	if (s_fence && s_fence->sched == sched) {

		/*
		 * Fence is from the same scheduler, only need to wait for
		 * it to be scheduled
		 */
		fence = dma_fence_get(&s_fence->scheduled);
		dma_fence_put(entity->dependency);
		entity->dependency = fence;
		if (!dma_fence_add_callback(fence, &entity->cb,
					    amd_sched_entity_clear_dep))
			return true;

		/* Ignore it when it is already scheduled */
		dma_fence_put(fence);
		return false;
	}

	if (!dma_fence_add_callback(entity->dependency, &entity->cb,
				    amd_sched_entity_wakeup))
		return true;

	dma_fence_put(entity->dependency);
	return false;
}

static struct amd_sched_job *
amd_sched_entity_peek_job(struct amd_sched_entity *entity)
{
	struct amd_gpu_scheduler *sched = entity->sched;
	struct amd_sched_job *sched_job;

	if (!kfifo_out_peek(&entity->job_queue, &sched_job, sizeof(sched_job)))
		return NULL;

	while ((entity->dependency = sched->ops->dependency(sched_job)))
		if (amd_sched_entity_add_dependency_cb(entity))
			return NULL;

	return sched_job;
}

/**
 * Helper to submit a job to the job queue
 *
 * @sched_job		The pointer to job required to submit
 *
 * Returns true if we could submit the job.
 */
static bool amd_sched_entity_in(struct amd_sched_job *sched_job)
{
	struct amd_gpu_scheduler *sched = sched_job->sched;
	struct amd_sched_entity *entity = sched_job->s_entity;
	bool added, first = false;

	spin_lock(&entity->queue_lock);
	added = kfifo_in(&entity->job_queue, &sched_job,
			sizeof(sched_job)) == sizeof(sched_job);

	if (added && kfifo_len(&entity->job_queue) == sizeof(sched_job))
		first = true;

	spin_unlock(&entity->queue_lock);

	/* first job wakes up scheduler */
	if (first) {
		/* Add the entity to the run queue */
		spin_lock(&entity->rq_lock);
		amd_sched_rq_add_entity(entity->rq, entity);
		spin_unlock(&entity->rq_lock);
		amd_sched_wakeup(sched);
	}
	return added;
}

/* job_finish is called after hw fence signaled
 */
static void amd_sched_job_finish(struct work_struct *work)
{
	struct amd_sched_job *s_job = container_of(work, struct amd_sched_job,
						   finish_work);
	struct amd_gpu_scheduler *sched = s_job->sched;

	/* remove job from ring_mirror_list */
	spin_lock(&sched->job_list_lock);
	list_del_init(&s_job->node);
	if (sched->timeout != MAX_SCHEDULE_TIMEOUT) {
		struct amd_sched_job *next;

		spin_unlock(&sched->job_list_lock);
		cancel_delayed_work_sync(&s_job->work_tdr);
		spin_lock(&sched->job_list_lock);

		/* queue TDR for next job */
		next = list_first_entry_or_null(&sched->ring_mirror_list,
						struct amd_sched_job, node);

		if (next)
			schedule_delayed_work(&next->work_tdr, sched->timeout);
	}
	spin_unlock(&sched->job_list_lock);
	dma_fence_put(&s_job->s_fence->finished);
	sched->ops->free_job(s_job);
}

static void amd_sched_job_finish_cb(struct dma_fence *f,
				    struct dma_fence_cb *cb)
{
	struct amd_sched_job *job = container_of(cb, struct amd_sched_job,
						 finish_cb);
	schedule_work(&job->finish_work);
}

static void amd_sched_job_begin(struct amd_sched_job *s_job)
{
	struct amd_gpu_scheduler *sched = s_job->sched;

	dma_fence_add_callback(&s_job->s_fence->finished, &s_job->finish_cb,
			       amd_sched_job_finish_cb);

	spin_lock(&sched->job_list_lock);
	list_add_tail(&s_job->node, &sched->ring_mirror_list);
	if (sched->timeout != MAX_SCHEDULE_TIMEOUT &&
	    list_first_entry_or_null(&sched->ring_mirror_list,
				     struct amd_sched_job, node) == s_job)
		schedule_delayed_work(&s_job->work_tdr, sched->timeout);
	spin_unlock(&sched->job_list_lock);
}

static void amd_sched_job_timedout(struct work_struct *work)
{
	struct amd_sched_job *job = container_of(work, struct amd_sched_job,
						 work_tdr.work);

	job->sched->ops->timedout_job(job);
}

void amd_sched_hw_job_reset(struct amd_gpu_scheduler *sched)
{
	struct amd_sched_job *s_job;

	spin_lock(&sched->job_list_lock);
	list_for_each_entry_reverse(s_job, &sched->ring_mirror_list, node) {
		if (s_job->s_fence->parent &&
		    dma_fence_remove_callback(s_job->s_fence->parent,
					      &s_job->s_fence->cb)) {
			dma_fence_put(s_job->s_fence->parent);
			s_job->s_fence->parent = NULL;
			atomic_dec(&sched->hw_rq_count);
		}
	}
	spin_unlock(&sched->job_list_lock);
}

void amd_sched_job_kickout(struct amd_sched_job *s_job)
{
	struct amd_gpu_scheduler *sched = s_job->sched;

	spin_lock(&sched->job_list_lock);
	list_del_init(&s_job->node);
	spin_unlock(&sched->job_list_lock);
}

void amd_sched_job_recovery(struct amd_gpu_scheduler *sched)
{
	struct amd_sched_job *s_job, *tmp;
	int r;

	spin_lock(&sched->job_list_lock);
	s_job = list_first_entry_or_null(&sched->ring_mirror_list,
					 struct amd_sched_job, node);
	if (s_job && sched->timeout != MAX_SCHEDULE_TIMEOUT)
		schedule_delayed_work(&s_job->work_tdr, sched->timeout);

	list_for_each_entry_safe(s_job, tmp, &sched->ring_mirror_list, node) {
		struct amd_sched_fence *s_fence = s_job->s_fence;
		struct dma_fence *fence;

		spin_unlock(&sched->job_list_lock);
		fence = sched->ops->run_job(s_job);
		atomic_inc(&sched->hw_rq_count);
		if (fence) {
			s_fence->parent = dma_fence_get(fence);
			r = dma_fence_add_callback(fence, &s_fence->cb,
						   amd_sched_process_job);
			if (r == -ENOENT)
				amd_sched_process_job(fence, &s_fence->cb);
			else if (r)
				DRM_ERROR("fence add callback failed (%d)\n",
					  r);
			dma_fence_put(fence);
		} else {
			DRM_ERROR("Failed to run job!\n");
			amd_sched_process_job(NULL, &s_fence->cb);
		}
		spin_lock(&sched->job_list_lock);
	}
	spin_unlock(&sched->job_list_lock);
}

/**
 * Submit a job to the job queue
 *
 * @sched_job		The pointer to job required to submit
 *
 * Returns 0 for success, negative error code otherwise.
 */
void amd_sched_entity_push_job(struct amd_sched_job *sched_job)
{
	struct amd_sched_entity *entity = sched_job->s_entity;

	trace_amd_sched_job(sched_job);
	wait_event(entity->sched->job_scheduled,
		   amd_sched_entity_in(sched_job));
}

/* init a sched_job with basic field */
int amd_sched_job_init(struct amd_sched_job *job,
		       struct amd_gpu_scheduler *sched,
		       struct amd_sched_entity *entity,
		       void *owner)
{
	job->sched = sched;
	job->s_entity = entity;
	job->s_fence = amd_sched_fence_create(entity, owner);
	if (!job->s_fence)
		return -ENOMEM;
	job->id = atomic64_inc_return(&sched->job_id_count);

	INIT_WORK(&job->finish_work, amd_sched_job_finish);
	INIT_LIST_HEAD(&job->node);
	INIT_DELAYED_WORK(&job->work_tdr, amd_sched_job_timedout);

	return 0;
}

/**
 * Return ture if we can push more jobs to the hw.
 */
static bool amd_sched_ready(struct amd_gpu_scheduler *sched)
{
	return atomic_read(&sched->hw_rq_count) <
		sched->hw_submission_limit;
}

/**
 * Wake up the scheduler when it is ready
 */
static void amd_sched_wakeup(struct amd_gpu_scheduler *sched)
{
	if (amd_sched_ready(sched))
		wake_up_interruptible(&sched->wake_up_worker);
}

/**
 * Select next entity to process
*/
static struct amd_sched_entity *
amd_sched_select_entity(struct amd_gpu_scheduler *sched)
{
	struct amd_sched_entity *entity;
	int i;

	if (!amd_sched_ready(sched))
		return NULL;

	/* Kernel run queue has higher priority than normal run queue*/
	for (i = AMD_SCHED_PRIORITY_MAX - 1; i >= AMD_SCHED_PRIORITY_MIN; i--) {
		entity = amd_sched_rq_select_entity(&sched->sched_rq[i]);
		if (entity)
			break;
	}

	return entity;
}

static void amd_sched_process_job(struct dma_fence *f, struct dma_fence_cb *cb)
{
	struct amd_sched_fence *s_fence =
		container_of(cb, struct amd_sched_fence, cb);
	struct amd_gpu_scheduler *sched = s_fence->sched;

	dma_fence_get(&s_fence->finished);
	atomic_dec(&sched->hw_rq_count);
	amd_sched_fence_finished(s_fence);

	trace_amd_sched_process_job(s_fence);
	dma_fence_put(&s_fence->finished);
	wake_up_interruptible(&sched->wake_up_worker);
}

static bool amd_sched_blocked(struct amd_gpu_scheduler *sched)
{
	if (kthread_should_park()) {
		kthread_parkme();
		return true;
	}

	return false;
}

static int amd_sched_main(void *param)
{
	struct sched_param sparam = {.sched_priority = 1};
	struct amd_gpu_scheduler *sched = (struct amd_gpu_scheduler *)param;
	int r, count;

	sched_setscheduler(current, SCHED_FIFO, &sparam);

	while (!kthread_should_stop()) {
		struct amd_sched_entity *entity = NULL;
		struct amd_sched_fence *s_fence;
		struct amd_sched_job *sched_job;
		struct dma_fence *fence;

		wait_event_interruptible(sched->wake_up_worker,
					 (!amd_sched_blocked(sched) &&
					  (entity = amd_sched_select_entity(sched))) ||
					 kthread_should_stop());

		if (!entity)
			continue;

		sched_job = amd_sched_entity_peek_job(entity);
		if (!sched_job)
			continue;

		s_fence = sched_job->s_fence;

		atomic_inc(&sched->hw_rq_count);
		amd_sched_job_begin(sched_job);

		fence = sched->ops->run_job(sched_job);
		amd_sched_fence_scheduled(s_fence);

		if (fence) {
			s_fence->parent = dma_fence_get(fence);
			r = dma_fence_add_callback(fence, &s_fence->cb,
						   amd_sched_process_job);
			if (r == -ENOENT)
				amd_sched_process_job(fence, &s_fence->cb);
			else if (r)
				DRM_ERROR("fence add callback failed (%d)\n",
					  r);
			dma_fence_put(fence);
		} else {
			DRM_ERROR("Failed to run job!\n");
			amd_sched_process_job(NULL, &s_fence->cb);
		}

		count = kfifo_out(&entity->job_queue, &sched_job,
				sizeof(sched_job));
		WARN_ON(count != sizeof(sched_job));
		wake_up(&sched->job_scheduled);
	}
	return 0;
}

/**
 * Init a gpu scheduler instance
 *
 * @sched		The pointer to the scheduler
 * @ops			The backend operations for this scheduler.
 * @hw_submissions	Number of hw submissions to do.
 * @name		Name used for debugging
 *
 * Return 0 on success, otherwise error code.
*/
int amd_sched_init(struct amd_gpu_scheduler *sched,
		   const struct amd_sched_backend_ops *ops,
		   unsigned hw_submission, long timeout, const char *name)
{
	int i;
	sched->ops = ops;
	sched->hw_submission_limit = hw_submission;
	sched->name = name;
	sched->timeout = timeout;
	for (i = AMD_SCHED_PRIORITY_MIN; i < AMD_SCHED_PRIORITY_MAX; i++)
		amd_sched_rq_init(&sched->sched_rq[i]);

	init_waitqueue_head(&sched->wake_up_worker);
	init_waitqueue_head(&sched->job_scheduled);
	INIT_LIST_HEAD(&sched->ring_mirror_list);
	spin_lock_init(&sched->job_list_lock);
	atomic_set(&sched->hw_rq_count, 0);
	atomic64_set(&sched->job_id_count, 0);

	/* Each scheduler will run on a seperate kernel thread */
	sched->thread = kthread_run(amd_sched_main, sched, sched->name);
	if (IS_ERR(sched->thread)) {
		DRM_ERROR("Failed to create scheduler for %s.\n", name);
		return PTR_ERR(sched->thread);
	}

	return 0;
}

/**
 * Destroy a gpu scheduler
 *
 * @sched	The pointer to the scheduler
 */
void amd_sched_fini(struct amd_gpu_scheduler *sched)
{
	if (sched->thread)
		kthread_stop(sched->thread);
}<|MERGE_RESOLUTION|>--- conflicted
+++ resolved
@@ -205,24 +205,14 @@
 void amd_sched_entity_fini(struct amd_gpu_scheduler *sched,
 			   struct amd_sched_entity *entity)
 {
-<<<<<<< HEAD
-	struct amd_sched_rq *rq = entity->rq;
-=======
 	int r;
->>>>>>> 4fbd8d19
 
 	if (!amd_sched_entity_is_initialized(sched, entity))
 		return;
-
 	/**
 	 * The client will not queue more IBs during this fini, consume existing
-	 * queued IBs
+	 * queued IBs or discard them on SIGKILL
 	*/
-<<<<<<< HEAD
-	wait_event(sched->job_scheduled, amd_sched_entity_is_idle(entity));
-
-	amd_sched_rq_remove_entity(rq, entity);
-=======
 	if ((current->flags & PF_SIGNALED) && current->exit_code == SIGKILL)
 		r = -ERESTARTSYS;
 	else
@@ -247,7 +237,6 @@
 		}
 
 	}
->>>>>>> 4fbd8d19
 	kfifo_free(&entity->job_queue);
 }
 
