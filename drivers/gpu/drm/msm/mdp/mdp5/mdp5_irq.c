--- conflicted
+++ resolved
@@ -41,11 +41,8 @@
 	if (dumpstate && __ratelimit(&rs)) {
 		struct drm_printer p = drm_info_printer(mdp5_kms->dev->dev);
 		drm_state_dump(mdp5_kms->dev, &p);
-<<<<<<< HEAD
-=======
 		if (mdp5_kms->smp)
 			mdp5_smp_dump(mdp5_kms->smp, &p);
->>>>>>> d637c178
 	}
 }
 
