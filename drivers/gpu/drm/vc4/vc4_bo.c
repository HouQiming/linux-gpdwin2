--- conflicted
+++ resolved
@@ -178,12 +178,6 @@
 		bo->validated_shader = NULL;
 	}
 
-<<<<<<< HEAD
-	vc4->bo_stats.num_allocated--;
-	vc4->bo_stats.size_allocated -= obj->size;
-
-=======
->>>>>>> bb176f67
 	reservation_object_fini(&bo->_resv);
 
 	drm_gem_cma_free_object(obj);
@@ -344,9 +338,6 @@
 			return ERR_PTR(-ENOMEM);
 		}
 	}
-<<<<<<< HEAD
-	return to_vc4_bo(&cma_obj->base);
-=======
 	bo = to_vc4_bo(&cma_obj->base);
 
 	mutex_lock(&vc4->bo_lock);
@@ -354,7 +345,6 @@
 	mutex_unlock(&vc4->bo_lock);
 
 	return bo;
->>>>>>> bb176f67
 }
 
 int vc4_dumb_create(struct drm_file *file_priv,
@@ -708,21 +698,13 @@
 
 	gem_obj = drm_gem_object_lookup(file_priv, args->handle);
 	if (!gem_obj) {
-<<<<<<< HEAD
-		DRM_ERROR("Failed to look up GEM BO %d\n", args->handle);
-=======
 		DRM_DEBUG("Failed to look up GEM BO %d\n", args->handle);
->>>>>>> bb176f67
 		return -ENOENT;
 	}
 	bo = to_vc4_bo(gem_obj);
 	bo->t_format = t_format;
 
-<<<<<<< HEAD
-	drm_gem_object_unreference_unlocked(gem_obj);
-=======
 	drm_gem_object_put_unlocked(gem_obj);
->>>>>>> bb176f67
 
 	return 0;
 }
@@ -747,11 +729,7 @@
 
 	gem_obj = drm_gem_object_lookup(file_priv, args->handle);
 	if (!gem_obj) {
-<<<<<<< HEAD
-		DRM_ERROR("Failed to look up GEM BO %d\n", args->handle);
-=======
 		DRM_DEBUG("Failed to look up GEM BO %d\n", args->handle);
->>>>>>> bb176f67
 		return -ENOENT;
 	}
 	bo = to_vc4_bo(gem_obj);
@@ -761,20 +739,12 @@
 	else
 		args->modifier = DRM_FORMAT_MOD_NONE;
 
-<<<<<<< HEAD
-	drm_gem_object_unreference_unlocked(gem_obj);
-=======
 	drm_gem_object_put_unlocked(gem_obj);
->>>>>>> bb176f67
 
 	return 0;
 }
 
-<<<<<<< HEAD
-void vc4_bo_cache_init(struct drm_device *dev)
-=======
 int vc4_bo_cache_init(struct drm_device *dev)
->>>>>>> bb176f67
 {
 	struct vc4_dev *vc4 = to_vc4_dev(dev);
 	int i;
