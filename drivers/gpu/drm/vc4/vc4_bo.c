--- conflicted
+++ resolved
@@ -795,7 +795,6 @@
 
 		if (is_user_label(i))
 			kfree(vc4->bo_labels[i].name);
-<<<<<<< HEAD
 	}
 	kfree(vc4->bo_labels);
 }
@@ -822,34 +821,6 @@
 		kfree(name);
 		return -ENOENT;
 	}
-=======
-	}
-	kfree(vc4->bo_labels);
-}
-
-int vc4_label_bo_ioctl(struct drm_device *dev, void *data,
-		       struct drm_file *file_priv)
-{
-	struct vc4_dev *vc4 = to_vc4_dev(dev);
-	struct drm_vc4_label_bo *args = data;
-	char *name;
-	struct drm_gem_object *gem_obj;
-	int ret = 0, label;
-
-	if (!args->len)
-		return -EINVAL;
-
-	name = strndup_user(u64_to_user_ptr(args->name), args->len + 1);
-	if (IS_ERR(name))
-		return PTR_ERR(name);
-
-	gem_obj = drm_gem_object_lookup(file_priv, args->handle);
-	if (!gem_obj) {
-		DRM_ERROR("Failed to look up GEM BO %d\n", args->handle);
-		kfree(name);
-		return -ENOENT;
-	}
->>>>>>> 3aadb888
 
 	mutex_lock(&vc4->bo_lock);
 	label = vc4_get_user_label(vc4, name);
@@ -859,11 +830,7 @@
 		ret = -ENOMEM;
 	mutex_unlock(&vc4->bo_lock);
 
-<<<<<<< HEAD
-	drm_gem_object_unreference_unlocked(gem_obj);
-=======
 	drm_gem_object_put_unlocked(gem_obj);
->>>>>>> 3aadb888
 
 	return ret;
 }