--- conflicted
+++ resolved
@@ -1373,11 +1373,7 @@
 	enum dpio_phy phy;
 	enum dpio_channel ch;
 
-<<<<<<< HEAD
-	bxt_port_to_phy_channel(port, &phy, &ch);
-=======
 	bxt_port_to_phy_channel(dev_priv, port, &phy, &ch);
->>>>>>> f73e7399
 
 	/* Non-SSC reference */
 	temp = I915_READ(BXT_PORT_PLL_ENABLE(port));
@@ -1521,11 +1517,7 @@
 	enum dpio_phy phy;
 	enum dpio_channel ch;
 
-<<<<<<< HEAD
-	bxt_port_to_phy_channel(port, &phy, &ch);
-=======
 	bxt_port_to_phy_channel(dev_priv, port, &phy, &ch);
->>>>>>> f73e7399
 
 	if (!intel_display_power_get_if_enabled(dev_priv, POWER_DOMAIN_PLLS))
 		return false;
@@ -1894,11 +1886,7 @@
 
 	if (IS_SKYLAKE(dev_priv) || IS_KABYLAKE(dev_priv))
 		dpll_mgr = &skl_pll_mgr;
-<<<<<<< HEAD
-	else if (IS_BROXTON(dev_priv))
-=======
 	else if (IS_GEN9_LP(dev_priv))
->>>>>>> f73e7399
 		dpll_mgr = &bxt_pll_mgr;
 	else if (HAS_DDI(dev_priv))
 		dpll_mgr = &hsw_pll_mgr;
