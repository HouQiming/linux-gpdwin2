/*
 * Copyright © 2014 Intel Corporation
 *
 * Permission is hereby granted, free of charge, to any person obtaining a
 * copy of this software and associated documentation files (the "Software"),
 * to deal in the Software without restriction, including without limitation
 * the rights to use, copy, modify, merge, publish, distribute, sublicense,
 * and/or sell copies of the Software, and to permit persons to whom the
 * Software is furnished to do so, subject to the following conditions:
 *
 * The above copyright notice and this permission notice (including the next
 * paragraph) shall be included in all copies or substantial portions of the
 * Software.
 *
 * THE SOFTWARE IS PROVIDED "AS IS", WITHOUT WARRANTY OF ANY KIND, EXPRESS OR
 * IMPLIED, INCLUDING BUT NOT LIMITED TO THE WARRANTIES OF MERCHANTABILITY,
 * FITNESS FOR A PARTICULAR PURPOSE AND NONINFRINGEMENT.  IN NO EVENT SHALL
 * THE AUTHORS OR COPYRIGHT HOLDERS BE LIABLE FOR ANY CLAIM, DAMAGES OR OTHER
 * LIABILITY, WHETHER IN AN ACTION OF CONTRACT, TORT OR OTHERWISE, ARISING
 * FROM, OUT OF OR IN CONNECTION WITH THE SOFTWARE OR THE USE OR OTHER DEALINGS
 * IN THE SOFTWARE.
 *
 * Authors:
 *    Ben Widawsky <ben@bwidawsk.net>
 *    Michel Thierry <michel.thierry@intel.com>
 *    Thomas Daniel <thomas.daniel@intel.com>
 *    Oscar Mateo <oscar.mateo@intel.com>
 *
 */

/**
 * DOC: Logical Rings, Logical Ring Contexts and Execlists
 *
 * Motivation:
 * GEN8 brings an expansion of the HW contexts: "Logical Ring Contexts".
 * These expanded contexts enable a number of new abilities, especially
 * "Execlists" (also implemented in this file).
 *
 * One of the main differences with the legacy HW contexts is that logical
 * ring contexts incorporate many more things to the context's state, like
 * PDPs or ringbuffer control registers:
 *
 * The reason why PDPs are included in the context is straightforward: as
 * PPGTTs (per-process GTTs) are actually per-context, having the PDPs
 * contained there mean you don't need to do a ppgtt->switch_mm yourself,
 * instead, the GPU will do it for you on the context switch.
 *
 * But, what about the ringbuffer control registers (head, tail, etc..)?
 * shouldn't we just need a set of those per engine command streamer? This is
 * where the name "Logical Rings" starts to make sense: by virtualizing the
 * rings, the engine cs shifts to a new "ring buffer" with every context
 * switch. When you want to submit a workload to the GPU you: A) choose your
 * context, B) find its appropriate virtualized ring, C) write commands to it
 * and then, finally, D) tell the GPU to switch to that context.
 *
 * Instead of the legacy MI_SET_CONTEXT, the way you tell the GPU to switch
 * to a contexts is via a context execution list, ergo "Execlists".
 *
 * LRC implementation:
 * Regarding the creation of contexts, we have:
 *
 * - One global default context.
 * - One local default context for each opened fd.
 * - One local extra context for each context create ioctl call.
 *
 * Now that ringbuffers belong per-context (and not per-engine, like before)
 * and that contexts are uniquely tied to a given engine (and not reusable,
 * like before) we need:
 *
 * - One ringbuffer per-engine inside each context.
 * - One backing object per-engine inside each context.
 *
 * The global default context starts its life with these new objects fully
 * allocated and populated. The local default context for each opened fd is
 * more complex, because we don't know at creation time which engine is going
 * to use them. To handle this, we have implemented a deferred creation of LR
 * contexts:
 *
 * The local context starts its life as a hollow or blank holder, that only
 * gets populated for a given engine once we receive an execbuffer. If later
 * on we receive another execbuffer ioctl for the same context but a different
 * engine, we allocate/populate a new ringbuffer and context backing object and
 * so on.
 *
 * Finally, regarding local contexts created using the ioctl call: as they are
 * only allowed with the render ring, we can allocate & populate them right
 * away (no need to defer anything, at least for now).
 *
 * Execlists implementation:
 * Execlists are the new method by which, on gen8+ hardware, workloads are
 * submitted for execution (as opposed to the legacy, ringbuffer-based, method).
 * This method works as follows:
 *
 * When a request is committed, its commands (the BB start and any leading or
 * trailing commands, like the seqno breadcrumbs) are placed in the ringbuffer
 * for the appropriate context. The tail pointer in the hardware context is not
 * updated at this time, but instead, kept by the driver in the ringbuffer
 * structure. A structure representing this request is added to a request queue
 * for the appropriate engine: this structure contains a copy of the context's
 * tail after the request was written to the ring buffer and a pointer to the
 * context itself.
 *
 * If the engine's request queue was empty before the request was added, the
 * queue is processed immediately. Otherwise the queue will be processed during
 * a context switch interrupt. In any case, elements on the queue will get sent
 * (in pairs) to the GPU's ExecLists Submit Port (ELSP, for short) with a
 * globally unique 20-bits submission ID.
 *
 * When execution of a request completes, the GPU updates the context status
 * buffer with a context complete event and generates a context switch interrupt.
 * During the interrupt handling, the driver examines the events in the buffer:
 * for each context complete event, if the announced ID matches that on the head
 * of the request queue, then that request is retired and removed from the queue.
 *
 * After processing, if any requests were retired and the queue is not empty
 * then a new execution list can be submitted. The two requests at the front of
 * the queue are next to be submitted but since a context may not occur twice in
 * an execution list, if subsequent requests have the same ID as the first then
 * the two requests must be combined. This is done simply by discarding requests
 * at the head of the queue until either only one requests is left (in which case
 * we use a NULL second context) or the first two requests have unique IDs.
 *
 * By always executing the first two requests in the queue the driver ensures
 * that the GPU is kept as busy as possible. In the case where a single context
 * completes but a second context is still executing, the request for this second
 * context will be at the head of the queue when we remove the first one. This
 * request will then be resubmitted along with a new request for a different context,
 * which will cause the hardware to continue executing the second request and queue
 * the new request (the GPU detects the condition of a context getting preempted
 * with the same context and optimizes the context switch flow by not doing
 * preemption, but just sampling the new tail pointer).
 *
 */
#include <linux/interrupt.h>

#include <drm/drmP.h>
#include <drm/i915_drm.h>
#include "i915_drv.h"
#include "intel_mocs.h"

#define RING_EXECLIST_QFULL		(1 << 0x2)
#define RING_EXECLIST1_VALID		(1 << 0x3)
#define RING_EXECLIST0_VALID		(1 << 0x4)
#define RING_EXECLIST_ACTIVE_STATUS	(3 << 0xE)
#define RING_EXECLIST1_ACTIVE		(1 << 0x11)
#define RING_EXECLIST0_ACTIVE		(1 << 0x12)

#define GEN8_CTX_STATUS_IDLE_ACTIVE	(1 << 0)
#define GEN8_CTX_STATUS_PREEMPTED	(1 << 1)
#define GEN8_CTX_STATUS_ELEMENT_SWITCH	(1 << 2)
#define GEN8_CTX_STATUS_ACTIVE_IDLE	(1 << 3)
#define GEN8_CTX_STATUS_COMPLETE	(1 << 4)
#define GEN8_CTX_STATUS_LITE_RESTORE	(1 << 15)

#define GEN8_CTX_STATUS_COMPLETED_MASK \
	 (GEN8_CTX_STATUS_ACTIVE_IDLE | \
	  GEN8_CTX_STATUS_PREEMPTED | \
	  GEN8_CTX_STATUS_ELEMENT_SWITCH)

#define CTX_LRI_HEADER_0		0x01
#define CTX_CONTEXT_CONTROL		0x02
#define CTX_RING_HEAD			0x04
#define CTX_RING_TAIL			0x06
#define CTX_RING_BUFFER_START		0x08
#define CTX_RING_BUFFER_CONTROL		0x0a
#define CTX_BB_HEAD_U			0x0c
#define CTX_BB_HEAD_L			0x0e
#define CTX_BB_STATE			0x10
#define CTX_SECOND_BB_HEAD_U		0x12
#define CTX_SECOND_BB_HEAD_L		0x14
#define CTX_SECOND_BB_STATE		0x16
#define CTX_BB_PER_CTX_PTR		0x18
#define CTX_RCS_INDIRECT_CTX		0x1a
#define CTX_RCS_INDIRECT_CTX_OFFSET	0x1c
#define CTX_LRI_HEADER_1		0x21
#define CTX_CTX_TIMESTAMP		0x22
#define CTX_PDP3_UDW			0x24
#define CTX_PDP3_LDW			0x26
#define CTX_PDP2_UDW			0x28
#define CTX_PDP2_LDW			0x2a
#define CTX_PDP1_UDW			0x2c
#define CTX_PDP1_LDW			0x2e
#define CTX_PDP0_UDW			0x30
#define CTX_PDP0_LDW			0x32
#define CTX_LRI_HEADER_2		0x41
#define CTX_R_PWR_CLK_STATE		0x42
#define CTX_GPGPU_CSR_BASE_ADDRESS	0x44

#define CTX_REG(reg_state, pos, reg, val) do { \
	(reg_state)[(pos)+0] = i915_mmio_reg_offset(reg); \
	(reg_state)[(pos)+1] = (val); \
} while (0)

#define ASSIGN_CTX_PDP(ppgtt, reg_state, n) do {		\
	const u64 _addr = i915_page_dir_dma_addr((ppgtt), (n));	\
	reg_state[CTX_PDP ## n ## _UDW+1] = upper_32_bits(_addr); \
	reg_state[CTX_PDP ## n ## _LDW+1] = lower_32_bits(_addr); \
} while (0)

#define ASSIGN_CTX_PML4(ppgtt, reg_state) do { \
	reg_state[CTX_PDP0_UDW + 1] = upper_32_bits(px_dma(&ppgtt->pml4)); \
	reg_state[CTX_PDP0_LDW + 1] = lower_32_bits(px_dma(&ppgtt->pml4)); \
} while (0)

#define GEN8_CTX_RCS_INDIRECT_CTX_OFFSET_DEFAULT	0x17
#define GEN9_CTX_RCS_INDIRECT_CTX_OFFSET_DEFAULT	0x26
#define GEN10_CTX_RCS_INDIRECT_CTX_OFFSET_DEFAULT	0x19

/* Typical size of the average request (2 pipecontrols and a MI_BB) */
#define EXECLISTS_REQUEST_SIZE 64 /* bytes */
#define WA_TAIL_DWORDS 2
#define WA_TAIL_BYTES (sizeof(u32) * WA_TAIL_DWORDS)
#define PREEMPT_ID 0x1

static int execlists_context_deferred_alloc(struct i915_gem_context *ctx,
					    struct intel_engine_cs *engine);
static void execlists_init_reg_state(u32 *reg_state,
				     struct i915_gem_context *ctx,
				     struct intel_engine_cs *engine,
				     struct intel_ring *ring);

/**
 * intel_sanitize_enable_execlists() - sanitize i915.enable_execlists
 * @dev_priv: i915 device private
 * @enable_execlists: value of i915.enable_execlists module parameter.
 *
 * Only certain platforms support Execlists (the prerequisites being
 * support for Logical Ring Contexts and Aliasing PPGTT or better).
 *
 * Return: 1 if Execlists is supported and has to be enabled.
 */
int intel_sanitize_enable_execlists(struct drm_i915_private *dev_priv, int enable_execlists)
{
	/* On platforms with execlist available, vGPU will only
	 * support execlist mode, no ring buffer mode.
	 */
	if (HAS_LOGICAL_RING_CONTEXTS(dev_priv) && intel_vgpu_active(dev_priv))
		return 1;

	if (INTEL_GEN(dev_priv) >= 9)
		return 1;

	if (enable_execlists == 0)
		return 0;

	if (HAS_LOGICAL_RING_CONTEXTS(dev_priv) &&
	    USES_PPGTT(dev_priv))
		return 1;

	return 0;
}

/**
 * intel_lr_context_descriptor_update() - calculate & cache the descriptor
 * 					  descriptor for a pinned context
 * @ctx: Context to work on
 * @engine: Engine the descriptor will be used with
 *
 * The context descriptor encodes various attributes of a context,
 * including its GTT address and some flags. Because it's fairly
 * expensive to calculate, we'll just do it once and cache the result,
 * which remains valid until the context is unpinned.
 *
 * This is what a descriptor looks like, from LSB to MSB::
 *
 *      bits  0-11:    flags, GEN8_CTX_* (cached in ctx->desc_template)
 *      bits 12-31:    LRCA, GTT address of (the HWSP of) this context
 *      bits 32-52:    ctx ID, a globally unique tag
 *      bits 53-54:    mbz, reserved for use by hardware
 *      bits 55-63:    group ID, currently unused and set to 0
 */
static void
intel_lr_context_descriptor_update(struct i915_gem_context *ctx,
				   struct intel_engine_cs *engine)
{
	struct intel_context *ce = &ctx->engine[engine->id];
	u64 desc;

	BUILD_BUG_ON(MAX_CONTEXT_HW_ID > (1<<GEN8_CTX_ID_WIDTH));

	desc = ctx->desc_template;				/* bits  0-11 */
	desc |= i915_ggtt_offset(ce->state) + LRC_HEADER_PAGES * PAGE_SIZE;
								/* bits 12-31 */
	desc |= (u64)ctx->hw_id << GEN8_CTX_ID_SHIFT;		/* bits 32-52 */

	ce->lrc_desc = desc;
}

static struct i915_priolist *
lookup_priolist(struct intel_engine_cs *engine,
		struct i915_priotree *pt,
		int prio)
{
	struct intel_engine_execlists * const execlists = &engine->execlists;
	struct i915_priolist *p;
	struct rb_node **parent, *rb;
	bool first = true;

	if (unlikely(execlists->no_priolist))
		prio = I915_PRIORITY_NORMAL;

find_priolist:
	/* most positive priority is scheduled first, equal priorities fifo */
	rb = NULL;
	parent = &execlists->queue.rb_node;
	while (*parent) {
		rb = *parent;
		p = rb_entry(rb, typeof(*p), node);
		if (prio > p->priority) {
			parent = &rb->rb_left;
		} else if (prio < p->priority) {
			parent = &rb->rb_right;
			first = false;
		} else {
			return p;
		}
	}

	if (prio == I915_PRIORITY_NORMAL) {
		p = &execlists->default_priolist;
	} else {
		p = kmem_cache_alloc(engine->i915->priorities, GFP_ATOMIC);
		/* Convert an allocation failure to a priority bump */
		if (unlikely(!p)) {
			prio = I915_PRIORITY_NORMAL; /* recurses just once */

			/* To maintain ordering with all rendering, after an
			 * allocation failure we have to disable all scheduling.
			 * Requests will then be executed in fifo, and schedule
			 * will ensure that dependencies are emitted in fifo.
			 * There will be still some reordering with existing
			 * requests, so if userspace lied about their
			 * dependencies that reordering may be visible.
			 */
			execlists->no_priolist = true;
			goto find_priolist;
		}
	}

	p->priority = prio;
	INIT_LIST_HEAD(&p->requests);
	rb_link_node(&p->node, rb, parent);
	rb_insert_color(&p->node, &execlists->queue);

	if (first)
		execlists->first = &p->node;

	return ptr_pack_bits(p, first, 1);
}

static void unwind_wa_tail(struct drm_i915_gem_request *rq)
{
	rq->tail = intel_ring_wrap(rq->ring, rq->wa_tail - WA_TAIL_BYTES);
	assert_ring_tail_valid(rq->ring, rq->tail);
}

static void unwind_incomplete_requests(struct intel_engine_cs *engine)
{
	struct drm_i915_gem_request *rq, *rn;
	struct i915_priolist *uninitialized_var(p);
	int last_prio = I915_PRIORITY_INVALID;

	lockdep_assert_held(&engine->timeline->lock);

	list_for_each_entry_safe_reverse(rq, rn,
					 &engine->timeline->requests,
					 link) {
		if (i915_gem_request_completed(rq))
			return;

		__i915_gem_request_unsubmit(rq);
		unwind_wa_tail(rq);

		GEM_BUG_ON(rq->priotree.priority == I915_PRIORITY_INVALID);
		if (rq->priotree.priority != last_prio) {
			p = lookup_priolist(engine,
					    &rq->priotree,
					    rq->priotree.priority);
			p = ptr_mask_bits(p, 1);

			last_prio = rq->priotree.priority;
		}

		list_add(&rq->priotree.link, &p->requests);
	}
}

static inline void
execlists_context_status_change(struct drm_i915_gem_request *rq,
				unsigned long status)
{
	/*
	 * Only used when GVT-g is enabled now. When GVT-g is disabled,
	 * The compiler should eliminate this function as dead-code.
	 */
	if (!IS_ENABLED(CONFIG_DRM_I915_GVT))
		return;

	atomic_notifier_call_chain(&rq->engine->context_status_notifier,
				   status, rq);
}

static void
execlists_update_context_pdps(struct i915_hw_ppgtt *ppgtt, u32 *reg_state)
{
	ASSIGN_CTX_PDP(ppgtt, reg_state, 3);
	ASSIGN_CTX_PDP(ppgtt, reg_state, 2);
	ASSIGN_CTX_PDP(ppgtt, reg_state, 1);
	ASSIGN_CTX_PDP(ppgtt, reg_state, 0);
}

static u64 execlists_update_context(struct drm_i915_gem_request *rq)
{
	struct intel_context *ce = &rq->ctx->engine[rq->engine->id];
	struct i915_hw_ppgtt *ppgtt =
		rq->ctx->ppgtt ?: rq->i915->mm.aliasing_ppgtt;
	u32 *reg_state = ce->lrc_reg_state;

	reg_state[CTX_RING_TAIL+1] = intel_ring_set_tail(rq->ring, rq->tail);

	/* True 32b PPGTT with dynamic page allocation: update PDP
	 * registers and point the unallocated PDPs to scratch page.
	 * PML4 is allocated during ppgtt init, so this is not needed
	 * in 48-bit mode.
	 */
	if (ppgtt && !i915_vm_is_48bit(&ppgtt->base))
		execlists_update_context_pdps(ppgtt, reg_state);

	return ce->lrc_desc;
}

static inline void elsp_write(u64 desc, u32 __iomem *elsp)
{
	writel(upper_32_bits(desc), elsp);
	writel(lower_32_bits(desc), elsp);
}

static void execlists_submit_ports(struct intel_engine_cs *engine)
{
	struct execlist_port *port = engine->execlists.port;
	u32 __iomem *elsp =
		engine->i915->regs + i915_mmio_reg_offset(RING_ELSP(engine));
	unsigned int n;

	for (n = execlists_num_ports(&engine->execlists); n--; ) {
		struct drm_i915_gem_request *rq;
		unsigned int count;
		u64 desc;

		rq = port_unpack(&port[n], &count);
		if (rq) {
			GEM_BUG_ON(count > !n);
			if (!count++)
				execlists_context_status_change(rq, INTEL_CONTEXT_SCHEDULE_IN);
			port_set(&port[n], port_pack(rq, count));
			desc = execlists_update_context(rq);
			GEM_DEBUG_EXEC(port[n].context_id = upper_32_bits(desc));
		} else {
			GEM_BUG_ON(!n);
			desc = 0;
		}

		elsp_write(desc, elsp);
	}
}

static bool ctx_single_port_submission(const struct i915_gem_context *ctx)
{
	return (IS_ENABLED(CONFIG_DRM_I915_GVT) &&
		i915_gem_context_force_single_submission(ctx));
}

static bool can_merge_ctx(const struct i915_gem_context *prev,
			  const struct i915_gem_context *next)
{
	if (prev != next)
		return false;

	if (ctx_single_port_submission(prev))
		return false;

	return true;
}

static void port_assign(struct execlist_port *port,
			struct drm_i915_gem_request *rq)
{
	GEM_BUG_ON(rq == port_request(port));

	if (port_isset(port))
		i915_gem_request_put(port_request(port));

	port_set(port, port_pack(i915_gem_request_get(rq), port_count(port)));
}

static void inject_preempt_context(struct intel_engine_cs *engine)
{
	struct intel_context *ce =
		&engine->i915->preempt_context->engine[engine->id];
	u32 __iomem *elsp =
		engine->i915->regs + i915_mmio_reg_offset(RING_ELSP(engine));
	unsigned int n;

	GEM_BUG_ON(engine->i915->preempt_context->hw_id != PREEMPT_ID);
	GEM_BUG_ON(!IS_ALIGNED(ce->ring->size, WA_TAIL_BYTES));

	memset(ce->ring->vaddr + ce->ring->tail, 0, WA_TAIL_BYTES);
	ce->ring->tail += WA_TAIL_BYTES;
	ce->ring->tail &= (ce->ring->size - 1);
	ce->lrc_reg_state[CTX_RING_TAIL+1] = ce->ring->tail;

	for (n = execlists_num_ports(&engine->execlists); --n; )
		elsp_write(0, elsp);

	elsp_write(ce->lrc_desc, elsp);
}

static bool can_preempt(struct intel_engine_cs *engine)
{
	return INTEL_INFO(engine->i915)->has_logical_ring_preemption;
}

static void execlists_dequeue(struct intel_engine_cs *engine)
{
	struct intel_engine_execlists * const execlists = &engine->execlists;
	struct execlist_port *port = execlists->port;
	const struct execlist_port * const last_port =
		&execlists->port[execlists->port_mask];
	struct drm_i915_gem_request *last = port_request(port);
	struct rb_node *rb;
	bool submit = false;

	/* Hardware submission is through 2 ports. Conceptually each port
	 * has a (RING_START, RING_HEAD, RING_TAIL) tuple. RING_START is
	 * static for a context, and unique to each, so we only execute
	 * requests belonging to a single context from each ring. RING_HEAD
	 * is maintained by the CS in the context image, it marks the place
	 * where it got up to last time, and through RING_TAIL we tell the CS
	 * where we want to execute up to this time.
	 *
	 * In this list the requests are in order of execution. Consecutive
	 * requests from the same context are adjacent in the ringbuffer. We
	 * can combine these requests into a single RING_TAIL update:
	 *
	 *              RING_HEAD...req1...req2
	 *                                    ^- RING_TAIL
	 * since to execute req2 the CS must first execute req1.
	 *
	 * Our goal then is to point each port to the end of a consecutive
	 * sequence of requests as being the most optimal (fewest wake ups
	 * and context switches) submission.
	 */

	spin_lock_irq(&engine->timeline->lock);
	rb = execlists->first;
	GEM_BUG_ON(rb_first(&execlists->queue) != rb);
	if (!rb)
		goto unlock;

	if (last) {
		/*
		 * Don't resubmit or switch until all outstanding
		 * preemptions (lite-restore) are seen. Then we
		 * know the next preemption status we see corresponds
		 * to this ELSP update.
		 */
		if (port_count(&port[0]) > 1)
			goto unlock;

		if (can_preempt(engine) &&
		    rb_entry(rb, struct i915_priolist, node)->priority >
		    max(last->priotree.priority, 0)) {
			/*
			 * Switch to our empty preempt context so
			 * the state of the GPU is known (idle).
			 */
			inject_preempt_context(engine);
<<<<<<< HEAD
			execlists->preempt = true;
=======
			execlists_set_active(execlists,
					     EXECLISTS_ACTIVE_PREEMPT);
>>>>>>> 9bdc3573
			goto unlock;
		} else {
			/*
			 * In theory, we could coalesce more requests onto
			 * the second port (the first port is active, with
			 * no preemptions pending). However, that means we
			 * then have to deal with the possible lite-restore
			 * of the second port (as we submit the ELSP, there
			 * may be a context-switch) but also we may complete
			 * the resubmission before the context-switch. Ergo,
			 * coalescing onto the second port will cause a
			 * preemption event, but we cannot predict whether
			 * that will affect port[0] or port[1].
			 *
			 * If the second port is already active, we can wait
			 * until the next context-switch before contemplating
			 * new requests. The GPU will be busy and we should be
			 * able to resubmit the new ELSP before it idles,
			 * avoiding pipeline bubbles (momentary pauses where
			 * the driver is unable to keep up the supply of new
			 * work).
			 */
			if (port_count(&port[1]))
				goto unlock;

			/* WaIdleLiteRestore:bdw,skl
			 * Apply the wa NOOPs to prevent
			 * ring:HEAD == req:TAIL as we resubmit the
			 * request. See gen8_emit_breadcrumb() for
			 * where we prepare the padding after the
			 * end of the request.
			 */
			last->tail = last->wa_tail;
		}
	}

	do {
		struct i915_priolist *p = rb_entry(rb, typeof(*p), node);
		struct drm_i915_gem_request *rq, *rn;

		list_for_each_entry_safe(rq, rn, &p->requests, priotree.link) {
			/*
			 * Can we combine this request with the current port?
			 * It has to be the same context/ringbuffer and not
			 * have any exceptions (e.g. GVT saying never to
			 * combine contexts).
			 *
			 * If we can combine the requests, we can execute both
			 * by updating the RING_TAIL to point to the end of the
			 * second request, and so we never need to tell the
			 * hardware about the first.
			 */
			if (last && !can_merge_ctx(rq->ctx, last->ctx)) {
				/*
				 * If we are on the second port and cannot
				 * combine this request with the last, then we
				 * are done.
				 */
				if (port == last_port) {
					__list_del_many(&p->requests,
							&rq->priotree.link);
					goto done;
				}

				/*
				 * If GVT overrides us we only ever submit
				 * port[0], leaving port[1] empty. Note that we
				 * also have to be careful that we don't queue
				 * the same context (even though a different
				 * request) to the second port.
				 */
				if (ctx_single_port_submission(last->ctx) ||
				    ctx_single_port_submission(rq->ctx)) {
					__list_del_many(&p->requests,
							&rq->priotree.link);
					goto done;
				}

				GEM_BUG_ON(last->ctx == rq->ctx);

				if (submit)
					port_assign(port, last);
				port++;

				GEM_BUG_ON(port_isset(port));
			}

			INIT_LIST_HEAD(&rq->priotree.link);
			__i915_gem_request_submit(rq);
			trace_i915_gem_request_in(rq, port_index(port, execlists));
			last = rq;
			submit = true;
		}

		rb = rb_next(rb);
		rb_erase(&p->node, &execlists->queue);
		INIT_LIST_HEAD(&p->requests);
		if (p->priority != I915_PRIORITY_NORMAL)
			kmem_cache_free(engine->i915->priorities, p);
	} while (rb);
done:
	execlists->first = rb;
	if (submit)
		port_assign(port, last);
unlock:
	spin_unlock_irq(&engine->timeline->lock);

	if (submit) {
		execlists_set_active(execlists, EXECLISTS_ACTIVE_USER);
		execlists_submit_ports(engine);
	}
}

static void
execlist_cancel_port_requests(struct intel_engine_execlists *execlists)
{
	struct execlist_port *port = execlists->port;
	unsigned int num_ports = execlists_num_ports(execlists);

	while (num_ports-- && port_isset(port)) {
		struct drm_i915_gem_request *rq = port_request(port);

<<<<<<< HEAD
=======
		GEM_BUG_ON(!execlists->active);
>>>>>>> 9bdc3573
		execlists_context_status_change(rq, INTEL_CONTEXT_SCHEDULE_PREEMPTED);
		i915_gem_request_put(rq);

		memset(port, 0, sizeof(*port));
		port++;
	}
}

static void execlists_cancel_requests(struct intel_engine_cs *engine)
{
	struct intel_engine_execlists * const execlists = &engine->execlists;
	struct drm_i915_gem_request *rq, *rn;
	struct rb_node *rb;
	unsigned long flags;

	spin_lock_irqsave(&engine->timeline->lock, flags);

	/* Cancel the requests on the HW and clear the ELSP tracker. */
	execlist_cancel_port_requests(execlists);

	/* Mark all executing requests as skipped. */
	list_for_each_entry(rq, &engine->timeline->requests, link) {
		GEM_BUG_ON(!rq->global_seqno);
		if (!i915_gem_request_completed(rq))
			dma_fence_set_error(&rq->fence, -EIO);
	}

	/* Flush the queued requests to the timeline list (for retiring). */
	rb = execlists->first;
	while (rb) {
		struct i915_priolist *p = rb_entry(rb, typeof(*p), node);

		list_for_each_entry_safe(rq, rn, &p->requests, priotree.link) {
			INIT_LIST_HEAD(&rq->priotree.link);

			dma_fence_set_error(&rq->fence, -EIO);
			__i915_gem_request_submit(rq);
		}

		rb = rb_next(rb);
		rb_erase(&p->node, &execlists->queue);
		INIT_LIST_HEAD(&p->requests);
		if (p->priority != I915_PRIORITY_NORMAL)
			kmem_cache_free(engine->i915->priorities, p);
	}

	/* Remaining _unready_ requests will be nop'ed when submitted */


	execlists->queue = RB_ROOT;
	execlists->first = NULL;
	GEM_BUG_ON(port_isset(execlists->port));

	/*
	 * The port is checked prior to scheduling a tasklet, but
	 * just in case we have suspended the tasklet to do the
	 * wedging make sure that when it wakes, it decides there
	 * is no work to do by clearing the irq_posted bit.
	 */
	clear_bit(ENGINE_IRQ_EXECLIST, &engine->irq_posted);

	spin_unlock_irqrestore(&engine->timeline->lock, flags);
}

/*
 * Check the unread Context Status Buffers and manage the submission of new
 * contexts to the ELSP accordingly.
 */
static void intel_lrc_irq_handler(unsigned long data)
{
	struct intel_engine_cs * const engine = (struct intel_engine_cs *)data;
	struct intel_engine_execlists * const execlists = &engine->execlists;
	struct execlist_port * const port = execlists->port;
	struct drm_i915_private *dev_priv = engine->i915;

	/* We can skip acquiring intel_runtime_pm_get() here as it was taken
	 * on our behalf by the request (see i915_gem_mark_busy()) and it will
	 * not be relinquished until the device is idle (see
	 * i915_gem_idle_work_handler()). As a precaution, we make sure
	 * that all ELSP are drained i.e. we have processed the CSB,
	 * before allowing ourselves to idle and calling intel_runtime_pm_put().
	 */
	GEM_BUG_ON(!dev_priv->gt.awake);

	intel_uncore_forcewake_get(dev_priv, execlists->fw_domains);

	/* Prefer doing test_and_clear_bit() as a two stage operation to avoid
	 * imposing the cost of a locked atomic transaction when submitting a
	 * new request (outside of the context-switch interrupt).
	 */
	while (test_bit(ENGINE_IRQ_EXECLIST, &engine->irq_posted)) {
		/* The HWSP contains a (cacheable) mirror of the CSB */
		const u32 *buf =
			&engine->status_page.page_addr[I915_HWS_CSB_BUF0_INDEX];
		unsigned int head, tail;

		if (unlikely(execlists->csb_use_mmio)) {
			buf = (u32 * __force)
				(dev_priv->regs + i915_mmio_reg_offset(RING_CONTEXT_STATUS_BUF_LO(engine, 0)));
			execlists->csb_head = -1; /* force mmio read of CSB ptrs */
		}

		/* The write will be ordered by the uncached read (itself
		 * a memory barrier), so we do not need another in the form
		 * of a locked instruction. The race between the interrupt
		 * handler and the split test/clear is harmless as we order
		 * our clear before the CSB read. If the interrupt arrived
		 * first between the test and the clear, we read the updated
		 * CSB and clear the bit. If the interrupt arrives as we read
		 * the CSB or later (i.e. after we had cleared the bit) the bit
		 * is set and we do a new loop.
		 */
		__clear_bit(ENGINE_IRQ_EXECLIST, &engine->irq_posted);
		if (unlikely(execlists->csb_head == -1)) { /* following a reset */
			head = readl(dev_priv->regs + i915_mmio_reg_offset(RING_CONTEXT_STATUS_PTR(engine)));
			tail = GEN8_CSB_WRITE_PTR(head);
			head = GEN8_CSB_READ_PTR(head);
			execlists->csb_head = head;
		} else {
			const int write_idx =
				intel_hws_csb_write_index(dev_priv) -
				I915_HWS_CSB_BUF0_INDEX;

			head = execlists->csb_head;
			tail = READ_ONCE(buf[write_idx]);
		}

		while (head != tail) {
			struct drm_i915_gem_request *rq;
			unsigned int status;
			unsigned int count;

			if (++head == GEN8_CSB_ENTRIES)
				head = 0;

			/* We are flying near dragons again.
			 *
			 * We hold a reference to the request in execlist_port[]
			 * but no more than that. We are operating in softirq
			 * context and so cannot hold any mutex or sleep. That
			 * prevents us stopping the requests we are processing
			 * in port[] from being retired simultaneously (the
			 * breadcrumb will be complete before we see the
			 * context-switch). As we only hold the reference to the
			 * request, any pointer chasing underneath the request
			 * is subject to a potential use-after-free. Thus we
			 * store all of the bookkeeping within port[] as
			 * required, and avoid using unguarded pointers beneath
			 * request itself. The same applies to the atomic
			 * status notifier.
			 */

			status = READ_ONCE(buf[2 * head]); /* maybe mmio! */
			if (!(status & GEN8_CTX_STATUS_COMPLETED_MASK))
				continue;

			if (status & GEN8_CTX_STATUS_ACTIVE_IDLE &&
			    buf[2*head + 1] == PREEMPT_ID) {
				execlist_cancel_port_requests(execlists);

				spin_lock_irq(&engine->timeline->lock);
				unwind_incomplete_requests(engine);
				spin_unlock_irq(&engine->timeline->lock);

<<<<<<< HEAD
				GEM_BUG_ON(!execlists->preempt);
				execlists->preempt = false;
=======
				GEM_BUG_ON(!execlists_is_active(execlists,
								EXECLISTS_ACTIVE_PREEMPT));
				execlists_clear_active(execlists,
						       EXECLISTS_ACTIVE_PREEMPT);
>>>>>>> 9bdc3573
				continue;
			}

			if (status & GEN8_CTX_STATUS_PREEMPTED &&
<<<<<<< HEAD
			    execlists->preempt)
				continue;

=======
			    execlists_is_active(execlists,
						EXECLISTS_ACTIVE_PREEMPT))
				continue;

			GEM_BUG_ON(!execlists_is_active(execlists,
							EXECLISTS_ACTIVE_USER));

>>>>>>> 9bdc3573
			/* Check the context/desc id for this event matches */
			GEM_DEBUG_BUG_ON(buf[2 * head + 1] != port->context_id);

			rq = port_unpack(port, &count);
			GEM_BUG_ON(count == 0);
			if (--count == 0) {
				GEM_BUG_ON(status & GEN8_CTX_STATUS_PREEMPTED);
				GEM_BUG_ON(!i915_gem_request_completed(rq));
				execlists_context_status_change(rq, INTEL_CONTEXT_SCHEDULE_OUT);

				trace_i915_gem_request_out(rq);
				rq->priotree.priority = INT_MAX;
				i915_gem_request_put(rq);

				execlists_port_complete(execlists, port);
			} else {
				port_set(port, port_pack(rq, count));
			}

			/* After the final element, the hw should be idle */
			GEM_BUG_ON(port_count(port) == 0 &&
				   !(status & GEN8_CTX_STATUS_ACTIVE_IDLE));
			if (port_count(port) == 0)
				execlists_clear_active(execlists,
						       EXECLISTS_ACTIVE_USER);
		}

		if (head != execlists->csb_head) {
			execlists->csb_head = head;
			writel(_MASKED_FIELD(GEN8_CSB_READ_PTR_MASK, head << 8),
			       dev_priv->regs + i915_mmio_reg_offset(RING_CONTEXT_STATUS_PTR(engine)));
		}
	}

<<<<<<< HEAD
	if (!execlists->preempt)
=======
	if (!execlists_is_active(execlists, EXECLISTS_ACTIVE_PREEMPT))
>>>>>>> 9bdc3573
		execlists_dequeue(engine);

	intel_uncore_forcewake_put(dev_priv, execlists->fw_domains);
}

static void insert_request(struct intel_engine_cs *engine,
			   struct i915_priotree *pt,
			   int prio)
{
	struct i915_priolist *p = lookup_priolist(engine, pt, prio);

	list_add_tail(&pt->link, &ptr_mask_bits(p, 1)->requests);
	if (ptr_unmask_bits(p, 1))
		tasklet_hi_schedule(&engine->execlists.irq_tasklet);
}

static void execlists_submit_request(struct drm_i915_gem_request *request)
{
	struct intel_engine_cs *engine = request->engine;
	unsigned long flags;

	/* Will be called from irq-context when using foreign fences. */
	spin_lock_irqsave(&engine->timeline->lock, flags);

	insert_request(engine, &request->priotree, request->priotree.priority);

	GEM_BUG_ON(!engine->execlists.first);
	GEM_BUG_ON(list_empty(&request->priotree.link));

	spin_unlock_irqrestore(&engine->timeline->lock, flags);
}

static struct drm_i915_gem_request *pt_to_request(struct i915_priotree *pt)
{
	return container_of(pt, struct drm_i915_gem_request, priotree);
}

static struct intel_engine_cs *
pt_lock_engine(struct i915_priotree *pt, struct intel_engine_cs *locked)
{
	struct intel_engine_cs *engine = pt_to_request(pt)->engine;

	GEM_BUG_ON(!locked);

	if (engine != locked) {
		spin_unlock(&locked->timeline->lock);
		spin_lock(&engine->timeline->lock);
	}

	return engine;
}

static void execlists_schedule(struct drm_i915_gem_request *request, int prio)
{
	struct intel_engine_cs *engine;
	struct i915_dependency *dep, *p;
	struct i915_dependency stack;
	LIST_HEAD(dfs);

	GEM_BUG_ON(prio == I915_PRIORITY_INVALID);

	if (prio <= READ_ONCE(request->priotree.priority))
		return;

	/* Need BKL in order to use the temporary link inside i915_dependency */
	lockdep_assert_held(&request->i915->drm.struct_mutex);

	stack.signaler = &request->priotree;
	list_add(&stack.dfs_link, &dfs);

	/* Recursively bump all dependent priorities to match the new request.
	 *
	 * A naive approach would be to use recursion:
	 * static void update_priorities(struct i915_priotree *pt, prio) {
	 *	list_for_each_entry(dep, &pt->signalers_list, signal_link)
	 *		update_priorities(dep->signal, prio)
	 *	insert_request(pt);
	 * }
	 * but that may have unlimited recursion depth and so runs a very
	 * real risk of overunning the kernel stack. Instead, we build
	 * a flat list of all dependencies starting with the current request.
	 * As we walk the list of dependencies, we add all of its dependencies
	 * to the end of the list (this may include an already visited
	 * request) and continue to walk onwards onto the new dependencies. The
	 * end result is a topological list of requests in reverse order, the
	 * last element in the list is the request we must execute first.
	 */
	list_for_each_entry_safe(dep, p, &dfs, dfs_link) {
		struct i915_priotree *pt = dep->signaler;

		/* Within an engine, there can be no cycle, but we may
		 * refer to the same dependency chain multiple times
		 * (redundant dependencies are not eliminated) and across
		 * engines.
		 */
		list_for_each_entry(p, &pt->signalers_list, signal_link) {
			if (i915_gem_request_completed(pt_to_request(p->signaler)))
				continue;

			GEM_BUG_ON(p->signaler->priority < pt->priority);
			if (prio > READ_ONCE(p->signaler->priority))
				list_move_tail(&p->dfs_link, &dfs);
		}

		list_safe_reset_next(dep, p, dfs_link);
	}

	/* If we didn't need to bump any existing priorities, and we haven't
	 * yet submitted this request (i.e. there is no potential race with
	 * execlists_submit_request()), we can set our own priority and skip
	 * acquiring the engine locks.
	 */
	if (request->priotree.priority == I915_PRIORITY_INVALID) {
		GEM_BUG_ON(!list_empty(&request->priotree.link));
		request->priotree.priority = prio;
		if (stack.dfs_link.next == stack.dfs_link.prev)
			return;
		__list_del_entry(&stack.dfs_link);
	}

	engine = request->engine;
	spin_lock_irq(&engine->timeline->lock);

	/* Fifo and depth-first replacement ensure our deps execute before us */
	list_for_each_entry_safe_reverse(dep, p, &dfs, dfs_link) {
		struct i915_priotree *pt = dep->signaler;

		INIT_LIST_HEAD(&dep->dfs_link);

		engine = pt_lock_engine(pt, engine);

		if (prio <= pt->priority)
			continue;

		pt->priority = prio;
		if (!list_empty(&pt->link)) {
			__list_del_entry(&pt->link);
			insert_request(engine, pt, prio);
		}
	}

	spin_unlock_irq(&engine->timeline->lock);
}

static struct intel_ring *
execlists_context_pin(struct intel_engine_cs *engine,
		      struct i915_gem_context *ctx)
{
	struct intel_context *ce = &ctx->engine[engine->id];
	unsigned int flags;
	void *vaddr;
	int ret;

	lockdep_assert_held(&ctx->i915->drm.struct_mutex);

	if (likely(ce->pin_count++))
		goto out;
	GEM_BUG_ON(!ce->pin_count); /* no overflow please! */

	if (!ce->state) {
		ret = execlists_context_deferred_alloc(ctx, engine);
		if (ret)
			goto err;
	}
	GEM_BUG_ON(!ce->state);

	flags = PIN_GLOBAL | PIN_HIGH;
	if (ctx->ggtt_offset_bias)
		flags |= PIN_OFFSET_BIAS | ctx->ggtt_offset_bias;

	ret = i915_vma_pin(ce->state, 0, GEN8_LR_CONTEXT_ALIGN, flags);
	if (ret)
		goto err;

	vaddr = i915_gem_object_pin_map(ce->state->obj, I915_MAP_WB);
	if (IS_ERR(vaddr)) {
		ret = PTR_ERR(vaddr);
		goto unpin_vma;
	}

	ret = intel_ring_pin(ce->ring, ctx->i915, ctx->ggtt_offset_bias);
	if (ret)
		goto unpin_map;

	intel_lr_context_descriptor_update(ctx, engine);

	ce->lrc_reg_state = vaddr + LRC_STATE_PN * PAGE_SIZE;
	ce->lrc_reg_state[CTX_RING_BUFFER_START+1] =
		i915_ggtt_offset(ce->ring->vma);

	ce->state->obj->mm.dirty = true;
	ce->state->obj->pin_global++;

	i915_gem_context_get(ctx);
out:
	return ce->ring;

unpin_map:
	i915_gem_object_unpin_map(ce->state->obj);
unpin_vma:
	__i915_vma_unpin(ce->state);
err:
	ce->pin_count = 0;
	return ERR_PTR(ret);
}

static void execlists_context_unpin(struct intel_engine_cs *engine,
				    struct i915_gem_context *ctx)
{
	struct intel_context *ce = &ctx->engine[engine->id];

	lockdep_assert_held(&ctx->i915->drm.struct_mutex);
	GEM_BUG_ON(ce->pin_count == 0);

	if (--ce->pin_count)
		return;

	intel_ring_unpin(ce->ring);

	ce->state->obj->pin_global--;
	i915_gem_object_unpin_map(ce->state->obj);
	i915_vma_unpin(ce->state);

	i915_gem_context_put(ctx);
}

static int execlists_request_alloc(struct drm_i915_gem_request *request)
{
	struct intel_engine_cs *engine = request->engine;
	struct intel_context *ce = &request->ctx->engine[engine->id];
	u32 *cs;
	int ret;

	GEM_BUG_ON(!ce->pin_count);

	/* Flush enough space to reduce the likelihood of waiting after
	 * we start building the request - in which case we will just
	 * have to repeat work.
	 */
	request->reserved_space += EXECLISTS_REQUEST_SIZE;

	cs = intel_ring_begin(request, 0);
	if (IS_ERR(cs))
		return PTR_ERR(cs);

	if (!ce->initialised) {
		ret = engine->init_context(request);
		if (ret)
			return ret;

		ce->initialised = true;
	}

	/* Note that after this point, we have committed to using
	 * this request as it is being used to both track the
	 * state of engine initialisation and liveness of the
	 * golden renderstate above. Think twice before you try
	 * to cancel/unwind this request now.
	 */

	request->reserved_space -= EXECLISTS_REQUEST_SIZE;
	return 0;
}

/*
 * In this WA we need to set GEN8_L3SQCREG4[21:21] and reset it after
 * PIPE_CONTROL instruction. This is required for the flush to happen correctly
 * but there is a slight complication as this is applied in WA batch where the
 * values are only initialized once so we cannot take register value at the
 * beginning and reuse it further; hence we save its value to memory, upload a
 * constant value with bit21 set and then we restore it back with the saved value.
 * To simplify the WA, a constant value is formed by using the default value
 * of this register. This shouldn't be a problem because we are only modifying
 * it for a short period and this batch in non-premptible. We can ofcourse
 * use additional instructions that read the actual value of the register
 * at that time and set our bit of interest but it makes the WA complicated.
 *
 * This WA is also required for Gen9 so extracting as a function avoids
 * code duplication.
 */
static u32 *
gen8_emit_flush_coherentl3_wa(struct intel_engine_cs *engine, u32 *batch)
{
	*batch++ = MI_STORE_REGISTER_MEM_GEN8 | MI_SRM_LRM_GLOBAL_GTT;
	*batch++ = i915_mmio_reg_offset(GEN8_L3SQCREG4);
	*batch++ = i915_ggtt_offset(engine->scratch) + 256;
	*batch++ = 0;

	*batch++ = MI_LOAD_REGISTER_IMM(1);
	*batch++ = i915_mmio_reg_offset(GEN8_L3SQCREG4);
	*batch++ = 0x40400000 | GEN8_LQSC_FLUSH_COHERENT_LINES;

	batch = gen8_emit_pipe_control(batch,
				       PIPE_CONTROL_CS_STALL |
				       PIPE_CONTROL_DC_FLUSH_ENABLE,
				       0);

	*batch++ = MI_LOAD_REGISTER_MEM_GEN8 | MI_SRM_LRM_GLOBAL_GTT;
	*batch++ = i915_mmio_reg_offset(GEN8_L3SQCREG4);
	*batch++ = i915_ggtt_offset(engine->scratch) + 256;
	*batch++ = 0;

	return batch;
}

/*
 * Typically we only have one indirect_ctx and per_ctx batch buffer which are
 * initialized at the beginning and shared across all contexts but this field
 * helps us to have multiple batches at different offsets and select them based
 * on a criteria. At the moment this batch always start at the beginning of the page
 * and at this point we don't have multiple wa_ctx batch buffers.
 *
 * The number of WA applied are not known at the beginning; we use this field
 * to return the no of DWORDS written.
 *
 * It is to be noted that this batch does not contain MI_BATCH_BUFFER_END
 * so it adds NOOPs as padding to make it cacheline aligned.
 * MI_BATCH_BUFFER_END will be added to perctx batch and both of them together
 * makes a complete batch buffer.
 */
static u32 *gen8_init_indirectctx_bb(struct intel_engine_cs *engine, u32 *batch)
{
	/* WaDisableCtxRestoreArbitration:bdw,chv */
	*batch++ = MI_ARB_ON_OFF | MI_ARB_DISABLE;

	/* WaFlushCoherentL3CacheLinesAtContextSwitch:bdw */
	if (IS_BROADWELL(engine->i915))
		batch = gen8_emit_flush_coherentl3_wa(engine, batch);

	/* WaClearSlmSpaceAtContextSwitch:bdw,chv */
	/* Actual scratch location is at 128 bytes offset */
	batch = gen8_emit_pipe_control(batch,
				       PIPE_CONTROL_FLUSH_L3 |
				       PIPE_CONTROL_GLOBAL_GTT_IVB |
				       PIPE_CONTROL_CS_STALL |
				       PIPE_CONTROL_QW_WRITE,
				       i915_ggtt_offset(engine->scratch) +
				       2 * CACHELINE_BYTES);

	*batch++ = MI_ARB_ON_OFF | MI_ARB_ENABLE;

	/* Pad to end of cacheline */
	while ((unsigned long)batch % CACHELINE_BYTES)
		*batch++ = MI_NOOP;

	/*
	 * MI_BATCH_BUFFER_END is not required in Indirect ctx BB because
	 * execution depends on the length specified in terms of cache lines
	 * in the register CTX_RCS_INDIRECT_CTX
	 */

	return batch;
}

static u32 *gen9_init_indirectctx_bb(struct intel_engine_cs *engine, u32 *batch)
{
	*batch++ = MI_ARB_ON_OFF | MI_ARB_DISABLE;

	/* WaFlushCoherentL3CacheLinesAtContextSwitch:skl,bxt,glk */
	batch = gen8_emit_flush_coherentl3_wa(engine, batch);

	/* WaDisableGatherAtSetShaderCommonSlice:skl,bxt,kbl,glk */
	*batch++ = MI_LOAD_REGISTER_IMM(1);
	*batch++ = i915_mmio_reg_offset(COMMON_SLICE_CHICKEN2);
	*batch++ = _MASKED_BIT_DISABLE(
			GEN9_DISABLE_GATHER_AT_SET_SHADER_COMMON_SLICE);
	*batch++ = MI_NOOP;

	/* WaClearSlmSpaceAtContextSwitch:kbl */
	/* Actual scratch location is at 128 bytes offset */
	if (IS_KBL_REVID(engine->i915, 0, KBL_REVID_A0)) {
		batch = gen8_emit_pipe_control(batch,
					       PIPE_CONTROL_FLUSH_L3 |
					       PIPE_CONTROL_GLOBAL_GTT_IVB |
					       PIPE_CONTROL_CS_STALL |
					       PIPE_CONTROL_QW_WRITE,
					       i915_ggtt_offset(engine->scratch)
					       + 2 * CACHELINE_BYTES);
	}

	/* WaMediaPoolStateCmdInWABB:bxt,glk */
	if (HAS_POOLED_EU(engine->i915)) {
		/*
		 * EU pool configuration is setup along with golden context
		 * during context initialization. This value depends on
		 * device type (2x6 or 3x6) and needs to be updated based
		 * on which subslice is disabled especially for 2x6
		 * devices, however it is safe to load default
		 * configuration of 3x6 device instead of masking off
		 * corresponding bits because HW ignores bits of a disabled
		 * subslice and drops down to appropriate config. Please
		 * see render_state_setup() in i915_gem_render_state.c for
		 * possible configurations, to avoid duplication they are
		 * not shown here again.
		 */
		*batch++ = GEN9_MEDIA_POOL_STATE;
		*batch++ = GEN9_MEDIA_POOL_ENABLE;
		*batch++ = 0x00777000;
		*batch++ = 0;
		*batch++ = 0;
		*batch++ = 0;
	}

	*batch++ = MI_ARB_ON_OFF | MI_ARB_ENABLE;

	/* Pad to end of cacheline */
	while ((unsigned long)batch % CACHELINE_BYTES)
		*batch++ = MI_NOOP;

	return batch;
}

#define CTX_WA_BB_OBJ_SIZE (PAGE_SIZE)

static int lrc_setup_wa_ctx(struct intel_engine_cs *engine)
{
	struct drm_i915_gem_object *obj;
	struct i915_vma *vma;
	int err;

	obj = i915_gem_object_create(engine->i915, CTX_WA_BB_OBJ_SIZE);
	if (IS_ERR(obj))
		return PTR_ERR(obj);

	vma = i915_vma_instance(obj, &engine->i915->ggtt.base, NULL);
	if (IS_ERR(vma)) {
		err = PTR_ERR(vma);
		goto err;
	}

	err = i915_vma_pin(vma, 0, PAGE_SIZE, PIN_GLOBAL | PIN_HIGH);
	if (err)
		goto err;

	engine->wa_ctx.vma = vma;
	return 0;

err:
	i915_gem_object_put(obj);
	return err;
}

static void lrc_destroy_wa_ctx(struct intel_engine_cs *engine)
{
	i915_vma_unpin_and_release(&engine->wa_ctx.vma);
}

typedef u32 *(*wa_bb_func_t)(struct intel_engine_cs *engine, u32 *batch);

static int intel_init_workaround_bb(struct intel_engine_cs *engine)
{
	struct i915_ctx_workarounds *wa_ctx = &engine->wa_ctx;
	struct i915_wa_ctx_bb *wa_bb[2] = { &wa_ctx->indirect_ctx,
					    &wa_ctx->per_ctx };
	wa_bb_func_t wa_bb_fn[2];
	struct page *page;
	void *batch, *batch_ptr;
	unsigned int i;
	int ret;

	if (WARN_ON(engine->id != RCS || !engine->scratch))
		return -EINVAL;

	switch (INTEL_GEN(engine->i915)) {
	case 10:
		return 0;
	case 9:
		wa_bb_fn[0] = gen9_init_indirectctx_bb;
		wa_bb_fn[1] = NULL;
		break;
	case 8:
		wa_bb_fn[0] = gen8_init_indirectctx_bb;
		wa_bb_fn[1] = NULL;
		break;
	default:
		MISSING_CASE(INTEL_GEN(engine->i915));
		return 0;
	}

	ret = lrc_setup_wa_ctx(engine);
	if (ret) {
		DRM_DEBUG_DRIVER("Failed to setup context WA page: %d\n", ret);
		return ret;
	}

	page = i915_gem_object_get_dirty_page(wa_ctx->vma->obj, 0);
	batch = batch_ptr = kmap_atomic(page);

	/*
	 * Emit the two workaround batch buffers, recording the offset from the
	 * start of the workaround batch buffer object for each and their
	 * respective sizes.
	 */
	for (i = 0; i < ARRAY_SIZE(wa_bb_fn); i++) {
		wa_bb[i]->offset = batch_ptr - batch;
		if (WARN_ON(!IS_ALIGNED(wa_bb[i]->offset, CACHELINE_BYTES))) {
			ret = -EINVAL;
			break;
		}
		if (wa_bb_fn[i])
			batch_ptr = wa_bb_fn[i](engine, batch_ptr);
		wa_bb[i]->size = batch_ptr - (batch + wa_bb[i]->offset);
	}

	BUG_ON(batch_ptr - batch > CTX_WA_BB_OBJ_SIZE);

	kunmap_atomic(batch);
	if (ret)
		lrc_destroy_wa_ctx(engine);

	return ret;
}

static u8 gtiir[] = {
	[RCS] = 0,
	[BCS] = 0,
	[VCS] = 1,
	[VCS2] = 1,
	[VECS] = 3,
};

static int gen8_init_common_ring(struct intel_engine_cs *engine)
{
	struct drm_i915_private *dev_priv = engine->i915;
	struct intel_engine_execlists * const execlists = &engine->execlists;
	int ret;

	ret = intel_mocs_init_engine(engine);
	if (ret)
		return ret;

	intel_engine_reset_breadcrumbs(engine);
	intel_engine_init_hangcheck(engine);

	I915_WRITE(RING_HWSTAM(engine->mmio_base), 0xffffffff);
	I915_WRITE(RING_MODE_GEN7(engine),
		   _MASKED_BIT_ENABLE(GFX_RUN_LIST_ENABLE));
	I915_WRITE(RING_HWS_PGA(engine->mmio_base),
		   engine->status_page.ggtt_offset);
	POSTING_READ(RING_HWS_PGA(engine->mmio_base));

	DRM_DEBUG_DRIVER("Execlists enabled for %s\n", engine->name);

	GEM_BUG_ON(engine->id >= ARRAY_SIZE(gtiir));

	/*
	 * Clear any pending interrupt state.
	 *
	 * We do it twice out of paranoia that some of the IIR are double
	 * buffered, and if we only reset it once there may still be
	 * an interrupt pending.
	 */
	I915_WRITE(GEN8_GT_IIR(gtiir[engine->id]),
		   GT_CONTEXT_SWITCH_INTERRUPT << engine->irq_shift);
	I915_WRITE(GEN8_GT_IIR(gtiir[engine->id]),
		   GT_CONTEXT_SWITCH_INTERRUPT << engine->irq_shift);
	clear_bit(ENGINE_IRQ_EXECLIST, &engine->irq_posted);
	execlists->csb_head = -1;
<<<<<<< HEAD
	execlists->preempt = false;
=======
	execlists->active = 0;
>>>>>>> 9bdc3573

	/* After a GPU reset, we may have requests to replay */
	if (execlists->first)
		tasklet_schedule(&execlists->irq_tasklet);

	return 0;
}

static int gen8_init_render_ring(struct intel_engine_cs *engine)
{
	struct drm_i915_private *dev_priv = engine->i915;
	int ret;

	ret = gen8_init_common_ring(engine);
	if (ret)
		return ret;

	/* We need to disable the AsyncFlip performance optimisations in order
	 * to use MI_WAIT_FOR_EVENT within the CS. It should already be
	 * programmed to '1' on all products.
	 *
	 * WaDisableAsyncFlipPerfMode:snb,ivb,hsw,vlv,bdw,chv
	 */
	I915_WRITE(MI_MODE, _MASKED_BIT_ENABLE(ASYNC_FLIP_PERF_DISABLE));

	I915_WRITE(INSTPM, _MASKED_BIT_ENABLE(INSTPM_FORCE_ORDERING));

	return init_workarounds_ring(engine);
}

static int gen9_init_render_ring(struct intel_engine_cs *engine)
{
	int ret;

	ret = gen8_init_common_ring(engine);
	if (ret)
		return ret;

	return init_workarounds_ring(engine);
}

static void reset_common_ring(struct intel_engine_cs *engine,
			      struct drm_i915_gem_request *request)
{
	struct intel_engine_execlists * const execlists = &engine->execlists;
	struct intel_context *ce;
	unsigned long flags;

	spin_lock_irqsave(&engine->timeline->lock, flags);

	/*
	 * Catch up with any missed context-switch interrupts.
	 *
	 * Ideally we would just read the remaining CSB entries now that we
	 * know the gpu is idle. However, the CSB registers are sometimes^W
	 * often trashed across a GPU reset! Instead we have to rely on
	 * guessing the missed context-switch events by looking at what
	 * requests were completed.
	 */
	execlist_cancel_port_requests(execlists);

	/* Push back any incomplete requests for replay after the reset. */
	unwind_incomplete_requests(engine);

	spin_unlock_irqrestore(&engine->timeline->lock, flags);

	/* If the request was innocent, we leave the request in the ELSP
	 * and will try to replay it on restarting. The context image may
	 * have been corrupted by the reset, in which case we may have
	 * to service a new GPU hang, but more likely we can continue on
	 * without impact.
	 *
	 * If the request was guilty, we presume the context is corrupt
	 * and have to at least restore the RING register in the context
	 * image back to the expected values to skip over the guilty request.
	 */
	if (!request || request->fence.error != -EIO)
		return;

	/* We want a simple context + ring to execute the breadcrumb update.
	 * We cannot rely on the context being intact across the GPU hang,
	 * so clear it and rebuild just what we need for the breadcrumb.
	 * All pending requests for this context will be zapped, and any
	 * future request will be after userspace has had the opportunity
	 * to recreate its own state.
	 */
	ce = &request->ctx->engine[engine->id];
	execlists_init_reg_state(ce->lrc_reg_state,
				 request->ctx, engine, ce->ring);

	/* Move the RING_HEAD onto the breadcrumb, past the hanging batch */
	ce->lrc_reg_state[CTX_RING_BUFFER_START+1] =
		i915_ggtt_offset(ce->ring->vma);
	ce->lrc_reg_state[CTX_RING_HEAD+1] = request->postfix;

	request->ring->head = request->postfix;
	intel_ring_update_space(request->ring);

	/* Reset WaIdleLiteRestore:bdw,skl as well */
	unwind_wa_tail(request);
}

static int intel_logical_ring_emit_pdps(struct drm_i915_gem_request *req)
{
	struct i915_hw_ppgtt *ppgtt = req->ctx->ppgtt;
	struct intel_engine_cs *engine = req->engine;
	const int num_lri_cmds = GEN8_3LVL_PDPES * 2;
	u32 *cs;
	int i;

	cs = intel_ring_begin(req, num_lri_cmds * 2 + 2);
	if (IS_ERR(cs))
		return PTR_ERR(cs);

	*cs++ = MI_LOAD_REGISTER_IMM(num_lri_cmds);
	for (i = GEN8_3LVL_PDPES - 1; i >= 0; i--) {
		const dma_addr_t pd_daddr = i915_page_dir_dma_addr(ppgtt, i);

		*cs++ = i915_mmio_reg_offset(GEN8_RING_PDP_UDW(engine, i));
		*cs++ = upper_32_bits(pd_daddr);
		*cs++ = i915_mmio_reg_offset(GEN8_RING_PDP_LDW(engine, i));
		*cs++ = lower_32_bits(pd_daddr);
	}

	*cs++ = MI_NOOP;
	intel_ring_advance(req, cs);

	return 0;
}

static int gen8_emit_bb_start(struct drm_i915_gem_request *req,
			      u64 offset, u32 len,
			      const unsigned int flags)
{
	u32 *cs;
	int ret;

	/* Don't rely in hw updating PDPs, specially in lite-restore.
	 * Ideally, we should set Force PD Restore in ctx descriptor,
	 * but we can't. Force Restore would be a second option, but
	 * it is unsafe in case of lite-restore (because the ctx is
	 * not idle). PML4 is allocated during ppgtt init so this is
	 * not needed in 48-bit.*/
	if (req->ctx->ppgtt &&
	    (intel_engine_flag(req->engine) & req->ctx->ppgtt->pd_dirty_rings) &&
	    !i915_vm_is_48bit(&req->ctx->ppgtt->base) &&
	    !intel_vgpu_active(req->i915)) {
		ret = intel_logical_ring_emit_pdps(req);
		if (ret)
			return ret;

		req->ctx->ppgtt->pd_dirty_rings &= ~intel_engine_flag(req->engine);
	}

	cs = intel_ring_begin(req, 4);
	if (IS_ERR(cs))
		return PTR_ERR(cs);

	/*
	 * WaDisableCtxRestoreArbitration:bdw,chv
	 *
	 * We don't need to perform MI_ARB_ENABLE as often as we do (in
	 * particular all the gen that do not need the w/a at all!), if we
	 * took care to make sure that on every switch into this context
	 * (both ordinary and for preemption) that arbitrartion was enabled
	 * we would be fine. However, there doesn't seem to be a downside to
	 * being paranoid and making sure it is set before each batch and
	 * every context-switch.
	 *
	 * Note that if we fail to enable arbitration before the request
	 * is complete, then we do not see the context-switch interrupt and
	 * the engine hangs (with RING_HEAD == RING_TAIL).
	 *
	 * That satisfies both the GPGPU w/a and our heavy-handed paranoia.
	 */
	*cs++ = MI_ARB_ON_OFF | MI_ARB_ENABLE;

	/* FIXME(BDW): Address space and security selectors. */
	*cs++ = MI_BATCH_BUFFER_START_GEN8 |
		(flags & I915_DISPATCH_SECURE ? 0 : BIT(8)) |
		(flags & I915_DISPATCH_RS ? MI_BATCH_RESOURCE_STREAMER : 0);
	*cs++ = lower_32_bits(offset);
	*cs++ = upper_32_bits(offset);
	intel_ring_advance(req, cs);

	return 0;
}

static void gen8_logical_ring_enable_irq(struct intel_engine_cs *engine)
{
	struct drm_i915_private *dev_priv = engine->i915;
	I915_WRITE_IMR(engine,
		       ~(engine->irq_enable_mask | engine->irq_keep_mask));
	POSTING_READ_FW(RING_IMR(engine->mmio_base));
}

static void gen8_logical_ring_disable_irq(struct intel_engine_cs *engine)
{
	struct drm_i915_private *dev_priv = engine->i915;
	I915_WRITE_IMR(engine, ~engine->irq_keep_mask);
}

static int gen8_emit_flush(struct drm_i915_gem_request *request, u32 mode)
{
	u32 cmd, *cs;

	cs = intel_ring_begin(request, 4);
	if (IS_ERR(cs))
		return PTR_ERR(cs);

	cmd = MI_FLUSH_DW + 1;

	/* We always require a command barrier so that subsequent
	 * commands, such as breadcrumb interrupts, are strictly ordered
	 * wrt the contents of the write cache being flushed to memory
	 * (and thus being coherent from the CPU).
	 */
	cmd |= MI_FLUSH_DW_STORE_INDEX | MI_FLUSH_DW_OP_STOREDW;

	if (mode & EMIT_INVALIDATE) {
		cmd |= MI_INVALIDATE_TLB;
		if (request->engine->id == VCS)
			cmd |= MI_INVALIDATE_BSD;
	}

	*cs++ = cmd;
	*cs++ = I915_GEM_HWS_SCRATCH_ADDR | MI_FLUSH_DW_USE_GTT;
	*cs++ = 0; /* upper addr */
	*cs++ = 0; /* value */
	intel_ring_advance(request, cs);

	return 0;
}

static int gen8_emit_flush_render(struct drm_i915_gem_request *request,
				  u32 mode)
{
	struct intel_engine_cs *engine = request->engine;
	u32 scratch_addr =
		i915_ggtt_offset(engine->scratch) + 2 * CACHELINE_BYTES;
	bool vf_flush_wa = false, dc_flush_wa = false;
	u32 *cs, flags = 0;
	int len;

	flags |= PIPE_CONTROL_CS_STALL;

	if (mode & EMIT_FLUSH) {
		flags |= PIPE_CONTROL_RENDER_TARGET_CACHE_FLUSH;
		flags |= PIPE_CONTROL_DEPTH_CACHE_FLUSH;
		flags |= PIPE_CONTROL_DC_FLUSH_ENABLE;
		flags |= PIPE_CONTROL_FLUSH_ENABLE;
	}

	if (mode & EMIT_INVALIDATE) {
		flags |= PIPE_CONTROL_TLB_INVALIDATE;
		flags |= PIPE_CONTROL_INSTRUCTION_CACHE_INVALIDATE;
		flags |= PIPE_CONTROL_TEXTURE_CACHE_INVALIDATE;
		flags |= PIPE_CONTROL_VF_CACHE_INVALIDATE;
		flags |= PIPE_CONTROL_CONST_CACHE_INVALIDATE;
		flags |= PIPE_CONTROL_STATE_CACHE_INVALIDATE;
		flags |= PIPE_CONTROL_QW_WRITE;
		flags |= PIPE_CONTROL_GLOBAL_GTT_IVB;

		/*
		 * On GEN9: before VF_CACHE_INVALIDATE we need to emit a NULL
		 * pipe control.
		 */
		if (IS_GEN9(request->i915))
			vf_flush_wa = true;

		/* WaForGAMHang:kbl */
		if (IS_KBL_REVID(request->i915, 0, KBL_REVID_B0))
			dc_flush_wa = true;
	}

	len = 6;

	if (vf_flush_wa)
		len += 6;

	if (dc_flush_wa)
		len += 12;

	cs = intel_ring_begin(request, len);
	if (IS_ERR(cs))
		return PTR_ERR(cs);

	if (vf_flush_wa)
		cs = gen8_emit_pipe_control(cs, 0, 0);

	if (dc_flush_wa)
		cs = gen8_emit_pipe_control(cs, PIPE_CONTROL_DC_FLUSH_ENABLE,
					    0);

	cs = gen8_emit_pipe_control(cs, flags, scratch_addr);

	if (dc_flush_wa)
		cs = gen8_emit_pipe_control(cs, PIPE_CONTROL_CS_STALL, 0);

	intel_ring_advance(request, cs);

	return 0;
}

/*
 * Reserve space for 2 NOOPs at the end of each request to be
 * used as a workaround for not being allowed to do lite
 * restore with HEAD==TAIL (WaIdleLiteRestore).
 */
static void gen8_emit_wa_tail(struct drm_i915_gem_request *request, u32 *cs)
{
	/* Ensure there's always at least one preemption point per-request. */
	*cs++ = MI_ARB_CHECK;
	*cs++ = MI_NOOP;
	request->wa_tail = intel_ring_offset(request, cs);
}

static void gen8_emit_breadcrumb(struct drm_i915_gem_request *request, u32 *cs)
{
	/* w/a: bit 5 needs to be zero for MI_FLUSH_DW address. */
	BUILD_BUG_ON(I915_GEM_HWS_INDEX_ADDR & (1 << 5));

	*cs++ = (MI_FLUSH_DW + 1) | MI_FLUSH_DW_OP_STOREDW;
	*cs++ = intel_hws_seqno_address(request->engine) | MI_FLUSH_DW_USE_GTT;
	*cs++ = 0;
	*cs++ = request->global_seqno;
	*cs++ = MI_USER_INTERRUPT;
	*cs++ = MI_NOOP;
	request->tail = intel_ring_offset(request, cs);
	assert_ring_tail_valid(request->ring, request->tail);

	gen8_emit_wa_tail(request, cs);
}
static const int gen8_emit_breadcrumb_sz = 6 + WA_TAIL_DWORDS;

static void gen8_emit_breadcrumb_render(struct drm_i915_gem_request *request,
					u32 *cs)
{
	/* We're using qword write, seqno should be aligned to 8 bytes. */
	BUILD_BUG_ON(I915_GEM_HWS_INDEX & 1);

	/* w/a for post sync ops following a GPGPU operation we
	 * need a prior CS_STALL, which is emitted by the flush
	 * following the batch.
	 */
	*cs++ = GFX_OP_PIPE_CONTROL(6);
	*cs++ = PIPE_CONTROL_GLOBAL_GTT_IVB | PIPE_CONTROL_CS_STALL |
		PIPE_CONTROL_QW_WRITE;
	*cs++ = intel_hws_seqno_address(request->engine);
	*cs++ = 0;
	*cs++ = request->global_seqno;
	/* We're thrashing one dword of HWS. */
	*cs++ = 0;
	*cs++ = MI_USER_INTERRUPT;
	*cs++ = MI_NOOP;
	request->tail = intel_ring_offset(request, cs);
	assert_ring_tail_valid(request->ring, request->tail);

	gen8_emit_wa_tail(request, cs);
}
static const int gen8_emit_breadcrumb_render_sz = 8 + WA_TAIL_DWORDS;

static int gen8_init_rcs_context(struct drm_i915_gem_request *req)
{
	int ret;

	ret = intel_ring_workarounds_emit(req);
	if (ret)
		return ret;

	ret = intel_rcs_context_init_mocs(req);
	/*
	 * Failing to program the MOCS is non-fatal.The system will not
	 * run at peak performance. So generate an error and carry on.
	 */
	if (ret)
		DRM_ERROR("MOCS failed to program: expect performance issues.\n");

	return i915_gem_render_state_emit(req);
}

/**
 * intel_logical_ring_cleanup() - deallocate the Engine Command Streamer
 * @engine: Engine Command Streamer.
 */
void intel_logical_ring_cleanup(struct intel_engine_cs *engine)
{
	struct drm_i915_private *dev_priv;

	/*
	 * Tasklet cannot be active at this point due intel_mark_active/idle
	 * so this is just for documentation.
	 */
	if (WARN_ON(test_bit(TASKLET_STATE_SCHED, &engine->execlists.irq_tasklet.state)))
		tasklet_kill(&engine->execlists.irq_tasklet);

	dev_priv = engine->i915;

	if (engine->buffer) {
		WARN_ON((I915_READ_MODE(engine) & MODE_IDLE) == 0);
	}

	if (engine->cleanup)
		engine->cleanup(engine);

	intel_engine_cleanup_common(engine);

	lrc_destroy_wa_ctx(engine);
	engine->i915 = NULL;
	dev_priv->engine[engine->id] = NULL;
	kfree(engine);
}

static void execlists_set_default_submission(struct intel_engine_cs *engine)
{
	engine->submit_request = execlists_submit_request;
	engine->cancel_requests = execlists_cancel_requests;
	engine->schedule = execlists_schedule;
	engine->execlists.irq_tasklet.func = intel_lrc_irq_handler;

	engine->park = NULL;
	engine->unpark = NULL;
}

static void
logical_ring_default_vfuncs(struct intel_engine_cs *engine)
{
	/* Default vfuncs which can be overriden by each engine. */
	engine->init_hw = gen8_init_common_ring;
	engine->reset_hw = reset_common_ring;

	engine->context_pin = execlists_context_pin;
	engine->context_unpin = execlists_context_unpin;

	engine->request_alloc = execlists_request_alloc;

	engine->emit_flush = gen8_emit_flush;
	engine->emit_breadcrumb = gen8_emit_breadcrumb;
	engine->emit_breadcrumb_sz = gen8_emit_breadcrumb_sz;

	engine->set_default_submission = execlists_set_default_submission;

	engine->irq_enable = gen8_logical_ring_enable_irq;
	engine->irq_disable = gen8_logical_ring_disable_irq;
	engine->emit_bb_start = gen8_emit_bb_start;
}

static inline void
logical_ring_default_irqs(struct intel_engine_cs *engine)
{
	unsigned shift = engine->irq_shift;
	engine->irq_enable_mask = GT_RENDER_USER_INTERRUPT << shift;
	engine->irq_keep_mask = GT_CONTEXT_SWITCH_INTERRUPT << shift;
}

static void
logical_ring_setup(struct intel_engine_cs *engine)
{
	struct drm_i915_private *dev_priv = engine->i915;
	enum forcewake_domains fw_domains;

	intel_engine_setup_common(engine);

	/* Intentionally left blank. */
	engine->buffer = NULL;

	fw_domains = intel_uncore_forcewake_for_reg(dev_priv,
						    RING_ELSP(engine),
						    FW_REG_WRITE);

	fw_domains |= intel_uncore_forcewake_for_reg(dev_priv,
						     RING_CONTEXT_STATUS_PTR(engine),
						     FW_REG_READ | FW_REG_WRITE);

	fw_domains |= intel_uncore_forcewake_for_reg(dev_priv,
						     RING_CONTEXT_STATUS_BUF_BASE(engine),
						     FW_REG_READ);

	engine->execlists.fw_domains = fw_domains;

	tasklet_init(&engine->execlists.irq_tasklet,
		     intel_lrc_irq_handler, (unsigned long)engine);

	logical_ring_default_vfuncs(engine);
	logical_ring_default_irqs(engine);
}

static int logical_ring_init(struct intel_engine_cs *engine)
{
	int ret;

	ret = intel_engine_init_common(engine);
	if (ret)
		goto error;

	return 0;

error:
	intel_logical_ring_cleanup(engine);
	return ret;
}

int logical_render_ring_init(struct intel_engine_cs *engine)
{
	struct drm_i915_private *dev_priv = engine->i915;
	int ret;

	logical_ring_setup(engine);

	if (HAS_L3_DPF(dev_priv))
		engine->irq_keep_mask |= GT_RENDER_L3_PARITY_ERROR_INTERRUPT;

	/* Override some for render ring. */
	if (INTEL_GEN(dev_priv) >= 9)
		engine->init_hw = gen9_init_render_ring;
	else
		engine->init_hw = gen8_init_render_ring;
	engine->init_context = gen8_init_rcs_context;
	engine->emit_flush = gen8_emit_flush_render;
	engine->emit_breadcrumb = gen8_emit_breadcrumb_render;
	engine->emit_breadcrumb_sz = gen8_emit_breadcrumb_render_sz;

	ret = intel_engine_create_scratch(engine, PAGE_SIZE);
	if (ret)
		return ret;

	ret = intel_init_workaround_bb(engine);
	if (ret) {
		/*
		 * We continue even if we fail to initialize WA batch
		 * because we only expect rare glitches but nothing
		 * critical to prevent us from using GPU
		 */
		DRM_ERROR("WA batch buffer initialization failed: %d\n",
			  ret);
	}

	return logical_ring_init(engine);
}

int logical_xcs_ring_init(struct intel_engine_cs *engine)
{
	logical_ring_setup(engine);

	return logical_ring_init(engine);
}

static u32
make_rpcs(struct drm_i915_private *dev_priv)
{
	u32 rpcs = 0;

	/*
	 * No explicit RPCS request is needed to ensure full
	 * slice/subslice/EU enablement prior to Gen9.
	*/
	if (INTEL_GEN(dev_priv) < 9)
		return 0;

	/*
	 * Starting in Gen9, render power gating can leave
	 * slice/subslice/EU in a partially enabled state. We
	 * must make an explicit request through RPCS for full
	 * enablement.
	*/
	if (INTEL_INFO(dev_priv)->sseu.has_slice_pg) {
		rpcs |= GEN8_RPCS_S_CNT_ENABLE;
		rpcs |= hweight8(INTEL_INFO(dev_priv)->sseu.slice_mask) <<
			GEN8_RPCS_S_CNT_SHIFT;
		rpcs |= GEN8_RPCS_ENABLE;
	}

	if (INTEL_INFO(dev_priv)->sseu.has_subslice_pg) {
		rpcs |= GEN8_RPCS_SS_CNT_ENABLE;
		rpcs |= hweight8(INTEL_INFO(dev_priv)->sseu.subslice_mask) <<
			GEN8_RPCS_SS_CNT_SHIFT;
		rpcs |= GEN8_RPCS_ENABLE;
	}

	if (INTEL_INFO(dev_priv)->sseu.has_eu_pg) {
		rpcs |= INTEL_INFO(dev_priv)->sseu.eu_per_subslice <<
			GEN8_RPCS_EU_MIN_SHIFT;
		rpcs |= INTEL_INFO(dev_priv)->sseu.eu_per_subslice <<
			GEN8_RPCS_EU_MAX_SHIFT;
		rpcs |= GEN8_RPCS_ENABLE;
	}

	return rpcs;
}

static u32 intel_lr_indirect_ctx_offset(struct intel_engine_cs *engine)
{
	u32 indirect_ctx_offset;

	switch (INTEL_GEN(engine->i915)) {
	default:
		MISSING_CASE(INTEL_GEN(engine->i915));
		/* fall through */
	case 10:
		indirect_ctx_offset =
			GEN10_CTX_RCS_INDIRECT_CTX_OFFSET_DEFAULT;
		break;
	case 9:
		indirect_ctx_offset =
			GEN9_CTX_RCS_INDIRECT_CTX_OFFSET_DEFAULT;
		break;
	case 8:
		indirect_ctx_offset =
			GEN8_CTX_RCS_INDIRECT_CTX_OFFSET_DEFAULT;
		break;
	}

	return indirect_ctx_offset;
}

static void execlists_init_reg_state(u32 *regs,
				     struct i915_gem_context *ctx,
				     struct intel_engine_cs *engine,
				     struct intel_ring *ring)
{
	struct drm_i915_private *dev_priv = engine->i915;
	struct i915_hw_ppgtt *ppgtt = ctx->ppgtt ?: dev_priv->mm.aliasing_ppgtt;
	u32 base = engine->mmio_base;
	bool rcs = engine->id == RCS;

	/* A context is actually a big batch buffer with several
	 * MI_LOAD_REGISTER_IMM commands followed by (reg, value) pairs. The
	 * values we are setting here are only for the first context restore:
	 * on a subsequent save, the GPU will recreate this batchbuffer with new
	 * values (including all the missing MI_LOAD_REGISTER_IMM commands that
	 * we are not initializing here).
	 */
	regs[CTX_LRI_HEADER_0] = MI_LOAD_REGISTER_IMM(rcs ? 14 : 11) |
				 MI_LRI_FORCE_POSTED;

	CTX_REG(regs, CTX_CONTEXT_CONTROL, RING_CONTEXT_CONTROL(engine),
		_MASKED_BIT_ENABLE(CTX_CTRL_INHIBIT_SYN_CTX_SWITCH |
				   CTX_CTRL_ENGINE_CTX_RESTORE_INHIBIT |
				   (HAS_RESOURCE_STREAMER(dev_priv) ?
				   CTX_CTRL_RS_CTX_ENABLE : 0)));
	CTX_REG(regs, CTX_RING_HEAD, RING_HEAD(base), 0);
	CTX_REG(regs, CTX_RING_TAIL, RING_TAIL(base), 0);
	CTX_REG(regs, CTX_RING_BUFFER_START, RING_START(base), 0);
	CTX_REG(regs, CTX_RING_BUFFER_CONTROL, RING_CTL(base),
		RING_CTL_SIZE(ring->size) | RING_VALID);
	CTX_REG(regs, CTX_BB_HEAD_U, RING_BBADDR_UDW(base), 0);
	CTX_REG(regs, CTX_BB_HEAD_L, RING_BBADDR(base), 0);
	CTX_REG(regs, CTX_BB_STATE, RING_BBSTATE(base), RING_BB_PPGTT);
	CTX_REG(regs, CTX_SECOND_BB_HEAD_U, RING_SBBADDR_UDW(base), 0);
	CTX_REG(regs, CTX_SECOND_BB_HEAD_L, RING_SBBADDR(base), 0);
	CTX_REG(regs, CTX_SECOND_BB_STATE, RING_SBBSTATE(base), 0);
	if (rcs) {
		struct i915_ctx_workarounds *wa_ctx = &engine->wa_ctx;

		CTX_REG(regs, CTX_RCS_INDIRECT_CTX, RING_INDIRECT_CTX(base), 0);
		CTX_REG(regs, CTX_RCS_INDIRECT_CTX_OFFSET,
			RING_INDIRECT_CTX_OFFSET(base), 0);
		if (wa_ctx->indirect_ctx.size) {
			u32 ggtt_offset = i915_ggtt_offset(wa_ctx->vma);

			regs[CTX_RCS_INDIRECT_CTX + 1] =
				(ggtt_offset + wa_ctx->indirect_ctx.offset) |
				(wa_ctx->indirect_ctx.size / CACHELINE_BYTES);

			regs[CTX_RCS_INDIRECT_CTX_OFFSET + 1] =
				intel_lr_indirect_ctx_offset(engine) << 6;
		}

		CTX_REG(regs, CTX_BB_PER_CTX_PTR, RING_BB_PER_CTX_PTR(base), 0);
		if (wa_ctx->per_ctx.size) {
			u32 ggtt_offset = i915_ggtt_offset(wa_ctx->vma);

			regs[CTX_BB_PER_CTX_PTR + 1] =
				(ggtt_offset + wa_ctx->per_ctx.offset) | 0x01;
		}
	}

	regs[CTX_LRI_HEADER_1] = MI_LOAD_REGISTER_IMM(9) | MI_LRI_FORCE_POSTED;

	CTX_REG(regs, CTX_CTX_TIMESTAMP, RING_CTX_TIMESTAMP(base), 0);
	/* PDP values well be assigned later if needed */
	CTX_REG(regs, CTX_PDP3_UDW, GEN8_RING_PDP_UDW(engine, 3), 0);
	CTX_REG(regs, CTX_PDP3_LDW, GEN8_RING_PDP_LDW(engine, 3), 0);
	CTX_REG(regs, CTX_PDP2_UDW, GEN8_RING_PDP_UDW(engine, 2), 0);
	CTX_REG(regs, CTX_PDP2_LDW, GEN8_RING_PDP_LDW(engine, 2), 0);
	CTX_REG(regs, CTX_PDP1_UDW, GEN8_RING_PDP_UDW(engine, 1), 0);
	CTX_REG(regs, CTX_PDP1_LDW, GEN8_RING_PDP_LDW(engine, 1), 0);
	CTX_REG(regs, CTX_PDP0_UDW, GEN8_RING_PDP_UDW(engine, 0), 0);
	CTX_REG(regs, CTX_PDP0_LDW, GEN8_RING_PDP_LDW(engine, 0), 0);

	if (ppgtt && i915_vm_is_48bit(&ppgtt->base)) {
		/* 64b PPGTT (48bit canonical)
		 * PDP0_DESCRIPTOR contains the base address to PML4 and
		 * other PDP Descriptors are ignored.
		 */
		ASSIGN_CTX_PML4(ppgtt, regs);
	}

	if (rcs) {
		regs[CTX_LRI_HEADER_2] = MI_LOAD_REGISTER_IMM(1);
		CTX_REG(regs, CTX_R_PWR_CLK_STATE, GEN8_R_PWR_CLK_STATE,
			make_rpcs(dev_priv));

		i915_oa_init_reg_state(engine, ctx, regs);
	}
}

static int
populate_lr_context(struct i915_gem_context *ctx,
		    struct drm_i915_gem_object *ctx_obj,
		    struct intel_engine_cs *engine,
		    struct intel_ring *ring)
{
	void *vaddr;
	int ret;

	ret = i915_gem_object_set_to_cpu_domain(ctx_obj, true);
	if (ret) {
		DRM_DEBUG_DRIVER("Could not set to CPU domain\n");
		return ret;
	}

	vaddr = i915_gem_object_pin_map(ctx_obj, I915_MAP_WB);
	if (IS_ERR(vaddr)) {
		ret = PTR_ERR(vaddr);
		DRM_DEBUG_DRIVER("Could not map object pages! (%d)\n", ret);
		return ret;
	}
	ctx_obj->mm.dirty = true;

	/* The second page of the context object contains some fields which must
	 * be set up prior to the first execution. */

	execlists_init_reg_state(vaddr + LRC_STATE_PN * PAGE_SIZE,
				 ctx, engine, ring);

	i915_gem_object_unpin_map(ctx_obj);

	return 0;
}

static int execlists_context_deferred_alloc(struct i915_gem_context *ctx,
					    struct intel_engine_cs *engine)
{
	struct drm_i915_gem_object *ctx_obj;
	struct intel_context *ce = &ctx->engine[engine->id];
	struct i915_vma *vma;
	uint32_t context_size;
	struct intel_ring *ring;
	int ret;

	WARN_ON(ce->state);

	context_size = round_up(engine->context_size, I915_GTT_PAGE_SIZE);

	/*
	 * Before the actual start of the context image, we insert a few pages
	 * for our own use and for sharing with the GuC.
	 */
	context_size += LRC_HEADER_PAGES * PAGE_SIZE;

	ctx_obj = i915_gem_object_create(ctx->i915, context_size);
	if (IS_ERR(ctx_obj)) {
		DRM_DEBUG_DRIVER("Alloc LRC backing obj failed.\n");
		return PTR_ERR(ctx_obj);
	}

	vma = i915_vma_instance(ctx_obj, &ctx->i915->ggtt.base, NULL);
	if (IS_ERR(vma)) {
		ret = PTR_ERR(vma);
		goto error_deref_obj;
	}

	ring = intel_engine_create_ring(engine, ctx->ring_size);
	if (IS_ERR(ring)) {
		ret = PTR_ERR(ring);
		goto error_deref_obj;
	}

	ret = populate_lr_context(ctx, ctx_obj, engine, ring);
	if (ret) {
		DRM_DEBUG_DRIVER("Failed to populate LRC: %d\n", ret);
		goto error_ring_free;
	}

	ce->ring = ring;
	ce->state = vma;
	ce->initialised |= engine->init_context == NULL;

	return 0;

error_ring_free:
	intel_ring_free(ring);
error_deref_obj:
	i915_gem_object_put(ctx_obj);
	return ret;
}

void intel_lr_context_resume(struct drm_i915_private *dev_priv)
{
	struct intel_engine_cs *engine;
	struct i915_gem_context *ctx;
	enum intel_engine_id id;

	/* Because we emit WA_TAIL_DWORDS there may be a disparity
	 * between our bookkeeping in ce->ring->head and ce->ring->tail and
	 * that stored in context. As we only write new commands from
	 * ce->ring->tail onwards, everything before that is junk. If the GPU
	 * starts reading from its RING_HEAD from the context, it may try to
	 * execute that junk and die.
	 *
	 * So to avoid that we reset the context images upon resume. For
	 * simplicity, we just zero everything out.
	 */
	list_for_each_entry(ctx, &dev_priv->contexts.list, link) {
		for_each_engine(engine, dev_priv, id) {
			struct intel_context *ce = &ctx->engine[engine->id];
			u32 *reg;

			if (!ce->state)
				continue;

			reg = i915_gem_object_pin_map(ce->state->obj,
						      I915_MAP_WB);
			if (WARN_ON(IS_ERR(reg)))
				continue;

			reg += LRC_STATE_PN * PAGE_SIZE / sizeof(*reg);
			reg[CTX_RING_HEAD+1] = 0;
			reg[CTX_RING_TAIL+1] = 0;

			ce->state->obj->mm.dirty = true;
			i915_gem_object_unpin_map(ce->state->obj);

			intel_ring_reset(ce->ring, 0);
		}
	}
}<|MERGE_RESOLUTION|>--- conflicted
+++ resolved
@@ -575,12 +575,8 @@
 			 * the state of the GPU is known (idle).
 			 */
 			inject_preempt_context(engine);
-<<<<<<< HEAD
-			execlists->preempt = true;
-=======
 			execlists_set_active(execlists,
 					     EXECLISTS_ACTIVE_PREEMPT);
->>>>>>> 9bdc3573
 			goto unlock;
 		} else {
 			/*
@@ -703,10 +699,7 @@
 	while (num_ports-- && port_isset(port)) {
 		struct drm_i915_gem_request *rq = port_request(port);
 
-<<<<<<< HEAD
-=======
 		GEM_BUG_ON(!execlists->active);
->>>>>>> 9bdc3573
 		execlists_context_status_change(rq, INTEL_CONTEXT_SCHEDULE_PREEMPTED);
 		i915_gem_request_put(rq);
 
@@ -871,24 +864,14 @@
 				unwind_incomplete_requests(engine);
 				spin_unlock_irq(&engine->timeline->lock);
 
-<<<<<<< HEAD
-				GEM_BUG_ON(!execlists->preempt);
-				execlists->preempt = false;
-=======
 				GEM_BUG_ON(!execlists_is_active(execlists,
 								EXECLISTS_ACTIVE_PREEMPT));
 				execlists_clear_active(execlists,
 						       EXECLISTS_ACTIVE_PREEMPT);
->>>>>>> 9bdc3573
 				continue;
 			}
 
 			if (status & GEN8_CTX_STATUS_PREEMPTED &&
-<<<<<<< HEAD
-			    execlists->preempt)
-				continue;
-
-=======
 			    execlists_is_active(execlists,
 						EXECLISTS_ACTIVE_PREEMPT))
 				continue;
@@ -896,7 +879,6 @@
 			GEM_BUG_ON(!execlists_is_active(execlists,
 							EXECLISTS_ACTIVE_USER));
 
->>>>>>> 9bdc3573
 			/* Check the context/desc id for this event matches */
 			GEM_DEBUG_BUG_ON(buf[2 * head + 1] != port->context_id);
 
@@ -908,7 +890,6 @@
 				execlists_context_status_change(rq, INTEL_CONTEXT_SCHEDULE_OUT);
 
 				trace_i915_gem_request_out(rq);
-				rq->priotree.priority = INT_MAX;
 				i915_gem_request_put(rq);
 
 				execlists_port_complete(execlists, port);
@@ -931,11 +912,7 @@
 		}
 	}
 
-<<<<<<< HEAD
-	if (!execlists->preempt)
-=======
 	if (!execlists_is_active(execlists, EXECLISTS_ACTIVE_PREEMPT))
->>>>>>> 9bdc3573
 		execlists_dequeue(engine);
 
 	intel_uncore_forcewake_put(dev_priv, execlists->fw_domains);
@@ -1494,11 +1471,7 @@
 		   GT_CONTEXT_SWITCH_INTERRUPT << engine->irq_shift);
 	clear_bit(ENGINE_IRQ_EXECLIST, &engine->irq_posted);
 	execlists->csb_head = -1;
-<<<<<<< HEAD
-	execlists->preempt = false;
-=======
 	execlists->active = 0;
->>>>>>> 9bdc3573
 
 	/* After a GPU reset, we may have requests to replay */
 	if (execlists->first)
