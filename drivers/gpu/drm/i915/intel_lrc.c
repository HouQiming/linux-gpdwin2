--- conflicted
+++ resolved
@@ -841,11 +841,6 @@
 	 */
 	GEM_BUG_ON(!dev_priv->gt.awake);
 
-<<<<<<< HEAD
-	intel_uncore_forcewake_get(dev_priv, execlists->fw_domains);
-
-=======
->>>>>>> 9f36f9c8
 	/*
 	 * Prefer doing test_and_clear_bit() as a two stage operation to avoid
 	 * imposing the cost of a locked atomic transaction when submitting a
