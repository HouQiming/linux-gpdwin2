/*
 * Copyright © 2014 Intel Corporation
 *
 * Permission is hereby granted, free of charge, to any person obtaining a
 * copy of this software and associated documentation files (the "Software"),
 * to deal in the Software without restriction, including without limitation
 * the rights to use, copy, modify, merge, publish, distribute, sublicense,
 * and/or sell copies of the Software, and to permit persons to whom the
 * Software is furnished to do so, subject to the following conditions:
 *
 * The above copyright notice and this permission notice (including the next
 * paragraph) shall be included in all copies or substantial portions of the
 * Software.
 *
 * THE SOFTWARE IS PROVIDED "AS IS", WITHOUT WARRANTY OF ANY KIND, EXPRESS OR
 * IMPLIED, INCLUDING BUT NOT LIMITED TO THE WARRANTIES OF MERCHANTABILITY,
 * FITNESS FOR A PARTICULAR PURPOSE AND NONINFRINGEMENT.  IN NO EVENT SHALL
 * THE AUTHORS OR COPYRIGHT HOLDERS BE LIABLE FOR ANY CLAIM, DAMAGES OR OTHER
 * LIABILITY, WHETHER IN AN ACTION OF CONTRACT, TORT OR OTHERWISE, ARISING
 * FROM, OUT OF OR IN CONNECTION WITH THE SOFTWARE OR THE USE OR OTHER DEALINGS
 * IN THE SOFTWARE.
 *
 * Authors:
 *    Ben Widawsky <ben@bwidawsk.net>
 *    Michel Thierry <michel.thierry@intel.com>
 *    Thomas Daniel <thomas.daniel@intel.com>
 *    Oscar Mateo <oscar.mateo@intel.com>
 *
 */

/**
 * DOC: Logical Rings, Logical Ring Contexts and Execlists
 *
 * Motivation:
 * GEN8 brings an expansion of the HW contexts: "Logical Ring Contexts".
 * These expanded contexts enable a number of new abilities, especially
 * "Execlists" (also implemented in this file).
 *
 * One of the main differences with the legacy HW contexts is that logical
 * ring contexts incorporate many more things to the context's state, like
 * PDPs or ringbuffer control registers:
 *
 * The reason why PDPs are included in the context is straightforward: as
 * PPGTTs (per-process GTTs) are actually per-context, having the PDPs
 * contained there mean you don't need to do a ppgtt->switch_mm yourself,
 * instead, the GPU will do it for you on the context switch.
 *
 * But, what about the ringbuffer control registers (head, tail, etc..)?
 * shouldn't we just need a set of those per engine command streamer? This is
 * where the name "Logical Rings" starts to make sense: by virtualizing the
 * rings, the engine cs shifts to a new "ring buffer" with every context
 * switch. When you want to submit a workload to the GPU you: A) choose your
 * context, B) find its appropriate virtualized ring, C) write commands to it
 * and then, finally, D) tell the GPU to switch to that context.
 *
 * Instead of the legacy MI_SET_CONTEXT, the way you tell the GPU to switch
 * to a contexts is via a context execution list, ergo "Execlists".
 *
 * LRC implementation:
 * Regarding the creation of contexts, we have:
 *
 * - One global default context.
 * - One local default context for each opened fd.
 * - One local extra context for each context create ioctl call.
 *
 * Now that ringbuffers belong per-context (and not per-engine, like before)
 * and that contexts are uniquely tied to a given engine (and not reusable,
 * like before) we need:
 *
 * - One ringbuffer per-engine inside each context.
 * - One backing object per-engine inside each context.
 *
 * The global default context starts its life with these new objects fully
 * allocated and populated. The local default context for each opened fd is
 * more complex, because we don't know at creation time which engine is going
 * to use them. To handle this, we have implemented a deferred creation of LR
 * contexts:
 *
 * The local context starts its life as a hollow or blank holder, that only
 * gets populated for a given engine once we receive an execbuffer. If later
 * on we receive another execbuffer ioctl for the same context but a different
 * engine, we allocate/populate a new ringbuffer and context backing object and
 * so on.
 *
 * Finally, regarding local contexts created using the ioctl call: as they are
 * only allowed with the render ring, we can allocate & populate them right
 * away (no need to defer anything, at least for now).
 *
 * Execlists implementation:
 * Execlists are the new method by which, on gen8+ hardware, workloads are
 * submitted for execution (as opposed to the legacy, ringbuffer-based, method).
 * This method works as follows:
 *
 * When a request is committed, its commands (the BB start and any leading or
 * trailing commands, like the seqno breadcrumbs) are placed in the ringbuffer
 * for the appropriate context. The tail pointer in the hardware context is not
 * updated at this time, but instead, kept by the driver in the ringbuffer
 * structure. A structure representing this request is added to a request queue
 * for the appropriate engine: this structure contains a copy of the context's
 * tail after the request was written to the ring buffer and a pointer to the
 * context itself.
 *
 * If the engine's request queue was empty before the request was added, the
 * queue is processed immediately. Otherwise the queue will be processed during
 * a context switch interrupt. In any case, elements on the queue will get sent
 * (in pairs) to the GPU's ExecLists Submit Port (ELSP, for short) with a
 * globally unique 20-bits submission ID.
 *
 * When execution of a request completes, the GPU updates the context status
 * buffer with a context complete event and generates a context switch interrupt.
 * During the interrupt handling, the driver examines the events in the buffer:
 * for each context complete event, if the announced ID matches that on the head
 * of the request queue, then that request is retired and removed from the queue.
 *
 * After processing, if any requests were retired and the queue is not empty
 * then a new execution list can be submitted. The two requests at the front of
 * the queue are next to be submitted but since a context may not occur twice in
 * an execution list, if subsequent requests have the same ID as the first then
 * the two requests must be combined. This is done simply by discarding requests
 * at the head of the queue until either only one requests is left (in which case
 * we use a NULL second context) or the first two requests have unique IDs.
 *
 * By always executing the first two requests in the queue the driver ensures
 * that the GPU is kept as busy as possible. In the case where a single context
 * completes but a second context is still executing, the request for this second
 * context will be at the head of the queue when we remove the first one. This
 * request will then be resubmitted along with a new request for a different context,
 * which will cause the hardware to continue executing the second request and queue
 * the new request (the GPU detects the condition of a context getting preempted
 * with the same context and optimizes the context switch flow by not doing
 * preemption, but just sampling the new tail pointer).
 *
 */
#include <linux/interrupt.h>

#include <drm/drmP.h>
#include <drm/i915_drm.h>
#include "i915_drv.h"
#include "i915_gem_render_state.h"
#include "i915_vgpu.h"
#include "intel_lrc_reg.h"
#include "intel_mocs.h"
#include "intel_workarounds.h"

#define RING_EXECLIST_QFULL		(1 << 0x2)
#define RING_EXECLIST1_VALID		(1 << 0x3)
#define RING_EXECLIST0_VALID		(1 << 0x4)
#define RING_EXECLIST_ACTIVE_STATUS	(3 << 0xE)
#define RING_EXECLIST1_ACTIVE		(1 << 0x11)
#define RING_EXECLIST0_ACTIVE		(1 << 0x12)

#define GEN8_CTX_STATUS_IDLE_ACTIVE	(1 << 0)
#define GEN8_CTX_STATUS_PREEMPTED	(1 << 1)
#define GEN8_CTX_STATUS_ELEMENT_SWITCH	(1 << 2)
#define GEN8_CTX_STATUS_ACTIVE_IDLE	(1 << 3)
#define GEN8_CTX_STATUS_COMPLETE	(1 << 4)
#define GEN8_CTX_STATUS_LITE_RESTORE	(1 << 15)

#define GEN8_CTX_STATUS_COMPLETED_MASK \
	 (GEN8_CTX_STATUS_COMPLETE | GEN8_CTX_STATUS_PREEMPTED)

/* Typical size of the average request (2 pipecontrols and a MI_BB) */
#define EXECLISTS_REQUEST_SIZE 64 /* bytes */
#define WA_TAIL_DWORDS 2
#define WA_TAIL_BYTES (sizeof(u32) * WA_TAIL_DWORDS)

static int execlists_context_deferred_alloc(struct i915_gem_context *ctx,
					    struct intel_engine_cs *engine,
					    struct intel_context *ce);
static void execlists_init_reg_state(u32 *reg_state,
				     struct i915_gem_context *ctx,
				     struct intel_engine_cs *engine,
				     struct intel_ring *ring);

static inline struct i915_priolist *to_priolist(struct rb_node *rb)
{
	return rb_entry(rb, struct i915_priolist, node);
}

static inline int rq_prio(const struct i915_request *rq)
{
	return rq->sched.attr.priority;
}

static inline bool need_preempt(const struct intel_engine_cs *engine,
				const struct i915_request *last,
				int prio)
{
	return (intel_engine_has_preemption(engine) &&
		__execlists_need_preempt(prio, rq_prio(last)) &&
		!i915_request_completed(last));
}

/*
 * The context descriptor encodes various attributes of a context,
 * including its GTT address and some flags. Because it's fairly
 * expensive to calculate, we'll just do it once and cache the result,
 * which remains valid until the context is unpinned.
 *
 * This is what a descriptor looks like, from LSB to MSB::
 *
 *      bits  0-11:    flags, GEN8_CTX_* (cached in ctx->desc_template)
 *      bits 12-31:    LRCA, GTT address of (the HWSP of) this context
 *      bits 32-52:    ctx ID, a globally unique tag (highest bit used by GuC)
 *      bits 53-54:    mbz, reserved for use by hardware
 *      bits 55-63:    group ID, currently unused and set to 0
 *
 * Starting from Gen11, the upper dword of the descriptor has a new format:
 *
 *      bits 32-36:    reserved
 *      bits 37-47:    SW context ID
 *      bits 48:53:    engine instance
 *      bit 54:        mbz, reserved for use by hardware
 *      bits 55-60:    SW counter
 *      bits 61-63:    engine class
 *
 * engine info, SW context ID and SW counter need to form a unique number
 * (Context ID) per lrc.
 */
static void
intel_lr_context_descriptor_update(struct i915_gem_context *ctx,
				   struct intel_engine_cs *engine,
				   struct intel_context *ce)
{
	u64 desc;

	BUILD_BUG_ON(MAX_CONTEXT_HW_ID > (BIT(GEN8_CTX_ID_WIDTH)));
	BUILD_BUG_ON(GEN11_MAX_CONTEXT_HW_ID > (BIT(GEN11_SW_CTX_ID_WIDTH)));

	desc = ctx->desc_template;				/* bits  0-11 */
	GEM_BUG_ON(desc & GENMASK_ULL(63, 12));

	desc |= i915_ggtt_offset(ce->state) + LRC_HEADER_PAGES * PAGE_SIZE;
								/* bits 12-31 */
	GEM_BUG_ON(desc & GENMASK_ULL(63, 32));

	/*
	 * The following 32bits are copied into the OA reports (dword 2).
	 * Consider updating oa_get_render_ctx_id in i915_perf.c when changing
	 * anything below.
	 */
	if (INTEL_GEN(ctx->i915) >= 11) {
		GEM_BUG_ON(ctx->hw_id >= BIT(GEN11_SW_CTX_ID_WIDTH));
		desc |= (u64)ctx->hw_id << GEN11_SW_CTX_ID_SHIFT;
								/* bits 37-47 */

		desc |= (u64)engine->instance << GEN11_ENGINE_INSTANCE_SHIFT;
								/* bits 48-53 */

		/* TODO: decide what to do with SW counter (bits 55-60) */

		desc |= (u64)engine->class << GEN11_ENGINE_CLASS_SHIFT;
								/* bits 61-63 */
	} else {
		GEM_BUG_ON(ctx->hw_id >= BIT(GEN8_CTX_ID_WIDTH));
		desc |= (u64)ctx->hw_id << GEN8_CTX_ID_SHIFT;	/* bits 32-52 */
	}

	ce->lrc_desc = desc;
}

static void unwind_wa_tail(struct i915_request *rq)
{
	rq->tail = intel_ring_wrap(rq->ring, rq->wa_tail - WA_TAIL_BYTES);
	assert_ring_tail_valid(rq->ring, rq->tail);
}

static void __unwind_incomplete_requests(struct intel_engine_cs *engine)
{
	struct i915_request *rq, *rn, *active = NULL;
	struct list_head *uninitialized_var(pl);
	int prio = I915_PRIORITY_INVALID | I915_PRIORITY_NEWCLIENT;

	lockdep_assert_held(&engine->timeline.lock);

	list_for_each_entry_safe_reverse(rq, rn,
					 &engine->timeline.requests,
					 link) {
		if (i915_request_completed(rq))
			break;

		__i915_request_unsubmit(rq);
		unwind_wa_tail(rq);

		GEM_BUG_ON(rq->hw_context->active);

		GEM_BUG_ON(rq_prio(rq) == I915_PRIORITY_INVALID);
		if (rq_prio(rq) != prio) {
			prio = rq_prio(rq);
			pl = i915_sched_lookup_priolist(engine, prio);
		}
		GEM_BUG_ON(RB_EMPTY_ROOT(&engine->execlists.queue.rb_root));

		list_add(&rq->sched.link, pl);

		active = rq;
	}

	/*
	 * The active request is now effectively the start of a new client
	 * stream, so give it the equivalent small priority bump to prevent
	 * it being gazumped a second time by another peer.
	 */
	if (!(prio & I915_PRIORITY_NEWCLIENT)) {
		prio |= I915_PRIORITY_NEWCLIENT;
		list_move_tail(&active->sched.link,
			       i915_sched_lookup_priolist(engine, prio));
	}
}

void
execlists_unwind_incomplete_requests(struct intel_engine_execlists *execlists)
{
	struct intel_engine_cs *engine =
		container_of(execlists, typeof(*engine), execlists);

	__unwind_incomplete_requests(engine);
}

static inline void
execlists_context_status_change(struct i915_request *rq, unsigned long status)
{
	/*
	 * Only used when GVT-g is enabled now. When GVT-g is disabled,
	 * The compiler should eliminate this function as dead-code.
	 */
	if (!IS_ENABLED(CONFIG_DRM_I915_GVT))
		return;

	atomic_notifier_call_chain(&rq->engine->context_status_notifier,
				   status, rq);
}

inline void
execlists_user_begin(struct intel_engine_execlists *execlists,
		     const struct execlist_port *port)
{
	execlists_set_active_once(execlists, EXECLISTS_ACTIVE_USER);
}

inline void
execlists_user_end(struct intel_engine_execlists *execlists)
{
	execlists_clear_active(execlists, EXECLISTS_ACTIVE_USER);
}

static inline void
execlists_context_schedule_in(struct i915_request *rq)
{
	GEM_BUG_ON(rq->hw_context->active);

	execlists_context_status_change(rq, INTEL_CONTEXT_SCHEDULE_IN);
	intel_engine_context_in(rq->engine);
	rq->hw_context->active = rq->engine;
}

static inline void
execlists_context_schedule_out(struct i915_request *rq, unsigned long status)
{
	rq->hw_context->active = NULL;
	intel_engine_context_out(rq->engine);
	execlists_context_status_change(rq, status);
	trace_i915_request_out(rq);
}

static void
execlists_update_context_pdps(struct i915_hw_ppgtt *ppgtt, u32 *reg_state)
{
	ASSIGN_CTX_PDP(ppgtt, reg_state, 3);
	ASSIGN_CTX_PDP(ppgtt, reg_state, 2);
	ASSIGN_CTX_PDP(ppgtt, reg_state, 1);
	ASSIGN_CTX_PDP(ppgtt, reg_state, 0);
}

static u64 execlists_update_context(struct i915_request *rq)
{
	struct i915_hw_ppgtt *ppgtt = rq->gem_context->ppgtt;
	struct intel_context *ce = rq->hw_context;
	u32 *reg_state = ce->lrc_reg_state;

	reg_state[CTX_RING_TAIL+1] = intel_ring_set_tail(rq->ring, rq->tail);

	/*
	 * True 32b PPGTT with dynamic page allocation: update PDP
	 * registers and point the unallocated PDPs to scratch page.
	 * PML4 is allocated during ppgtt init, so this is not needed
	 * in 48-bit mode.
	 */
	if (!i915_vm_is_48bit(&ppgtt->vm))
		execlists_update_context_pdps(ppgtt, reg_state);

	/*
	 * Make sure the context image is complete before we submit it to HW.
	 *
	 * Ostensibly, writes (including the WCB) should be flushed prior to
	 * an uncached write such as our mmio register access, the empirical
	 * evidence (esp. on Braswell) suggests that the WC write into memory
	 * may not be visible to the HW prior to the completion of the UC
	 * register write and that we may begin execution from the context
	 * before its image is complete leading to invalid PD chasing.
	 */
	wmb();
	return ce->lrc_desc;
}

static inline void write_desc(struct intel_engine_execlists *execlists, u64 desc, u32 port)
{
	if (execlists->ctrl_reg) {
		writel(lower_32_bits(desc), execlists->submit_reg + port * 2);
		writel(upper_32_bits(desc), execlists->submit_reg + port * 2 + 1);
	} else {
		writel(upper_32_bits(desc), execlists->submit_reg);
		writel(lower_32_bits(desc), execlists->submit_reg);
	}
}

static void execlists_submit_ports(struct intel_engine_cs *engine)
{
	struct intel_engine_execlists *execlists = &engine->execlists;
	struct execlist_port *port = execlists->port;
	unsigned int n;

	/*
	 * We can skip acquiring intel_runtime_pm_get() here as it was taken
	 * on our behalf by the request (see i915_gem_mark_busy()) and it will
	 * not be relinquished until the device is idle (see
	 * i915_gem_idle_work_handler()). As a precaution, we make sure
	 * that all ELSP are drained i.e. we have processed the CSB,
	 * before allowing ourselves to idle and calling intel_runtime_pm_put().
	 */
	GEM_BUG_ON(!engine->i915->gt.awake);

	/*
	 * ELSQ note: the submit queue is not cleared after being submitted
	 * to the HW so we need to make sure we always clean it up. This is
	 * currently ensured by the fact that we always write the same number
	 * of elsq entries, keep this in mind before changing the loop below.
	 */
	for (n = execlists_num_ports(execlists); n--; ) {
		struct i915_request *rq;
		unsigned int count;
		u64 desc;

		rq = port_unpack(&port[n], &count);
		if (rq) {
			GEM_BUG_ON(count > !n);
			if (!count++)
				execlists_context_schedule_in(rq);
			port_set(&port[n], port_pack(rq, count));
			desc = execlists_update_context(rq);
			GEM_DEBUG_EXEC(port[n].context_id = upper_32_bits(desc));

			GEM_TRACE("%s in[%d]:  ctx=%d.%d, global=%d (fence %llx:%d) (current %d), prio=%d\n",
				  engine->name, n,
				  port[n].context_id, count,
				  rq->global_seqno,
				  rq->fence.context, rq->fence.seqno,
				  intel_engine_get_seqno(engine),
				  rq_prio(rq));
		} else {
			GEM_BUG_ON(!n);
			desc = 0;
		}

		write_desc(execlists, desc, n);
	}

	/* we need to manually load the submit queue */
	if (execlists->ctrl_reg)
		writel(EL_CTRL_LOAD, execlists->ctrl_reg);

	execlists_clear_active(execlists, EXECLISTS_ACTIVE_HWACK);
}

static bool ctx_single_port_submission(const struct intel_context *ce)
{
	return (IS_ENABLED(CONFIG_DRM_I915_GVT) &&
		i915_gem_context_force_single_submission(ce->gem_context));
}

static bool can_merge_ctx(const struct intel_context *prev,
			  const struct intel_context *next)
{
	if (prev != next)
		return false;

	if (ctx_single_port_submission(prev))
		return false;

	return true;
}

static void port_assign(struct execlist_port *port, struct i915_request *rq)
{
	GEM_BUG_ON(rq == port_request(port));

	if (port_isset(port))
		i915_request_put(port_request(port));

	port_set(port, port_pack(i915_request_get(rq), port_count(port)));
}

static void inject_preempt_context(struct intel_engine_cs *engine)
{
	struct intel_engine_execlists *execlists = &engine->execlists;
	struct intel_context *ce =
		to_intel_context(engine->i915->preempt_context, engine);
	unsigned int n;

	GEM_BUG_ON(execlists->preempt_complete_status !=
		   upper_32_bits(ce->lrc_desc));

	/*
	 * Switch to our empty preempt context so
	 * the state of the GPU is known (idle).
	 */
	GEM_TRACE("%s\n", engine->name);
	for (n = execlists_num_ports(execlists); --n; )
		write_desc(execlists, 0, n);

	write_desc(execlists, ce->lrc_desc, n);

	/* we need to manually load the submit queue */
	if (execlists->ctrl_reg)
		writel(EL_CTRL_LOAD, execlists->ctrl_reg);

	execlists_clear_active(execlists, EXECLISTS_ACTIVE_HWACK);
	execlists_set_active(execlists, EXECLISTS_ACTIVE_PREEMPT);
}

static void complete_preempt_context(struct intel_engine_execlists *execlists)
{
	GEM_BUG_ON(!execlists_is_active(execlists, EXECLISTS_ACTIVE_PREEMPT));

	if (inject_preempt_hang(execlists))
		return;

	execlists_cancel_port_requests(execlists);
	__unwind_incomplete_requests(container_of(execlists,
						  struct intel_engine_cs,
						  execlists));
}

static void execlists_dequeue(struct intel_engine_cs *engine)
{
	struct intel_engine_execlists * const execlists = &engine->execlists;
	struct execlist_port *port = execlists->port;
	const struct execlist_port * const last_port =
		&execlists->port[execlists->port_mask];
	struct i915_request *last = port_request(port);
	struct rb_node *rb;
	bool submit = false;

	/*
	 * Hardware submission is through 2 ports. Conceptually each port
	 * has a (RING_START, RING_HEAD, RING_TAIL) tuple. RING_START is
	 * static for a context, and unique to each, so we only execute
	 * requests belonging to a single context from each ring. RING_HEAD
	 * is maintained by the CS in the context image, it marks the place
	 * where it got up to last time, and through RING_TAIL we tell the CS
	 * where we want to execute up to this time.
	 *
	 * In this list the requests are in order of execution. Consecutive
	 * requests from the same context are adjacent in the ringbuffer. We
	 * can combine these requests into a single RING_TAIL update:
	 *
	 *              RING_HEAD...req1...req2
	 *                                    ^- RING_TAIL
	 * since to execute req2 the CS must first execute req1.
	 *
	 * Our goal then is to point each port to the end of a consecutive
	 * sequence of requests as being the most optimal (fewest wake ups
	 * and context switches) submission.
	 */

	if (last) {
		/*
		 * Don't resubmit or switch until all outstanding
		 * preemptions (lite-restore) are seen. Then we
		 * know the next preemption status we see corresponds
		 * to this ELSP update.
		 */
		GEM_BUG_ON(!execlists_is_active(execlists,
						EXECLISTS_ACTIVE_USER));
		GEM_BUG_ON(!port_count(&port[0]));

		/*
		 * If we write to ELSP a second time before the HW has had
		 * a chance to respond to the previous write, we can confuse
		 * the HW and hit "undefined behaviour". After writing to ELSP,
		 * we must then wait until we see a context-switch event from
		 * the HW to indicate that it has had a chance to respond.
		 */
		if (!execlists_is_active(execlists, EXECLISTS_ACTIVE_HWACK))
			return;

		if (need_preempt(engine, last, execlists->queue_priority)) {
			inject_preempt_context(engine);
			return;
		}

		/*
		 * In theory, we could coalesce more requests onto
		 * the second port (the first port is active, with
		 * no preemptions pending). However, that means we
		 * then have to deal with the possible lite-restore
		 * of the second port (as we submit the ELSP, there
		 * may be a context-switch) but also we may complete
		 * the resubmission before the context-switch. Ergo,
		 * coalescing onto the second port will cause a
		 * preemption event, but we cannot predict whether
		 * that will affect port[0] or port[1].
		 *
		 * If the second port is already active, we can wait
		 * until the next context-switch before contemplating
		 * new requests. The GPU will be busy and we should be
		 * able to resubmit the new ELSP before it idles,
		 * avoiding pipeline bubbles (momentary pauses where
		 * the driver is unable to keep up the supply of new
		 * work). However, we have to double check that the
		 * priorities of the ports haven't been switch.
		 */
		if (port_count(&port[1]))
			return;

		/*
		 * WaIdleLiteRestore:bdw,skl
		 * Apply the wa NOOPs to prevent
		 * ring:HEAD == rq:TAIL as we resubmit the
		 * request. See gen8_emit_breadcrumb() for
		 * where we prepare the padding after the
		 * end of the request.
		 */
		last->tail = last->wa_tail;
	}

	while ((rb = rb_first_cached(&execlists->queue))) {
		struct i915_priolist *p = to_priolist(rb);
		struct i915_request *rq, *rn;
		int i;

		priolist_for_each_request_consume(rq, rn, p, i) {
			/*
			 * Can we combine this request with the current port?
			 * It has to be the same context/ringbuffer and not
			 * have any exceptions (e.g. GVT saying never to
			 * combine contexts).
			 *
			 * If we can combine the requests, we can execute both
			 * by updating the RING_TAIL to point to the end of the
			 * second request, and so we never need to tell the
			 * hardware about the first.
			 */
			if (last &&
			    !can_merge_ctx(rq->hw_context, last->hw_context)) {
				/*
				 * If we are on the second port and cannot
				 * combine this request with the last, then we
				 * are done.
				 */
				if (port == last_port)
					goto done;

				/*
				 * If GVT overrides us we only ever submit
				 * port[0], leaving port[1] empty. Note that we
				 * also have to be careful that we don't queue
				 * the same context (even though a different
				 * request) to the second port.
				 */
				if (ctx_single_port_submission(last->hw_context) ||
				    ctx_single_port_submission(rq->hw_context))
					goto done;

				GEM_BUG_ON(last->hw_context == rq->hw_context);

				if (submit)
					port_assign(port, last);
				port++;

				GEM_BUG_ON(port_isset(port));
			}

			list_del_init(&rq->sched.link);

			__i915_request_submit(rq);
			trace_i915_request_in(rq, port_index(port, execlists));

			last = rq;
			submit = true;
		}

		rb_erase_cached(&p->node, &execlists->queue);
		if (p->priority != I915_PRIORITY_NORMAL)
			kmem_cache_free(engine->i915->priorities, p);
	}

done:
	/*
	 * Here be a bit of magic! Or sleight-of-hand, whichever you prefer.
	 *
	 * We choose queue_priority such that if we add a request of greater
	 * priority than this, we kick the submission tasklet to decide on
	 * the right order of submitting the requests to hardware. We must
	 * also be prepared to reorder requests as they are in-flight on the
	 * HW. We derive the queue_priority then as the first "hole" in
	 * the HW submission ports and if there are no available slots,
	 * the priority of the lowest executing request, i.e. last.
	 *
	 * When we do receive a higher priority request ready to run from the
	 * user, see queue_request(), the queue_priority is bumped to that
	 * request triggering preemption on the next dequeue (or subsequent
	 * interrupt for secondary ports).
	 */
	execlists->queue_priority =
		port != execlists->port ? rq_prio(last) : INT_MIN;

	if (submit) {
		port_assign(port, last);
		execlists_submit_ports(engine);
	}

	/* We must always keep the beast fed if we have work piled up */
	GEM_BUG_ON(rb_first_cached(&execlists->queue) &&
		   !port_isset(execlists->port));

	/* Re-evaluate the executing context setup after each preemptive kick */
	if (last)
		execlists_user_begin(execlists, execlists->port);

	/* If the engine is now idle, so should be the flag; and vice versa. */
	GEM_BUG_ON(execlists_is_active(&engine->execlists,
				       EXECLISTS_ACTIVE_USER) ==
		   !port_isset(engine->execlists.port));
}

void
execlists_cancel_port_requests(struct intel_engine_execlists * const execlists)
{
	struct execlist_port *port = execlists->port;
	unsigned int num_ports = execlists_num_ports(execlists);

	while (num_ports-- && port_isset(port)) {
		struct i915_request *rq = port_request(port);

		GEM_TRACE("%s:port%u global=%d (fence %llx:%d), (current %d)\n",
			  rq->engine->name,
			  (unsigned int)(port - execlists->port),
			  rq->global_seqno,
			  rq->fence.context, rq->fence.seqno,
			  intel_engine_get_seqno(rq->engine));

		GEM_BUG_ON(!execlists->active);
		execlists_context_schedule_out(rq,
					       i915_request_completed(rq) ?
					       INTEL_CONTEXT_SCHEDULE_OUT :
					       INTEL_CONTEXT_SCHEDULE_PREEMPTED);

		i915_request_put(rq);

		memset(port, 0, sizeof(*port));
		port++;
	}

	execlists_clear_all_active(execlists);
}

static void reset_csb_pointers(struct intel_engine_execlists *execlists)
{
	const unsigned int reset_value = GEN8_CSB_ENTRIES - 1;

	/*
	 * After a reset, the HW starts writing into CSB entry [0]. We
	 * therefore have to set our HEAD pointer back one entry so that
	 * the *first* entry we check is entry 0. To complicate this further,
	 * as we don't wait for the first interrupt after reset, we have to
	 * fake the HW write to point back to the last entry so that our
	 * inline comparison of our cached head position against the last HW
	 * write works even before the first interrupt.
	 */
	execlists->csb_head = reset_value;
	WRITE_ONCE(*execlists->csb_write, reset_value);
}

static void nop_submission_tasklet(unsigned long data)
{
	/* The driver is wedged; don't process any more events. */
}

static void execlists_cancel_requests(struct intel_engine_cs *engine)
{
	struct intel_engine_execlists * const execlists = &engine->execlists;
	struct i915_request *rq, *rn;
	struct rb_node *rb;
	unsigned long flags;

	GEM_TRACE("%s current %d\n",
		  engine->name, intel_engine_get_seqno(engine));

	/*
	 * Before we call engine->cancel_requests(), we should have exclusive
	 * access to the submission state. This is arranged for us by the
	 * caller disabling the interrupt generation, the tasklet and other
	 * threads that may then access the same state, giving us a free hand
	 * to reset state. However, we still need to let lockdep be aware that
	 * we know this state may be accessed in hardirq context, so we
	 * disable the irq around this manipulation and we want to keep
	 * the spinlock focused on its duties and not accidentally conflate
	 * coverage to the submission's irq state. (Similarly, although we
	 * shouldn't need to disable irq around the manipulation of the
	 * submission's irq state, we also wish to remind ourselves that
	 * it is irq state.)
	 */
	spin_lock_irqsave(&engine->timeline.lock, flags);

	/* Cancel the requests on the HW and clear the ELSP tracker. */
	execlists_cancel_port_requests(execlists);
	execlists_user_end(execlists);

	/* Mark all executing requests as skipped. */
	list_for_each_entry(rq, &engine->timeline.requests, link) {
		GEM_BUG_ON(!rq->global_seqno);

		if (test_bit(DMA_FENCE_FLAG_SIGNALED_BIT, &rq->fence.flags))
			continue;

		dma_fence_set_error(&rq->fence, -EIO);
	}

	/* Flush the queued requests to the timeline list (for retiring). */
	while ((rb = rb_first_cached(&execlists->queue))) {
		struct i915_priolist *p = to_priolist(rb);
		int i;

		priolist_for_each_request_consume(rq, rn, p, i) {
			list_del_init(&rq->sched.link);

			dma_fence_set_error(&rq->fence, -EIO);
			__i915_request_submit(rq);
		}

		rb_erase_cached(&p->node, &execlists->queue);
		if (p->priority != I915_PRIORITY_NORMAL)
			kmem_cache_free(engine->i915->priorities, p);
	}

	intel_write_status_page(engine,
				I915_GEM_HWS_INDEX,
				intel_engine_last_submit(engine));

	/* Remaining _unready_ requests will be nop'ed when submitted */

	execlists->queue_priority = INT_MIN;
	execlists->queue = RB_ROOT_CACHED;
	GEM_BUG_ON(port_isset(execlists->port));

	GEM_BUG_ON(__tasklet_is_enabled(&execlists->tasklet));
	execlists->tasklet.func = nop_submission_tasklet;

	spin_unlock_irqrestore(&engine->timeline.lock, flags);
}

static inline bool
reset_in_progress(const struct intel_engine_execlists *execlists)
{
	return unlikely(!__tasklet_is_enabled(&execlists->tasklet));
}

static void process_csb(struct intel_engine_cs *engine)
{
	struct intel_engine_execlists * const execlists = &engine->execlists;
	struct execlist_port *port = execlists->port;
	const u32 * const buf = execlists->csb_status;
	u8 head, tail;

	/*
	 * Note that csb_write, csb_status may be either in HWSP or mmio.
	 * When reading from the csb_write mmio register, we have to be
	 * careful to only use the GEN8_CSB_WRITE_PTR portion, which is
	 * the low 4bits. As it happens we know the next 4bits are always
	 * zero and so we can simply masked off the low u8 of the register
	 * and treat it identically to reading from the HWSP (without having
	 * to use explicit shifting and masking, and probably bifurcating
	 * the code to handle the legacy mmio read).
	 */
	head = execlists->csb_head;
	tail = READ_ONCE(*execlists->csb_write);
	GEM_TRACE("%s cs-irq head=%d, tail=%d\n", engine->name, head, tail);
	if (unlikely(head == tail))
		return;

	/*
	 * Hopefully paired with a wmb() in HW!
	 *
	 * We must complete the read of the write pointer before any reads
	 * from the CSB, so that we do not see stale values. Without an rmb
	 * (lfence) the HW may speculatively perform the CSB[] reads *before*
	 * we perform the READ_ONCE(*csb_write).
	 */
	rmb();

	do {
		struct i915_request *rq;
		unsigned int status;
		unsigned int count;

		if (++head == GEN8_CSB_ENTRIES)
			head = 0;

		/*
		 * We are flying near dragons again.
		 *
		 * We hold a reference to the request in execlist_port[]
		 * but no more than that. We are operating in softirq
		 * context and so cannot hold any mutex or sleep. That
		 * prevents us stopping the requests we are processing
		 * in port[] from being retired simultaneously (the
		 * breadcrumb will be complete before we see the
		 * context-switch). As we only hold the reference to the
		 * request, any pointer chasing underneath the request
		 * is subject to a potential use-after-free. Thus we
		 * store all of the bookkeeping within port[] as
		 * required, and avoid using unguarded pointers beneath
		 * request itself. The same applies to the atomic
		 * status notifier.
		 */

		GEM_TRACE("%s csb[%d]: status=0x%08x:0x%08x, active=0x%x\n",
			  engine->name, head,
			  buf[2 * head + 0], buf[2 * head + 1],
			  execlists->active);

		status = buf[2 * head];
		if (status & (GEN8_CTX_STATUS_IDLE_ACTIVE |
			      GEN8_CTX_STATUS_PREEMPTED))
			execlists_set_active(execlists,
					     EXECLISTS_ACTIVE_HWACK);
		if (status & GEN8_CTX_STATUS_ACTIVE_IDLE)
			execlists_clear_active(execlists,
					       EXECLISTS_ACTIVE_HWACK);

		if (!(status & GEN8_CTX_STATUS_COMPLETED_MASK))
			continue;

		/* We should never get a COMPLETED | IDLE_ACTIVE! */
		GEM_BUG_ON(status & GEN8_CTX_STATUS_IDLE_ACTIVE);

		if (status & GEN8_CTX_STATUS_COMPLETE &&
		    buf[2*head + 1] == execlists->preempt_complete_status) {
			GEM_TRACE("%s preempt-idle\n", engine->name);
			complete_preempt_context(execlists);
			continue;
		}

		if (status & GEN8_CTX_STATUS_PREEMPTED &&
		    execlists_is_active(execlists,
					EXECLISTS_ACTIVE_PREEMPT))
			continue;

		GEM_BUG_ON(!execlists_is_active(execlists,
						EXECLISTS_ACTIVE_USER));

		rq = port_unpack(port, &count);
		GEM_TRACE("%s out[0]: ctx=%d.%d, global=%d (fence %llx:%d) (current %d), prio=%d\n",
			  engine->name,
			  port->context_id, count,
			  rq ? rq->global_seqno : 0,
			  rq ? rq->fence.context : 0,
			  rq ? rq->fence.seqno : 0,
			  intel_engine_get_seqno(engine),
			  rq ? rq_prio(rq) : 0);

		/* Check the context/desc id for this event matches */
		GEM_DEBUG_BUG_ON(buf[2 * head + 1] != port->context_id);

		GEM_BUG_ON(count == 0);
		if (--count == 0) {
			/*
			 * On the final event corresponding to the
			 * submission of this context, we expect either
			 * an element-switch event or a completion
			 * event (and on completion, the active-idle
			 * marker). No more preemptions, lite-restore
			 * or otherwise.
			 */
			GEM_BUG_ON(status & GEN8_CTX_STATUS_PREEMPTED);
			GEM_BUG_ON(port_isset(&port[1]) &&
				   !(status & GEN8_CTX_STATUS_ELEMENT_SWITCH));
			GEM_BUG_ON(!port_isset(&port[1]) &&
				   !(status & GEN8_CTX_STATUS_ACTIVE_IDLE));

			/*
			 * We rely on the hardware being strongly
			 * ordered, that the breadcrumb write is
			 * coherent (visible from the CPU) before the
			 * user interrupt and CSB is processed.
			 */
			GEM_BUG_ON(!i915_request_completed(rq));

			execlists_context_schedule_out(rq,
						       INTEL_CONTEXT_SCHEDULE_OUT);
			i915_request_put(rq);

			GEM_TRACE("%s completed ctx=%d\n",
				  engine->name, port->context_id);

			port = execlists_port_complete(execlists, port);
			if (port_isset(port))
				execlists_user_begin(execlists, port);
			else
				execlists_user_end(execlists);
		} else {
			port_set(port, port_pack(rq, count));
		}
	} while (head != tail);

	execlists->csb_head = head;
}

static void __execlists_submission_tasklet(struct intel_engine_cs *const engine)
{
	lockdep_assert_held(&engine->timeline.lock);

	process_csb(engine);
	if (!execlists_is_active(&engine->execlists, EXECLISTS_ACTIVE_PREEMPT))
		execlists_dequeue(engine);
}

/*
 * Check the unread Context Status Buffers and manage the submission of new
 * contexts to the ELSP accordingly.
 */
static void execlists_submission_tasklet(unsigned long data)
{
	struct intel_engine_cs * const engine = (struct intel_engine_cs *)data;
	unsigned long flags;

	GEM_TRACE("%s awake?=%d, active=%x\n",
		  engine->name,
		  engine->i915->gt.awake,
		  engine->execlists.active);

	spin_lock_irqsave(&engine->timeline.lock, flags);
	__execlists_submission_tasklet(engine);
	spin_unlock_irqrestore(&engine->timeline.lock, flags);
}

static void queue_request(struct intel_engine_cs *engine,
			  struct i915_sched_node *node,
			  int prio)
{
	list_add_tail(&node->link, i915_sched_lookup_priolist(engine, prio));
}

static void __submit_queue_imm(struct intel_engine_cs *engine)
{
	struct intel_engine_execlists * const execlists = &engine->execlists;

	if (reset_in_progress(execlists))
		return; /* defer until we restart the engine following reset */

	if (execlists->tasklet.func == execlists_submission_tasklet)
		__execlists_submission_tasklet(engine);
	else
		tasklet_hi_schedule(&execlists->tasklet);
}

static void submit_queue(struct intel_engine_cs *engine, int prio)
{
	if (prio > engine->execlists.queue_priority) {
		engine->execlists.queue_priority = prio;
		__submit_queue_imm(engine);
	}
}

static void execlists_submit_request(struct i915_request *request)
{
	struct intel_engine_cs *engine = request->engine;
	unsigned long flags;

	/* Will be called from irq-context when using foreign fences. */
	spin_lock_irqsave(&engine->timeline.lock, flags);

	queue_request(engine, &request->sched, rq_prio(request));

	GEM_BUG_ON(RB_EMPTY_ROOT(&engine->execlists.queue.rb_root));
	GEM_BUG_ON(list_empty(&request->sched.link));

	submit_queue(engine, rq_prio(request));

	spin_unlock_irqrestore(&engine->timeline.lock, flags);
}

static void execlists_context_destroy(struct intel_context *ce)
{
	GEM_BUG_ON(ce->pin_count);

	if (!ce->state)
		return;

	intel_ring_free(ce->ring);

	GEM_BUG_ON(i915_gem_object_is_active(ce->state->obj));
	i915_gem_object_put(ce->state->obj);
}

static void execlists_context_unpin(struct intel_context *ce)
{
	struct intel_engine_cs *engine;

	/*
	 * The tasklet may still be using a pointer to our state, via an
	 * old request. However, since we know we only unpin the context
	 * on retirement of the following request, we know that the last
	 * request referencing us will have had a completion CS interrupt.
	 * If we see that it is still active, it means that the tasklet hasn't
	 * had the chance to run yet; let it run before we teardown the
	 * reference it may use.
	 */
	engine = READ_ONCE(ce->active);
	if (unlikely(engine)) {
		unsigned long flags;

		spin_lock_irqsave(&engine->timeline.lock, flags);
		process_csb(engine);
		spin_unlock_irqrestore(&engine->timeline.lock, flags);

		GEM_BUG_ON(READ_ONCE(ce->active));
	}

	i915_gem_context_unpin_hw_id(ce->gem_context);

	intel_ring_unpin(ce->ring);

	ce->state->obj->pin_global--;
	i915_gem_object_unpin_map(ce->state->obj);
	i915_vma_unpin(ce->state);

	i915_gem_context_put(ce->gem_context);
}

static int __context_pin(struct i915_gem_context *ctx, struct i915_vma *vma)
{
	unsigned int flags;
	int err;

	/*
	 * Clear this page out of any CPU caches for coherent swap-in/out.
	 * We only want to do this on the first bind so that we do not stall
	 * on an active context (which by nature is already on the GPU).
	 */
	if (!(vma->flags & I915_VMA_GLOBAL_BIND)) {
		err = i915_gem_object_set_to_wc_domain(vma->obj, true);
		if (err)
			return err;
	}

	flags = PIN_GLOBAL | PIN_HIGH;
	flags |= PIN_OFFSET_BIAS | i915_ggtt_pin_bias(vma);

	return i915_vma_pin(vma, 0, 0, flags);
}

static struct intel_context *
__execlists_context_pin(struct intel_engine_cs *engine,
			struct i915_gem_context *ctx,
			struct intel_context *ce)
{
	void *vaddr;
	int ret;

	ret = execlists_context_deferred_alloc(ctx, engine, ce);
	if (ret)
		goto err;
	GEM_BUG_ON(!ce->state);

	ret = __context_pin(ctx, ce->state);
	if (ret)
		goto err;

	vaddr = i915_gem_object_pin_map(ce->state->obj,
					i915_coherent_map_type(ctx->i915) |
					I915_MAP_OVERRIDE);
	if (IS_ERR(vaddr)) {
		ret = PTR_ERR(vaddr);
		goto unpin_vma;
	}

	ret = intel_ring_pin(ce->ring);
	if (ret)
		goto unpin_map;

	ret = i915_gem_context_pin_hw_id(ctx);
	if (ret)
		goto unpin_ring;

	intel_lr_context_descriptor_update(ctx, engine, ce);

	GEM_BUG_ON(!intel_ring_offset_valid(ce->ring, ce->ring->head));

	ce->lrc_reg_state = vaddr + LRC_STATE_PN * PAGE_SIZE;
	ce->lrc_reg_state[CTX_RING_BUFFER_START+1] =
		i915_ggtt_offset(ce->ring->vma);
	ce->lrc_reg_state[CTX_RING_HEAD + 1] = ce->ring->head;
	ce->lrc_reg_state[CTX_RING_TAIL + 1] = ce->ring->tail;

	ce->state->obj->pin_global++;
	i915_gem_context_get(ctx);
	return ce;

unpin_ring:
	intel_ring_unpin(ce->ring);
unpin_map:
	i915_gem_object_unpin_map(ce->state->obj);
unpin_vma:
	__i915_vma_unpin(ce->state);
err:
	ce->pin_count = 0;
	return ERR_PTR(ret);
}

static const struct intel_context_ops execlists_context_ops = {
	.unpin = execlists_context_unpin,
	.destroy = execlists_context_destroy,
};

static struct intel_context *
execlists_context_pin(struct intel_engine_cs *engine,
		      struct i915_gem_context *ctx)
{
	struct intel_context *ce = to_intel_context(ctx, engine);

	lockdep_assert_held(&ctx->i915->drm.struct_mutex);
	GEM_BUG_ON(!ctx->ppgtt);

	if (likely(ce->pin_count++))
		return ce;
	GEM_BUG_ON(!ce->pin_count); /* no overflow please! */

	ce->ops = &execlists_context_ops;

	return __execlists_context_pin(engine, ctx, ce);
}

static int execlists_request_alloc(struct i915_request *request)
{
	int ret;

	GEM_BUG_ON(!request->hw_context->pin_count);

	/* Flush enough space to reduce the likelihood of waiting after
	 * we start building the request - in which case we will just
	 * have to repeat work.
	 */
	request->reserved_space += EXECLISTS_REQUEST_SIZE;

	ret = intel_ring_wait_for_space(request->ring, request->reserved_space);
	if (ret)
		return ret;

	/* Note that after this point, we have committed to using
	 * this request as it is being used to both track the
	 * state of engine initialisation and liveness of the
	 * golden renderstate above. Think twice before you try
	 * to cancel/unwind this request now.
	 */

	request->reserved_space -= EXECLISTS_REQUEST_SIZE;
	return 0;
}

/*
 * In this WA we need to set GEN8_L3SQCREG4[21:21] and reset it after
 * PIPE_CONTROL instruction. This is required for the flush to happen correctly
 * but there is a slight complication as this is applied in WA batch where the
 * values are only initialized once so we cannot take register value at the
 * beginning and reuse it further; hence we save its value to memory, upload a
 * constant value with bit21 set and then we restore it back with the saved value.
 * To simplify the WA, a constant value is formed by using the default value
 * of this register. This shouldn't be a problem because we are only modifying
 * it for a short period and this batch in non-premptible. We can ofcourse
 * use additional instructions that read the actual value of the register
 * at that time and set our bit of interest but it makes the WA complicated.
 *
 * This WA is also required for Gen9 so extracting as a function avoids
 * code duplication.
 */
static u32 *
gen8_emit_flush_coherentl3_wa(struct intel_engine_cs *engine, u32 *batch)
{
	/* NB no one else is allowed to scribble over scratch + 256! */
	*batch++ = MI_STORE_REGISTER_MEM_GEN8 | MI_SRM_LRM_GLOBAL_GTT;
	*batch++ = i915_mmio_reg_offset(GEN8_L3SQCREG4);
	*batch++ = i915_scratch_offset(engine->i915) + 256;
	*batch++ = 0;

	*batch++ = MI_LOAD_REGISTER_IMM(1);
	*batch++ = i915_mmio_reg_offset(GEN8_L3SQCREG4);
	*batch++ = 0x40400000 | GEN8_LQSC_FLUSH_COHERENT_LINES;

	batch = gen8_emit_pipe_control(batch,
				       PIPE_CONTROL_CS_STALL |
				       PIPE_CONTROL_DC_FLUSH_ENABLE,
				       0);

	*batch++ = MI_LOAD_REGISTER_MEM_GEN8 | MI_SRM_LRM_GLOBAL_GTT;
	*batch++ = i915_mmio_reg_offset(GEN8_L3SQCREG4);
	*batch++ = i915_scratch_offset(engine->i915) + 256;
	*batch++ = 0;

	return batch;
}

/*
 * Typically we only have one indirect_ctx and per_ctx batch buffer which are
 * initialized at the beginning and shared across all contexts but this field
 * helps us to have multiple batches at different offsets and select them based
 * on a criteria. At the moment this batch always start at the beginning of the page
 * and at this point we don't have multiple wa_ctx batch buffers.
 *
 * The number of WA applied are not known at the beginning; we use this field
 * to return the no of DWORDS written.
 *
 * It is to be noted that this batch does not contain MI_BATCH_BUFFER_END
 * so it adds NOOPs as padding to make it cacheline aligned.
 * MI_BATCH_BUFFER_END will be added to perctx batch and both of them together
 * makes a complete batch buffer.
 */
static u32 *gen8_init_indirectctx_bb(struct intel_engine_cs *engine, u32 *batch)
{
	/* WaDisableCtxRestoreArbitration:bdw,chv */
	*batch++ = MI_ARB_ON_OFF | MI_ARB_DISABLE;

	/* WaFlushCoherentL3CacheLinesAtContextSwitch:bdw */
	if (IS_BROADWELL(engine->i915))
		batch = gen8_emit_flush_coherentl3_wa(engine, batch);

	/* WaClearSlmSpaceAtContextSwitch:bdw,chv */
	/* Actual scratch location is at 128 bytes offset */
	batch = gen8_emit_pipe_control(batch,
				       PIPE_CONTROL_FLUSH_L3 |
				       PIPE_CONTROL_GLOBAL_GTT_IVB |
				       PIPE_CONTROL_CS_STALL |
				       PIPE_CONTROL_QW_WRITE,
				       i915_scratch_offset(engine->i915) +
				       2 * CACHELINE_BYTES);

	*batch++ = MI_ARB_ON_OFF | MI_ARB_ENABLE;

	/* Pad to end of cacheline */
	while ((unsigned long)batch % CACHELINE_BYTES)
		*batch++ = MI_NOOP;

	/*
	 * MI_BATCH_BUFFER_END is not required in Indirect ctx BB because
	 * execution depends on the length specified in terms of cache lines
	 * in the register CTX_RCS_INDIRECT_CTX
	 */

	return batch;
}

struct lri {
	i915_reg_t reg;
	u32 value;
};

static u32 *emit_lri(u32 *batch, const struct lri *lri, unsigned int count)
{
	GEM_BUG_ON(!count || count > 63);

	*batch++ = MI_LOAD_REGISTER_IMM(count);
	do {
		*batch++ = i915_mmio_reg_offset(lri->reg);
		*batch++ = lri->value;
	} while (lri++, --count);
	*batch++ = MI_NOOP;

	return batch;
}

static u32 *gen9_init_indirectctx_bb(struct intel_engine_cs *engine, u32 *batch)
{
	static const struct lri lri[] = {
		/* WaDisableGatherAtSetShaderCommonSlice:skl,bxt,kbl,glk */
		{
			COMMON_SLICE_CHICKEN2,
			__MASKED_FIELD(GEN9_DISABLE_GATHER_AT_SET_SHADER_COMMON_SLICE,
				       0),
		},

		/* BSpec: 11391 */
		{
			FF_SLICE_CHICKEN,
			__MASKED_FIELD(FF_SLICE_CHICKEN_CL_PROVOKING_VERTEX_FIX,
				       FF_SLICE_CHICKEN_CL_PROVOKING_VERTEX_FIX),
		},

		/* BSpec: 11299 */
		{
			_3D_CHICKEN3,
			__MASKED_FIELD(_3D_CHICKEN_SF_PROVOKING_VERTEX_FIX,
				       _3D_CHICKEN_SF_PROVOKING_VERTEX_FIX),
		}
	};

	*batch++ = MI_ARB_ON_OFF | MI_ARB_DISABLE;

	/* WaFlushCoherentL3CacheLinesAtContextSwitch:skl,bxt,glk */
	batch = gen8_emit_flush_coherentl3_wa(engine, batch);

	batch = emit_lri(batch, lri, ARRAY_SIZE(lri));

	/* WaMediaPoolStateCmdInWABB:bxt,glk */
	if (HAS_POOLED_EU(engine->i915)) {
		/*
		 * EU pool configuration is setup along with golden context
		 * during context initialization. This value depends on
		 * device type (2x6 or 3x6) and needs to be updated based
		 * on which subslice is disabled especially for 2x6
		 * devices, however it is safe to load default
		 * configuration of 3x6 device instead of masking off
		 * corresponding bits because HW ignores bits of a disabled
		 * subslice and drops down to appropriate config. Please
		 * see render_state_setup() in i915_gem_render_state.c for
		 * possible configurations, to avoid duplication they are
		 * not shown here again.
		 */
		*batch++ = GEN9_MEDIA_POOL_STATE;
		*batch++ = GEN9_MEDIA_POOL_ENABLE;
		*batch++ = 0x00777000;
		*batch++ = 0;
		*batch++ = 0;
		*batch++ = 0;
	}

	*batch++ = MI_ARB_ON_OFF | MI_ARB_ENABLE;

	/* Pad to end of cacheline */
	while ((unsigned long)batch % CACHELINE_BYTES)
		*batch++ = MI_NOOP;

	return batch;
}

static u32 *
gen10_init_indirectctx_bb(struct intel_engine_cs *engine, u32 *batch)
{
	int i;

	/*
	 * WaPipeControlBefore3DStateSamplePattern: cnl
	 *
	 * Ensure the engine is idle prior to programming a
	 * 3DSTATE_SAMPLE_PATTERN during a context restore.
	 */
	batch = gen8_emit_pipe_control(batch,
				       PIPE_CONTROL_CS_STALL,
				       0);
	/*
	 * WaPipeControlBefore3DStateSamplePattern says we need 4 dwords for
	 * the PIPE_CONTROL followed by 12 dwords of 0x0, so 16 dwords in
	 * total. However, a PIPE_CONTROL is 6 dwords long, not 4, which is
	 * confusing. Since gen8_emit_pipe_control() already advances the
	 * batch by 6 dwords, we advance the other 10 here, completing a
	 * cacheline. It's not clear if the workaround requires this padding
	 * before other commands, or if it's just the regular padding we would
	 * already have for the workaround bb, so leave it here for now.
	 */
	for (i = 0; i < 10; i++)
		*batch++ = MI_NOOP;

	/* Pad to end of cacheline */
	while ((unsigned long)batch % CACHELINE_BYTES)
		*batch++ = MI_NOOP;

	return batch;
}

#define CTX_WA_BB_OBJ_SIZE (PAGE_SIZE)

static int lrc_setup_wa_ctx(struct intel_engine_cs *engine)
{
	struct drm_i915_gem_object *obj;
	struct i915_vma *vma;
	int err;

	obj = i915_gem_object_create(engine->i915, CTX_WA_BB_OBJ_SIZE);
	if (IS_ERR(obj))
		return PTR_ERR(obj);

	vma = i915_vma_instance(obj, &engine->i915->ggtt.vm, NULL);
	if (IS_ERR(vma)) {
		err = PTR_ERR(vma);
		goto err;
	}

	err = i915_vma_pin(vma, 0, 0, PIN_GLOBAL | PIN_HIGH);
	if (err)
		goto err;

	engine->wa_ctx.vma = vma;
	return 0;

err:
	i915_gem_object_put(obj);
	return err;
}

static void lrc_destroy_wa_ctx(struct intel_engine_cs *engine)
{
	i915_vma_unpin_and_release(&engine->wa_ctx.vma, 0);
}

typedef u32 *(*wa_bb_func_t)(struct intel_engine_cs *engine, u32 *batch);

static int intel_init_workaround_bb(struct intel_engine_cs *engine)
{
	struct i915_ctx_workarounds *wa_ctx = &engine->wa_ctx;
	struct i915_wa_ctx_bb *wa_bb[2] = { &wa_ctx->indirect_ctx,
					    &wa_ctx->per_ctx };
	wa_bb_func_t wa_bb_fn[2];
	struct page *page;
	void *batch, *batch_ptr;
	unsigned int i;
	int ret;

	if (GEM_DEBUG_WARN_ON(engine->id != RCS))
		return -EINVAL;

	switch (INTEL_GEN(engine->i915)) {
	case 11:
		return 0;
	case 10:
		wa_bb_fn[0] = gen10_init_indirectctx_bb;
		wa_bb_fn[1] = NULL;
		break;
	case 9:
		wa_bb_fn[0] = gen9_init_indirectctx_bb;
		wa_bb_fn[1] = NULL;
		break;
	case 8:
		wa_bb_fn[0] = gen8_init_indirectctx_bb;
		wa_bb_fn[1] = NULL;
		break;
	default:
		MISSING_CASE(INTEL_GEN(engine->i915));
		return 0;
	}

	ret = lrc_setup_wa_ctx(engine);
	if (ret) {
		DRM_DEBUG_DRIVER("Failed to setup context WA page: %d\n", ret);
		return ret;
	}

	page = i915_gem_object_get_dirty_page(wa_ctx->vma->obj, 0);
	batch = batch_ptr = kmap_atomic(page);

	/*
	 * Emit the two workaround batch buffers, recording the offset from the
	 * start of the workaround batch buffer object for each and their
	 * respective sizes.
	 */
	for (i = 0; i < ARRAY_SIZE(wa_bb_fn); i++) {
		wa_bb[i]->offset = batch_ptr - batch;
		if (GEM_DEBUG_WARN_ON(!IS_ALIGNED(wa_bb[i]->offset,
						  CACHELINE_BYTES))) {
			ret = -EINVAL;
			break;
		}
		if (wa_bb_fn[i])
			batch_ptr = wa_bb_fn[i](engine, batch_ptr);
		wa_bb[i]->size = batch_ptr - (batch + wa_bb[i]->offset);
	}

	BUG_ON(batch_ptr - batch > CTX_WA_BB_OBJ_SIZE);

	kunmap_atomic(batch);
	if (ret)
		lrc_destroy_wa_ctx(engine);

	return ret;
}

static void enable_execlists(struct intel_engine_cs *engine)
{
	struct drm_i915_private *dev_priv = engine->i915;

	I915_WRITE(RING_HWSTAM(engine->mmio_base), 0xffffffff);

	/*
	 * Make sure we're not enabling the new 12-deep CSB
	 * FIFO as that requires a slightly updated handling
	 * in the ctx switch irq. Since we're currently only
	 * using only 2 elements of the enhanced execlists the
	 * deeper FIFO it's not needed and it's not worth adding
	 * more statements to the irq handler to support it.
	 */
	if (INTEL_GEN(dev_priv) >= 11)
		I915_WRITE(RING_MODE_GEN7(engine),
			   _MASKED_BIT_DISABLE(GEN11_GFX_DISABLE_LEGACY_MODE));
	else
		I915_WRITE(RING_MODE_GEN7(engine),
			   _MASKED_BIT_ENABLE(GFX_RUN_LIST_ENABLE));

	I915_WRITE(RING_MI_MODE(engine->mmio_base),
		   _MASKED_BIT_DISABLE(STOP_RING));

	I915_WRITE(RING_HWS_PGA(engine->mmio_base),
		   engine->status_page.ggtt_offset);
	POSTING_READ(RING_HWS_PGA(engine->mmio_base));
}

static bool unexpected_starting_state(struct intel_engine_cs *engine)
{
	struct drm_i915_private *dev_priv = engine->i915;
	bool unexpected = false;

	if (I915_READ(RING_MI_MODE(engine->mmio_base)) & STOP_RING) {
		DRM_DEBUG_DRIVER("STOP_RING still set in RING_MI_MODE\n");
		unexpected = true;
	}

	return unexpected;
}

static int gen8_init_common_ring(struct intel_engine_cs *engine)
{
	intel_engine_apply_workarounds(engine);

	intel_mocs_init_engine(engine);

	intel_engine_reset_breadcrumbs(engine);

	if (GEM_SHOW_DEBUG() && unexpected_starting_state(engine)) {
		struct drm_printer p = drm_debug_printer(__func__);

		intel_engine_dump(engine, &p, NULL);
	}

	enable_execlists(engine);

	return 0;
}

static int gen8_init_render_ring(struct intel_engine_cs *engine)
{
	struct drm_i915_private *dev_priv = engine->i915;
	int ret;

	ret = gen8_init_common_ring(engine);
	if (ret)
		return ret;

	intel_engine_apply_whitelist(engine);

	/* We need to disable the AsyncFlip performance optimisations in order
	 * to use MI_WAIT_FOR_EVENT within the CS. It should already be
	 * programmed to '1' on all products.
	 *
	 * WaDisableAsyncFlipPerfMode:snb,ivb,hsw,vlv,bdw,chv
	 */
	I915_WRITE(MI_MODE, _MASKED_BIT_ENABLE(ASYNC_FLIP_PERF_DISABLE));

	I915_WRITE(INSTPM, _MASKED_BIT_ENABLE(INSTPM_FORCE_ORDERING));

	return 0;
}

static int gen9_init_render_ring(struct intel_engine_cs *engine)
{
	int ret;

	ret = gen8_init_common_ring(engine);
	if (ret)
		return ret;

	intel_engine_apply_whitelist(engine);

	return 0;
}

static struct i915_request *
execlists_reset_prepare(struct intel_engine_cs *engine)
{
	struct intel_engine_execlists * const execlists = &engine->execlists;
	struct i915_request *request, *active;
	unsigned long flags;

	GEM_TRACE("%s: depth<-%d\n", engine->name,
		  atomic_read(&execlists->tasklet.count));

	/*
	 * Prevent request submission to the hardware until we have
	 * completed the reset in i915_gem_reset_finish(). If a request
	 * is completed by one engine, it may then queue a request
	 * to a second via its execlists->tasklet *just* as we are
	 * calling engine->init_hw() and also writing the ELSP.
	 * Turning off the execlists->tasklet until the reset is over
	 * prevents the race.
	 */
	__tasklet_disable_sync_once(&execlists->tasklet);

	spin_lock_irqsave(&engine->timeline.lock, flags);

	/*
	 * We want to flush the pending context switches, having disabled
	 * the tasklet above, we can assume exclusive access to the execlists.
	 * For this allows us to catch up with an inflight preemption event,
	 * and avoid blaming an innocent request if the stall was due to the
	 * preemption itself.
	 */
	process_csb(engine);

	/*
	 * The last active request can then be no later than the last request
	 * now in ELSP[0]. So search backwards from there, so that if the GPU
	 * has advanced beyond the last CSB update, it will be pardoned.
	 */
	active = NULL;
	request = port_request(execlists->port);
	if (request) {
		/*
		 * Prevent the breadcrumb from advancing before we decide
		 * which request is currently active.
		 */
		intel_engine_stop_cs(engine);

		list_for_each_entry_from_reverse(request,
						 &engine->timeline.requests,
						 link) {
			if (__i915_request_completed(request,
						     request->global_seqno))
				break;

			active = request;
		}
	}

	spin_unlock_irqrestore(&engine->timeline.lock, flags);

	return active;
}

static void execlists_reset(struct intel_engine_cs *engine,
			    struct i915_request *request)
{
	struct intel_engine_execlists * const execlists = &engine->execlists;
	unsigned long flags;
	u32 *regs;

	GEM_TRACE("%s request global=%d, current=%d\n",
		  engine->name, request ? request->global_seqno : 0,
		  intel_engine_get_seqno(engine));

	spin_lock_irqsave(&engine->timeline.lock, flags);

	/*
	 * Catch up with any missed context-switch interrupts.
	 *
	 * Ideally we would just read the remaining CSB entries now that we
	 * know the gpu is idle. However, the CSB registers are sometimes^W
	 * often trashed across a GPU reset! Instead we have to rely on
	 * guessing the missed context-switch events by looking at what
	 * requests were completed.
	 */
	execlists_cancel_port_requests(execlists);

	/* Push back any incomplete requests for replay after the reset. */
	__unwind_incomplete_requests(engine);

	/* Following the reset, we need to reload the CSB read/write pointers */
	reset_csb_pointers(&engine->execlists);

	spin_unlock_irqrestore(&engine->timeline.lock, flags);

	/*
	 * If the request was innocent, we leave the request in the ELSP
	 * and will try to replay it on restarting. The context image may
	 * have been corrupted by the reset, in which case we may have
	 * to service a new GPU hang, but more likely we can continue on
	 * without impact.
	 *
	 * If the request was guilty, we presume the context is corrupt
	 * and have to at least restore the RING register in the context
	 * image back to the expected values to skip over the guilty request.
	 */
	if (!request || request->fence.error != -EIO)
		return;

	/*
	 * We want a simple context + ring to execute the breadcrumb update.
	 * We cannot rely on the context being intact across the GPU hang,
	 * so clear it and rebuild just what we need for the breadcrumb.
	 * All pending requests for this context will be zapped, and any
	 * future request will be after userspace has had the opportunity
	 * to recreate its own state.
	 */
	regs = request->hw_context->lrc_reg_state;
	if (engine->pinned_default_state) {
		memcpy(regs, /* skip restoring the vanilla PPHWSP */
		       engine->pinned_default_state + LRC_STATE_PN * PAGE_SIZE,
		       engine->context_size - PAGE_SIZE);
	}
	execlists_init_reg_state(regs,
				 request->gem_context, engine, request->ring);

	/* Move the RING_HEAD onto the breadcrumb, past the hanging batch */
	regs[CTX_RING_BUFFER_START + 1] = i915_ggtt_offset(request->ring->vma);

	request->ring->head = intel_ring_wrap(request->ring, request->postfix);
	regs[CTX_RING_HEAD + 1] = request->ring->head;

	intel_ring_update_space(request->ring);

	/* Reset WaIdleLiteRestore:bdw,skl as well */
	unwind_wa_tail(request);
}

static void execlists_reset_finish(struct intel_engine_cs *engine)
{
	struct intel_engine_execlists * const execlists = &engine->execlists;

	/*
	 * After a GPU reset, we may have requests to replay. Do so now while
	 * we still have the forcewake to be sure that the GPU is not allowed
	 * to sleep before we restart and reload a context.
	 *
	 */
	if (!RB_EMPTY_ROOT(&execlists->queue.rb_root))
		execlists->tasklet.func(execlists->tasklet.data);

	tasklet_enable(&execlists->tasklet);
	GEM_TRACE("%s: depth->%d\n", engine->name,
		  atomic_read(&execlists->tasklet.count));
}

static int intel_logical_ring_emit_pdps(struct i915_request *rq)
{
	struct i915_hw_ppgtt *ppgtt = rq->gem_context->ppgtt;
	struct intel_engine_cs *engine = rq->engine;
	const int num_lri_cmds = GEN8_3LVL_PDPES * 2;
	u32 *cs;
	int i;

	cs = intel_ring_begin(rq, num_lri_cmds * 2 + 2);
	if (IS_ERR(cs))
		return PTR_ERR(cs);

	*cs++ = MI_LOAD_REGISTER_IMM(num_lri_cmds);
	for (i = GEN8_3LVL_PDPES - 1; i >= 0; i--) {
		const dma_addr_t pd_daddr = i915_page_dir_dma_addr(ppgtt, i);

		*cs++ = i915_mmio_reg_offset(GEN8_RING_PDP_UDW(engine, i));
		*cs++ = upper_32_bits(pd_daddr);
		*cs++ = i915_mmio_reg_offset(GEN8_RING_PDP_LDW(engine, i));
		*cs++ = lower_32_bits(pd_daddr);
	}

	*cs++ = MI_NOOP;
	intel_ring_advance(rq, cs);

	return 0;
}

static int gen8_emit_bb_start(struct i915_request *rq,
			      u64 offset, u32 len,
			      const unsigned int flags)
{
	u32 *cs;
	int ret;

	/* Don't rely in hw updating PDPs, specially in lite-restore.
	 * Ideally, we should set Force PD Restore in ctx descriptor,
	 * but we can't. Force Restore would be a second option, but
	 * it is unsafe in case of lite-restore (because the ctx is
	 * not idle). PML4 is allocated during ppgtt init so this is
	 * not needed in 48-bit.*/
	if ((intel_engine_flag(rq->engine) & rq->gem_context->ppgtt->pd_dirty_rings) &&
	    !i915_vm_is_48bit(&rq->gem_context->ppgtt->vm) &&
	    !intel_vgpu_active(rq->i915)) {
		ret = intel_logical_ring_emit_pdps(rq);
		if (ret)
			return ret;

		rq->gem_context->ppgtt->pd_dirty_rings &= ~intel_engine_flag(rq->engine);
	}

	cs = intel_ring_begin(rq, 6);
	if (IS_ERR(cs))
		return PTR_ERR(cs);

	/*
	 * WaDisableCtxRestoreArbitration:bdw,chv
	 *
	 * We don't need to perform MI_ARB_ENABLE as often as we do (in
	 * particular all the gen that do not need the w/a at all!), if we
	 * took care to make sure that on every switch into this context
	 * (both ordinary and for preemption) that arbitrartion was enabled
	 * we would be fine. However, there doesn't seem to be a downside to
	 * being paranoid and making sure it is set before each batch and
	 * every context-switch.
	 *
	 * Note that if we fail to enable arbitration before the request
	 * is complete, then we do not see the context-switch interrupt and
	 * the engine hangs (with RING_HEAD == RING_TAIL).
	 *
	 * That satisfies both the GPGPU w/a and our heavy-handed paranoia.
	 */
	*cs++ = MI_ARB_ON_OFF | MI_ARB_ENABLE;

	/* FIXME(BDW): Address space and security selectors. */
	*cs++ = MI_BATCH_BUFFER_START_GEN8 |
		(flags & I915_DISPATCH_SECURE ? 0 : BIT(8));
	*cs++ = lower_32_bits(offset);
	*cs++ = upper_32_bits(offset);

	*cs++ = MI_ARB_ON_OFF | MI_ARB_DISABLE;
	*cs++ = MI_NOOP;
	intel_ring_advance(rq, cs);

	return 0;
}

static void gen8_logical_ring_enable_irq(struct intel_engine_cs *engine)
{
	struct drm_i915_private *dev_priv = engine->i915;
	I915_WRITE_IMR(engine,
		       ~(engine->irq_enable_mask | engine->irq_keep_mask));
	POSTING_READ_FW(RING_IMR(engine->mmio_base));
}

static void gen8_logical_ring_disable_irq(struct intel_engine_cs *engine)
{
	struct drm_i915_private *dev_priv = engine->i915;
	I915_WRITE_IMR(engine, ~engine->irq_keep_mask);
}

static int gen8_emit_flush(struct i915_request *request, u32 mode)
{
	u32 cmd, *cs;

	cs = intel_ring_begin(request, 4);
	if (IS_ERR(cs))
		return PTR_ERR(cs);

	cmd = MI_FLUSH_DW + 1;

	/* We always require a command barrier so that subsequent
	 * commands, such as breadcrumb interrupts, are strictly ordered
	 * wrt the contents of the write cache being flushed to memory
	 * (and thus being coherent from the CPU).
	 */
	cmd |= MI_FLUSH_DW_STORE_INDEX | MI_FLUSH_DW_OP_STOREDW;

	if (mode & EMIT_INVALIDATE) {
		cmd |= MI_INVALIDATE_TLB;
		if (request->engine->class == VIDEO_DECODE_CLASS)
			cmd |= MI_INVALIDATE_BSD;
	}

	*cs++ = cmd;
	*cs++ = I915_GEM_HWS_SCRATCH_ADDR | MI_FLUSH_DW_USE_GTT;
	*cs++ = 0; /* upper addr */
	*cs++ = 0; /* value */
	intel_ring_advance(request, cs);

	return 0;
}

static int gen8_emit_flush_render(struct i915_request *request,
				  u32 mode)
{
	struct intel_engine_cs *engine = request->engine;
	u32 scratch_addr =
		i915_scratch_offset(engine->i915) + 2 * CACHELINE_BYTES;
	bool vf_flush_wa = false, dc_flush_wa = false;
	u32 *cs, flags = 0;
	int len;

	flags |= PIPE_CONTROL_CS_STALL;

	if (mode & EMIT_FLUSH) {
		flags |= PIPE_CONTROL_RENDER_TARGET_CACHE_FLUSH;
		flags |= PIPE_CONTROL_DEPTH_CACHE_FLUSH;
		flags |= PIPE_CONTROL_DC_FLUSH_ENABLE;
		flags |= PIPE_CONTROL_FLUSH_ENABLE;
	}

	if (mode & EMIT_INVALIDATE) {
		flags |= PIPE_CONTROL_TLB_INVALIDATE;
		flags |= PIPE_CONTROL_INSTRUCTION_CACHE_INVALIDATE;
		flags |= PIPE_CONTROL_TEXTURE_CACHE_INVALIDATE;
		flags |= PIPE_CONTROL_VF_CACHE_INVALIDATE;
		flags |= PIPE_CONTROL_CONST_CACHE_INVALIDATE;
		flags |= PIPE_CONTROL_STATE_CACHE_INVALIDATE;
		flags |= PIPE_CONTROL_QW_WRITE;
		flags |= PIPE_CONTROL_GLOBAL_GTT_IVB;

		/*
		 * On GEN9: before VF_CACHE_INVALIDATE we need to emit a NULL
		 * pipe control.
		 */
		if (IS_GEN9(request->i915))
			vf_flush_wa = true;

		/* WaForGAMHang:kbl */
		if (IS_KBL_REVID(request->i915, 0, KBL_REVID_B0))
			dc_flush_wa = true;
	}

	len = 6;

	if (vf_flush_wa)
		len += 6;

	if (dc_flush_wa)
		len += 12;

	cs = intel_ring_begin(request, len);
	if (IS_ERR(cs))
		return PTR_ERR(cs);

	if (vf_flush_wa)
		cs = gen8_emit_pipe_control(cs, 0, 0);

	if (dc_flush_wa)
		cs = gen8_emit_pipe_control(cs, PIPE_CONTROL_DC_FLUSH_ENABLE,
					    0);

	cs = gen8_emit_pipe_control(cs, flags, scratch_addr);

	if (dc_flush_wa)
		cs = gen8_emit_pipe_control(cs, PIPE_CONTROL_CS_STALL, 0);

	intel_ring_advance(request, cs);

	return 0;
}

/*
 * Reserve space for 2 NOOPs at the end of each request to be
 * used as a workaround for not being allowed to do lite
 * restore with HEAD==TAIL (WaIdleLiteRestore).
 */
static void gen8_emit_wa_tail(struct i915_request *request, u32 *cs)
{
	/* Ensure there's always at least one preemption point per-request. */
	*cs++ = MI_ARB_CHECK;
	*cs++ = MI_NOOP;
	request->wa_tail = intel_ring_offset(request, cs);
}

static void gen8_emit_breadcrumb(struct i915_request *request, u32 *cs)
{
	/* w/a: bit 5 needs to be zero for MI_FLUSH_DW address. */
	BUILD_BUG_ON(I915_GEM_HWS_INDEX_ADDR & (1 << 5));

	cs = gen8_emit_ggtt_write(cs, request->global_seqno,
				  intel_hws_seqno_address(request->engine));
	*cs++ = MI_USER_INTERRUPT;
	*cs++ = MI_ARB_ON_OFF | MI_ARB_ENABLE;
	request->tail = intel_ring_offset(request, cs);
	assert_ring_tail_valid(request->ring, request->tail);

	gen8_emit_wa_tail(request, cs);
}
static const int gen8_emit_breadcrumb_sz = 6 + WA_TAIL_DWORDS;

static void gen8_emit_breadcrumb_rcs(struct i915_request *request, u32 *cs)
{
	/* We're using qword write, seqno should be aligned to 8 bytes. */
	BUILD_BUG_ON(I915_GEM_HWS_INDEX & 1);

	cs = gen8_emit_ggtt_write_rcs(cs, request->global_seqno,
				      intel_hws_seqno_address(request->engine));
	*cs++ = MI_USER_INTERRUPT;
	*cs++ = MI_ARB_ON_OFF | MI_ARB_ENABLE;
	request->tail = intel_ring_offset(request, cs);
	assert_ring_tail_valid(request->ring, request->tail);

	gen8_emit_wa_tail(request, cs);
}
static const int gen8_emit_breadcrumb_rcs_sz = 8 + WA_TAIL_DWORDS;

static int gen8_init_rcs_context(struct i915_request *rq)
{
	int ret;

	ret = intel_engine_emit_ctx_wa(rq);
	if (ret)
		return ret;

	ret = intel_rcs_context_init_mocs(rq);
	/*
	 * Failing to program the MOCS is non-fatal.The system will not
	 * run at peak performance. So generate an error and carry on.
	 */
	if (ret)
		DRM_ERROR("MOCS failed to program: expect performance issues.\n");

	return i915_gem_render_state_emit(rq);
}

/**
 * intel_logical_ring_cleanup() - deallocate the Engine Command Streamer
 * @engine: Engine Command Streamer.
 */
void intel_logical_ring_cleanup(struct intel_engine_cs *engine)
{
	struct drm_i915_private *dev_priv;

	/*
	 * Tasklet cannot be active at this point due intel_mark_active/idle
	 * so this is just for documentation.
	 */
	if (WARN_ON(test_bit(TASKLET_STATE_SCHED,
			     &engine->execlists.tasklet.state)))
		tasklet_kill(&engine->execlists.tasklet);

	dev_priv = engine->i915;

	if (engine->buffer) {
		WARN_ON((I915_READ_MODE(engine) & MODE_IDLE) == 0);
	}

	if (engine->cleanup)
		engine->cleanup(engine);

	intel_engine_cleanup_common(engine);

	lrc_destroy_wa_ctx(engine);

	engine->i915 = NULL;
	dev_priv->engine[engine->id] = NULL;
	kfree(engine);
}

void intel_execlists_set_default_submission(struct intel_engine_cs *engine)
{
	engine->submit_request = execlists_submit_request;
	engine->cancel_requests = execlists_cancel_requests;
	engine->schedule = i915_schedule;
	engine->execlists.tasklet.func = execlists_submission_tasklet;

	engine->reset.prepare = execlists_reset_prepare;

	engine->park = NULL;
	engine->unpark = NULL;

	engine->flags |= I915_ENGINE_SUPPORTS_STATS;
	if (engine->i915->preempt_context)
		engine->flags |= I915_ENGINE_HAS_PREEMPTION;

	engine->i915->caps.scheduler =
		I915_SCHEDULER_CAP_ENABLED |
		I915_SCHEDULER_CAP_PRIORITY;
	if (intel_engine_has_preemption(engine))
		engine->i915->caps.scheduler |= I915_SCHEDULER_CAP_PREEMPTION;
}

static void
logical_ring_default_vfuncs(struct intel_engine_cs *engine)
{
	/* Default vfuncs which can be overriden by each engine. */
	engine->init_hw = gen8_init_common_ring;

	engine->reset.prepare = execlists_reset_prepare;
	engine->reset.reset = execlists_reset;
	engine->reset.finish = execlists_reset_finish;

	engine->context_pin = execlists_context_pin;
	engine->request_alloc = execlists_request_alloc;

	engine->emit_flush = gen8_emit_flush;
	engine->emit_breadcrumb = gen8_emit_breadcrumb;
	engine->emit_breadcrumb_sz = gen8_emit_breadcrumb_sz;

	engine->set_default_submission = intel_execlists_set_default_submission;

	if (INTEL_GEN(engine->i915) < 11) {
		engine->irq_enable = gen8_logical_ring_enable_irq;
		engine->irq_disable = gen8_logical_ring_disable_irq;
	} else {
		/*
		 * TODO: On Gen11 interrupt masks need to be clear
		 * to allow C6 entry. Keep interrupts enabled at
		 * and take the hit of generating extra interrupts
		 * until a more refined solution exists.
		 */
	}
	engine->emit_bb_start = gen8_emit_bb_start;
}

static inline void
logical_ring_default_irqs(struct intel_engine_cs *engine)
{
	unsigned int shift = 0;

	if (INTEL_GEN(engine->i915) < 11) {
		const u8 irq_shifts[] = {
			[RCS]  = GEN8_RCS_IRQ_SHIFT,
			[BCS]  = GEN8_BCS_IRQ_SHIFT,
			[VCS]  = GEN8_VCS1_IRQ_SHIFT,
			[VCS2] = GEN8_VCS2_IRQ_SHIFT,
			[VECS] = GEN8_VECS_IRQ_SHIFT,
		};

		shift = irq_shifts[engine->id];
	}

	engine->irq_enable_mask = GT_RENDER_USER_INTERRUPT << shift;
	engine->irq_keep_mask = GT_CONTEXT_SWITCH_INTERRUPT << shift;
}

static void
logical_ring_setup(struct intel_engine_cs *engine)
{
	intel_engine_setup_common(engine);

	/* Intentionally left blank. */
	engine->buffer = NULL;

	tasklet_init(&engine->execlists.tasklet,
		     execlists_submission_tasklet, (unsigned long)engine);

	logical_ring_default_vfuncs(engine);
	logical_ring_default_irqs(engine);
}

static int logical_ring_init(struct intel_engine_cs *engine)
{
	struct drm_i915_private *i915 = engine->i915;
	struct intel_engine_execlists * const execlists = &engine->execlists;
	int ret;

	ret = intel_engine_init_common(engine);
	if (ret)
		return ret;

	if (HAS_LOGICAL_RING_ELSQ(i915)) {
		execlists->submit_reg = i915->regs +
			i915_mmio_reg_offset(RING_EXECLIST_SQ_CONTENTS(engine));
		execlists->ctrl_reg = i915->regs +
			i915_mmio_reg_offset(RING_EXECLIST_CONTROL(engine));
	} else {
		execlists->submit_reg = i915->regs +
			i915_mmio_reg_offset(RING_ELSP(engine));
	}

	execlists->preempt_complete_status = ~0u;
	if (i915->preempt_context) {
		struct intel_context *ce =
			to_intel_context(i915->preempt_context, engine);

		execlists->preempt_complete_status =
			upper_32_bits(ce->lrc_desc);
	}

	execlists->csb_status =
		&engine->status_page.page_addr[I915_HWS_CSB_BUF0_INDEX];

	execlists->csb_write =
		&engine->status_page.page_addr[intel_hws_csb_write_index(i915)];

	reset_csb_pointers(execlists);

	return 0;
}

int logical_render_ring_init(struct intel_engine_cs *engine)
{
	struct drm_i915_private *dev_priv = engine->i915;
	int ret;

	logical_ring_setup(engine);

	if (HAS_L3_DPF(dev_priv))
		engine->irq_keep_mask |= GT_RENDER_L3_PARITY_ERROR_INTERRUPT;

	/* Override some for render ring. */
	if (INTEL_GEN(dev_priv) >= 9)
		engine->init_hw = gen9_init_render_ring;
	else
		engine->init_hw = gen8_init_render_ring;
	engine->init_context = gen8_init_rcs_context;
	engine->emit_flush = gen8_emit_flush_render;
	engine->emit_breadcrumb = gen8_emit_breadcrumb_rcs;
	engine->emit_breadcrumb_sz = gen8_emit_breadcrumb_rcs_sz;

	ret = logical_ring_init(engine);
	if (ret)
		return ret;

	ret = intel_init_workaround_bb(engine);
	if (ret) {
		/*
		 * We continue even if we fail to initialize WA batch
		 * because we only expect rare glitches but nothing
		 * critical to prevent us from using GPU
		 */
		DRM_ERROR("WA batch buffer initialization failed: %d\n",
			  ret);
	}

<<<<<<< HEAD
	intel_engine_init_workarounds(engine);

	return 0;
=======
	intel_engine_init_whitelist(engine);
	intel_engine_init_workarounds(engine);
>>>>>>> e69aa5f9

	return 0;
}

int logical_xcs_ring_init(struct intel_engine_cs *engine)
{
	logical_ring_setup(engine);

	return logical_ring_init(engine);
}

static u32
make_rpcs(struct drm_i915_private *dev_priv)
{
	bool subslice_pg = INTEL_INFO(dev_priv)->sseu.has_subslice_pg;
	u8 slices = hweight8(INTEL_INFO(dev_priv)->sseu.slice_mask);
	u8 subslices = hweight8(INTEL_INFO(dev_priv)->sseu.subslice_mask[0]);
	u32 rpcs = 0;

	/*
	 * No explicit RPCS request is needed to ensure full
	 * slice/subslice/EU enablement prior to Gen9.
	*/
	if (INTEL_GEN(dev_priv) < 9)
		return 0;

	/*
	 * Since the SScount bitfield in GEN8_R_PWR_CLK_STATE is only three bits
	 * wide and Icelake has up to eight subslices, specfial programming is
	 * needed in order to correctly enable all subslices.
	 *
	 * According to documentation software must consider the configuration
	 * as 2x4x8 and hardware will translate this to 1x8x8.
	 *
	 * Furthemore, even though SScount is three bits, maximum documented
	 * value for it is four. From this some rules/restrictions follow:
	 *
	 * 1.
	 * If enabled subslice count is greater than four, two whole slices must
	 * be enabled instead.
	 *
	 * 2.
	 * When more than one slice is enabled, hardware ignores the subslice
	 * count altogether.
	 *
	 * From these restrictions it follows that it is not possible to enable
	 * a count of subslices between the SScount maximum of four restriction,
	 * and the maximum available number on a particular SKU. Either all
	 * subslices are enabled, or a count between one and four on the first
	 * slice.
	 */
	if (IS_GEN11(dev_priv) && slices == 1 && subslices >= 4) {
		GEM_BUG_ON(subslices & 1);

		subslice_pg = false;
		slices *= 2;
	}

	/*
	 * Starting in Gen9, render power gating can leave
	 * slice/subslice/EU in a partially enabled state. We
	 * must make an explicit request through RPCS for full
	 * enablement.
	*/
	if (INTEL_INFO(dev_priv)->sseu.has_slice_pg) {
		u32 mask, val = slices;

		if (INTEL_GEN(dev_priv) >= 11) {
			mask = GEN11_RPCS_S_CNT_MASK;
			val <<= GEN11_RPCS_S_CNT_SHIFT;
		} else {
			mask = GEN8_RPCS_S_CNT_MASK;
			val <<= GEN8_RPCS_S_CNT_SHIFT;
		}

		GEM_BUG_ON(val & ~mask);
		val &= mask;

		rpcs |= GEN8_RPCS_ENABLE | GEN8_RPCS_S_CNT_ENABLE | val;
	}

	if (subslice_pg) {
		u32 val = subslices;

		val <<= GEN8_RPCS_SS_CNT_SHIFT;

		GEM_BUG_ON(val & ~GEN8_RPCS_SS_CNT_MASK);
		val &= GEN8_RPCS_SS_CNT_MASK;

		rpcs |= GEN8_RPCS_ENABLE | GEN8_RPCS_SS_CNT_ENABLE | val;
	}

	if (INTEL_INFO(dev_priv)->sseu.has_eu_pg) {
		u32 val;

		val = INTEL_INFO(dev_priv)->sseu.eu_per_subslice <<
		      GEN8_RPCS_EU_MIN_SHIFT;
		GEM_BUG_ON(val & ~GEN8_RPCS_EU_MIN_MASK);
		val &= GEN8_RPCS_EU_MIN_MASK;

		rpcs |= val;

		val = INTEL_INFO(dev_priv)->sseu.eu_per_subslice <<
		      GEN8_RPCS_EU_MAX_SHIFT;
		GEM_BUG_ON(val & ~GEN8_RPCS_EU_MAX_MASK);
		val &= GEN8_RPCS_EU_MAX_MASK;

		rpcs |= val;

		rpcs |= GEN8_RPCS_ENABLE;
	}

	return rpcs;
}

static u32 intel_lr_indirect_ctx_offset(struct intel_engine_cs *engine)
{
	u32 indirect_ctx_offset;

	switch (INTEL_GEN(engine->i915)) {
	default:
		MISSING_CASE(INTEL_GEN(engine->i915));
		/* fall through */
	case 11:
		indirect_ctx_offset =
			GEN11_CTX_RCS_INDIRECT_CTX_OFFSET_DEFAULT;
		break;
	case 10:
		indirect_ctx_offset =
			GEN10_CTX_RCS_INDIRECT_CTX_OFFSET_DEFAULT;
		break;
	case 9:
		indirect_ctx_offset =
			GEN9_CTX_RCS_INDIRECT_CTX_OFFSET_DEFAULT;
		break;
	case 8:
		indirect_ctx_offset =
			GEN8_CTX_RCS_INDIRECT_CTX_OFFSET_DEFAULT;
		break;
	}

	return indirect_ctx_offset;
}

static void execlists_init_reg_state(u32 *regs,
				     struct i915_gem_context *ctx,
				     struct intel_engine_cs *engine,
				     struct intel_ring *ring)
{
	struct drm_i915_private *dev_priv = engine->i915;
	u32 base = engine->mmio_base;
	bool rcs = engine->class == RENDER_CLASS;

	/* A context is actually a big batch buffer with several
	 * MI_LOAD_REGISTER_IMM commands followed by (reg, value) pairs. The
	 * values we are setting here are only for the first context restore:
	 * on a subsequent save, the GPU will recreate this batchbuffer with new
	 * values (including all the missing MI_LOAD_REGISTER_IMM commands that
	 * we are not initializing here).
	 */
	regs[CTX_LRI_HEADER_0] = MI_LOAD_REGISTER_IMM(rcs ? 14 : 11) |
				 MI_LRI_FORCE_POSTED;

	CTX_REG(regs, CTX_CONTEXT_CONTROL, RING_CONTEXT_CONTROL(engine),
		_MASKED_BIT_DISABLE(CTX_CTRL_ENGINE_CTX_RESTORE_INHIBIT) |
		_MASKED_BIT_ENABLE(CTX_CTRL_INHIBIT_SYN_CTX_SWITCH));
	if (INTEL_GEN(dev_priv) < 11) {
		regs[CTX_CONTEXT_CONTROL + 1] |=
			_MASKED_BIT_DISABLE(CTX_CTRL_ENGINE_CTX_SAVE_INHIBIT |
					    CTX_CTRL_RS_CTX_ENABLE);
	}
	CTX_REG(regs, CTX_RING_HEAD, RING_HEAD(base), 0);
	CTX_REG(regs, CTX_RING_TAIL, RING_TAIL(base), 0);
	CTX_REG(regs, CTX_RING_BUFFER_START, RING_START(base), 0);
	CTX_REG(regs, CTX_RING_BUFFER_CONTROL, RING_CTL(base),
		RING_CTL_SIZE(ring->size) | RING_VALID);
	CTX_REG(regs, CTX_BB_HEAD_U, RING_BBADDR_UDW(base), 0);
	CTX_REG(regs, CTX_BB_HEAD_L, RING_BBADDR(base), 0);
	CTX_REG(regs, CTX_BB_STATE, RING_BBSTATE(base), RING_BB_PPGTT);
	CTX_REG(regs, CTX_SECOND_BB_HEAD_U, RING_SBBADDR_UDW(base), 0);
	CTX_REG(regs, CTX_SECOND_BB_HEAD_L, RING_SBBADDR(base), 0);
	CTX_REG(regs, CTX_SECOND_BB_STATE, RING_SBBSTATE(base), 0);
	if (rcs) {
		struct i915_ctx_workarounds *wa_ctx = &engine->wa_ctx;

		CTX_REG(regs, CTX_RCS_INDIRECT_CTX, RING_INDIRECT_CTX(base), 0);
		CTX_REG(regs, CTX_RCS_INDIRECT_CTX_OFFSET,
			RING_INDIRECT_CTX_OFFSET(base), 0);
		if (wa_ctx->indirect_ctx.size) {
			u32 ggtt_offset = i915_ggtt_offset(wa_ctx->vma);

			regs[CTX_RCS_INDIRECT_CTX + 1] =
				(ggtt_offset + wa_ctx->indirect_ctx.offset) |
				(wa_ctx->indirect_ctx.size / CACHELINE_BYTES);

			regs[CTX_RCS_INDIRECT_CTX_OFFSET + 1] =
				intel_lr_indirect_ctx_offset(engine) << 6;
		}

		CTX_REG(regs, CTX_BB_PER_CTX_PTR, RING_BB_PER_CTX_PTR(base), 0);
		if (wa_ctx->per_ctx.size) {
			u32 ggtt_offset = i915_ggtt_offset(wa_ctx->vma);

			regs[CTX_BB_PER_CTX_PTR + 1] =
				(ggtt_offset + wa_ctx->per_ctx.offset) | 0x01;
		}
	}

	regs[CTX_LRI_HEADER_1] = MI_LOAD_REGISTER_IMM(9) | MI_LRI_FORCE_POSTED;

	CTX_REG(regs, CTX_CTX_TIMESTAMP, RING_CTX_TIMESTAMP(base), 0);
	/* PDP values well be assigned later if needed */
	CTX_REG(regs, CTX_PDP3_UDW, GEN8_RING_PDP_UDW(engine, 3), 0);
	CTX_REG(regs, CTX_PDP3_LDW, GEN8_RING_PDP_LDW(engine, 3), 0);
	CTX_REG(regs, CTX_PDP2_UDW, GEN8_RING_PDP_UDW(engine, 2), 0);
	CTX_REG(regs, CTX_PDP2_LDW, GEN8_RING_PDP_LDW(engine, 2), 0);
	CTX_REG(regs, CTX_PDP1_UDW, GEN8_RING_PDP_UDW(engine, 1), 0);
	CTX_REG(regs, CTX_PDP1_LDW, GEN8_RING_PDP_LDW(engine, 1), 0);
	CTX_REG(regs, CTX_PDP0_UDW, GEN8_RING_PDP_UDW(engine, 0), 0);
	CTX_REG(regs, CTX_PDP0_LDW, GEN8_RING_PDP_LDW(engine, 0), 0);

	if (i915_vm_is_48bit(&ctx->ppgtt->vm)) {
		/* 64b PPGTT (48bit canonical)
		 * PDP0_DESCRIPTOR contains the base address to PML4 and
		 * other PDP Descriptors are ignored.
		 */
		ASSIGN_CTX_PML4(ctx->ppgtt, regs);
	}

	if (rcs) {
		regs[CTX_LRI_HEADER_2] = MI_LOAD_REGISTER_IMM(1);
		CTX_REG(regs, CTX_R_PWR_CLK_STATE, GEN8_R_PWR_CLK_STATE,
			make_rpcs(dev_priv));

		i915_oa_init_reg_state(engine, ctx, regs);
	}

	regs[CTX_END] = MI_BATCH_BUFFER_END;
	if (INTEL_GEN(dev_priv) >= 10)
		regs[CTX_END] |= BIT(0);
}

static int
populate_lr_context(struct i915_gem_context *ctx,
		    struct drm_i915_gem_object *ctx_obj,
		    struct intel_engine_cs *engine,
		    struct intel_ring *ring)
{
	void *vaddr;
	u32 *regs;
	int ret;

	ret = i915_gem_object_set_to_cpu_domain(ctx_obj, true);
	if (ret) {
		DRM_DEBUG_DRIVER("Could not set to CPU domain\n");
		return ret;
	}

	vaddr = i915_gem_object_pin_map(ctx_obj, I915_MAP_WB);
	if (IS_ERR(vaddr)) {
		ret = PTR_ERR(vaddr);
		DRM_DEBUG_DRIVER("Could not map object pages! (%d)\n", ret);
		return ret;
	}
	ctx_obj->mm.dirty = true;

	if (engine->default_state) {
		/*
		 * We only want to copy over the template context state;
		 * skipping over the headers reserved for GuC communication,
		 * leaving those as zero.
		 */
		const unsigned long start = LRC_HEADER_PAGES * PAGE_SIZE;
		void *defaults;

		defaults = i915_gem_object_pin_map(engine->default_state,
						   I915_MAP_WB);
		if (IS_ERR(defaults)) {
			ret = PTR_ERR(defaults);
			goto err_unpin_ctx;
		}

		memcpy(vaddr + start, defaults + start, engine->context_size);
		i915_gem_object_unpin_map(engine->default_state);
	}

	/* The second page of the context object contains some fields which must
	 * be set up prior to the first execution. */
	regs = vaddr + LRC_STATE_PN * PAGE_SIZE;
	execlists_init_reg_state(regs, ctx, engine, ring);
	if (!engine->default_state)
		regs[CTX_CONTEXT_CONTROL + 1] |=
			_MASKED_BIT_ENABLE(CTX_CTRL_ENGINE_CTX_RESTORE_INHIBIT);
	if (ctx == ctx->i915->preempt_context && INTEL_GEN(engine->i915) < 11)
		regs[CTX_CONTEXT_CONTROL + 1] |=
			_MASKED_BIT_ENABLE(CTX_CTRL_ENGINE_CTX_RESTORE_INHIBIT |
					   CTX_CTRL_ENGINE_CTX_SAVE_INHIBIT);

err_unpin_ctx:
	i915_gem_object_unpin_map(ctx_obj);
	return ret;
}

static int execlists_context_deferred_alloc(struct i915_gem_context *ctx,
					    struct intel_engine_cs *engine,
					    struct intel_context *ce)
{
	struct drm_i915_gem_object *ctx_obj;
	struct i915_vma *vma;
	uint32_t context_size;
	struct intel_ring *ring;
	struct i915_timeline *timeline;
	int ret;

	if (ce->state)
		return 0;

	context_size = round_up(engine->context_size, I915_GTT_PAGE_SIZE);

	/*
	 * Before the actual start of the context image, we insert a few pages
	 * for our own use and for sharing with the GuC.
	 */
	context_size += LRC_HEADER_PAGES * PAGE_SIZE;

	ctx_obj = i915_gem_object_create(ctx->i915, context_size);
	if (IS_ERR(ctx_obj))
		return PTR_ERR(ctx_obj);

	vma = i915_vma_instance(ctx_obj, &ctx->i915->ggtt.vm, NULL);
	if (IS_ERR(vma)) {
		ret = PTR_ERR(vma);
		goto error_deref_obj;
	}

	timeline = i915_timeline_create(ctx->i915, ctx->name);
	if (IS_ERR(timeline)) {
		ret = PTR_ERR(timeline);
		goto error_deref_obj;
	}

	ring = intel_engine_create_ring(engine, timeline, ctx->ring_size);
	i915_timeline_put(timeline);
	if (IS_ERR(ring)) {
		ret = PTR_ERR(ring);
		goto error_deref_obj;
	}

	ret = populate_lr_context(ctx, ctx_obj, engine, ring);
	if (ret) {
		DRM_DEBUG_DRIVER("Failed to populate LRC: %d\n", ret);
		goto error_ring_free;
	}

	ce->ring = ring;
	ce->state = vma;

	return 0;

error_ring_free:
	intel_ring_free(ring);
error_deref_obj:
	i915_gem_object_put(ctx_obj);
	return ret;
}

void intel_lr_context_resume(struct drm_i915_private *i915)
{
	struct intel_engine_cs *engine;
	struct i915_gem_context *ctx;
	enum intel_engine_id id;

	/*
	 * Because we emit WA_TAIL_DWORDS there may be a disparity
	 * between our bookkeeping in ce->ring->head and ce->ring->tail and
	 * that stored in context. As we only write new commands from
	 * ce->ring->tail onwards, everything before that is junk. If the GPU
	 * starts reading from its RING_HEAD from the context, it may try to
	 * execute that junk and die.
	 *
	 * So to avoid that we reset the context images upon resume. For
	 * simplicity, we just zero everything out.
	 */
	list_for_each_entry(ctx, &i915->contexts.list, link) {
		for_each_engine(engine, i915, id) {
			struct intel_context *ce =
				to_intel_context(ctx, engine);

			if (!ce->state)
				continue;

			intel_ring_reset(ce->ring, 0);

			if (ce->pin_count) { /* otherwise done in context_pin */
				u32 *regs = ce->lrc_reg_state;

				regs[CTX_RING_HEAD + 1] = ce->ring->head;
				regs[CTX_RING_TAIL + 1] = ce->ring->tail;
			}
		}
	}
}

#if IS_ENABLED(CONFIG_DRM_I915_SELFTEST)
#include "selftests/intel_lrc.c"
#endif<|MERGE_RESOLUTION|>--- conflicted
+++ resolved
@@ -2304,14 +2304,8 @@
 			  ret);
 	}
 
-<<<<<<< HEAD
-	intel_engine_init_workarounds(engine);
-
-	return 0;
-=======
 	intel_engine_init_whitelist(engine);
 	intel_engine_init_workarounds(engine);
->>>>>>> e69aa5f9
 
 	return 0;
 }
