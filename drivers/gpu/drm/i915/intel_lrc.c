/*
 * Copyright © 2014 Intel Corporation
 *
 * Permission is hereby granted, free of charge, to any person obtaining a
 * copy of this software and associated documentation files (the "Software"),
 * to deal in the Software without restriction, including without limitation
 * the rights to use, copy, modify, merge, publish, distribute, sublicense,
 * and/or sell copies of the Software, and to permit persons to whom the
 * Software is furnished to do so, subject to the following conditions:
 *
 * The above copyright notice and this permission notice (including the next
 * paragraph) shall be included in all copies or substantial portions of the
 * Software.
 *
 * THE SOFTWARE IS PROVIDED "AS IS", WITHOUT WARRANTY OF ANY KIND, EXPRESS OR
 * IMPLIED, INCLUDING BUT NOT LIMITED TO THE WARRANTIES OF MERCHANTABILITY,
 * FITNESS FOR A PARTICULAR PURPOSE AND NONINFRINGEMENT.  IN NO EVENT SHALL
 * THE AUTHORS OR COPYRIGHT HOLDERS BE LIABLE FOR ANY CLAIM, DAMAGES OR OTHER
 * LIABILITY, WHETHER IN AN ACTION OF CONTRACT, TORT OR OTHERWISE, ARISING
 * FROM, OUT OF OR IN CONNECTION WITH THE SOFTWARE OR THE USE OR OTHER DEALINGS
 * IN THE SOFTWARE.
 *
 * Authors:
 *    Ben Widawsky <ben@bwidawsk.net>
 *    Michel Thierry <michel.thierry@intel.com>
 *    Thomas Daniel <thomas.daniel@intel.com>
 *    Oscar Mateo <oscar.mateo@intel.com>
 *
 */

/**
 * DOC: Logical Rings, Logical Ring Contexts and Execlists
 *
 * Motivation:
 * GEN8 brings an expansion of the HW contexts: "Logical Ring Contexts".
 * These expanded contexts enable a number of new abilities, especially
 * "Execlists" (also implemented in this file).
 *
 * One of the main differences with the legacy HW contexts is that logical
 * ring contexts incorporate many more things to the context's state, like
 * PDPs or ringbuffer control registers:
 *
 * The reason why PDPs are included in the context is straightforward: as
 * PPGTTs (per-process GTTs) are actually per-context, having the PDPs
 * contained there mean you don't need to do a ppgtt->switch_mm yourself,
 * instead, the GPU will do it for you on the context switch.
 *
 * But, what about the ringbuffer control registers (head, tail, etc..)?
 * shouldn't we just need a set of those per engine command streamer? This is
 * where the name "Logical Rings" starts to make sense: by virtualizing the
 * rings, the engine cs shifts to a new "ring buffer" with every context
 * switch. When you want to submit a workload to the GPU you: A) choose your
 * context, B) find its appropriate virtualized ring, C) write commands to it
 * and then, finally, D) tell the GPU to switch to that context.
 *
 * Instead of the legacy MI_SET_CONTEXT, the way you tell the GPU to switch
 * to a contexts is via a context execution list, ergo "Execlists".
 *
 * LRC implementation:
 * Regarding the creation of contexts, we have:
 *
 * - One global default context.
 * - One local default context for each opened fd.
 * - One local extra context for each context create ioctl call.
 *
 * Now that ringbuffers belong per-context (and not per-engine, like before)
 * and that contexts are uniquely tied to a given engine (and not reusable,
 * like before) we need:
 *
 * - One ringbuffer per-engine inside each context.
 * - One backing object per-engine inside each context.
 *
 * The global default context starts its life with these new objects fully
 * allocated and populated. The local default context for each opened fd is
 * more complex, because we don't know at creation time which engine is going
 * to use them. To handle this, we have implemented a deferred creation of LR
 * contexts:
 *
 * The local context starts its life as a hollow or blank holder, that only
 * gets populated for a given engine once we receive an execbuffer. If later
 * on we receive another execbuffer ioctl for the same context but a different
 * engine, we allocate/populate a new ringbuffer and context backing object and
 * so on.
 *
 * Finally, regarding local contexts created using the ioctl call: as they are
 * only allowed with the render ring, we can allocate & populate them right
 * away (no need to defer anything, at least for now).
 *
 * Execlists implementation:
 * Execlists are the new method by which, on gen8+ hardware, workloads are
 * submitted for execution (as opposed to the legacy, ringbuffer-based, method).
 * This method works as follows:
 *
 * When a request is committed, its commands (the BB start and any leading or
 * trailing commands, like the seqno breadcrumbs) are placed in the ringbuffer
 * for the appropriate context. The tail pointer in the hardware context is not
 * updated at this time, but instead, kept by the driver in the ringbuffer
 * structure. A structure representing this request is added to a request queue
 * for the appropriate engine: this structure contains a copy of the context's
 * tail after the request was written to the ring buffer and a pointer to the
 * context itself.
 *
 * If the engine's request queue was empty before the request was added, the
 * queue is processed immediately. Otherwise the queue will be processed during
 * a context switch interrupt. In any case, elements on the queue will get sent
 * (in pairs) to the GPU's ExecLists Submit Port (ELSP, for short) with a
 * globally unique 20-bits submission ID.
 *
 * When execution of a request completes, the GPU updates the context status
 * buffer with a context complete event and generates a context switch interrupt.
 * During the interrupt handling, the driver examines the events in the buffer:
 * for each context complete event, if the announced ID matches that on the head
 * of the request queue, then that request is retired and removed from the queue.
 *
 * After processing, if any requests were retired and the queue is not empty
 * then a new execution list can be submitted. The two requests at the front of
 * the queue are next to be submitted but since a context may not occur twice in
 * an execution list, if subsequent requests have the same ID as the first then
 * the two requests must be combined. This is done simply by discarding requests
 * at the head of the queue until either only one requests is left (in which case
 * we use a NULL second context) or the first two requests have unique IDs.
 *
 * By always executing the first two requests in the queue the driver ensures
 * that the GPU is kept as busy as possible. In the case where a single context
 * completes but a second context is still executing, the request for this second
 * context will be at the head of the queue when we remove the first one. This
 * request will then be resubmitted along with a new request for a different context,
 * which will cause the hardware to continue executing the second request and queue
 * the new request (the GPU detects the condition of a context getting preempted
 * with the same context and optimizes the context switch flow by not doing
 * preemption, but just sampling the new tail pointer).
 *
 */
#include <linux/interrupt.h>

#include <drm/drmP.h>
#include <drm/i915_drm.h>
#include "i915_drv.h"
#include "i915_gem_render_state.h"
#include "intel_lrc_reg.h"
#include "intel_mocs.h"

#define RING_EXECLIST_QFULL		(1 << 0x2)
#define RING_EXECLIST1_VALID		(1 << 0x3)
#define RING_EXECLIST0_VALID		(1 << 0x4)
#define RING_EXECLIST_ACTIVE_STATUS	(3 << 0xE)
#define RING_EXECLIST1_ACTIVE		(1 << 0x11)
#define RING_EXECLIST0_ACTIVE		(1 << 0x12)

#define GEN8_CTX_STATUS_IDLE_ACTIVE	(1 << 0)
#define GEN8_CTX_STATUS_PREEMPTED	(1 << 1)
#define GEN8_CTX_STATUS_ELEMENT_SWITCH	(1 << 2)
#define GEN8_CTX_STATUS_ACTIVE_IDLE	(1 << 3)
#define GEN8_CTX_STATUS_COMPLETE	(1 << 4)
#define GEN8_CTX_STATUS_LITE_RESTORE	(1 << 15)

#define GEN8_CTX_STATUS_COMPLETED_MASK \
	 (GEN8_CTX_STATUS_COMPLETE | GEN8_CTX_STATUS_PREEMPTED)

/* Typical size of the average request (2 pipecontrols and a MI_BB) */
#define EXECLISTS_REQUEST_SIZE 64 /* bytes */
#define WA_TAIL_DWORDS 2
#define WA_TAIL_BYTES (sizeof(u32) * WA_TAIL_DWORDS)

static int execlists_context_deferred_alloc(struct i915_gem_context *ctx,
					    struct intel_engine_cs *engine);
static void execlists_init_reg_state(u32 *reg_state,
				     struct i915_gem_context *ctx,
				     struct intel_engine_cs *engine,
				     struct intel_ring *ring);

static inline struct i915_priolist *to_priolist(struct rb_node *rb)
{
	return rb_entry(rb, struct i915_priolist, node);
}

static inline int rq_prio(const struct i915_request *rq)
{
	return rq->priotree.priority;
}

static inline bool need_preempt(const struct intel_engine_cs *engine,
				const struct i915_request *last,
				int prio)
{
	return (intel_engine_has_preemption(engine) &&
		__execlists_need_preempt(prio, rq_prio(last)));
}

/**
 * intel_lr_context_descriptor_update() - calculate & cache the descriptor
 * 					  descriptor for a pinned context
 * @ctx: Context to work on
 * @engine: Engine the descriptor will be used with
 *
 * The context descriptor encodes various attributes of a context,
 * including its GTT address and some flags. Because it's fairly
 * expensive to calculate, we'll just do it once and cache the result,
 * which remains valid until the context is unpinned.
 *
 * This is what a descriptor looks like, from LSB to MSB::
 *
 *      bits  0-11:    flags, GEN8_CTX_* (cached in ctx->desc_template)
 *      bits 12-31:    LRCA, GTT address of (the HWSP of) this context
 *      bits 32-52:    ctx ID, a globally unique tag
 *      bits 53-54:    mbz, reserved for use by hardware
 *      bits 55-63:    group ID, currently unused and set to 0
 *
 * Starting from Gen11, the upper dword of the descriptor has a new format:
 *
 *      bits 32-36:    reserved
 *      bits 37-47:    SW context ID
 *      bits 48:53:    engine instance
 *      bit 54:        mbz, reserved for use by hardware
 *      bits 55-60:    SW counter
 *      bits 61-63:    engine class
 *
 * engine info, SW context ID and SW counter need to form a unique number
 * (Context ID) per lrc.
 */
static void
intel_lr_context_descriptor_update(struct i915_gem_context *ctx,
				   struct intel_engine_cs *engine)
{
	struct intel_context *ce = &ctx->engine[engine->id];
	u64 desc;

	BUILD_BUG_ON(MAX_CONTEXT_HW_ID > (BIT(GEN8_CTX_ID_WIDTH)));
	BUILD_BUG_ON(GEN11_MAX_CONTEXT_HW_ID > (BIT(GEN11_SW_CTX_ID_WIDTH)));

	desc = ctx->desc_template;				/* bits  0-11 */
	GEM_BUG_ON(desc & GENMASK_ULL(63, 12));

	desc |= i915_ggtt_offset(ce->state) + LRC_HEADER_PAGES * PAGE_SIZE;
								/* bits 12-31 */
	GEM_BUG_ON(desc & GENMASK_ULL(63, 32));

	if (INTEL_GEN(ctx->i915) >= 11) {
		GEM_BUG_ON(ctx->hw_id >= BIT(GEN11_SW_CTX_ID_WIDTH));
		desc |= (u64)ctx->hw_id << GEN11_SW_CTX_ID_SHIFT;
								/* bits 37-47 */

		desc |= (u64)engine->instance << GEN11_ENGINE_INSTANCE_SHIFT;
								/* bits 48-53 */

		/* TODO: decide what to do with SW counter (bits 55-60) */

		desc |= (u64)engine->class << GEN11_ENGINE_CLASS_SHIFT;
								/* bits 61-63 */
	} else {
		GEM_BUG_ON(ctx->hw_id >= BIT(GEN8_CTX_ID_WIDTH));
		desc |= (u64)ctx->hw_id << GEN8_CTX_ID_SHIFT;	/* bits 32-52 */
	}

	ce->lrc_desc = desc;
}

static struct i915_priolist *
lookup_priolist(struct intel_engine_cs *engine,
		struct i915_priotree *pt,
		int prio)
{
	struct intel_engine_execlists * const execlists = &engine->execlists;
	struct i915_priolist *p;
	struct rb_node **parent, *rb;
	bool first = true;

	if (unlikely(execlists->no_priolist))
		prio = I915_PRIORITY_NORMAL;

find_priolist:
	/* most positive priority is scheduled first, equal priorities fifo */
	rb = NULL;
	parent = &execlists->queue.rb_node;
	while (*parent) {
		rb = *parent;
		p = to_priolist(rb);
		if (prio > p->priority) {
			parent = &rb->rb_left;
		} else if (prio < p->priority) {
			parent = &rb->rb_right;
			first = false;
		} else {
			return p;
		}
	}

	if (prio == I915_PRIORITY_NORMAL) {
		p = &execlists->default_priolist;
	} else {
		p = kmem_cache_alloc(engine->i915->priorities, GFP_ATOMIC);
		/* Convert an allocation failure to a priority bump */
		if (unlikely(!p)) {
			prio = I915_PRIORITY_NORMAL; /* recurses just once */

			/* To maintain ordering with all rendering, after an
			 * allocation failure we have to disable all scheduling.
			 * Requests will then be executed in fifo, and schedule
			 * will ensure that dependencies are emitted in fifo.
			 * There will be still some reordering with existing
			 * requests, so if userspace lied about their
			 * dependencies that reordering may be visible.
			 */
			execlists->no_priolist = true;
			goto find_priolist;
		}
	}

	p->priority = prio;
	INIT_LIST_HEAD(&p->requests);
	rb_link_node(&p->node, rb, parent);
	rb_insert_color(&p->node, &execlists->queue);

	if (first)
		execlists->first = &p->node;

	return p;
}

static void unwind_wa_tail(struct i915_request *rq)
{
	rq->tail = intel_ring_wrap(rq->ring, rq->wa_tail - WA_TAIL_BYTES);
	assert_ring_tail_valid(rq->ring, rq->tail);
}

static void __unwind_incomplete_requests(struct intel_engine_cs *engine)
{
	struct i915_request *rq, *rn;
	struct i915_priolist *uninitialized_var(p);
	int last_prio = I915_PRIORITY_INVALID;

	lockdep_assert_held(&engine->timeline->lock);

	list_for_each_entry_safe_reverse(rq, rn,
					 &engine->timeline->requests,
					 link) {
		if (i915_request_completed(rq))
			return;

		__i915_request_unsubmit(rq);
		unwind_wa_tail(rq);

		GEM_BUG_ON(rq_prio(rq) == I915_PRIORITY_INVALID);
		if (rq_prio(rq) != last_prio) {
			last_prio = rq_prio(rq);
			p = lookup_priolist(engine, &rq->priotree, last_prio);
		}

		list_add(&rq->priotree.link, &p->requests);
	}
}

void
execlists_unwind_incomplete_requests(struct intel_engine_execlists *execlists)
{
	struct intel_engine_cs *engine =
		container_of(execlists, typeof(*engine), execlists);

	spin_lock_irq(&engine->timeline->lock);
	__unwind_incomplete_requests(engine);
	spin_unlock_irq(&engine->timeline->lock);
}

static inline void
execlists_context_status_change(struct i915_request *rq, unsigned long status)
{
	/*
	 * Only used when GVT-g is enabled now. When GVT-g is disabled,
	 * The compiler should eliminate this function as dead-code.
	 */
	if (!IS_ENABLED(CONFIG_DRM_I915_GVT))
		return;

	atomic_notifier_call_chain(&rq->engine->context_status_notifier,
				   status, rq);
}

inline void
execlists_user_begin(struct intel_engine_execlists *execlists,
		     const struct execlist_port *port)
{
	execlists_set_active_once(execlists, EXECLISTS_ACTIVE_USER);
}

inline void
execlists_user_end(struct intel_engine_execlists *execlists)
{
	execlists_clear_active(execlists, EXECLISTS_ACTIVE_USER);
}

static inline void
execlists_context_schedule_in(struct i915_request *rq)
{
	execlists_context_status_change(rq, INTEL_CONTEXT_SCHEDULE_IN);
	intel_engine_context_in(rq->engine);
}

static inline void
execlists_context_schedule_out(struct i915_request *rq)
{
	intel_engine_context_out(rq->engine);
	execlists_context_status_change(rq, INTEL_CONTEXT_SCHEDULE_OUT);
}

static void
execlists_update_context_pdps(struct i915_hw_ppgtt *ppgtt, u32 *reg_state)
{
	ASSIGN_CTX_PDP(ppgtt, reg_state, 3);
	ASSIGN_CTX_PDP(ppgtt, reg_state, 2);
	ASSIGN_CTX_PDP(ppgtt, reg_state, 1);
	ASSIGN_CTX_PDP(ppgtt, reg_state, 0);
}

static u64 execlists_update_context(struct i915_request *rq)
{
	struct intel_context *ce = &rq->ctx->engine[rq->engine->id];
	struct i915_hw_ppgtt *ppgtt =
		rq->ctx->ppgtt ?: rq->i915->mm.aliasing_ppgtt;
	u32 *reg_state = ce->lrc_reg_state;

	reg_state[CTX_RING_TAIL+1] = intel_ring_set_tail(rq->ring, rq->tail);

	/* True 32b PPGTT with dynamic page allocation: update PDP
	 * registers and point the unallocated PDPs to scratch page.
	 * PML4 is allocated during ppgtt init, so this is not needed
	 * in 48-bit mode.
	 */
	if (ppgtt && !i915_vm_is_48bit(&ppgtt->base))
		execlists_update_context_pdps(ppgtt, reg_state);

	return ce->lrc_desc;
}

static inline void write_desc(struct intel_engine_execlists *execlists, u64 desc, u32 port)
{
	if (execlists->ctrl_reg) {
		writel(lower_32_bits(desc), execlists->submit_reg + port * 2);
		writel(upper_32_bits(desc), execlists->submit_reg + port * 2 + 1);
	} else {
		writel(upper_32_bits(desc), execlists->submit_reg);
		writel(lower_32_bits(desc), execlists->submit_reg);
	}
}

static void execlists_submit_ports(struct intel_engine_cs *engine)
{
	struct intel_engine_execlists *execlists = &engine->execlists;
	struct execlist_port *port = execlists->port;
	unsigned int n;

	/*
	 * ELSQ note: the submit queue is not cleared after being submitted
	 * to the HW so we need to make sure we always clean it up. This is
	 * currently ensured by the fact that we always write the same number
	 * of elsq entries, keep this in mind before changing the loop below.
	 */
	for (n = execlists_num_ports(execlists); n--; ) {
		struct i915_request *rq;
		unsigned int count;
		u64 desc;

		rq = port_unpack(&port[n], &count);
		if (rq) {
			GEM_BUG_ON(count > !n);
			if (!count++)
				execlists_context_schedule_in(rq);
			port_set(&port[n], port_pack(rq, count));
			desc = execlists_update_context(rq);
			GEM_DEBUG_EXEC(port[n].context_id = upper_32_bits(desc));

			GEM_TRACE("%s in[%d]:  ctx=%d.%d, seqno=%d (current %d), prio=%d\n",
				  engine->name, n,
				  port[n].context_id, count,
				  rq->global_seqno,
				  intel_engine_get_seqno(engine),
				  rq_prio(rq));
		} else {
			GEM_BUG_ON(!n);
			desc = 0;
		}

		write_desc(execlists, desc, n);
	}

	/* we need to manually load the submit queue */
	if (execlists->ctrl_reg)
		writel(EL_CTRL_LOAD, execlists->ctrl_reg);

	execlists_clear_active(execlists, EXECLISTS_ACTIVE_HWACK);
}

static bool ctx_single_port_submission(const struct i915_gem_context *ctx)
{
	return (IS_ENABLED(CONFIG_DRM_I915_GVT) &&
		i915_gem_context_force_single_submission(ctx));
}

static bool can_merge_ctx(const struct i915_gem_context *prev,
			  const struct i915_gem_context *next)
{
	if (prev != next)
		return false;

	if (ctx_single_port_submission(prev))
		return false;

	return true;
}

static void port_assign(struct execlist_port *port, struct i915_request *rq)
{
	GEM_BUG_ON(rq == port_request(port));

	if (port_isset(port))
		i915_request_put(port_request(port));

	port_set(port, port_pack(i915_request_get(rq), port_count(port)));
}

static void inject_preempt_context(struct intel_engine_cs *engine)
{
	struct intel_engine_execlists *execlists = &engine->execlists;
	struct intel_context *ce =
		&engine->i915->preempt_context->engine[engine->id];
	unsigned int n;

	GEM_BUG_ON(execlists->preempt_complete_status !=
		   upper_32_bits(ce->lrc_desc));
	GEM_BUG_ON((ce->lrc_reg_state[CTX_CONTEXT_CONTROL + 1] &
		    _MASKED_BIT_ENABLE(CTX_CTRL_ENGINE_CTX_RESTORE_INHIBIT |
				       CTX_CTRL_ENGINE_CTX_SAVE_INHIBIT)) !=
		   _MASKED_BIT_ENABLE(CTX_CTRL_ENGINE_CTX_RESTORE_INHIBIT |
				      CTX_CTRL_ENGINE_CTX_SAVE_INHIBIT));

	/*
	 * Switch to our empty preempt context so
	 * the state of the GPU is known (idle).
	 */
	GEM_TRACE("%s\n", engine->name);
	for (n = execlists_num_ports(execlists); --n; )
		write_desc(execlists, 0, n);

	write_desc(execlists, ce->lrc_desc, n);

	/* we need to manually load the submit queue */
	if (execlists->ctrl_reg)
		writel(EL_CTRL_LOAD, execlists->ctrl_reg);

	execlists_clear_active(&engine->execlists, EXECLISTS_ACTIVE_HWACK);
	execlists_set_active(&engine->execlists, EXECLISTS_ACTIVE_PREEMPT);
}

static void execlists_dequeue(struct intel_engine_cs *engine)
{
	struct intel_engine_execlists * const execlists = &engine->execlists;
	struct execlist_port *port = execlists->port;
	const struct execlist_port * const last_port =
		&execlists->port[execlists->port_mask];
	struct i915_request *last = port_request(port);
	struct rb_node *rb;
	bool submit = false;

	/* Hardware submission is through 2 ports. Conceptually each port
	 * has a (RING_START, RING_HEAD, RING_TAIL) tuple. RING_START is
	 * static for a context, and unique to each, so we only execute
	 * requests belonging to a single context from each ring. RING_HEAD
	 * is maintained by the CS in the context image, it marks the place
	 * where it got up to last time, and through RING_TAIL we tell the CS
	 * where we want to execute up to this time.
	 *
	 * In this list the requests are in order of execution. Consecutive
	 * requests from the same context are adjacent in the ringbuffer. We
	 * can combine these requests into a single RING_TAIL update:
	 *
	 *              RING_HEAD...req1...req2
	 *                                    ^- RING_TAIL
	 * since to execute req2 the CS must first execute req1.
	 *
	 * Our goal then is to point each port to the end of a consecutive
	 * sequence of requests as being the most optimal (fewest wake ups
	 * and context switches) submission.
	 */

	spin_lock_irq(&engine->timeline->lock);
	rb = execlists->first;
	GEM_BUG_ON(rb_first(&execlists->queue) != rb);

	if (last) {
		/*
		 * Don't resubmit or switch until all outstanding
		 * preemptions (lite-restore) are seen. Then we
		 * know the next preemption status we see corresponds
		 * to this ELSP update.
		 */
		GEM_BUG_ON(!execlists_is_active(execlists,
						EXECLISTS_ACTIVE_USER));
		GEM_BUG_ON(!port_count(&port[0]));
		if (port_count(&port[0]) > 1)
			goto unlock;

		/*
		 * If we write to ELSP a second time before the HW has had
		 * a chance to respond to the previous write, we can confuse
		 * the HW and hit "undefined behaviour". After writing to ELSP,
		 * we must then wait until we see a context-switch event from
		 * the HW to indicate that it has had a chance to respond.
		 */
		if (!execlists_is_active(execlists, EXECLISTS_ACTIVE_HWACK))
			goto unlock;

		if (need_preempt(engine, last, execlists->queue_priority)) {
			inject_preempt_context(engine);
			goto unlock;
		}

		/*
		 * In theory, we could coalesce more requests onto
		 * the second port (the first port is active, with
		 * no preemptions pending). However, that means we
		 * then have to deal with the possible lite-restore
		 * of the second port (as we submit the ELSP, there
		 * may be a context-switch) but also we may complete
		 * the resubmission before the context-switch. Ergo,
		 * coalescing onto the second port will cause a
		 * preemption event, but we cannot predict whether
		 * that will affect port[0] or port[1].
		 *
		 * If the second port is already active, we can wait
		 * until the next context-switch before contemplating
		 * new requests. The GPU will be busy and we should be
		 * able to resubmit the new ELSP before it idles,
		 * avoiding pipeline bubbles (momentary pauses where
		 * the driver is unable to keep up the supply of new
		 * work). However, we have to double check that the
		 * priorities of the ports haven't been switch.
		 */
		if (port_count(&port[1]))
			goto unlock;

		/*
		 * WaIdleLiteRestore:bdw,skl
		 * Apply the wa NOOPs to prevent
		 * ring:HEAD == rq:TAIL as we resubmit the
		 * request. See gen8_emit_breadcrumb() for
		 * where we prepare the padding after the
		 * end of the request.
		 */
		last->tail = last->wa_tail;
	}

	while (rb) {
		struct i915_priolist *p = to_priolist(rb);
		struct i915_request *rq, *rn;

		list_for_each_entry_safe(rq, rn, &p->requests, priotree.link) {
			/*
			 * Can we combine this request with the current port?
			 * It has to be the same context/ringbuffer and not
			 * have any exceptions (e.g. GVT saying never to
			 * combine contexts).
			 *
			 * If we can combine the requests, we can execute both
			 * by updating the RING_TAIL to point to the end of the
			 * second request, and so we never need to tell the
			 * hardware about the first.
			 */
			if (last && !can_merge_ctx(rq->ctx, last->ctx)) {
				/*
				 * If we are on the second port and cannot
				 * combine this request with the last, then we
				 * are done.
				 */
				if (port == last_port) {
					__list_del_many(&p->requests,
							&rq->priotree.link);
					goto done;
				}

				/*
				 * If GVT overrides us we only ever submit
				 * port[0], leaving port[1] empty. Note that we
				 * also have to be careful that we don't queue
				 * the same context (even though a different
				 * request) to the second port.
				 */
				if (ctx_single_port_submission(last->ctx) ||
				    ctx_single_port_submission(rq->ctx)) {
					__list_del_many(&p->requests,
							&rq->priotree.link);
					goto done;
				}

				GEM_BUG_ON(last->ctx == rq->ctx);

				if (submit)
					port_assign(port, last);
				port++;

				GEM_BUG_ON(port_isset(port));
			}

			INIT_LIST_HEAD(&rq->priotree.link);
			__i915_request_submit(rq);
			trace_i915_request_in(rq, port_index(port, execlists));
			last = rq;
			submit = true;
		}

		rb = rb_next(rb);
		rb_erase(&p->node, &execlists->queue);
		INIT_LIST_HEAD(&p->requests);
		if (p->priority != I915_PRIORITY_NORMAL)
			kmem_cache_free(engine->i915->priorities, p);
	}
done:
	execlists->queue_priority = rb ? to_priolist(rb)->priority : INT_MIN;
	execlists->first = rb;
	if (submit)
		port_assign(port, last);

	/* We must always keep the beast fed if we have work piled up */
	GEM_BUG_ON(execlists->first && !port_isset(execlists->port));

unlock:
	spin_unlock_irq(&engine->timeline->lock);

	if (submit) {
		execlists_user_begin(execlists, execlists->port);
		execlists_submit_ports(engine);
	}

	GEM_BUG_ON(port_isset(execlists->port) &&
		   !execlists_is_active(execlists, EXECLISTS_ACTIVE_USER));
}

void
execlists_cancel_port_requests(struct intel_engine_execlists * const execlists)
{
	struct execlist_port *port = execlists->port;
	unsigned int num_ports = execlists_num_ports(execlists);

	while (num_ports-- && port_isset(port)) {
		struct i915_request *rq = port_request(port);

		GEM_BUG_ON(!execlists->active);
		intel_engine_context_out(rq->engine);

		execlists_context_status_change(rq,
						i915_request_completed(rq) ?
						INTEL_CONTEXT_SCHEDULE_OUT :
						INTEL_CONTEXT_SCHEDULE_PREEMPTED);

		i915_request_put(rq);

		memset(port, 0, sizeof(*port));
		port++;
	}

<<<<<<< HEAD
	execlists_clear_active(execlists, EXECLISTS_ACTIVE_USER);
=======
	execlists_user_end(execlists);
}

static void clear_gtiir(struct intel_engine_cs *engine)
{
	static const u8 gtiir[] = {
		[RCS]  = 0,
		[BCS]  = 0,
		[VCS]  = 1,
		[VCS2] = 1,
		[VECS] = 3,
	};
	struct drm_i915_private *dev_priv = engine->i915;
	int i;

	/* TODO: correctly reset irqs for gen11 */
	if (WARN_ON_ONCE(INTEL_GEN(engine->i915) >= 11))
		return;

	GEM_BUG_ON(engine->id >= ARRAY_SIZE(gtiir));

	/*
	 * Clear any pending interrupt state.
	 *
	 * We do it twice out of paranoia that some of the IIR are
	 * double buffered, and so if we only reset it once there may
	 * still be an interrupt pending.
	 */
	for (i = 0; i < 2; i++) {
		I915_WRITE(GEN8_GT_IIR(gtiir[engine->id]),
			   engine->irq_keep_mask);
		POSTING_READ(GEN8_GT_IIR(gtiir[engine->id]));
	}
	GEM_BUG_ON(I915_READ(GEN8_GT_IIR(gtiir[engine->id])) &
		   engine->irq_keep_mask);
}

static void reset_irq(struct intel_engine_cs *engine)
{
	/* Mark all CS interrupts as complete */
	smp_store_mb(engine->execlists.active, 0);
	synchronize_hardirq(engine->i915->drm.irq);

	clear_gtiir(engine);

	/*
	 * The port is checked prior to scheduling a tasklet, but
	 * just in case we have suspended the tasklet to do the
	 * wedging make sure that when it wakes, it decides there
	 * is no work to do by clearing the irq_posted bit.
	 */
	clear_bit(ENGINE_IRQ_EXECLIST, &engine->irq_posted);
>>>>>>> be1c63c8
}

static void execlists_cancel_requests(struct intel_engine_cs *engine)
{
	struct intel_engine_execlists * const execlists = &engine->execlists;
	struct i915_request *rq, *rn;
	struct rb_node *rb;
	unsigned long flags;

	GEM_TRACE("%s\n", engine->name);

	/*
	 * Before we call engine->cancel_requests(), we should have exclusive
	 * access to the submission state. This is arranged for us by the
	 * caller disabling the interrupt generation, the tasklet and other
	 * threads that may then access the same state, giving us a free hand
	 * to reset state. However, we still need to let lockdep be aware that
	 * we know this state may be accessed in hardirq context, so we
	 * disable the irq around this manipulation and we want to keep
	 * the spinlock focused on its duties and not accidentally conflate
	 * coverage to the submission's irq state. (Similarly, although we
	 * shouldn't need to disable irq around the manipulation of the
	 * submission's irq state, we also wish to remind ourselves that
	 * it is irq state.)
	 */
	local_irq_save(flags);

	/* Cancel the requests on the HW and clear the ELSP tracker. */
	execlists_cancel_port_requests(execlists);
	reset_irq(engine);

	spin_lock(&engine->timeline->lock);

	/* Mark all executing requests as skipped. */
	list_for_each_entry(rq, &engine->timeline->requests, link) {
		GEM_BUG_ON(!rq->global_seqno);
		if (!i915_request_completed(rq))
			dma_fence_set_error(&rq->fence, -EIO);
	}

	/* Flush the queued requests to the timeline list (for retiring). */
	rb = execlists->first;
	while (rb) {
		struct i915_priolist *p = to_priolist(rb);

		list_for_each_entry_safe(rq, rn, &p->requests, priotree.link) {
			INIT_LIST_HEAD(&rq->priotree.link);

			dma_fence_set_error(&rq->fence, -EIO);
			__i915_request_submit(rq);
		}

		rb = rb_next(rb);
		rb_erase(&p->node, &execlists->queue);
		INIT_LIST_HEAD(&p->requests);
		if (p->priority != I915_PRIORITY_NORMAL)
			kmem_cache_free(engine->i915->priorities, p);
	}

	/* Remaining _unready_ requests will be nop'ed when submitted */

	execlists->queue_priority = INT_MIN;
	execlists->queue = RB_ROOT;
	execlists->first = NULL;
	GEM_BUG_ON(port_isset(execlists->port));

	spin_unlock(&engine->timeline->lock);

	local_irq_restore(flags);
}

/*
 * Check the unread Context Status Buffers and manage the submission of new
 * contexts to the ELSP accordingly.
 */
static void execlists_submission_tasklet(unsigned long data)
{
	struct intel_engine_cs * const engine = (struct intel_engine_cs *)data;
	struct intel_engine_execlists * const execlists = &engine->execlists;
	struct execlist_port *port = execlists->port;
	struct drm_i915_private *dev_priv = engine->i915;
	bool fw = false;

	/*
	 * We can skip acquiring intel_runtime_pm_get() here as it was taken
	 * on our behalf by the request (see i915_gem_mark_busy()) and it will
	 * not be relinquished until the device is idle (see
	 * i915_gem_idle_work_handler()). As a precaution, we make sure
	 * that all ELSP are drained i.e. we have processed the CSB,
	 * before allowing ourselves to idle and calling intel_runtime_pm_put().
	 */
	GEM_BUG_ON(!dev_priv->gt.awake);

	/*
	 * Prefer doing test_and_clear_bit() as a two stage operation to avoid
	 * imposing the cost of a locked atomic transaction when submitting a
	 * new request (outside of the context-switch interrupt).
	 */
	while (test_bit(ENGINE_IRQ_EXECLIST, &engine->irq_posted)) {
		/* The HWSP contains a (cacheable) mirror of the CSB */
		const u32 *buf =
			&engine->status_page.page_addr[I915_HWS_CSB_BUF0_INDEX];
		unsigned int head, tail;

		if (unlikely(execlists->csb_use_mmio)) {
			buf = (u32 * __force)
				(dev_priv->regs + i915_mmio_reg_offset(RING_CONTEXT_STATUS_BUF_LO(engine, 0)));
			execlists->csb_head = -1; /* force mmio read of CSB ptrs */
		}

		/* Clear before reading to catch new interrupts */
		clear_bit(ENGINE_IRQ_EXECLIST, &engine->irq_posted);
		smp_mb__after_atomic();

		if (unlikely(execlists->csb_head == -1)) { /* following a reset */
			if (!fw) {
				intel_uncore_forcewake_get(dev_priv,
							   execlists->fw_domains);
				fw = true;
			}

			head = readl(dev_priv->regs + i915_mmio_reg_offset(RING_CONTEXT_STATUS_PTR(engine)));
			tail = GEN8_CSB_WRITE_PTR(head);
			head = GEN8_CSB_READ_PTR(head);
			execlists->csb_head = head;
		} else {
			const int write_idx =
				intel_hws_csb_write_index(dev_priv) -
				I915_HWS_CSB_BUF0_INDEX;

			head = execlists->csb_head;
			tail = READ_ONCE(buf[write_idx]);
		}
		GEM_TRACE("%s cs-irq head=%d [%d%s], tail=%d [%d%s]\n",
			  engine->name,
			  head, GEN8_CSB_READ_PTR(readl(dev_priv->regs + i915_mmio_reg_offset(RING_CONTEXT_STATUS_PTR(engine)))), fw ? "" : "?",
			  tail, GEN8_CSB_WRITE_PTR(readl(dev_priv->regs + i915_mmio_reg_offset(RING_CONTEXT_STATUS_PTR(engine)))), fw ? "" : "?");

		while (head != tail) {
			struct i915_request *rq;
			unsigned int status;
			unsigned int count;

			if (++head == GEN8_CSB_ENTRIES)
				head = 0;

			/* We are flying near dragons again.
			 *
			 * We hold a reference to the request in execlist_port[]
			 * but no more than that. We are operating in softirq
			 * context and so cannot hold any mutex or sleep. That
			 * prevents us stopping the requests we are processing
			 * in port[] from being retired simultaneously (the
			 * breadcrumb will be complete before we see the
			 * context-switch). As we only hold the reference to the
			 * request, any pointer chasing underneath the request
			 * is subject to a potential use-after-free. Thus we
			 * store all of the bookkeeping within port[] as
			 * required, and avoid using unguarded pointers beneath
			 * request itself. The same applies to the atomic
			 * status notifier.
			 */

			status = READ_ONCE(buf[2 * head]); /* maybe mmio! */
			GEM_TRACE("%s csb[%d]: status=0x%08x:0x%08x, active=0x%x\n",
				  engine->name, head,
				  status, buf[2*head + 1],
				  execlists->active);

			if (status & (GEN8_CTX_STATUS_IDLE_ACTIVE |
				      GEN8_CTX_STATUS_PREEMPTED))
				execlists_set_active(execlists,
						     EXECLISTS_ACTIVE_HWACK);
			if (status & GEN8_CTX_STATUS_ACTIVE_IDLE)
				execlists_clear_active(execlists,
						       EXECLISTS_ACTIVE_HWACK);

			if (!(status & GEN8_CTX_STATUS_COMPLETED_MASK))
				continue;

			/* We should never get a COMPLETED | IDLE_ACTIVE! */
			GEM_BUG_ON(status & GEN8_CTX_STATUS_IDLE_ACTIVE);

			if (status & GEN8_CTX_STATUS_COMPLETE &&
			    buf[2*head + 1] == execlists->preempt_complete_status) {
				GEM_TRACE("%s preempt-idle\n", engine->name);

				execlists_cancel_port_requests(execlists);
				execlists_unwind_incomplete_requests(execlists);

				GEM_BUG_ON(!execlists_is_active(execlists,
								EXECLISTS_ACTIVE_PREEMPT));
				execlists_clear_active(execlists,
						       EXECLISTS_ACTIVE_PREEMPT);
				continue;
			}

			if (status & GEN8_CTX_STATUS_PREEMPTED &&
			    execlists_is_active(execlists,
						EXECLISTS_ACTIVE_PREEMPT))
				continue;

			GEM_BUG_ON(!execlists_is_active(execlists,
							EXECLISTS_ACTIVE_USER));

			rq = port_unpack(port, &count);
			GEM_TRACE("%s out[0]: ctx=%d.%d, seqno=%d (current %d), prio=%d\n",
				  engine->name,
				  port->context_id, count,
				  rq ? rq->global_seqno : 0,
				  intel_engine_get_seqno(engine),
				  rq ? rq_prio(rq) : 0);

			/* Check the context/desc id for this event matches */
			GEM_DEBUG_BUG_ON(buf[2 * head + 1] != port->context_id);

			GEM_BUG_ON(count == 0);
			if (--count == 0) {
				/*
				 * On the final event corresponding to the
				 * submission of this context, we expect either
				 * an element-switch event or a completion
				 * event (and on completion, the active-idle
				 * marker). No more preemptions, lite-restore
				 * or otherwise.
				 */
				GEM_BUG_ON(status & GEN8_CTX_STATUS_PREEMPTED);
				GEM_BUG_ON(port_isset(&port[1]) &&
					   !(status & GEN8_CTX_STATUS_ELEMENT_SWITCH));
				GEM_BUG_ON(!port_isset(&port[1]) &&
					   !(status & GEN8_CTX_STATUS_ACTIVE_IDLE));

				/*
				 * We rely on the hardware being strongly
				 * ordered, that the breadcrumb write is
				 * coherent (visible from the CPU) before the
				 * user interrupt and CSB is processed.
				 */
				GEM_BUG_ON(!i915_request_completed(rq));

				execlists_context_schedule_out(rq);
				trace_i915_request_out(rq);
				i915_request_put(rq);

				GEM_TRACE("%s completed ctx=%d\n",
					  engine->name, port->context_id);

				port = execlists_port_complete(execlists, port);
				if (port_isset(port))
					execlists_user_begin(execlists, port);
				else
					execlists_user_end(execlists);
			} else {
				port_set(port, port_pack(rq, count));
			}
		}

		if (head != execlists->csb_head) {
			execlists->csb_head = head;
			writel(_MASKED_FIELD(GEN8_CSB_READ_PTR_MASK, head << 8),
			       dev_priv->regs + i915_mmio_reg_offset(RING_CONTEXT_STATUS_PTR(engine)));
		}
	}

	if (!execlists_is_active(execlists, EXECLISTS_ACTIVE_PREEMPT))
		execlists_dequeue(engine);

	if (fw)
		intel_uncore_forcewake_put(dev_priv, execlists->fw_domains);

	/* If the engine is now idle, so should be the flag; and vice versa. */
	GEM_BUG_ON(execlists_is_active(&engine->execlists,
				       EXECLISTS_ACTIVE_USER) ==
		   !port_isset(engine->execlists.port));
}

static void queue_request(struct intel_engine_cs *engine,
			  struct i915_priotree *pt,
			  int prio)
{
	list_add_tail(&pt->link, &lookup_priolist(engine, pt, prio)->requests);
}

static void __submit_queue(struct intel_engine_cs *engine, int prio)
{
	engine->execlists.queue_priority = prio;
	tasklet_hi_schedule(&engine->execlists.tasklet);
}

static void submit_queue(struct intel_engine_cs *engine, int prio)
{
	if (prio > engine->execlists.queue_priority)
		__submit_queue(engine, prio);
}

static void execlists_submit_request(struct i915_request *request)
{
	struct intel_engine_cs *engine = request->engine;
	unsigned long flags;

	/* Will be called from irq-context when using foreign fences. */
	spin_lock_irqsave(&engine->timeline->lock, flags);

	queue_request(engine, &request->priotree, rq_prio(request));
	submit_queue(engine, rq_prio(request));

	GEM_BUG_ON(!engine->execlists.first);
	GEM_BUG_ON(list_empty(&request->priotree.link));

	spin_unlock_irqrestore(&engine->timeline->lock, flags);
}

static struct i915_request *pt_to_request(struct i915_priotree *pt)
{
	return container_of(pt, struct i915_request, priotree);
}

static struct intel_engine_cs *
pt_lock_engine(struct i915_priotree *pt, struct intel_engine_cs *locked)
{
	struct intel_engine_cs *engine = pt_to_request(pt)->engine;

	GEM_BUG_ON(!locked);

	if (engine != locked) {
		spin_unlock(&locked->timeline->lock);
		spin_lock(&engine->timeline->lock);
	}

	return engine;
}

static void execlists_schedule(struct i915_request *request, int prio)
{
	struct intel_engine_cs *engine;
	struct i915_dependency *dep, *p;
	struct i915_dependency stack;
	LIST_HEAD(dfs);

	GEM_BUG_ON(prio == I915_PRIORITY_INVALID);

	if (i915_request_completed(request))
		return;

	if (prio <= READ_ONCE(request->priotree.priority))
		return;

	/* Need BKL in order to use the temporary link inside i915_dependency */
	lockdep_assert_held(&request->i915->drm.struct_mutex);

	stack.signaler = &request->priotree;
	list_add(&stack.dfs_link, &dfs);

	/*
	 * Recursively bump all dependent priorities to match the new request.
	 *
	 * A naive approach would be to use recursion:
	 * static void update_priorities(struct i915_priotree *pt, prio) {
	 *	list_for_each_entry(dep, &pt->signalers_list, signal_link)
	 *		update_priorities(dep->signal, prio)
	 *	queue_request(pt);
	 * }
	 * but that may have unlimited recursion depth and so runs a very
	 * real risk of overunning the kernel stack. Instead, we build
	 * a flat list of all dependencies starting with the current request.
	 * As we walk the list of dependencies, we add all of its dependencies
	 * to the end of the list (this may include an already visited
	 * request) and continue to walk onwards onto the new dependencies. The
	 * end result is a topological list of requests in reverse order, the
	 * last element in the list is the request we must execute first.
	 */
	list_for_each_entry(dep, &dfs, dfs_link) {
		struct i915_priotree *pt = dep->signaler;

		/*
		 * Within an engine, there can be no cycle, but we may
		 * refer to the same dependency chain multiple times
		 * (redundant dependencies are not eliminated) and across
		 * engines.
		 */
		list_for_each_entry(p, &pt->signalers_list, signal_link) {
			GEM_BUG_ON(p == dep); /* no cycles! */

			if (i915_priotree_signaled(p->signaler))
				continue;

			GEM_BUG_ON(p->signaler->priority < pt->priority);
			if (prio > READ_ONCE(p->signaler->priority))
				list_move_tail(&p->dfs_link, &dfs);
		}
	}

	/*
	 * If we didn't need to bump any existing priorities, and we haven't
	 * yet submitted this request (i.e. there is no potential race with
	 * execlists_submit_request()), we can set our own priority and skip
	 * acquiring the engine locks.
	 */
	if (request->priotree.priority == I915_PRIORITY_INVALID) {
		GEM_BUG_ON(!list_empty(&request->priotree.link));
		request->priotree.priority = prio;
		if (stack.dfs_link.next == stack.dfs_link.prev)
			return;
		__list_del_entry(&stack.dfs_link);
	}

	engine = request->engine;
	spin_lock_irq(&engine->timeline->lock);

	/* Fifo and depth-first replacement ensure our deps execute before us */
	list_for_each_entry_safe_reverse(dep, p, &dfs, dfs_link) {
		struct i915_priotree *pt = dep->signaler;

		INIT_LIST_HEAD(&dep->dfs_link);

		engine = pt_lock_engine(pt, engine);

		if (prio <= pt->priority)
			continue;

		pt->priority = prio;
		if (!list_empty(&pt->link)) {
			__list_del_entry(&pt->link);
			queue_request(engine, pt, prio);
		}

		if (prio > engine->execlists.queue_priority &&
		    i915_sw_fence_done(&pt_to_request(pt)->submit))
			__submit_queue(engine, prio);
	}

	spin_unlock_irq(&engine->timeline->lock);
}

static int __context_pin(struct i915_gem_context *ctx, struct i915_vma *vma)
{
	unsigned int flags;
	int err;

	/*
	 * Clear this page out of any CPU caches for coherent swap-in/out.
	 * We only want to do this on the first bind so that we do not stall
	 * on an active context (which by nature is already on the GPU).
	 */
	if (!(vma->flags & I915_VMA_GLOBAL_BIND)) {
		err = i915_gem_object_set_to_gtt_domain(vma->obj, true);
		if (err)
			return err;
	}

	flags = PIN_GLOBAL | PIN_HIGH;
	if (ctx->ggtt_offset_bias)
		flags |= PIN_OFFSET_BIAS | ctx->ggtt_offset_bias;

	return i915_vma_pin(vma, 0, GEN8_LR_CONTEXT_ALIGN, flags);
}

static struct intel_ring *
execlists_context_pin(struct intel_engine_cs *engine,
		      struct i915_gem_context *ctx)
{
	struct intel_context *ce = &ctx->engine[engine->id];
	void *vaddr;
	int ret;

	lockdep_assert_held(&ctx->i915->drm.struct_mutex);

	if (likely(ce->pin_count++))
		goto out;
	GEM_BUG_ON(!ce->pin_count); /* no overflow please! */

	ret = execlists_context_deferred_alloc(ctx, engine);
	if (ret)
		goto err;
	GEM_BUG_ON(!ce->state);

	ret = __context_pin(ctx, ce->state);
	if (ret)
		goto err;

	vaddr = i915_gem_object_pin_map(ce->state->obj, I915_MAP_WB);
	if (IS_ERR(vaddr)) {
		ret = PTR_ERR(vaddr);
		goto unpin_vma;
	}

	ret = intel_ring_pin(ce->ring, ctx->i915, ctx->ggtt_offset_bias);
	if (ret)
		goto unpin_map;

	intel_lr_context_descriptor_update(ctx, engine);

	ce->lrc_reg_state = vaddr + LRC_STATE_PN * PAGE_SIZE;
	ce->lrc_reg_state[CTX_RING_BUFFER_START+1] =
		i915_ggtt_offset(ce->ring->vma);
	ce->lrc_reg_state[CTX_RING_HEAD+1] = ce->ring->head;

	ce->state->obj->pin_global++;
	i915_gem_context_get(ctx);
out:
	return ce->ring;

unpin_map:
	i915_gem_object_unpin_map(ce->state->obj);
unpin_vma:
	__i915_vma_unpin(ce->state);
err:
	ce->pin_count = 0;
	return ERR_PTR(ret);
}

static void execlists_context_unpin(struct intel_engine_cs *engine,
				    struct i915_gem_context *ctx)
{
	struct intel_context *ce = &ctx->engine[engine->id];

	lockdep_assert_held(&ctx->i915->drm.struct_mutex);
	GEM_BUG_ON(ce->pin_count == 0);

	if (--ce->pin_count)
		return;

	intel_ring_unpin(ce->ring);

	ce->state->obj->pin_global--;
	i915_gem_object_unpin_map(ce->state->obj);
	i915_vma_unpin(ce->state);

	i915_gem_context_put(ctx);
}

static int execlists_request_alloc(struct i915_request *request)
{
	struct intel_engine_cs *engine = request->engine;
	struct intel_context *ce = &request->ctx->engine[engine->id];
	int ret;

	GEM_BUG_ON(!ce->pin_count);

	/* Flush enough space to reduce the likelihood of waiting after
	 * we start building the request - in which case we will just
	 * have to repeat work.
	 */
	request->reserved_space += EXECLISTS_REQUEST_SIZE;

	ret = intel_ring_wait_for_space(request->ring, request->reserved_space);
	if (ret)
		return ret;

	/* Note that after this point, we have committed to using
	 * this request as it is being used to both track the
	 * state of engine initialisation and liveness of the
	 * golden renderstate above. Think twice before you try
	 * to cancel/unwind this request now.
	 */

	request->reserved_space -= EXECLISTS_REQUEST_SIZE;
	return 0;
}

/*
 * In this WA we need to set GEN8_L3SQCREG4[21:21] and reset it after
 * PIPE_CONTROL instruction. This is required for the flush to happen correctly
 * but there is a slight complication as this is applied in WA batch where the
 * values are only initialized once so we cannot take register value at the
 * beginning and reuse it further; hence we save its value to memory, upload a
 * constant value with bit21 set and then we restore it back with the saved value.
 * To simplify the WA, a constant value is formed by using the default value
 * of this register. This shouldn't be a problem because we are only modifying
 * it for a short period and this batch in non-premptible. We can ofcourse
 * use additional instructions that read the actual value of the register
 * at that time and set our bit of interest but it makes the WA complicated.
 *
 * This WA is also required for Gen9 so extracting as a function avoids
 * code duplication.
 */
static u32 *
gen8_emit_flush_coherentl3_wa(struct intel_engine_cs *engine, u32 *batch)
{
	*batch++ = MI_STORE_REGISTER_MEM_GEN8 | MI_SRM_LRM_GLOBAL_GTT;
	*batch++ = i915_mmio_reg_offset(GEN8_L3SQCREG4);
	*batch++ = i915_ggtt_offset(engine->scratch) + 256;
	*batch++ = 0;

	*batch++ = MI_LOAD_REGISTER_IMM(1);
	*batch++ = i915_mmio_reg_offset(GEN8_L3SQCREG4);
	*batch++ = 0x40400000 | GEN8_LQSC_FLUSH_COHERENT_LINES;

	batch = gen8_emit_pipe_control(batch,
				       PIPE_CONTROL_CS_STALL |
				       PIPE_CONTROL_DC_FLUSH_ENABLE,
				       0);

	*batch++ = MI_LOAD_REGISTER_MEM_GEN8 | MI_SRM_LRM_GLOBAL_GTT;
	*batch++ = i915_mmio_reg_offset(GEN8_L3SQCREG4);
	*batch++ = i915_ggtt_offset(engine->scratch) + 256;
	*batch++ = 0;

	return batch;
}

/*
 * Typically we only have one indirect_ctx and per_ctx batch buffer which are
 * initialized at the beginning and shared across all contexts but this field
 * helps us to have multiple batches at different offsets and select them based
 * on a criteria. At the moment this batch always start at the beginning of the page
 * and at this point we don't have multiple wa_ctx batch buffers.
 *
 * The number of WA applied are not known at the beginning; we use this field
 * to return the no of DWORDS written.
 *
 * It is to be noted that this batch does not contain MI_BATCH_BUFFER_END
 * so it adds NOOPs as padding to make it cacheline aligned.
 * MI_BATCH_BUFFER_END will be added to perctx batch and both of them together
 * makes a complete batch buffer.
 */
static u32 *gen8_init_indirectctx_bb(struct intel_engine_cs *engine, u32 *batch)
{
	/* WaDisableCtxRestoreArbitration:bdw,chv */
	*batch++ = MI_ARB_ON_OFF | MI_ARB_DISABLE;

	/* WaFlushCoherentL3CacheLinesAtContextSwitch:bdw */
	if (IS_BROADWELL(engine->i915))
		batch = gen8_emit_flush_coherentl3_wa(engine, batch);

	/* WaClearSlmSpaceAtContextSwitch:bdw,chv */
	/* Actual scratch location is at 128 bytes offset */
	batch = gen8_emit_pipe_control(batch,
				       PIPE_CONTROL_FLUSH_L3 |
				       PIPE_CONTROL_GLOBAL_GTT_IVB |
				       PIPE_CONTROL_CS_STALL |
				       PIPE_CONTROL_QW_WRITE,
				       i915_ggtt_offset(engine->scratch) +
				       2 * CACHELINE_BYTES);

	*batch++ = MI_ARB_ON_OFF | MI_ARB_ENABLE;

	/* Pad to end of cacheline */
	while ((unsigned long)batch % CACHELINE_BYTES)
		*batch++ = MI_NOOP;

	/*
	 * MI_BATCH_BUFFER_END is not required in Indirect ctx BB because
	 * execution depends on the length specified in terms of cache lines
	 * in the register CTX_RCS_INDIRECT_CTX
	 */

	return batch;
}

static u32 *gen9_init_indirectctx_bb(struct intel_engine_cs *engine, u32 *batch)
{
	*batch++ = MI_ARB_ON_OFF | MI_ARB_DISABLE;

	/* WaFlushCoherentL3CacheLinesAtContextSwitch:skl,bxt,glk */
	batch = gen8_emit_flush_coherentl3_wa(engine, batch);

	/* WaDisableGatherAtSetShaderCommonSlice:skl,bxt,kbl,glk */
	*batch++ = MI_LOAD_REGISTER_IMM(1);
	*batch++ = i915_mmio_reg_offset(COMMON_SLICE_CHICKEN2);
	*batch++ = _MASKED_BIT_DISABLE(
			GEN9_DISABLE_GATHER_AT_SET_SHADER_COMMON_SLICE);
	*batch++ = MI_NOOP;

	/* WaClearSlmSpaceAtContextSwitch:kbl */
	/* Actual scratch location is at 128 bytes offset */
	if (IS_KBL_REVID(engine->i915, 0, KBL_REVID_A0)) {
		batch = gen8_emit_pipe_control(batch,
					       PIPE_CONTROL_FLUSH_L3 |
					       PIPE_CONTROL_GLOBAL_GTT_IVB |
					       PIPE_CONTROL_CS_STALL |
					       PIPE_CONTROL_QW_WRITE,
					       i915_ggtt_offset(engine->scratch)
					       + 2 * CACHELINE_BYTES);
	}

	/* WaMediaPoolStateCmdInWABB:bxt,glk */
	if (HAS_POOLED_EU(engine->i915)) {
		/*
		 * EU pool configuration is setup along with golden context
		 * during context initialization. This value depends on
		 * device type (2x6 or 3x6) and needs to be updated based
		 * on which subslice is disabled especially for 2x6
		 * devices, however it is safe to load default
		 * configuration of 3x6 device instead of masking off
		 * corresponding bits because HW ignores bits of a disabled
		 * subslice and drops down to appropriate config. Please
		 * see render_state_setup() in i915_gem_render_state.c for
		 * possible configurations, to avoid duplication they are
		 * not shown here again.
		 */
		*batch++ = GEN9_MEDIA_POOL_STATE;
		*batch++ = GEN9_MEDIA_POOL_ENABLE;
		*batch++ = 0x00777000;
		*batch++ = 0;
		*batch++ = 0;
		*batch++ = 0;
	}

	*batch++ = MI_ARB_ON_OFF | MI_ARB_ENABLE;

	/* Pad to end of cacheline */
	while ((unsigned long)batch % CACHELINE_BYTES)
		*batch++ = MI_NOOP;

	return batch;
}

static u32 *
gen10_init_indirectctx_bb(struct intel_engine_cs *engine, u32 *batch)
{
	int i;

	/*
	 * WaPipeControlBefore3DStateSamplePattern: cnl
	 *
	 * Ensure the engine is idle prior to programming a
	 * 3DSTATE_SAMPLE_PATTERN during a context restore.
	 */
	batch = gen8_emit_pipe_control(batch,
				       PIPE_CONTROL_CS_STALL,
				       0);
	/*
	 * WaPipeControlBefore3DStateSamplePattern says we need 4 dwords for
	 * the PIPE_CONTROL followed by 12 dwords of 0x0, so 16 dwords in
	 * total. However, a PIPE_CONTROL is 6 dwords long, not 4, which is
	 * confusing. Since gen8_emit_pipe_control() already advances the
	 * batch by 6 dwords, we advance the other 10 here, completing a
	 * cacheline. It's not clear if the workaround requires this padding
	 * before other commands, or if it's just the regular padding we would
	 * already have for the workaround bb, so leave it here for now.
	 */
	for (i = 0; i < 10; i++)
		*batch++ = MI_NOOP;

	/* Pad to end of cacheline */
	while ((unsigned long)batch % CACHELINE_BYTES)
		*batch++ = MI_NOOP;

	return batch;
}

#define CTX_WA_BB_OBJ_SIZE (PAGE_SIZE)

static int lrc_setup_wa_ctx(struct intel_engine_cs *engine)
{
	struct drm_i915_gem_object *obj;
	struct i915_vma *vma;
	int err;

	obj = i915_gem_object_create(engine->i915, CTX_WA_BB_OBJ_SIZE);
	if (IS_ERR(obj))
		return PTR_ERR(obj);

	vma = i915_vma_instance(obj, &engine->i915->ggtt.base, NULL);
	if (IS_ERR(vma)) {
		err = PTR_ERR(vma);
		goto err;
	}

	err = i915_vma_pin(vma, 0, PAGE_SIZE, PIN_GLOBAL | PIN_HIGH);
	if (err)
		goto err;

	engine->wa_ctx.vma = vma;
	return 0;

err:
	i915_gem_object_put(obj);
	return err;
}

static void lrc_destroy_wa_ctx(struct intel_engine_cs *engine)
{
	i915_vma_unpin_and_release(&engine->wa_ctx.vma);
}

typedef u32 *(*wa_bb_func_t)(struct intel_engine_cs *engine, u32 *batch);

static int intel_init_workaround_bb(struct intel_engine_cs *engine)
{
	struct i915_ctx_workarounds *wa_ctx = &engine->wa_ctx;
	struct i915_wa_ctx_bb *wa_bb[2] = { &wa_ctx->indirect_ctx,
					    &wa_ctx->per_ctx };
	wa_bb_func_t wa_bb_fn[2];
	struct page *page;
	void *batch, *batch_ptr;
	unsigned int i;
	int ret;

	if (GEM_WARN_ON(engine->id != RCS))
		return -EINVAL;

	switch (INTEL_GEN(engine->i915)) {
	case 10:
		wa_bb_fn[0] = gen10_init_indirectctx_bb;
		wa_bb_fn[1] = NULL;
		break;
	case 9:
		wa_bb_fn[0] = gen9_init_indirectctx_bb;
		wa_bb_fn[1] = NULL;
		break;
	case 8:
		wa_bb_fn[0] = gen8_init_indirectctx_bb;
		wa_bb_fn[1] = NULL;
		break;
	default:
		MISSING_CASE(INTEL_GEN(engine->i915));
		return 0;
	}

	ret = lrc_setup_wa_ctx(engine);
	if (ret) {
		DRM_DEBUG_DRIVER("Failed to setup context WA page: %d\n", ret);
		return ret;
	}

	page = i915_gem_object_get_dirty_page(wa_ctx->vma->obj, 0);
	batch = batch_ptr = kmap_atomic(page);

	/*
	 * Emit the two workaround batch buffers, recording the offset from the
	 * start of the workaround batch buffer object for each and their
	 * respective sizes.
	 */
	for (i = 0; i < ARRAY_SIZE(wa_bb_fn); i++) {
		wa_bb[i]->offset = batch_ptr - batch;
		if (GEM_WARN_ON(!IS_ALIGNED(wa_bb[i]->offset,
					    CACHELINE_BYTES))) {
			ret = -EINVAL;
			break;
		}
		if (wa_bb_fn[i])
			batch_ptr = wa_bb_fn[i](engine, batch_ptr);
		wa_bb[i]->size = batch_ptr - (batch + wa_bb[i]->offset);
	}

	BUG_ON(batch_ptr - batch > CTX_WA_BB_OBJ_SIZE);

	kunmap_atomic(batch);
	if (ret)
		lrc_destroy_wa_ctx(engine);

	return ret;
}

static void enable_execlists(struct intel_engine_cs *engine)
{
	struct drm_i915_private *dev_priv = engine->i915;

	I915_WRITE(RING_HWSTAM(engine->mmio_base), 0xffffffff);

	/*
	 * Make sure we're not enabling the new 12-deep CSB
	 * FIFO as that requires a slightly updated handling
	 * in the ctx switch irq. Since we're currently only
	 * using only 2 elements of the enhanced execlists the
	 * deeper FIFO it's not needed and it's not worth adding
	 * more statements to the irq handler to support it.
	 */
	if (INTEL_GEN(dev_priv) >= 11)
		I915_WRITE(RING_MODE_GEN7(engine),
			   _MASKED_BIT_DISABLE(GEN11_GFX_DISABLE_LEGACY_MODE));
	else
		I915_WRITE(RING_MODE_GEN7(engine),
			   _MASKED_BIT_ENABLE(GFX_RUN_LIST_ENABLE));

	I915_WRITE(RING_HWS_PGA(engine->mmio_base),
		   engine->status_page.ggtt_offset);
	POSTING_READ(RING_HWS_PGA(engine->mmio_base));

	/* Following the reset, we need to reload the CSB read/write pointers */
	engine->execlists.csb_head = -1;
}

static int gen8_init_common_ring(struct intel_engine_cs *engine)
{
	struct intel_engine_execlists * const execlists = &engine->execlists;
	int ret;

	ret = intel_mocs_init_engine(engine);
	if (ret)
		return ret;

	intel_engine_reset_breadcrumbs(engine);
	intel_engine_init_hangcheck(engine);

	enable_execlists(engine);

	/* After a GPU reset, we may have requests to replay */
	if (execlists->first)
		tasklet_schedule(&execlists->tasklet);

	return 0;
}

static int gen8_init_render_ring(struct intel_engine_cs *engine)
{
	struct drm_i915_private *dev_priv = engine->i915;
	int ret;

	ret = gen8_init_common_ring(engine);
	if (ret)
		return ret;

	/* We need to disable the AsyncFlip performance optimisations in order
	 * to use MI_WAIT_FOR_EVENT within the CS. It should already be
	 * programmed to '1' on all products.
	 *
	 * WaDisableAsyncFlipPerfMode:snb,ivb,hsw,vlv,bdw,chv
	 */
	I915_WRITE(MI_MODE, _MASKED_BIT_ENABLE(ASYNC_FLIP_PERF_DISABLE));

	I915_WRITE(INSTPM, _MASKED_BIT_ENABLE(INSTPM_FORCE_ORDERING));

	return init_workarounds_ring(engine);
}

static int gen9_init_render_ring(struct intel_engine_cs *engine)
{
	int ret;

	ret = gen8_init_common_ring(engine);
	if (ret)
		return ret;

	return init_workarounds_ring(engine);
}

static void reset_common_ring(struct intel_engine_cs *engine,
			      struct i915_request *request)
{
	struct intel_engine_execlists * const execlists = &engine->execlists;
	struct intel_context *ce;
	unsigned long flags;

	GEM_TRACE("%s seqno=%x\n",
		  engine->name, request ? request->global_seqno : 0);

	/* See execlists_cancel_requests() for the irq/spinlock split. */
	local_irq_save(flags);

	/*
	 * Catch up with any missed context-switch interrupts.
	 *
	 * Ideally we would just read the remaining CSB entries now that we
	 * know the gpu is idle. However, the CSB registers are sometimes^W
	 * often trashed across a GPU reset! Instead we have to rely on
	 * guessing the missed context-switch events by looking at what
	 * requests were completed.
	 */
	execlists_cancel_port_requests(execlists);
	reset_irq(engine);

	/* Push back any incomplete requests for replay after the reset. */
	spin_lock(&engine->timeline->lock);
	__unwind_incomplete_requests(engine);
	spin_unlock(&engine->timeline->lock);

	local_irq_restore(flags);

	/*
	 * If the request was innocent, we leave the request in the ELSP
	 * and will try to replay it on restarting. The context image may
	 * have been corrupted by the reset, in which case we may have
	 * to service a new GPU hang, but more likely we can continue on
	 * without impact.
	 *
	 * If the request was guilty, we presume the context is corrupt
	 * and have to at least restore the RING register in the context
	 * image back to the expected values to skip over the guilty request.
	 */
	if (!request || request->fence.error != -EIO)
		return;

	/*
	 * We want a simple context + ring to execute the breadcrumb update.
	 * We cannot rely on the context being intact across the GPU hang,
	 * so clear it and rebuild just what we need for the breadcrumb.
	 * All pending requests for this context will be zapped, and any
	 * future request will be after userspace has had the opportunity
	 * to recreate its own state.
	 */
	ce = &request->ctx->engine[engine->id];
	execlists_init_reg_state(ce->lrc_reg_state,
				 request->ctx, engine, ce->ring);

	/* Move the RING_HEAD onto the breadcrumb, past the hanging batch */
	ce->lrc_reg_state[CTX_RING_BUFFER_START+1] =
		i915_ggtt_offset(ce->ring->vma);
	ce->lrc_reg_state[CTX_RING_HEAD+1] = request->postfix;

	request->ring->head = request->postfix;
	intel_ring_update_space(request->ring);

	/* Reset WaIdleLiteRestore:bdw,skl as well */
	unwind_wa_tail(request);
}

static int intel_logical_ring_emit_pdps(struct i915_request *rq)
{
	struct i915_hw_ppgtt *ppgtt = rq->ctx->ppgtt;
	struct intel_engine_cs *engine = rq->engine;
	const int num_lri_cmds = GEN8_3LVL_PDPES * 2;
	u32 *cs;
	int i;

	cs = intel_ring_begin(rq, num_lri_cmds * 2 + 2);
	if (IS_ERR(cs))
		return PTR_ERR(cs);

	*cs++ = MI_LOAD_REGISTER_IMM(num_lri_cmds);
	for (i = GEN8_3LVL_PDPES - 1; i >= 0; i--) {
		const dma_addr_t pd_daddr = i915_page_dir_dma_addr(ppgtt, i);

		*cs++ = i915_mmio_reg_offset(GEN8_RING_PDP_UDW(engine, i));
		*cs++ = upper_32_bits(pd_daddr);
		*cs++ = i915_mmio_reg_offset(GEN8_RING_PDP_LDW(engine, i));
		*cs++ = lower_32_bits(pd_daddr);
	}

	*cs++ = MI_NOOP;
	intel_ring_advance(rq, cs);

	return 0;
}

static int gen8_emit_bb_start(struct i915_request *rq,
			      u64 offset, u32 len,
			      const unsigned int flags)
{
	u32 *cs;
	int ret;

	/* Don't rely in hw updating PDPs, specially in lite-restore.
	 * Ideally, we should set Force PD Restore in ctx descriptor,
	 * but we can't. Force Restore would be a second option, but
	 * it is unsafe in case of lite-restore (because the ctx is
	 * not idle). PML4 is allocated during ppgtt init so this is
	 * not needed in 48-bit.*/
	if (rq->ctx->ppgtt &&
	    (intel_engine_flag(rq->engine) & rq->ctx->ppgtt->pd_dirty_rings) &&
	    !i915_vm_is_48bit(&rq->ctx->ppgtt->base) &&
	    !intel_vgpu_active(rq->i915)) {
		ret = intel_logical_ring_emit_pdps(rq);
		if (ret)
			return ret;

		rq->ctx->ppgtt->pd_dirty_rings &= ~intel_engine_flag(rq->engine);
	}

	cs = intel_ring_begin(rq, 4);
	if (IS_ERR(cs))
		return PTR_ERR(cs);

	/*
	 * WaDisableCtxRestoreArbitration:bdw,chv
	 *
	 * We don't need to perform MI_ARB_ENABLE as often as we do (in
	 * particular all the gen that do not need the w/a at all!), if we
	 * took care to make sure that on every switch into this context
	 * (both ordinary and for preemption) that arbitrartion was enabled
	 * we would be fine. However, there doesn't seem to be a downside to
	 * being paranoid and making sure it is set before each batch and
	 * every context-switch.
	 *
	 * Note that if we fail to enable arbitration before the request
	 * is complete, then we do not see the context-switch interrupt and
	 * the engine hangs (with RING_HEAD == RING_TAIL).
	 *
	 * That satisfies both the GPGPU w/a and our heavy-handed paranoia.
	 */
	*cs++ = MI_ARB_ON_OFF | MI_ARB_ENABLE;

	/* FIXME(BDW): Address space and security selectors. */
	*cs++ = MI_BATCH_BUFFER_START_GEN8 |
		(flags & I915_DISPATCH_SECURE ? 0 : BIT(8)) |
		(flags & I915_DISPATCH_RS ? MI_BATCH_RESOURCE_STREAMER : 0);
	*cs++ = lower_32_bits(offset);
	*cs++ = upper_32_bits(offset);
	intel_ring_advance(rq, cs);

	return 0;
}

static void gen8_logical_ring_enable_irq(struct intel_engine_cs *engine)
{
	struct drm_i915_private *dev_priv = engine->i915;
	I915_WRITE_IMR(engine,
		       ~(engine->irq_enable_mask | engine->irq_keep_mask));
	POSTING_READ_FW(RING_IMR(engine->mmio_base));
}

static void gen8_logical_ring_disable_irq(struct intel_engine_cs *engine)
{
	struct drm_i915_private *dev_priv = engine->i915;
	I915_WRITE_IMR(engine, ~engine->irq_keep_mask);
}

static int gen8_emit_flush(struct i915_request *request, u32 mode)
{
	u32 cmd, *cs;

	cs = intel_ring_begin(request, 4);
	if (IS_ERR(cs))
		return PTR_ERR(cs);

	cmd = MI_FLUSH_DW + 1;

	/* We always require a command barrier so that subsequent
	 * commands, such as breadcrumb interrupts, are strictly ordered
	 * wrt the contents of the write cache being flushed to memory
	 * (and thus being coherent from the CPU).
	 */
	cmd |= MI_FLUSH_DW_STORE_INDEX | MI_FLUSH_DW_OP_STOREDW;

	if (mode & EMIT_INVALIDATE) {
		cmd |= MI_INVALIDATE_TLB;
		if (request->engine->id == VCS)
			cmd |= MI_INVALIDATE_BSD;
	}

	*cs++ = cmd;
	*cs++ = I915_GEM_HWS_SCRATCH_ADDR | MI_FLUSH_DW_USE_GTT;
	*cs++ = 0; /* upper addr */
	*cs++ = 0; /* value */
	intel_ring_advance(request, cs);

	return 0;
}

static int gen8_emit_flush_render(struct i915_request *request,
				  u32 mode)
{
	struct intel_engine_cs *engine = request->engine;
	u32 scratch_addr =
		i915_ggtt_offset(engine->scratch) + 2 * CACHELINE_BYTES;
	bool vf_flush_wa = false, dc_flush_wa = false;
	u32 *cs, flags = 0;
	int len;

	flags |= PIPE_CONTROL_CS_STALL;

	if (mode & EMIT_FLUSH) {
		flags |= PIPE_CONTROL_RENDER_TARGET_CACHE_FLUSH;
		flags |= PIPE_CONTROL_DEPTH_CACHE_FLUSH;
		flags |= PIPE_CONTROL_DC_FLUSH_ENABLE;
		flags |= PIPE_CONTROL_FLUSH_ENABLE;
	}

	if (mode & EMIT_INVALIDATE) {
		flags |= PIPE_CONTROL_TLB_INVALIDATE;
		flags |= PIPE_CONTROL_INSTRUCTION_CACHE_INVALIDATE;
		flags |= PIPE_CONTROL_TEXTURE_CACHE_INVALIDATE;
		flags |= PIPE_CONTROL_VF_CACHE_INVALIDATE;
		flags |= PIPE_CONTROL_CONST_CACHE_INVALIDATE;
		flags |= PIPE_CONTROL_STATE_CACHE_INVALIDATE;
		flags |= PIPE_CONTROL_QW_WRITE;
		flags |= PIPE_CONTROL_GLOBAL_GTT_IVB;

		/*
		 * On GEN9: before VF_CACHE_INVALIDATE we need to emit a NULL
		 * pipe control.
		 */
		if (IS_GEN9(request->i915))
			vf_flush_wa = true;

		/* WaForGAMHang:kbl */
		if (IS_KBL_REVID(request->i915, 0, KBL_REVID_B0))
			dc_flush_wa = true;
	}

	len = 6;

	if (vf_flush_wa)
		len += 6;

	if (dc_flush_wa)
		len += 12;

	cs = intel_ring_begin(request, len);
	if (IS_ERR(cs))
		return PTR_ERR(cs);

	if (vf_flush_wa)
		cs = gen8_emit_pipe_control(cs, 0, 0);

	if (dc_flush_wa)
		cs = gen8_emit_pipe_control(cs, PIPE_CONTROL_DC_FLUSH_ENABLE,
					    0);

	cs = gen8_emit_pipe_control(cs, flags, scratch_addr);

	if (dc_flush_wa)
		cs = gen8_emit_pipe_control(cs, PIPE_CONTROL_CS_STALL, 0);

	intel_ring_advance(request, cs);

	return 0;
}

/*
 * Reserve space for 2 NOOPs at the end of each request to be
 * used as a workaround for not being allowed to do lite
 * restore with HEAD==TAIL (WaIdleLiteRestore).
 */
static void gen8_emit_wa_tail(struct i915_request *request, u32 *cs)
{
	/* Ensure there's always at least one preemption point per-request. */
	*cs++ = MI_ARB_CHECK;
	*cs++ = MI_NOOP;
	request->wa_tail = intel_ring_offset(request, cs);
}

static void gen8_emit_breadcrumb(struct i915_request *request, u32 *cs)
{
	/* w/a: bit 5 needs to be zero for MI_FLUSH_DW address. */
	BUILD_BUG_ON(I915_GEM_HWS_INDEX_ADDR & (1 << 5));

	cs = gen8_emit_ggtt_write(cs, request->global_seqno,
				  intel_hws_seqno_address(request->engine));
	*cs++ = MI_USER_INTERRUPT;
	*cs++ = MI_NOOP;
	request->tail = intel_ring_offset(request, cs);
	assert_ring_tail_valid(request->ring, request->tail);

	gen8_emit_wa_tail(request, cs);
}
static const int gen8_emit_breadcrumb_sz = 6 + WA_TAIL_DWORDS;

static void gen8_emit_breadcrumb_rcs(struct i915_request *request, u32 *cs)
{
	/* We're using qword write, seqno should be aligned to 8 bytes. */
	BUILD_BUG_ON(I915_GEM_HWS_INDEX & 1);

	cs = gen8_emit_ggtt_write_rcs(cs, request->global_seqno,
				      intel_hws_seqno_address(request->engine));
	*cs++ = MI_USER_INTERRUPT;
	*cs++ = MI_NOOP;
	request->tail = intel_ring_offset(request, cs);
	assert_ring_tail_valid(request->ring, request->tail);

	gen8_emit_wa_tail(request, cs);
}
static const int gen8_emit_breadcrumb_rcs_sz = 8 + WA_TAIL_DWORDS;

static int gen8_init_rcs_context(struct i915_request *rq)
{
	int ret;

	ret = intel_ring_workarounds_emit(rq);
	if (ret)
		return ret;

	ret = intel_rcs_context_init_mocs(rq);
	/*
	 * Failing to program the MOCS is non-fatal.The system will not
	 * run at peak performance. So generate an error and carry on.
	 */
	if (ret)
		DRM_ERROR("MOCS failed to program: expect performance issues.\n");

	return i915_gem_render_state_emit(rq);
}

/**
 * intel_logical_ring_cleanup() - deallocate the Engine Command Streamer
 * @engine: Engine Command Streamer.
 */
void intel_logical_ring_cleanup(struct intel_engine_cs *engine)
{
	struct drm_i915_private *dev_priv;

	/*
	 * Tasklet cannot be active at this point due intel_mark_active/idle
	 * so this is just for documentation.
	 */
	if (WARN_ON(test_bit(TASKLET_STATE_SCHED,
			     &engine->execlists.tasklet.state)))
		tasklet_kill(&engine->execlists.tasklet);

	dev_priv = engine->i915;

	if (engine->buffer) {
		WARN_ON((I915_READ_MODE(engine) & MODE_IDLE) == 0);
	}

	if (engine->cleanup)
		engine->cleanup(engine);

	intel_engine_cleanup_common(engine);

	lrc_destroy_wa_ctx(engine);

	engine->i915 = NULL;
	dev_priv->engine[engine->id] = NULL;
	kfree(engine);
}

static void execlists_set_default_submission(struct intel_engine_cs *engine)
{
	engine->submit_request = execlists_submit_request;
	engine->cancel_requests = execlists_cancel_requests;
	engine->schedule = execlists_schedule;
	engine->execlists.tasklet.func = execlists_submission_tasklet;

	engine->park = NULL;
	engine->unpark = NULL;

	engine->flags |= I915_ENGINE_SUPPORTS_STATS;
	if (engine->i915->preempt_context)
		engine->flags |= I915_ENGINE_HAS_PREEMPTION;

	engine->i915->caps.scheduler =
		I915_SCHEDULER_CAP_ENABLED |
		I915_SCHEDULER_CAP_PRIORITY;
	if (intel_engine_has_preemption(engine))
		engine->i915->caps.scheduler |= I915_SCHEDULER_CAP_PREEMPTION;
}

static void
logical_ring_default_vfuncs(struct intel_engine_cs *engine)
{
	/* Default vfuncs which can be overriden by each engine. */
	engine->init_hw = gen8_init_common_ring;
	engine->reset_hw = reset_common_ring;

	engine->context_pin = execlists_context_pin;
	engine->context_unpin = execlists_context_unpin;

	engine->request_alloc = execlists_request_alloc;

	engine->emit_flush = gen8_emit_flush;
	engine->emit_breadcrumb = gen8_emit_breadcrumb;
	engine->emit_breadcrumb_sz = gen8_emit_breadcrumb_sz;

	engine->set_default_submission = execlists_set_default_submission;

	if (INTEL_GEN(engine->i915) < 11) {
		engine->irq_enable = gen8_logical_ring_enable_irq;
		engine->irq_disable = gen8_logical_ring_disable_irq;
	} else {
		/*
		 * TODO: On Gen11 interrupt masks need to be clear
		 * to allow C6 entry. Keep interrupts enabled at
		 * and take the hit of generating extra interrupts
		 * until a more refined solution exists.
		 */
	}
	engine->emit_bb_start = gen8_emit_bb_start;
}

static inline void
logical_ring_default_irqs(struct intel_engine_cs *engine)
{
	unsigned int shift = 0;

	if (INTEL_GEN(engine->i915) < 11) {
		const u8 irq_shifts[] = {
			[RCS]  = GEN8_RCS_IRQ_SHIFT,
			[BCS]  = GEN8_BCS_IRQ_SHIFT,
			[VCS]  = GEN8_VCS1_IRQ_SHIFT,
			[VCS2] = GEN8_VCS2_IRQ_SHIFT,
			[VECS] = GEN8_VECS_IRQ_SHIFT,
		};

		shift = irq_shifts[engine->id];
	}

	engine->irq_enable_mask = GT_RENDER_USER_INTERRUPT << shift;
	engine->irq_keep_mask = GT_CONTEXT_SWITCH_INTERRUPT << shift;
}

static void
logical_ring_setup(struct intel_engine_cs *engine)
{
	struct drm_i915_private *dev_priv = engine->i915;
	enum forcewake_domains fw_domains;

	intel_engine_setup_common(engine);

	/* Intentionally left blank. */
	engine->buffer = NULL;

	fw_domains = intel_uncore_forcewake_for_reg(dev_priv,
						    RING_ELSP(engine),
						    FW_REG_WRITE);

	fw_domains |= intel_uncore_forcewake_for_reg(dev_priv,
						     RING_CONTEXT_STATUS_PTR(engine),
						     FW_REG_READ | FW_REG_WRITE);

	fw_domains |= intel_uncore_forcewake_for_reg(dev_priv,
						     RING_CONTEXT_STATUS_BUF_BASE(engine),
						     FW_REG_READ);

	engine->execlists.fw_domains = fw_domains;

	tasklet_init(&engine->execlists.tasklet,
		     execlists_submission_tasklet, (unsigned long)engine);

	logical_ring_default_vfuncs(engine);
	logical_ring_default_irqs(engine);
}

static int logical_ring_init(struct intel_engine_cs *engine)
{
	int ret;

	ret = intel_engine_init_common(engine);
	if (ret)
		goto error;

	if (HAS_LOGICAL_RING_ELSQ(engine->i915)) {
		engine->execlists.submit_reg = engine->i915->regs +
			i915_mmio_reg_offset(RING_EXECLIST_SQ_CONTENTS(engine));
		engine->execlists.ctrl_reg = engine->i915->regs +
			i915_mmio_reg_offset(RING_EXECLIST_CONTROL(engine));
	} else {
		engine->execlists.submit_reg = engine->i915->regs +
			i915_mmio_reg_offset(RING_ELSP(engine));
	}

	engine->execlists.preempt_complete_status = ~0u;
	if (engine->i915->preempt_context)
		engine->execlists.preempt_complete_status =
			upper_32_bits(engine->i915->preempt_context->engine[engine->id].lrc_desc);

	return 0;

error:
	intel_logical_ring_cleanup(engine);
	return ret;
}

int logical_render_ring_init(struct intel_engine_cs *engine)
{
	struct drm_i915_private *dev_priv = engine->i915;
	int ret;

	logical_ring_setup(engine);

	if (HAS_L3_DPF(dev_priv))
		engine->irq_keep_mask |= GT_RENDER_L3_PARITY_ERROR_INTERRUPT;

	/* Override some for render ring. */
	if (INTEL_GEN(dev_priv) >= 9)
		engine->init_hw = gen9_init_render_ring;
	else
		engine->init_hw = gen8_init_render_ring;
	engine->init_context = gen8_init_rcs_context;
	engine->emit_flush = gen8_emit_flush_render;
	engine->emit_breadcrumb = gen8_emit_breadcrumb_rcs;
	engine->emit_breadcrumb_sz = gen8_emit_breadcrumb_rcs_sz;

	ret = intel_engine_create_scratch(engine, PAGE_SIZE);
	if (ret)
		return ret;

	ret = intel_init_workaround_bb(engine);
	if (ret) {
		/*
		 * We continue even if we fail to initialize WA batch
		 * because we only expect rare glitches but nothing
		 * critical to prevent us from using GPU
		 */
		DRM_ERROR("WA batch buffer initialization failed: %d\n",
			  ret);
	}

	return logical_ring_init(engine);
}

int logical_xcs_ring_init(struct intel_engine_cs *engine)
{
	logical_ring_setup(engine);

	return logical_ring_init(engine);
}

static u32
make_rpcs(struct drm_i915_private *dev_priv)
{
	u32 rpcs = 0;

	/*
	 * No explicit RPCS request is needed to ensure full
	 * slice/subslice/EU enablement prior to Gen9.
	*/
	if (INTEL_GEN(dev_priv) < 9)
		return 0;

	/*
	 * Starting in Gen9, render power gating can leave
	 * slice/subslice/EU in a partially enabled state. We
	 * must make an explicit request through RPCS for full
	 * enablement.
	*/
	if (INTEL_INFO(dev_priv)->sseu.has_slice_pg) {
		rpcs |= GEN8_RPCS_S_CNT_ENABLE;
		rpcs |= hweight8(INTEL_INFO(dev_priv)->sseu.slice_mask) <<
			GEN8_RPCS_S_CNT_SHIFT;
		rpcs |= GEN8_RPCS_ENABLE;
	}

	if (INTEL_INFO(dev_priv)->sseu.has_subslice_pg) {
		rpcs |= GEN8_RPCS_SS_CNT_ENABLE;
		rpcs |= hweight8(INTEL_INFO(dev_priv)->sseu.subslice_mask[0]) <<
			GEN8_RPCS_SS_CNT_SHIFT;
		rpcs |= GEN8_RPCS_ENABLE;
	}

	if (INTEL_INFO(dev_priv)->sseu.has_eu_pg) {
		rpcs |= INTEL_INFO(dev_priv)->sseu.eu_per_subslice <<
			GEN8_RPCS_EU_MIN_SHIFT;
		rpcs |= INTEL_INFO(dev_priv)->sseu.eu_per_subslice <<
			GEN8_RPCS_EU_MAX_SHIFT;
		rpcs |= GEN8_RPCS_ENABLE;
	}

	return rpcs;
}

static u32 intel_lr_indirect_ctx_offset(struct intel_engine_cs *engine)
{
	u32 indirect_ctx_offset;

	switch (INTEL_GEN(engine->i915)) {
	default:
		MISSING_CASE(INTEL_GEN(engine->i915));
		/* fall through */
	case 11:
		indirect_ctx_offset =
			GEN11_CTX_RCS_INDIRECT_CTX_OFFSET_DEFAULT;
		break;
	case 10:
		indirect_ctx_offset =
			GEN10_CTX_RCS_INDIRECT_CTX_OFFSET_DEFAULT;
		break;
	case 9:
		indirect_ctx_offset =
			GEN9_CTX_RCS_INDIRECT_CTX_OFFSET_DEFAULT;
		break;
	case 8:
		indirect_ctx_offset =
			GEN8_CTX_RCS_INDIRECT_CTX_OFFSET_DEFAULT;
		break;
	}

	return indirect_ctx_offset;
}

static void execlists_init_reg_state(u32 *regs,
				     struct i915_gem_context *ctx,
				     struct intel_engine_cs *engine,
				     struct intel_ring *ring)
{
	struct drm_i915_private *dev_priv = engine->i915;
	struct i915_hw_ppgtt *ppgtt = ctx->ppgtt ?: dev_priv->mm.aliasing_ppgtt;
	u32 base = engine->mmio_base;
	bool rcs = engine->id == RCS;

	/* A context is actually a big batch buffer with several
	 * MI_LOAD_REGISTER_IMM commands followed by (reg, value) pairs. The
	 * values we are setting here are only for the first context restore:
	 * on a subsequent save, the GPU will recreate this batchbuffer with new
	 * values (including all the missing MI_LOAD_REGISTER_IMM commands that
	 * we are not initializing here).
	 */
	regs[CTX_LRI_HEADER_0] = MI_LOAD_REGISTER_IMM(rcs ? 14 : 11) |
				 MI_LRI_FORCE_POSTED;

	CTX_REG(regs, CTX_CONTEXT_CONTROL, RING_CONTEXT_CONTROL(engine),
		_MASKED_BIT_DISABLE(CTX_CTRL_ENGINE_CTX_RESTORE_INHIBIT |
				    CTX_CTRL_ENGINE_CTX_SAVE_INHIBIT) |
		_MASKED_BIT_ENABLE(CTX_CTRL_INHIBIT_SYN_CTX_SWITCH |
				   (HAS_RESOURCE_STREAMER(dev_priv) ?
				   CTX_CTRL_RS_CTX_ENABLE : 0)));
	CTX_REG(regs, CTX_RING_HEAD, RING_HEAD(base), 0);
	CTX_REG(regs, CTX_RING_TAIL, RING_TAIL(base), 0);
	CTX_REG(regs, CTX_RING_BUFFER_START, RING_START(base), 0);
	CTX_REG(regs, CTX_RING_BUFFER_CONTROL, RING_CTL(base),
		RING_CTL_SIZE(ring->size) | RING_VALID);
	CTX_REG(regs, CTX_BB_HEAD_U, RING_BBADDR_UDW(base), 0);
	CTX_REG(regs, CTX_BB_HEAD_L, RING_BBADDR(base), 0);
	CTX_REG(regs, CTX_BB_STATE, RING_BBSTATE(base), RING_BB_PPGTT);
	CTX_REG(regs, CTX_SECOND_BB_HEAD_U, RING_SBBADDR_UDW(base), 0);
	CTX_REG(regs, CTX_SECOND_BB_HEAD_L, RING_SBBADDR(base), 0);
	CTX_REG(regs, CTX_SECOND_BB_STATE, RING_SBBSTATE(base), 0);
	if (rcs) {
		struct i915_ctx_workarounds *wa_ctx = &engine->wa_ctx;

		CTX_REG(regs, CTX_RCS_INDIRECT_CTX, RING_INDIRECT_CTX(base), 0);
		CTX_REG(regs, CTX_RCS_INDIRECT_CTX_OFFSET,
			RING_INDIRECT_CTX_OFFSET(base), 0);
		if (wa_ctx->indirect_ctx.size) {
			u32 ggtt_offset = i915_ggtt_offset(wa_ctx->vma);

			regs[CTX_RCS_INDIRECT_CTX + 1] =
				(ggtt_offset + wa_ctx->indirect_ctx.offset) |
				(wa_ctx->indirect_ctx.size / CACHELINE_BYTES);

			regs[CTX_RCS_INDIRECT_CTX_OFFSET + 1] =
				intel_lr_indirect_ctx_offset(engine) << 6;
		}

		CTX_REG(regs, CTX_BB_PER_CTX_PTR, RING_BB_PER_CTX_PTR(base), 0);
		if (wa_ctx->per_ctx.size) {
			u32 ggtt_offset = i915_ggtt_offset(wa_ctx->vma);

			regs[CTX_BB_PER_CTX_PTR + 1] =
				(ggtt_offset + wa_ctx->per_ctx.offset) | 0x01;
		}
	}

	regs[CTX_LRI_HEADER_1] = MI_LOAD_REGISTER_IMM(9) | MI_LRI_FORCE_POSTED;

	CTX_REG(regs, CTX_CTX_TIMESTAMP, RING_CTX_TIMESTAMP(base), 0);
	/* PDP values well be assigned later if needed */
	CTX_REG(regs, CTX_PDP3_UDW, GEN8_RING_PDP_UDW(engine, 3), 0);
	CTX_REG(regs, CTX_PDP3_LDW, GEN8_RING_PDP_LDW(engine, 3), 0);
	CTX_REG(regs, CTX_PDP2_UDW, GEN8_RING_PDP_UDW(engine, 2), 0);
	CTX_REG(regs, CTX_PDP2_LDW, GEN8_RING_PDP_LDW(engine, 2), 0);
	CTX_REG(regs, CTX_PDP1_UDW, GEN8_RING_PDP_UDW(engine, 1), 0);
	CTX_REG(regs, CTX_PDP1_LDW, GEN8_RING_PDP_LDW(engine, 1), 0);
	CTX_REG(regs, CTX_PDP0_UDW, GEN8_RING_PDP_UDW(engine, 0), 0);
	CTX_REG(regs, CTX_PDP0_LDW, GEN8_RING_PDP_LDW(engine, 0), 0);

	if (ppgtt && i915_vm_is_48bit(&ppgtt->base)) {
		/* 64b PPGTT (48bit canonical)
		 * PDP0_DESCRIPTOR contains the base address to PML4 and
		 * other PDP Descriptors are ignored.
		 */
		ASSIGN_CTX_PML4(ppgtt, regs);
	}

	if (rcs) {
		regs[CTX_LRI_HEADER_2] = MI_LOAD_REGISTER_IMM(1);
		CTX_REG(regs, CTX_R_PWR_CLK_STATE, GEN8_R_PWR_CLK_STATE,
			make_rpcs(dev_priv));

		i915_oa_init_reg_state(engine, ctx, regs);
	}
}

static int
populate_lr_context(struct i915_gem_context *ctx,
		    struct drm_i915_gem_object *ctx_obj,
		    struct intel_engine_cs *engine,
		    struct intel_ring *ring)
{
	void *vaddr;
	u32 *regs;
	int ret;

	ret = i915_gem_object_set_to_cpu_domain(ctx_obj, true);
	if (ret) {
		DRM_DEBUG_DRIVER("Could not set to CPU domain\n");
		return ret;
	}

	vaddr = i915_gem_object_pin_map(ctx_obj, I915_MAP_WB);
	if (IS_ERR(vaddr)) {
		ret = PTR_ERR(vaddr);
		DRM_DEBUG_DRIVER("Could not map object pages! (%d)\n", ret);
		return ret;
	}
	ctx_obj->mm.dirty = true;

	if (engine->default_state) {
		/*
		 * We only want to copy over the template context state;
		 * skipping over the headers reserved for GuC communication,
		 * leaving those as zero.
		 */
		const unsigned long start = LRC_HEADER_PAGES * PAGE_SIZE;
		void *defaults;

		defaults = i915_gem_object_pin_map(engine->default_state,
						   I915_MAP_WB);
		if (IS_ERR(defaults))
			return PTR_ERR(defaults);

		memcpy(vaddr + start, defaults + start, engine->context_size);
		i915_gem_object_unpin_map(engine->default_state);
	}

	/* The second page of the context object contains some fields which must
	 * be set up prior to the first execution. */
	regs = vaddr + LRC_STATE_PN * PAGE_SIZE;
	execlists_init_reg_state(regs, ctx, engine, ring);
	if (!engine->default_state)
		regs[CTX_CONTEXT_CONTROL + 1] |=
			_MASKED_BIT_ENABLE(CTX_CTRL_ENGINE_CTX_RESTORE_INHIBIT);
	if (ctx == ctx->i915->preempt_context && INTEL_GEN(engine->i915) < 11)
		regs[CTX_CONTEXT_CONTROL + 1] |=
			_MASKED_BIT_ENABLE(CTX_CTRL_ENGINE_CTX_RESTORE_INHIBIT |
					   CTX_CTRL_ENGINE_CTX_SAVE_INHIBIT);

	i915_gem_object_unpin_map(ctx_obj);

	return 0;
}

static int execlists_context_deferred_alloc(struct i915_gem_context *ctx,
					    struct intel_engine_cs *engine)
{
	struct drm_i915_gem_object *ctx_obj;
	struct intel_context *ce = &ctx->engine[engine->id];
	struct i915_vma *vma;
	uint32_t context_size;
	struct intel_ring *ring;
	int ret;

	if (ce->state)
		return 0;

	context_size = round_up(engine->context_size, I915_GTT_PAGE_SIZE);

	/*
	 * Before the actual start of the context image, we insert a few pages
	 * for our own use and for sharing with the GuC.
	 */
	context_size += LRC_HEADER_PAGES * PAGE_SIZE;

	ctx_obj = i915_gem_object_create(ctx->i915, context_size);
	if (IS_ERR(ctx_obj)) {
		DRM_DEBUG_DRIVER("Alloc LRC backing obj failed.\n");
		return PTR_ERR(ctx_obj);
	}

	vma = i915_vma_instance(ctx_obj, &ctx->i915->ggtt.base, NULL);
	if (IS_ERR(vma)) {
		ret = PTR_ERR(vma);
		goto error_deref_obj;
	}

	ring = intel_engine_create_ring(engine, ctx->ring_size);
	if (IS_ERR(ring)) {
		ret = PTR_ERR(ring);
		goto error_deref_obj;
	}

	ret = populate_lr_context(ctx, ctx_obj, engine, ring);
	if (ret) {
		DRM_DEBUG_DRIVER("Failed to populate LRC: %d\n", ret);
		goto error_ring_free;
	}

	ce->ring = ring;
	ce->state = vma;

	return 0;

error_ring_free:
	intel_ring_free(ring);
error_deref_obj:
	i915_gem_object_put(ctx_obj);
	return ret;
}

void intel_lr_context_resume(struct drm_i915_private *dev_priv)
{
	struct intel_engine_cs *engine;
	struct i915_gem_context *ctx;
	enum intel_engine_id id;

	/* Because we emit WA_TAIL_DWORDS there may be a disparity
	 * between our bookkeeping in ce->ring->head and ce->ring->tail and
	 * that stored in context. As we only write new commands from
	 * ce->ring->tail onwards, everything before that is junk. If the GPU
	 * starts reading from its RING_HEAD from the context, it may try to
	 * execute that junk and die.
	 *
	 * So to avoid that we reset the context images upon resume. For
	 * simplicity, we just zero everything out.
	 */
	list_for_each_entry(ctx, &dev_priv->contexts.list, link) {
		for_each_engine(engine, dev_priv, id) {
			struct intel_context *ce = &ctx->engine[engine->id];
			u32 *reg;

			if (!ce->state)
				continue;

			reg = i915_gem_object_pin_map(ce->state->obj,
						      I915_MAP_WB);
			if (WARN_ON(IS_ERR(reg)))
				continue;

			reg += LRC_STATE_PN * PAGE_SIZE / sizeof(*reg);
			reg[CTX_RING_HEAD+1] = 0;
			reg[CTX_RING_TAIL+1] = 0;

			ce->state->obj->mm.dirty = true;
			i915_gem_object_unpin_map(ce->state->obj);

			intel_ring_reset(ce->ring, 0);
		}
	}
}

#if IS_ENABLED(CONFIG_DRM_I915_SELFTEST)
#include "selftests/intel_lrc.c"
#endif<|MERGE_RESOLUTION|>--- conflicted
+++ resolved
@@ -756,9 +756,6 @@
 		port++;
 	}
 
-<<<<<<< HEAD
-	execlists_clear_active(execlists, EXECLISTS_ACTIVE_USER);
-=======
 	execlists_user_end(execlists);
 }
 
@@ -811,7 +808,6 @@
 	 * is no work to do by clearing the irq_posted bit.
 	 */
 	clear_bit(ENGINE_IRQ_EXECLIST, &engine->irq_posted);
->>>>>>> be1c63c8
 }
 
 static void execlists_cancel_requests(struct intel_engine_cs *engine)
