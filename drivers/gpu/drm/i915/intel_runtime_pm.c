/*
 * Copyright © 2012-2014 Intel Corporation
 *
 * Permission is hereby granted, free of charge, to any person obtaining a
 * copy of this software and associated documentation files (the "Software"),
 * to deal in the Software without restriction, including without limitation
 * the rights to use, copy, modify, merge, publish, distribute, sublicense,
 * and/or sell copies of the Software, and to permit persons to whom the
 * Software is furnished to do so, subject to the following conditions:
 *
 * The above copyright notice and this permission notice (including the next
 * paragraph) shall be included in all copies or substantial portions of the
 * Software.
 *
 * THE SOFTWARE IS PROVIDED "AS IS", WITHOUT WARRANTY OF ANY KIND, EXPRESS OR
 * IMPLIED, INCLUDING BUT NOT LIMITED TO THE WARRANTIES OF MERCHANTABILITY,
 * FITNESS FOR A PARTICULAR PURPOSE AND NONINFRINGEMENT.  IN NO EVENT SHALL
 * THE AUTHORS OR COPYRIGHT HOLDERS BE LIABLE FOR ANY CLAIM, DAMAGES OR OTHER
 * LIABILITY, WHETHER IN AN ACTION OF CONTRACT, TORT OR OTHERWISE, ARISING
 * FROM, OUT OF OR IN CONNECTION WITH THE SOFTWARE OR THE USE OR OTHER DEALINGS
 * IN THE SOFTWARE.
 *
 * Authors:
 *    Eugeni Dodonov <eugeni.dodonov@intel.com>
 *    Daniel Vetter <daniel.vetter@ffwll.ch>
 *
 */

#include <linux/pm_runtime.h>
#include <linux/vgaarb.h>

#include "i915_drv.h"
#include "intel_drv.h"

/**
 * DOC: runtime pm
 *
 * The i915 driver supports dynamic enabling and disabling of entire hardware
 * blocks at runtime. This is especially important on the display side where
 * software is supposed to control many power gates manually on recent hardware,
 * since on the GT side a lot of the power management is done by the hardware.
 * But even there some manual control at the device level is required.
 *
 * Since i915 supports a diverse set of platforms with a unified codebase and
 * hardware engineers just love to shuffle functionality around between power
 * domains there's a sizeable amount of indirection required. This file provides
 * generic functions to the driver for grabbing and releasing references for
 * abstract power domains. It then maps those to the actual power wells
 * present for a given platform.
 */

#define for_each_power_well(i, power_well, domain_mask, power_domains)	\
	for (i = 0;							\
	     i < (power_domains)->power_well_count &&			\
		 ((power_well) = &(power_domains)->power_wells[i]);	\
	     i++)							\
		for_each_if ((power_well)->domains & (domain_mask))

#define for_each_power_well_rev(i, power_well, domain_mask, power_domains) \
	for (i = (power_domains)->power_well_count - 1;			 \
	     i >= 0 && ((power_well) = &(power_domains)->power_wells[i]);\
	     i--)							 \
		for_each_if ((power_well)->domains & (domain_mask))

bool intel_display_power_well_is_enabled(struct drm_i915_private *dev_priv,
				    int power_well_id);

static struct i915_power_well *
lookup_power_well(struct drm_i915_private *dev_priv, int power_well_id);

const char *
intel_display_power_domain_str(enum intel_display_power_domain domain)
{
	switch (domain) {
	case POWER_DOMAIN_PIPE_A:
		return "PIPE_A";
	case POWER_DOMAIN_PIPE_B:
		return "PIPE_B";
	case POWER_DOMAIN_PIPE_C:
		return "PIPE_C";
	case POWER_DOMAIN_PIPE_A_PANEL_FITTER:
		return "PIPE_A_PANEL_FITTER";
	case POWER_DOMAIN_PIPE_B_PANEL_FITTER:
		return "PIPE_B_PANEL_FITTER";
	case POWER_DOMAIN_PIPE_C_PANEL_FITTER:
		return "PIPE_C_PANEL_FITTER";
	case POWER_DOMAIN_TRANSCODER_A:
		return "TRANSCODER_A";
	case POWER_DOMAIN_TRANSCODER_B:
		return "TRANSCODER_B";
	case POWER_DOMAIN_TRANSCODER_C:
		return "TRANSCODER_C";
	case POWER_DOMAIN_TRANSCODER_EDP:
		return "TRANSCODER_EDP";
	case POWER_DOMAIN_TRANSCODER_DSI_A:
		return "TRANSCODER_DSI_A";
	case POWER_DOMAIN_TRANSCODER_DSI_C:
		return "TRANSCODER_DSI_C";
	case POWER_DOMAIN_PORT_DDI_A_LANES:
		return "PORT_DDI_A_LANES";
	case POWER_DOMAIN_PORT_DDI_B_LANES:
		return "PORT_DDI_B_LANES";
	case POWER_DOMAIN_PORT_DDI_C_LANES:
		return "PORT_DDI_C_LANES";
	case POWER_DOMAIN_PORT_DDI_D_LANES:
		return "PORT_DDI_D_LANES";
	case POWER_DOMAIN_PORT_DDI_E_LANES:
		return "PORT_DDI_E_LANES";
	case POWER_DOMAIN_PORT_DSI:
		return "PORT_DSI";
	case POWER_DOMAIN_PORT_CRT:
		return "PORT_CRT";
	case POWER_DOMAIN_PORT_OTHER:
		return "PORT_OTHER";
	case POWER_DOMAIN_VGA:
		return "VGA";
	case POWER_DOMAIN_AUDIO:
		return "AUDIO";
	case POWER_DOMAIN_PLLS:
		return "PLLS";
	case POWER_DOMAIN_AUX_A:
		return "AUX_A";
	case POWER_DOMAIN_AUX_B:
		return "AUX_B";
	case POWER_DOMAIN_AUX_C:
		return "AUX_C";
	case POWER_DOMAIN_AUX_D:
		return "AUX_D";
	case POWER_DOMAIN_GMBUS:
		return "GMBUS";
	case POWER_DOMAIN_INIT:
		return "INIT";
	case POWER_DOMAIN_MODESET:
		return "MODESET";
	default:
		MISSING_CASE(domain);
		return "?";
	}
}

static void intel_power_well_enable(struct drm_i915_private *dev_priv,
				    struct i915_power_well *power_well)
{
	DRM_DEBUG_KMS("enabling %s\n", power_well->name);
	power_well->ops->enable(dev_priv, power_well);
	power_well->hw_enabled = true;
}

static void intel_power_well_disable(struct drm_i915_private *dev_priv,
				     struct i915_power_well *power_well)
{
	DRM_DEBUG_KMS("disabling %s\n", power_well->name);
	power_well->hw_enabled = false;
	power_well->ops->disable(dev_priv, power_well);
}

static void intel_power_well_get(struct drm_i915_private *dev_priv,
				 struct i915_power_well *power_well)
{
	if (!power_well->count++)
		intel_power_well_enable(dev_priv, power_well);
}

static void intel_power_well_put(struct drm_i915_private *dev_priv,
				 struct i915_power_well *power_well)
{
	WARN(!power_well->count, "Use count on power well %s is already zero",
	     power_well->name);

	if (!--power_well->count)
		intel_power_well_disable(dev_priv, power_well);
}

/*
 * We should only use the power well if we explicitly asked the hardware to
 * enable it, so check if it's enabled and also check if we've requested it to
 * be enabled.
 */
static bool hsw_power_well_enabled(struct drm_i915_private *dev_priv,
				   struct i915_power_well *power_well)
{
	return I915_READ(HSW_PWR_WELL_DRIVER) ==
		     (HSW_PWR_WELL_ENABLE_REQUEST | HSW_PWR_WELL_STATE_ENABLED);
}

/**
 * __intel_display_power_is_enabled - unlocked check for a power domain
 * @dev_priv: i915 device instance
 * @domain: power domain to check
 *
 * This is the unlocked version of intel_display_power_is_enabled() and should
 * only be used from error capture and recovery code where deadlocks are
 * possible.
 *
 * Returns:
 * True when the power domain is enabled, false otherwise.
 */
bool __intel_display_power_is_enabled(struct drm_i915_private *dev_priv,
				      enum intel_display_power_domain domain)
{
	struct i915_power_domains *power_domains;
	struct i915_power_well *power_well;
	bool is_enabled;
	int i;

	if (dev_priv->pm.suspended)
		return false;

	power_domains = &dev_priv->power_domains;

	is_enabled = true;

	for_each_power_well_rev(i, power_well, BIT(domain), power_domains) {
		if (power_well->always_on)
			continue;

		if (!power_well->hw_enabled) {
			is_enabled = false;
			break;
		}
	}

	return is_enabled;
}

/**
 * intel_display_power_is_enabled - check for a power domain
 * @dev_priv: i915 device instance
 * @domain: power domain to check
 *
 * This function can be used to check the hw power domain state. It is mostly
 * used in hardware state readout functions. Everywhere else code should rely
 * upon explicit power domain reference counting to ensure that the hardware
 * block is powered up before accessing it.
 *
 * Callers must hold the relevant modesetting locks to ensure that concurrent
 * threads can't disable the power well while the caller tries to read a few
 * registers.
 *
 * Returns:
 * True when the power domain is enabled, false otherwise.
 */
bool intel_display_power_is_enabled(struct drm_i915_private *dev_priv,
				    enum intel_display_power_domain domain)
{
	struct i915_power_domains *power_domains;
	bool ret;

	power_domains = &dev_priv->power_domains;

	mutex_lock(&power_domains->lock);
	ret = __intel_display_power_is_enabled(dev_priv, domain);
	mutex_unlock(&power_domains->lock);

	return ret;
}

/**
 * intel_display_set_init_power - set the initial power domain state
 * @dev_priv: i915 device instance
 * @enable: whether to enable or disable the initial power domain state
 *
 * For simplicity our driver load/unload and system suspend/resume code assumes
 * that all power domains are always enabled. This functions controls the state
 * of this little hack. While the initial power domain state is enabled runtime
 * pm is effectively disabled.
 */
void intel_display_set_init_power(struct drm_i915_private *dev_priv,
				  bool enable)
{
	if (dev_priv->power_domains.init_power_on == enable)
		return;

	if (enable)
		intel_display_power_get(dev_priv, POWER_DOMAIN_INIT);
	else
		intel_display_power_put(dev_priv, POWER_DOMAIN_INIT);

	dev_priv->power_domains.init_power_on = enable;
}

/*
 * Starting with Haswell, we have a "Power Down Well" that can be turned off
 * when not needed anymore. We have 4 registers that can request the power well
 * to be enabled, and it will only be disabled if none of the registers is
 * requesting it to be enabled.
 */
static void hsw_power_well_post_enable(struct drm_i915_private *dev_priv)
{
	struct pci_dev *pdev = dev_priv->drm.pdev;

	/*
	 * After we re-enable the power well, if we touch VGA register 0x3d5
	 * we'll get unclaimed register interrupts. This stops after we write
	 * anything to the VGA MSR register. The vgacon module uses this
	 * register all the time, so if we unbind our driver and, as a
	 * consequence, bind vgacon, we'll get stuck in an infinite loop at
	 * console_unlock(). So make here we touch the VGA MSR register, making
	 * sure vgacon can keep working normally without triggering interrupts
	 * and error messages.
	 */
	vga_get_uninterruptible(pdev, VGA_RSRC_LEGACY_IO);
	outb(inb(VGA_MSR_READ), VGA_MSR_WRITE);
	vga_put(pdev, VGA_RSRC_LEGACY_IO);

	if (IS_BROADWELL(dev_priv))
		gen8_irq_power_well_post_enable(dev_priv,
						1 << PIPE_C | 1 << PIPE_B);
}

static void hsw_power_well_pre_disable(struct drm_i915_private *dev_priv)
{
	if (IS_BROADWELL(dev_priv))
		gen8_irq_power_well_pre_disable(dev_priv,
						1 << PIPE_C | 1 << PIPE_B);
}

static void skl_power_well_post_enable(struct drm_i915_private *dev_priv,
				       struct i915_power_well *power_well)
{
	struct pci_dev *pdev = dev_priv->drm.pdev;

	/*
	 * After we re-enable the power well, if we touch VGA register 0x3d5
	 * we'll get unclaimed register interrupts. This stops after we write
	 * anything to the VGA MSR register. The vgacon module uses this
	 * register all the time, so if we unbind our driver and, as a
	 * consequence, bind vgacon, we'll get stuck in an infinite loop at
	 * console_unlock(). So make here we touch the VGA MSR register, making
	 * sure vgacon can keep working normally without triggering interrupts
	 * and error messages.
	 */
	if (power_well->id == SKL_DISP_PW_2) {
		vga_get_uninterruptible(pdev, VGA_RSRC_LEGACY_IO);
		outb(inb(VGA_MSR_READ), VGA_MSR_WRITE);
		vga_put(pdev, VGA_RSRC_LEGACY_IO);

		gen8_irq_power_well_post_enable(dev_priv,
						1 << PIPE_C | 1 << PIPE_B);
	}
}

static void skl_power_well_pre_disable(struct drm_i915_private *dev_priv,
				       struct i915_power_well *power_well)
{
	if (power_well->id == SKL_DISP_PW_2)
		gen8_irq_power_well_pre_disable(dev_priv,
						1 << PIPE_C | 1 << PIPE_B);
}

static void hsw_set_power_well(struct drm_i915_private *dev_priv,
			       struct i915_power_well *power_well, bool enable)
{
	bool is_enabled, enable_requested;
	uint32_t tmp;

	tmp = I915_READ(HSW_PWR_WELL_DRIVER);
	is_enabled = tmp & HSW_PWR_WELL_STATE_ENABLED;
	enable_requested = tmp & HSW_PWR_WELL_ENABLE_REQUEST;

	if (enable) {
		if (!enable_requested)
			I915_WRITE(HSW_PWR_WELL_DRIVER,
				   HSW_PWR_WELL_ENABLE_REQUEST);

		if (!is_enabled) {
			DRM_DEBUG_KMS("Enabling power well\n");
			if (intel_wait_for_register(dev_priv,
						    HSW_PWR_WELL_DRIVER,
						    HSW_PWR_WELL_STATE_ENABLED,
						    HSW_PWR_WELL_STATE_ENABLED,
						    20))
				DRM_ERROR("Timeout enabling power well\n");
			hsw_power_well_post_enable(dev_priv);
		}

	} else {
		if (enable_requested) {
			hsw_power_well_pre_disable(dev_priv);
			I915_WRITE(HSW_PWR_WELL_DRIVER, 0);
			POSTING_READ(HSW_PWR_WELL_DRIVER);
			DRM_DEBUG_KMS("Requesting to disable the power well\n");
		}
	}
}

#define SKL_DISPLAY_POWERWELL_2_POWER_DOMAINS (		\
	BIT(POWER_DOMAIN_TRANSCODER_A) |		\
	BIT(POWER_DOMAIN_PIPE_B) |			\
	BIT(POWER_DOMAIN_TRANSCODER_B) |		\
	BIT(POWER_DOMAIN_PIPE_C) |			\
	BIT(POWER_DOMAIN_TRANSCODER_C) |		\
	BIT(POWER_DOMAIN_PIPE_B_PANEL_FITTER) |		\
	BIT(POWER_DOMAIN_PIPE_C_PANEL_FITTER) |		\
	BIT(POWER_DOMAIN_PORT_DDI_B_LANES) |		\
	BIT(POWER_DOMAIN_PORT_DDI_C_LANES) |		\
	BIT(POWER_DOMAIN_PORT_DDI_D_LANES) |		\
	BIT(POWER_DOMAIN_PORT_DDI_E_LANES) |		\
	BIT(POWER_DOMAIN_AUX_B) |                       \
	BIT(POWER_DOMAIN_AUX_C) |			\
	BIT(POWER_DOMAIN_AUX_D) |			\
	BIT(POWER_DOMAIN_AUDIO) |			\
	BIT(POWER_DOMAIN_VGA) |				\
	BIT(POWER_DOMAIN_INIT))
#define SKL_DISPLAY_DDI_A_E_POWER_DOMAINS (		\
	BIT(POWER_DOMAIN_PORT_DDI_A_LANES) |		\
	BIT(POWER_DOMAIN_PORT_DDI_E_LANES) |		\
	BIT(POWER_DOMAIN_INIT))
#define SKL_DISPLAY_DDI_B_POWER_DOMAINS (		\
	BIT(POWER_DOMAIN_PORT_DDI_B_LANES) |		\
	BIT(POWER_DOMAIN_INIT))
#define SKL_DISPLAY_DDI_C_POWER_DOMAINS (		\
	BIT(POWER_DOMAIN_PORT_DDI_C_LANES) |		\
	BIT(POWER_DOMAIN_INIT))
#define SKL_DISPLAY_DDI_D_POWER_DOMAINS (		\
	BIT(POWER_DOMAIN_PORT_DDI_D_LANES) |		\
	BIT(POWER_DOMAIN_INIT))
#define SKL_DISPLAY_DC_OFF_POWER_DOMAINS (		\
	SKL_DISPLAY_POWERWELL_2_POWER_DOMAINS |		\
	BIT(POWER_DOMAIN_MODESET) |			\
	BIT(POWER_DOMAIN_AUX_A) |			\
	BIT(POWER_DOMAIN_INIT))

#define BXT_DISPLAY_POWERWELL_2_POWER_DOMAINS (		\
	BIT(POWER_DOMAIN_TRANSCODER_A) |		\
	BIT(POWER_DOMAIN_PIPE_B) |			\
	BIT(POWER_DOMAIN_TRANSCODER_B) |		\
	BIT(POWER_DOMAIN_PIPE_C) |			\
	BIT(POWER_DOMAIN_TRANSCODER_C) |		\
	BIT(POWER_DOMAIN_PIPE_B_PANEL_FITTER) |		\
	BIT(POWER_DOMAIN_PIPE_C_PANEL_FITTER) |		\
	BIT(POWER_DOMAIN_PORT_DDI_B_LANES) |		\
	BIT(POWER_DOMAIN_PORT_DDI_C_LANES) |		\
	BIT(POWER_DOMAIN_AUX_B) |			\
	BIT(POWER_DOMAIN_AUX_C) |			\
	BIT(POWER_DOMAIN_AUDIO) |			\
	BIT(POWER_DOMAIN_VGA) |				\
	BIT(POWER_DOMAIN_GMBUS) |			\
	BIT(POWER_DOMAIN_INIT))
#define BXT_DISPLAY_DC_OFF_POWER_DOMAINS (		\
	BXT_DISPLAY_POWERWELL_2_POWER_DOMAINS |		\
	BIT(POWER_DOMAIN_MODESET) |			\
	BIT(POWER_DOMAIN_AUX_A) |			\
	BIT(POWER_DOMAIN_INIT))
#define BXT_DPIO_CMN_A_POWER_DOMAINS (			\
	BIT(POWER_DOMAIN_PORT_DDI_A_LANES) |		\
	BIT(POWER_DOMAIN_AUX_A) |			\
	BIT(POWER_DOMAIN_INIT))
#define BXT_DPIO_CMN_BC_POWER_DOMAINS (			\
	BIT(POWER_DOMAIN_PORT_DDI_B_LANES) |		\
	BIT(POWER_DOMAIN_PORT_DDI_C_LANES) |		\
	BIT(POWER_DOMAIN_AUX_B) |			\
	BIT(POWER_DOMAIN_AUX_C) |			\
	BIT(POWER_DOMAIN_INIT))

#define GLK_DISPLAY_POWERWELL_2_POWER_DOMAINS (		\
	BIT(POWER_DOMAIN_TRANSCODER_A) |		\
	BIT(POWER_DOMAIN_PIPE_B) |			\
	BIT(POWER_DOMAIN_TRANSCODER_B) |		\
	BIT(POWER_DOMAIN_PIPE_C) |			\
	BIT(POWER_DOMAIN_TRANSCODER_C) |		\
	BIT(POWER_DOMAIN_PIPE_B_PANEL_FITTER) |		\
	BIT(POWER_DOMAIN_PIPE_C_PANEL_FITTER) |		\
	BIT(POWER_DOMAIN_PORT_DDI_B_LANES) |		\
	BIT(POWER_DOMAIN_PORT_DDI_C_LANES) |		\
	BIT(POWER_DOMAIN_AUX_B) |                       \
	BIT(POWER_DOMAIN_AUX_C) |			\
	BIT(POWER_DOMAIN_AUDIO) |			\
	BIT(POWER_DOMAIN_VGA) |				\
	BIT(POWER_DOMAIN_INIT))
#define GLK_DISPLAY_DDI_A_POWER_DOMAINS (		\
	BIT(POWER_DOMAIN_PORT_DDI_A_LANES) |		\
	BIT(POWER_DOMAIN_INIT))
#define GLK_DISPLAY_DDI_B_POWER_DOMAINS (		\
	BIT(POWER_DOMAIN_PORT_DDI_B_LANES) |		\
	BIT(POWER_DOMAIN_INIT))
#define GLK_DISPLAY_DDI_C_POWER_DOMAINS (		\
	BIT(POWER_DOMAIN_PORT_DDI_C_LANES) |		\
	BIT(POWER_DOMAIN_INIT))
#define GLK_DPIO_CMN_A_POWER_DOMAINS (			\
	BIT(POWER_DOMAIN_PORT_DDI_A_LANES) |		\
	BIT(POWER_DOMAIN_AUX_A) |			\
	BIT(POWER_DOMAIN_INIT))
#define GLK_DPIO_CMN_B_POWER_DOMAINS (			\
	BIT(POWER_DOMAIN_PORT_DDI_B_LANES) |		\
	BIT(POWER_DOMAIN_AUX_B) |			\
	BIT(POWER_DOMAIN_INIT))
#define GLK_DPIO_CMN_C_POWER_DOMAINS (			\
	BIT(POWER_DOMAIN_PORT_DDI_C_LANES) |		\
	BIT(POWER_DOMAIN_AUX_C) |			\
	BIT(POWER_DOMAIN_INIT))
#define GLK_DISPLAY_AUX_A_POWER_DOMAINS (		\
	BIT(POWER_DOMAIN_AUX_A) |		\
	BIT(POWER_DOMAIN_INIT))
#define GLK_DISPLAY_AUX_B_POWER_DOMAINS (		\
	BIT(POWER_DOMAIN_AUX_B) |		\
	BIT(POWER_DOMAIN_INIT))
#define GLK_DISPLAY_AUX_C_POWER_DOMAINS (		\
	BIT(POWER_DOMAIN_AUX_C) |		\
	BIT(POWER_DOMAIN_INIT))
#define GLK_DISPLAY_DC_OFF_POWER_DOMAINS (		\
	GLK_DISPLAY_POWERWELL_2_POWER_DOMAINS |		\
	BIT(POWER_DOMAIN_MODESET) |			\
	BIT(POWER_DOMAIN_AUX_A) |			\
	BIT(POWER_DOMAIN_INIT))

static void assert_can_enable_dc9(struct drm_i915_private *dev_priv)
{
	WARN_ONCE((I915_READ(DC_STATE_EN) & DC_STATE_EN_DC9),
		  "DC9 already programmed to be enabled.\n");
	WARN_ONCE(I915_READ(DC_STATE_EN) & DC_STATE_EN_UPTO_DC5,
		  "DC5 still not disabled to enable DC9.\n");
	WARN_ONCE(I915_READ(HSW_PWR_WELL_DRIVER), "Power well on.\n");
	WARN_ONCE(intel_irqs_enabled(dev_priv),
		  "Interrupts not disabled yet.\n");

	 /*
	  * TODO: check for the following to verify the conditions to enter DC9
	  * state are satisfied:
	  * 1] Check relevant display engine registers to verify if mode set
	  * disable sequence was followed.
	  * 2] Check if display uninitialize sequence is initialized.
	  */
}

static void assert_can_disable_dc9(struct drm_i915_private *dev_priv)
{
	WARN_ONCE(intel_irqs_enabled(dev_priv),
		  "Interrupts not disabled yet.\n");
	WARN_ONCE(I915_READ(DC_STATE_EN) & DC_STATE_EN_UPTO_DC5,
		  "DC5 still not disabled.\n");

	 /*
	  * TODO: check for the following to verify DC9 state was indeed
	  * entered before programming to disable it:
	  * 1] Check relevant display engine registers to verify if mode
	  *  set disable sequence was followed.
	  * 2] Check if display uninitialize sequence is initialized.
	  */
}

static void gen9_write_dc_state(struct drm_i915_private *dev_priv,
				u32 state)
{
	int rewrites = 0;
	int rereads = 0;
	u32 v;

	I915_WRITE(DC_STATE_EN, state);

	/* It has been observed that disabling the dc6 state sometimes
	 * doesn't stick and dmc keeps returning old value. Make sure
	 * the write really sticks enough times and also force rewrite until
	 * we are confident that state is exactly what we want.
	 */
	do  {
		v = I915_READ(DC_STATE_EN);

		if (v != state) {
			I915_WRITE(DC_STATE_EN, state);
			rewrites++;
			rereads = 0;
		} else if (rereads++ > 5) {
			break;
		}

	} while (rewrites < 100);

	if (v != state)
		DRM_ERROR("Writing dc state to 0x%x failed, now 0x%x\n",
			  state, v);

	/* Most of the times we need one retry, avoid spam */
	if (rewrites > 1)
		DRM_DEBUG_KMS("Rewrote dc state to 0x%x %d times\n",
			      state, rewrites);
}

static u32 gen9_dc_mask(struct drm_i915_private *dev_priv)
{
	u32 mask;

	mask = DC_STATE_EN_UPTO_DC5;
	if (IS_GEN9_LP(dev_priv))
		mask |= DC_STATE_EN_DC9;
	else
		mask |= DC_STATE_EN_UPTO_DC6;

	return mask;
}

void gen9_sanitize_dc_state(struct drm_i915_private *dev_priv)
{
	u32 val;

	val = I915_READ(DC_STATE_EN) & gen9_dc_mask(dev_priv);

	DRM_DEBUG_KMS("Resetting DC state tracking from %02x to %02x\n",
		      dev_priv->csr.dc_state, val);
	dev_priv->csr.dc_state = val;
}

static void gen9_set_dc_state(struct drm_i915_private *dev_priv, uint32_t state)
{
	uint32_t val;
	uint32_t mask;

	if (WARN_ON_ONCE(state & ~dev_priv->csr.allowed_dc_mask))
		state &= dev_priv->csr.allowed_dc_mask;

	val = I915_READ(DC_STATE_EN);
	mask = gen9_dc_mask(dev_priv);
	DRM_DEBUG_KMS("Setting DC state from %02x to %02x\n",
		      val & mask, state);

	/* Check if DMC is ignoring our DC state requests */
	if ((val & mask) != dev_priv->csr.dc_state)
		DRM_ERROR("DC state mismatch (0x%x -> 0x%x)\n",
			  dev_priv->csr.dc_state, val & mask);

	val &= ~mask;
	val |= state;

	gen9_write_dc_state(dev_priv, val);

	dev_priv->csr.dc_state = val & mask;
}

void bxt_enable_dc9(struct drm_i915_private *dev_priv)
{
	assert_can_enable_dc9(dev_priv);

	DRM_DEBUG_KMS("Enabling DC9\n");

	intel_power_sequencer_reset(dev_priv);
	gen9_set_dc_state(dev_priv, DC_STATE_EN_DC9);
}

void bxt_disable_dc9(struct drm_i915_private *dev_priv)
{
	assert_can_disable_dc9(dev_priv);

	DRM_DEBUG_KMS("Disabling DC9\n");

	gen9_set_dc_state(dev_priv, DC_STATE_DISABLE);

	intel_pps_unlock_regs_wa(dev_priv);
}

static void assert_csr_loaded(struct drm_i915_private *dev_priv)
{
	WARN_ONCE(!I915_READ(CSR_PROGRAM(0)),
		  "CSR program storage start is NULL\n");
	WARN_ONCE(!I915_READ(CSR_SSP_BASE), "CSR SSP Base Not fine\n");
	WARN_ONCE(!I915_READ(CSR_HTP_SKL), "CSR HTP Not fine\n");
}

static void assert_can_enable_dc5(struct drm_i915_private *dev_priv)
{
	bool pg2_enabled = intel_display_power_well_is_enabled(dev_priv,
					SKL_DISP_PW_2);

	WARN_ONCE(pg2_enabled, "PG2 not disabled to enable DC5.\n");

	WARN_ONCE((I915_READ(DC_STATE_EN) & DC_STATE_EN_UPTO_DC5),
		  "DC5 already programmed to be enabled.\n");
	assert_rpm_wakelock_held(dev_priv);

	assert_csr_loaded(dev_priv);
}

void gen9_enable_dc5(struct drm_i915_private *dev_priv)
{
	assert_can_enable_dc5(dev_priv);

	DRM_DEBUG_KMS("Enabling DC5\n");

	gen9_set_dc_state(dev_priv, DC_STATE_EN_UPTO_DC5);
}

static void assert_can_enable_dc6(struct drm_i915_private *dev_priv)
{
	WARN_ONCE(I915_READ(UTIL_PIN_CTL) & UTIL_PIN_ENABLE,
		  "Backlight is not disabled.\n");
	WARN_ONCE((I915_READ(DC_STATE_EN) & DC_STATE_EN_UPTO_DC6),
		  "DC6 already programmed to be enabled.\n");

	assert_csr_loaded(dev_priv);
}

void skl_enable_dc6(struct drm_i915_private *dev_priv)
{
	assert_can_enable_dc6(dev_priv);

	DRM_DEBUG_KMS("Enabling DC6\n");

	gen9_set_dc_state(dev_priv, DC_STATE_EN_UPTO_DC6);

}

void skl_disable_dc6(struct drm_i915_private *dev_priv)
{
	DRM_DEBUG_KMS("Disabling DC6\n");

	gen9_set_dc_state(dev_priv, DC_STATE_DISABLE);
}

static void
gen9_sanitize_power_well_requests(struct drm_i915_private *dev_priv,
				  struct i915_power_well *power_well)
{
	enum skl_disp_power_wells power_well_id = power_well->id;
	u32 val;
	u32 mask;

	mask = SKL_POWER_WELL_REQ(power_well_id);

	val = I915_READ(HSW_PWR_WELL_KVMR);
	if (WARN_ONCE(val & mask, "Clearing unexpected KVMR request for %s\n",
		      power_well->name))
		I915_WRITE(HSW_PWR_WELL_KVMR, val & ~mask);

	val = I915_READ(HSW_PWR_WELL_BIOS);
	val |= I915_READ(HSW_PWR_WELL_DEBUG);

	if (!(val & mask))
		return;

	/*
	 * DMC is known to force on the request bits for power well 1 on SKL
	 * and BXT and the misc IO power well on SKL but we don't expect any
	 * other request bits to be set, so WARN for those.
	 */
	if (power_well_id == SKL_DISP_PW_1 ||
	    ((IS_SKYLAKE(dev_priv) || IS_KABYLAKE(dev_priv)) &&
	     power_well_id == SKL_DISP_PW_MISC_IO))
		DRM_DEBUG_DRIVER("Clearing auxiliary requests for %s forced on "
				 "by DMC\n", power_well->name);
	else
		WARN_ONCE(1, "Clearing unexpected auxiliary requests for %s\n",
			  power_well->name);

	I915_WRITE(HSW_PWR_WELL_BIOS, val & ~mask);
	I915_WRITE(HSW_PWR_WELL_DEBUG, val & ~mask);
}

static void skl_set_power_well(struct drm_i915_private *dev_priv,
			       struct i915_power_well *power_well, bool enable)
{
	uint32_t tmp, fuse_status;
	uint32_t req_mask, state_mask;
	bool is_enabled, enable_requested, check_fuse_status = false;

	tmp = I915_READ(HSW_PWR_WELL_DRIVER);
	fuse_status = I915_READ(SKL_FUSE_STATUS);

	switch (power_well->id) {
	case SKL_DISP_PW_1:
		if (intel_wait_for_register(dev_priv,
					    SKL_FUSE_STATUS,
					    SKL_FUSE_PG0_DIST_STATUS,
					    SKL_FUSE_PG0_DIST_STATUS,
					    1)) {
			DRM_ERROR("PG0 not enabled\n");
			return;
		}
		break;
	case SKL_DISP_PW_2:
		if (!(fuse_status & SKL_FUSE_PG1_DIST_STATUS)) {
			DRM_ERROR("PG1 in disabled state\n");
			return;
		}
		break;
	case SKL_DISP_PW_MISC_IO:
	case SKL_DISP_PW_DDI_A_E: /* GLK_DISP_PW_DDI_A */
	case SKL_DISP_PW_DDI_B:
	case SKL_DISP_PW_DDI_C:
	case SKL_DISP_PW_DDI_D:
	case GLK_DISP_PW_AUX_A:
	case GLK_DISP_PW_AUX_B:
	case GLK_DISP_PW_AUX_C:
		break;
	default:
		WARN(1, "Unknown power well %lu\n", power_well->id);
		return;
	}

	req_mask = SKL_POWER_WELL_REQ(power_well->id);
	enable_requested = tmp & req_mask;
	state_mask = SKL_POWER_WELL_STATE(power_well->id);
	is_enabled = tmp & state_mask;

	if (!enable && enable_requested)
		skl_power_well_pre_disable(dev_priv, power_well);

	if (enable) {
		if (!enable_requested) {
			WARN((tmp & state_mask) &&
				!I915_READ(HSW_PWR_WELL_BIOS),
				"Invalid for power well status to be enabled, unless done by the BIOS, \
				when request is to disable!\n");
			I915_WRITE(HSW_PWR_WELL_DRIVER, tmp | req_mask);
		}

		if (!is_enabled) {
			DRM_DEBUG_KMS("Enabling %s\n", power_well->name);
			check_fuse_status = true;
		}
	} else {
		if (enable_requested) {
			I915_WRITE(HSW_PWR_WELL_DRIVER,	tmp & ~req_mask);
			POSTING_READ(HSW_PWR_WELL_DRIVER);
			DRM_DEBUG_KMS("Disabling %s\n", power_well->name);
		}

		if (IS_GEN9(dev_priv))
			gen9_sanitize_power_well_requests(dev_priv, power_well);
	}

	if (wait_for(!!(I915_READ(HSW_PWR_WELL_DRIVER) & state_mask) == enable,
		     1))
		DRM_ERROR("%s %s timeout\n",
			  power_well->name, enable ? "enable" : "disable");

	if (check_fuse_status) {
		if (power_well->id == SKL_DISP_PW_1) {
			if (intel_wait_for_register(dev_priv,
						    SKL_FUSE_STATUS,
						    SKL_FUSE_PG1_DIST_STATUS,
						    SKL_FUSE_PG1_DIST_STATUS,
						    1))
				DRM_ERROR("PG1 distributing status timeout\n");
		} else if (power_well->id == SKL_DISP_PW_2) {
			if (intel_wait_for_register(dev_priv,
						    SKL_FUSE_STATUS,
						    SKL_FUSE_PG2_DIST_STATUS,
						    SKL_FUSE_PG2_DIST_STATUS,
						    1))
				DRM_ERROR("PG2 distributing status timeout\n");
		}
	}

	if (enable && !is_enabled)
		skl_power_well_post_enable(dev_priv, power_well);
}

static void hsw_power_well_sync_hw(struct drm_i915_private *dev_priv,
				   struct i915_power_well *power_well)
{
	hsw_set_power_well(dev_priv, power_well, power_well->count > 0);

	/*
	 * We're taking over the BIOS, so clear any requests made by it since
	 * the driver is in charge now.
	 */
	if (I915_READ(HSW_PWR_WELL_BIOS) & HSW_PWR_WELL_ENABLE_REQUEST)
		I915_WRITE(HSW_PWR_WELL_BIOS, 0);
}

static void hsw_power_well_enable(struct drm_i915_private *dev_priv,
				  struct i915_power_well *power_well)
{
	hsw_set_power_well(dev_priv, power_well, true);
}

static void hsw_power_well_disable(struct drm_i915_private *dev_priv,
				   struct i915_power_well *power_well)
{
	hsw_set_power_well(dev_priv, power_well, false);
}

static bool skl_power_well_enabled(struct drm_i915_private *dev_priv,
					struct i915_power_well *power_well)
{
	uint32_t mask = SKL_POWER_WELL_REQ(power_well->id) |
		SKL_POWER_WELL_STATE(power_well->id);

	return (I915_READ(HSW_PWR_WELL_DRIVER) & mask) == mask;
}

static void skl_power_well_sync_hw(struct drm_i915_private *dev_priv,
				struct i915_power_well *power_well)
{
	skl_set_power_well(dev_priv, power_well, power_well->count > 0);

	/* Clear any request made by BIOS as driver is taking over */
	I915_WRITE(HSW_PWR_WELL_BIOS, 0);
}

static void skl_power_well_enable(struct drm_i915_private *dev_priv,
				struct i915_power_well *power_well)
{
	skl_set_power_well(dev_priv, power_well, true);
}

static void skl_power_well_disable(struct drm_i915_private *dev_priv,
				struct i915_power_well *power_well)
{
	skl_set_power_well(dev_priv, power_well, false);
}

static void bxt_dpio_cmn_power_well_enable(struct drm_i915_private *dev_priv,
					   struct i915_power_well *power_well)
{
	bxt_ddi_phy_init(dev_priv, power_well->data);
}

static void bxt_dpio_cmn_power_well_disable(struct drm_i915_private *dev_priv,
					    struct i915_power_well *power_well)
{
	bxt_ddi_phy_uninit(dev_priv, power_well->data);
}

static bool bxt_dpio_cmn_power_well_enabled(struct drm_i915_private *dev_priv,
					    struct i915_power_well *power_well)
{
	return bxt_ddi_phy_is_enabled(dev_priv, power_well->data);
}

static void bxt_dpio_cmn_power_well_sync_hw(struct drm_i915_private *dev_priv,
					    struct i915_power_well *power_well)
{
	if (power_well->count > 0)
		bxt_dpio_cmn_power_well_enable(dev_priv, power_well);
	else
		bxt_dpio_cmn_power_well_disable(dev_priv, power_well);
}


static void bxt_verify_ddi_phy_power_wells(struct drm_i915_private *dev_priv)
{
	struct i915_power_well *power_well;

	power_well = lookup_power_well(dev_priv, BXT_DPIO_CMN_A);
	if (power_well->count > 0)
		bxt_ddi_phy_verify_state(dev_priv, power_well->data);

	power_well = lookup_power_well(dev_priv, BXT_DPIO_CMN_BC);
	if (power_well->count > 0)
		bxt_ddi_phy_verify_state(dev_priv, power_well->data);
<<<<<<< HEAD
=======

	if (IS_GEMINILAKE(dev_priv)) {
		power_well = lookup_power_well(dev_priv, GLK_DPIO_CMN_C);
		if (power_well->count > 0)
			bxt_ddi_phy_verify_state(dev_priv, power_well->data);
	}
>>>>>>> d637c178
}

static bool gen9_dc_off_power_well_enabled(struct drm_i915_private *dev_priv,
					   struct i915_power_well *power_well)
{
	return (I915_READ(DC_STATE_EN) & DC_STATE_EN_UPTO_DC5_DC6_MASK) == 0;
}

static void gen9_assert_dbuf_enabled(struct drm_i915_private *dev_priv)
{
	u32 tmp = I915_READ(DBUF_CTL);

	WARN((tmp & (DBUF_POWER_STATE | DBUF_POWER_REQUEST)) !=
	     (DBUF_POWER_STATE | DBUF_POWER_REQUEST),
	     "Unexpected DBuf power power state (0x%08x)\n", tmp);
}

static void gen9_dc_off_power_well_enable(struct drm_i915_private *dev_priv,
					  struct i915_power_well *power_well)
{
	gen9_set_dc_state(dev_priv, DC_STATE_DISABLE);

	WARN_ON(dev_priv->cdclk_freq !=
		dev_priv->display.get_display_clock_speed(dev_priv));

	gen9_assert_dbuf_enabled(dev_priv);

	if (IS_GEN9_LP(dev_priv))
		bxt_verify_ddi_phy_power_wells(dev_priv);
}

static void gen9_dc_off_power_well_disable(struct drm_i915_private *dev_priv,
					   struct i915_power_well *power_well)
{
	if (!dev_priv->csr.dmc_payload)
		return;

	if (dev_priv->csr.allowed_dc_mask & DC_STATE_EN_UPTO_DC6)
		skl_enable_dc6(dev_priv);
	else if (dev_priv->csr.allowed_dc_mask & DC_STATE_EN_UPTO_DC5)
		gen9_enable_dc5(dev_priv);
}

static void gen9_dc_off_power_well_sync_hw(struct drm_i915_private *dev_priv,
					   struct i915_power_well *power_well)
{
	if (power_well->count > 0)
		gen9_dc_off_power_well_enable(dev_priv, power_well);
	else
		gen9_dc_off_power_well_disable(dev_priv, power_well);
}

static void i9xx_always_on_power_well_noop(struct drm_i915_private *dev_priv,
					   struct i915_power_well *power_well)
{
}

static bool i9xx_always_on_power_well_enabled(struct drm_i915_private *dev_priv,
					     struct i915_power_well *power_well)
{
	return true;
}

static void vlv_set_power_well(struct drm_i915_private *dev_priv,
			       struct i915_power_well *power_well, bool enable)
{
	enum punit_power_well power_well_id = power_well->id;
	u32 mask;
	u32 state;
	u32 ctrl;

	mask = PUNIT_PWRGT_MASK(power_well_id);
	state = enable ? PUNIT_PWRGT_PWR_ON(power_well_id) :
			 PUNIT_PWRGT_PWR_GATE(power_well_id);

	mutex_lock(&dev_priv->rps.hw_lock);

#define COND \
	((vlv_punit_read(dev_priv, PUNIT_REG_PWRGT_STATUS) & mask) == state)

	if (COND)
		goto out;

	ctrl = vlv_punit_read(dev_priv, PUNIT_REG_PWRGT_CTRL);
	ctrl &= ~mask;
	ctrl |= state;
	vlv_punit_write(dev_priv, PUNIT_REG_PWRGT_CTRL, ctrl);

	if (wait_for(COND, 100))
		DRM_ERROR("timeout setting power well state %08x (%08x)\n",
			  state,
			  vlv_punit_read(dev_priv, PUNIT_REG_PWRGT_CTRL));

#undef COND

out:
	mutex_unlock(&dev_priv->rps.hw_lock);
}

static void vlv_power_well_sync_hw(struct drm_i915_private *dev_priv,
				   struct i915_power_well *power_well)
{
	vlv_set_power_well(dev_priv, power_well, power_well->count > 0);
}

static void vlv_power_well_enable(struct drm_i915_private *dev_priv,
				  struct i915_power_well *power_well)
{
	vlv_set_power_well(dev_priv, power_well, true);
}

static void vlv_power_well_disable(struct drm_i915_private *dev_priv,
				   struct i915_power_well *power_well)
{
	vlv_set_power_well(dev_priv, power_well, false);
}

static bool vlv_power_well_enabled(struct drm_i915_private *dev_priv,
				   struct i915_power_well *power_well)
{
	int power_well_id = power_well->id;
	bool enabled = false;
	u32 mask;
	u32 state;
	u32 ctrl;

	mask = PUNIT_PWRGT_MASK(power_well_id);
	ctrl = PUNIT_PWRGT_PWR_ON(power_well_id);

	mutex_lock(&dev_priv->rps.hw_lock);

	state = vlv_punit_read(dev_priv, PUNIT_REG_PWRGT_STATUS) & mask;
	/*
	 * We only ever set the power-on and power-gate states, anything
	 * else is unexpected.
	 */
	WARN_ON(state != PUNIT_PWRGT_PWR_ON(power_well_id) &&
		state != PUNIT_PWRGT_PWR_GATE(power_well_id));
	if (state == ctrl)
		enabled = true;

	/*
	 * A transient state at this point would mean some unexpected party
	 * is poking at the power controls too.
	 */
	ctrl = vlv_punit_read(dev_priv, PUNIT_REG_PWRGT_CTRL) & mask;
	WARN_ON(ctrl != state);

	mutex_unlock(&dev_priv->rps.hw_lock);

	return enabled;
}

static void vlv_init_display_clock_gating(struct drm_i915_private *dev_priv)
{
	u32 val;

	/*
	 * On driver load, a pipe may be active and driving a DSI display.
	 * Preserve DPOUNIT_CLOCK_GATE_DISABLE to avoid the pipe getting stuck
	 * (and never recovering) in this case. intel_dsi_post_disable() will
	 * clear it when we turn off the display.
	 */
	val = I915_READ(DSPCLK_GATE_D);
	val &= DPOUNIT_CLOCK_GATE_DISABLE;
	val |= VRHUNIT_CLOCK_GATE_DISABLE;
	I915_WRITE(DSPCLK_GATE_D, val);

	/*
	 * Disable trickle feed and enable pnd deadline calculation
	 */
	I915_WRITE(MI_ARB_VLV, MI_ARB_DISPLAY_TRICKLE_FEED_DISABLE);
	I915_WRITE(CBR1_VLV, 0);

	WARN_ON(dev_priv->rawclk_freq == 0);

	I915_WRITE(RAWCLK_FREQ_VLV,
		   DIV_ROUND_CLOSEST(dev_priv->rawclk_freq, 1000));
}

static void vlv_display_power_well_init(struct drm_i915_private *dev_priv)
{
	struct intel_encoder *encoder;
	enum pipe pipe;

	/*
	 * Enable the CRI clock source so we can get at the
	 * display and the reference clock for VGA
	 * hotplug / manual detection. Supposedly DSI also
	 * needs the ref clock up and running.
	 *
	 * CHV DPLL B/C have some issues if VGA mode is enabled.
	 */
	for_each_pipe(dev_priv, pipe) {
		u32 val = I915_READ(DPLL(pipe));

		val |= DPLL_REF_CLK_ENABLE_VLV | DPLL_VGA_MODE_DIS;
		if (pipe != PIPE_A)
			val |= DPLL_INTEGRATED_CRI_CLK_VLV;

		I915_WRITE(DPLL(pipe), val);
	}

	vlv_init_display_clock_gating(dev_priv);

	spin_lock_irq(&dev_priv->irq_lock);
	valleyview_enable_display_irqs(dev_priv);
	spin_unlock_irq(&dev_priv->irq_lock);

	/*
	 * During driver initialization/resume we can avoid restoring the
	 * part of the HW/SW state that will be inited anyway explicitly.
	 */
	if (dev_priv->power_domains.initializing)
		return;

	intel_hpd_init(dev_priv);

	/* Re-enable the ADPA, if we have one */
	for_each_intel_encoder(&dev_priv->drm, encoder) {
		if (encoder->type == INTEL_OUTPUT_ANALOG)
			intel_crt_reset(&encoder->base);
	}

	i915_redisable_vga_power_on(dev_priv);

	intel_pps_unlock_regs_wa(dev_priv);
}

static void vlv_display_power_well_deinit(struct drm_i915_private *dev_priv)
{
	spin_lock_irq(&dev_priv->irq_lock);
	valleyview_disable_display_irqs(dev_priv);
	spin_unlock_irq(&dev_priv->irq_lock);

	/* make sure we're done processing display irqs */
	synchronize_irq(dev_priv->drm.irq);

	intel_power_sequencer_reset(dev_priv);

	/* Prevent us from re-enabling polling on accident in late suspend */
	if (!dev_priv->drm.dev->power.is_suspended)
		intel_hpd_poll_init(dev_priv);
}

static void vlv_display_power_well_enable(struct drm_i915_private *dev_priv,
					  struct i915_power_well *power_well)
{
	WARN_ON_ONCE(power_well->id != PUNIT_POWER_WELL_DISP2D);

	vlv_set_power_well(dev_priv, power_well, true);

	vlv_display_power_well_init(dev_priv);
}

static void vlv_display_power_well_disable(struct drm_i915_private *dev_priv,
					   struct i915_power_well *power_well)
{
	WARN_ON_ONCE(power_well->id != PUNIT_POWER_WELL_DISP2D);

	vlv_display_power_well_deinit(dev_priv);

	vlv_set_power_well(dev_priv, power_well, false);
}

static void vlv_dpio_cmn_power_well_enable(struct drm_i915_private *dev_priv,
					   struct i915_power_well *power_well)
{
	WARN_ON_ONCE(power_well->id != PUNIT_POWER_WELL_DPIO_CMN_BC);

	/* since ref/cri clock was enabled */
	udelay(1); /* >10ns for cmnreset, >0ns for sidereset */

	vlv_set_power_well(dev_priv, power_well, true);

	/*
	 * From VLV2A0_DP_eDP_DPIO_driver_vbios_notes_10.docx -
	 *  6.	De-assert cmn_reset/side_reset. Same as VLV X0.
	 *   a.	GUnit 0x2110 bit[0] set to 1 (def 0)
	 *   b.	The other bits such as sfr settings / modesel may all
	 *	be set to 0.
	 *
	 * This should only be done on init and resume from S3 with
	 * both PLLs disabled, or we risk losing DPIO and PLL
	 * synchronization.
	 */
	I915_WRITE(DPIO_CTL, I915_READ(DPIO_CTL) | DPIO_CMNRST);
}

static void vlv_dpio_cmn_power_well_disable(struct drm_i915_private *dev_priv,
					    struct i915_power_well *power_well)
{
	enum pipe pipe;

	WARN_ON_ONCE(power_well->id != PUNIT_POWER_WELL_DPIO_CMN_BC);

	for_each_pipe(dev_priv, pipe)
		assert_pll_disabled(dev_priv, pipe);

	/* Assert common reset */
	I915_WRITE(DPIO_CTL, I915_READ(DPIO_CTL) & ~DPIO_CMNRST);

	vlv_set_power_well(dev_priv, power_well, false);
}

#define POWER_DOMAIN_MASK (BIT(POWER_DOMAIN_NUM) - 1)

static struct i915_power_well *lookup_power_well(struct drm_i915_private *dev_priv,
						 int power_well_id)
{
	struct i915_power_domains *power_domains = &dev_priv->power_domains;
	int i;

	for (i = 0; i < power_domains->power_well_count; i++) {
		struct i915_power_well *power_well;

		power_well = &power_domains->power_wells[i];
		if (power_well->id == power_well_id)
			return power_well;
	}

	return NULL;
}

#define BITS_SET(val, bits) (((val) & (bits)) == (bits))

static void assert_chv_phy_status(struct drm_i915_private *dev_priv)
{
	struct i915_power_well *cmn_bc =
		lookup_power_well(dev_priv, PUNIT_POWER_WELL_DPIO_CMN_BC);
	struct i915_power_well *cmn_d =
		lookup_power_well(dev_priv, PUNIT_POWER_WELL_DPIO_CMN_D);
	u32 phy_control = dev_priv->chv_phy_control;
	u32 phy_status = 0;
	u32 phy_status_mask = 0xffffffff;

	/*
	 * The BIOS can leave the PHY is some weird state
	 * where it doesn't fully power down some parts.
	 * Disable the asserts until the PHY has been fully
	 * reset (ie. the power well has been disabled at
	 * least once).
	 */
	if (!dev_priv->chv_phy_assert[DPIO_PHY0])
		phy_status_mask &= ~(PHY_STATUS_CMN_LDO(DPIO_PHY0, DPIO_CH0) |
				     PHY_STATUS_SPLINE_LDO(DPIO_PHY0, DPIO_CH0, 0) |
				     PHY_STATUS_SPLINE_LDO(DPIO_PHY0, DPIO_CH0, 1) |
				     PHY_STATUS_CMN_LDO(DPIO_PHY0, DPIO_CH1) |
				     PHY_STATUS_SPLINE_LDO(DPIO_PHY0, DPIO_CH1, 0) |
				     PHY_STATUS_SPLINE_LDO(DPIO_PHY0, DPIO_CH1, 1));

	if (!dev_priv->chv_phy_assert[DPIO_PHY1])
		phy_status_mask &= ~(PHY_STATUS_CMN_LDO(DPIO_PHY1, DPIO_CH0) |
				     PHY_STATUS_SPLINE_LDO(DPIO_PHY1, DPIO_CH0, 0) |
				     PHY_STATUS_SPLINE_LDO(DPIO_PHY1, DPIO_CH0, 1));

	if (cmn_bc->ops->is_enabled(dev_priv, cmn_bc)) {
		phy_status |= PHY_POWERGOOD(DPIO_PHY0);

		/* this assumes override is only used to enable lanes */
		if ((phy_control & PHY_CH_POWER_DOWN_OVRD_EN(DPIO_PHY0, DPIO_CH0)) == 0)
			phy_control |= PHY_CH_POWER_DOWN_OVRD(0xf, DPIO_PHY0, DPIO_CH0);

		if ((phy_control & PHY_CH_POWER_DOWN_OVRD_EN(DPIO_PHY0, DPIO_CH1)) == 0)
			phy_control |= PHY_CH_POWER_DOWN_OVRD(0xf, DPIO_PHY0, DPIO_CH1);

		/* CL1 is on whenever anything is on in either channel */
		if (BITS_SET(phy_control,
			     PHY_CH_POWER_DOWN_OVRD(0xf, DPIO_PHY0, DPIO_CH0) |
			     PHY_CH_POWER_DOWN_OVRD(0xf, DPIO_PHY0, DPIO_CH1)))
			phy_status |= PHY_STATUS_CMN_LDO(DPIO_PHY0, DPIO_CH0);

		/*
		 * The DPLLB check accounts for the pipe B + port A usage
		 * with CL2 powered up but all the lanes in the second channel
		 * powered down.
		 */
		if (BITS_SET(phy_control,
			     PHY_CH_POWER_DOWN_OVRD(0xf, DPIO_PHY0, DPIO_CH1)) &&
		    (I915_READ(DPLL(PIPE_B)) & DPLL_VCO_ENABLE) == 0)
			phy_status |= PHY_STATUS_CMN_LDO(DPIO_PHY0, DPIO_CH1);

		if (BITS_SET(phy_control,
			     PHY_CH_POWER_DOWN_OVRD(0x3, DPIO_PHY0, DPIO_CH0)))
			phy_status |= PHY_STATUS_SPLINE_LDO(DPIO_PHY0, DPIO_CH0, 0);
		if (BITS_SET(phy_control,
			     PHY_CH_POWER_DOWN_OVRD(0xc, DPIO_PHY0, DPIO_CH0)))
			phy_status |= PHY_STATUS_SPLINE_LDO(DPIO_PHY0, DPIO_CH0, 1);

		if (BITS_SET(phy_control,
			     PHY_CH_POWER_DOWN_OVRD(0x3, DPIO_PHY0, DPIO_CH1)))
			phy_status |= PHY_STATUS_SPLINE_LDO(DPIO_PHY0, DPIO_CH1, 0);
		if (BITS_SET(phy_control,
			     PHY_CH_POWER_DOWN_OVRD(0xc, DPIO_PHY0, DPIO_CH1)))
			phy_status |= PHY_STATUS_SPLINE_LDO(DPIO_PHY0, DPIO_CH1, 1);
	}

	if (cmn_d->ops->is_enabled(dev_priv, cmn_d)) {
		phy_status |= PHY_POWERGOOD(DPIO_PHY1);

		/* this assumes override is only used to enable lanes */
		if ((phy_control & PHY_CH_POWER_DOWN_OVRD_EN(DPIO_PHY1, DPIO_CH0)) == 0)
			phy_control |= PHY_CH_POWER_DOWN_OVRD(0xf, DPIO_PHY1, DPIO_CH0);

		if (BITS_SET(phy_control,
			     PHY_CH_POWER_DOWN_OVRD(0xf, DPIO_PHY1, DPIO_CH0)))
			phy_status |= PHY_STATUS_CMN_LDO(DPIO_PHY1, DPIO_CH0);

		if (BITS_SET(phy_control,
			     PHY_CH_POWER_DOWN_OVRD(0x3, DPIO_PHY1, DPIO_CH0)))
			phy_status |= PHY_STATUS_SPLINE_LDO(DPIO_PHY1, DPIO_CH0, 0);
		if (BITS_SET(phy_control,
			     PHY_CH_POWER_DOWN_OVRD(0xc, DPIO_PHY1, DPIO_CH0)))
			phy_status |= PHY_STATUS_SPLINE_LDO(DPIO_PHY1, DPIO_CH0, 1);
	}

	phy_status &= phy_status_mask;

	/*
	 * The PHY may be busy with some initial calibration and whatnot,
	 * so the power state can take a while to actually change.
	 */
	if (intel_wait_for_register(dev_priv,
				    DISPLAY_PHY_STATUS,
				    phy_status_mask,
				    phy_status,
				    10))
		DRM_ERROR("Unexpected PHY_STATUS 0x%08x, expected 0x%08x (PHY_CONTROL=0x%08x)\n",
			  I915_READ(DISPLAY_PHY_STATUS) & phy_status_mask,
			   phy_status, dev_priv->chv_phy_control);
}

#undef BITS_SET

static void chv_dpio_cmn_power_well_enable(struct drm_i915_private *dev_priv,
					   struct i915_power_well *power_well)
{
	enum dpio_phy phy;
	enum pipe pipe;
	uint32_t tmp;

	WARN_ON_ONCE(power_well->id != PUNIT_POWER_WELL_DPIO_CMN_BC &&
		     power_well->id != PUNIT_POWER_WELL_DPIO_CMN_D);

	if (power_well->id == PUNIT_POWER_WELL_DPIO_CMN_BC) {
		pipe = PIPE_A;
		phy = DPIO_PHY0;
	} else {
		pipe = PIPE_C;
		phy = DPIO_PHY1;
	}

	/* since ref/cri clock was enabled */
	udelay(1); /* >10ns for cmnreset, >0ns for sidereset */
	vlv_set_power_well(dev_priv, power_well, true);

	/* Poll for phypwrgood signal */
	if (intel_wait_for_register(dev_priv,
				    DISPLAY_PHY_STATUS,
				    PHY_POWERGOOD(phy),
				    PHY_POWERGOOD(phy),
				    1))
		DRM_ERROR("Display PHY %d is not power up\n", phy);

	mutex_lock(&dev_priv->sb_lock);

	/* Enable dynamic power down */
	tmp = vlv_dpio_read(dev_priv, pipe, CHV_CMN_DW28);
	tmp |= DPIO_DYNPWRDOWNEN_CH0 | DPIO_CL1POWERDOWNEN |
		DPIO_SUS_CLK_CONFIG_GATE_CLKREQ;
	vlv_dpio_write(dev_priv, pipe, CHV_CMN_DW28, tmp);

	if (power_well->id == PUNIT_POWER_WELL_DPIO_CMN_BC) {
		tmp = vlv_dpio_read(dev_priv, pipe, _CHV_CMN_DW6_CH1);
		tmp |= DPIO_DYNPWRDOWNEN_CH1;
		vlv_dpio_write(dev_priv, pipe, _CHV_CMN_DW6_CH1, tmp);
	} else {
		/*
		 * Force the non-existing CL2 off. BXT does this
		 * too, so maybe it saves some power even though
		 * CL2 doesn't exist?
		 */
		tmp = vlv_dpio_read(dev_priv, pipe, CHV_CMN_DW30);
		tmp |= DPIO_CL2_LDOFUSE_PWRENB;
		vlv_dpio_write(dev_priv, pipe, CHV_CMN_DW30, tmp);
	}

	mutex_unlock(&dev_priv->sb_lock);

	dev_priv->chv_phy_control |= PHY_COM_LANE_RESET_DEASSERT(phy);
	I915_WRITE(DISPLAY_PHY_CONTROL, dev_priv->chv_phy_control);

	DRM_DEBUG_KMS("Enabled DPIO PHY%d (PHY_CONTROL=0x%08x)\n",
		      phy, dev_priv->chv_phy_control);

	assert_chv_phy_status(dev_priv);
}

static void chv_dpio_cmn_power_well_disable(struct drm_i915_private *dev_priv,
					    struct i915_power_well *power_well)
{
	enum dpio_phy phy;

	WARN_ON_ONCE(power_well->id != PUNIT_POWER_WELL_DPIO_CMN_BC &&
		     power_well->id != PUNIT_POWER_WELL_DPIO_CMN_D);

	if (power_well->id == PUNIT_POWER_WELL_DPIO_CMN_BC) {
		phy = DPIO_PHY0;
		assert_pll_disabled(dev_priv, PIPE_A);
		assert_pll_disabled(dev_priv, PIPE_B);
	} else {
		phy = DPIO_PHY1;
		assert_pll_disabled(dev_priv, PIPE_C);
	}

	dev_priv->chv_phy_control &= ~PHY_COM_LANE_RESET_DEASSERT(phy);
	I915_WRITE(DISPLAY_PHY_CONTROL, dev_priv->chv_phy_control);

	vlv_set_power_well(dev_priv, power_well, false);

	DRM_DEBUG_KMS("Disabled DPIO PHY%d (PHY_CONTROL=0x%08x)\n",
		      phy, dev_priv->chv_phy_control);

	/* PHY is fully reset now, so we can enable the PHY state asserts */
	dev_priv->chv_phy_assert[phy] = true;

	assert_chv_phy_status(dev_priv);
}

static void assert_chv_phy_powergate(struct drm_i915_private *dev_priv, enum dpio_phy phy,
				     enum dpio_channel ch, bool override, unsigned int mask)
{
	enum pipe pipe = phy == DPIO_PHY0 ? PIPE_A : PIPE_C;
	u32 reg, val, expected, actual;

	/*
	 * The BIOS can leave the PHY is some weird state
	 * where it doesn't fully power down some parts.
	 * Disable the asserts until the PHY has been fully
	 * reset (ie. the power well has been disabled at
	 * least once).
	 */
	if (!dev_priv->chv_phy_assert[phy])
		return;

	if (ch == DPIO_CH0)
		reg = _CHV_CMN_DW0_CH0;
	else
		reg = _CHV_CMN_DW6_CH1;

	mutex_lock(&dev_priv->sb_lock);
	val = vlv_dpio_read(dev_priv, pipe, reg);
	mutex_unlock(&dev_priv->sb_lock);

	/*
	 * This assumes !override is only used when the port is disabled.
	 * All lanes should power down even without the override when
	 * the port is disabled.
	 */
	if (!override || mask == 0xf) {
		expected = DPIO_ALLDL_POWERDOWN | DPIO_ANYDL_POWERDOWN;
		/*
		 * If CH1 common lane is not active anymore
		 * (eg. for pipe B DPLL) the entire channel will
		 * shut down, which causes the common lane registers
		 * to read as 0. That means we can't actually check
		 * the lane power down status bits, but as the entire
		 * register reads as 0 it's a good indication that the
		 * channel is indeed entirely powered down.
		 */
		if (ch == DPIO_CH1 && val == 0)
			expected = 0;
	} else if (mask != 0x0) {
		expected = DPIO_ANYDL_POWERDOWN;
	} else {
		expected = 0;
	}

	if (ch == DPIO_CH0)
		actual = val >> DPIO_ANYDL_POWERDOWN_SHIFT_CH0;
	else
		actual = val >> DPIO_ANYDL_POWERDOWN_SHIFT_CH1;
	actual &= DPIO_ALLDL_POWERDOWN | DPIO_ANYDL_POWERDOWN;

	WARN(actual != expected,
	     "Unexpected DPIO lane power down: all %d, any %d. Expected: all %d, any %d. (0x%x = 0x%08x)\n",
	     !!(actual & DPIO_ALLDL_POWERDOWN), !!(actual & DPIO_ANYDL_POWERDOWN),
	     !!(expected & DPIO_ALLDL_POWERDOWN), !!(expected & DPIO_ANYDL_POWERDOWN),
	     reg, val);
}

bool chv_phy_powergate_ch(struct drm_i915_private *dev_priv, enum dpio_phy phy,
			  enum dpio_channel ch, bool override)
{
	struct i915_power_domains *power_domains = &dev_priv->power_domains;
	bool was_override;

	mutex_lock(&power_domains->lock);

	was_override = dev_priv->chv_phy_control & PHY_CH_POWER_DOWN_OVRD_EN(phy, ch);

	if (override == was_override)
		goto out;

	if (override)
		dev_priv->chv_phy_control |= PHY_CH_POWER_DOWN_OVRD_EN(phy, ch);
	else
		dev_priv->chv_phy_control &= ~PHY_CH_POWER_DOWN_OVRD_EN(phy, ch);

	I915_WRITE(DISPLAY_PHY_CONTROL, dev_priv->chv_phy_control);

	DRM_DEBUG_KMS("Power gating DPIO PHY%d CH%d (DPIO_PHY_CONTROL=0x%08x)\n",
		      phy, ch, dev_priv->chv_phy_control);

	assert_chv_phy_status(dev_priv);

out:
	mutex_unlock(&power_domains->lock);

	return was_override;
}

void chv_phy_powergate_lanes(struct intel_encoder *encoder,
			     bool override, unsigned int mask)
{
	struct drm_i915_private *dev_priv = to_i915(encoder->base.dev);
	struct i915_power_domains *power_domains = &dev_priv->power_domains;
	enum dpio_phy phy = vlv_dport_to_phy(enc_to_dig_port(&encoder->base));
	enum dpio_channel ch = vlv_dport_to_channel(enc_to_dig_port(&encoder->base));

	mutex_lock(&power_domains->lock);

	dev_priv->chv_phy_control &= ~PHY_CH_POWER_DOWN_OVRD(0xf, phy, ch);
	dev_priv->chv_phy_control |= PHY_CH_POWER_DOWN_OVRD(mask, phy, ch);

	if (override)
		dev_priv->chv_phy_control |= PHY_CH_POWER_DOWN_OVRD_EN(phy, ch);
	else
		dev_priv->chv_phy_control &= ~PHY_CH_POWER_DOWN_OVRD_EN(phy, ch);

	I915_WRITE(DISPLAY_PHY_CONTROL, dev_priv->chv_phy_control);

	DRM_DEBUG_KMS("Power gating DPIO PHY%d CH%d lanes 0x%x (PHY_CONTROL=0x%08x)\n",
		      phy, ch, mask, dev_priv->chv_phy_control);

	assert_chv_phy_status(dev_priv);

	assert_chv_phy_powergate(dev_priv, phy, ch, override, mask);

	mutex_unlock(&power_domains->lock);
}

static bool chv_pipe_power_well_enabled(struct drm_i915_private *dev_priv,
					struct i915_power_well *power_well)
{
	enum pipe pipe = power_well->id;
	bool enabled;
	u32 state, ctrl;

	mutex_lock(&dev_priv->rps.hw_lock);

	state = vlv_punit_read(dev_priv, PUNIT_REG_DSPFREQ) & DP_SSS_MASK(pipe);
	/*
	 * We only ever set the power-on and power-gate states, anything
	 * else is unexpected.
	 */
	WARN_ON(state != DP_SSS_PWR_ON(pipe) && state != DP_SSS_PWR_GATE(pipe));
	enabled = state == DP_SSS_PWR_ON(pipe);

	/*
	 * A transient state at this point would mean some unexpected party
	 * is poking at the power controls too.
	 */
	ctrl = vlv_punit_read(dev_priv, PUNIT_REG_DSPFREQ) & DP_SSC_MASK(pipe);
	WARN_ON(ctrl << 16 != state);

	mutex_unlock(&dev_priv->rps.hw_lock);

	return enabled;
}

static void chv_set_pipe_power_well(struct drm_i915_private *dev_priv,
				    struct i915_power_well *power_well,
				    bool enable)
{
	enum pipe pipe = power_well->id;
	u32 state;
	u32 ctrl;

	state = enable ? DP_SSS_PWR_ON(pipe) : DP_SSS_PWR_GATE(pipe);

	mutex_lock(&dev_priv->rps.hw_lock);

#define COND \
	((vlv_punit_read(dev_priv, PUNIT_REG_DSPFREQ) & DP_SSS_MASK(pipe)) == state)

	if (COND)
		goto out;

	ctrl = vlv_punit_read(dev_priv, PUNIT_REG_DSPFREQ);
	ctrl &= ~DP_SSC_MASK(pipe);
	ctrl |= enable ? DP_SSC_PWR_ON(pipe) : DP_SSC_PWR_GATE(pipe);
	vlv_punit_write(dev_priv, PUNIT_REG_DSPFREQ, ctrl);

	if (wait_for(COND, 100))
		DRM_ERROR("timeout setting power well state %08x (%08x)\n",
			  state,
			  vlv_punit_read(dev_priv, PUNIT_REG_DSPFREQ));

#undef COND

out:
	mutex_unlock(&dev_priv->rps.hw_lock);
}

static void chv_pipe_power_well_sync_hw(struct drm_i915_private *dev_priv,
					struct i915_power_well *power_well)
{
	WARN_ON_ONCE(power_well->id != PIPE_A);

	chv_set_pipe_power_well(dev_priv, power_well, power_well->count > 0);
}

static void chv_pipe_power_well_enable(struct drm_i915_private *dev_priv,
				       struct i915_power_well *power_well)
{
	WARN_ON_ONCE(power_well->id != PIPE_A);

	chv_set_pipe_power_well(dev_priv, power_well, true);

	vlv_display_power_well_init(dev_priv);
}

static void chv_pipe_power_well_disable(struct drm_i915_private *dev_priv,
					struct i915_power_well *power_well)
{
	WARN_ON_ONCE(power_well->id != PIPE_A);

	vlv_display_power_well_deinit(dev_priv);

	chv_set_pipe_power_well(dev_priv, power_well, false);
}

static void
__intel_display_power_get_domain(struct drm_i915_private *dev_priv,
				 enum intel_display_power_domain domain)
{
	struct i915_power_domains *power_domains = &dev_priv->power_domains;
	struct i915_power_well *power_well;
	int i;

	for_each_power_well(i, power_well, BIT(domain), power_domains)
		intel_power_well_get(dev_priv, power_well);

	power_domains->domain_use_count[domain]++;
}

/**
 * intel_display_power_get - grab a power domain reference
 * @dev_priv: i915 device instance
 * @domain: power domain to reference
 *
 * This function grabs a power domain reference for @domain and ensures that the
 * power domain and all its parents are powered up. Therefore users should only
 * grab a reference to the innermost power domain they need.
 *
 * Any power domain reference obtained by this function must have a symmetric
 * call to intel_display_power_put() to release the reference again.
 */
void intel_display_power_get(struct drm_i915_private *dev_priv,
			     enum intel_display_power_domain domain)
{
	struct i915_power_domains *power_domains = &dev_priv->power_domains;

	intel_runtime_pm_get(dev_priv);

	mutex_lock(&power_domains->lock);

	__intel_display_power_get_domain(dev_priv, domain);

	mutex_unlock(&power_domains->lock);
}

/**
 * intel_display_power_get_if_enabled - grab a reference for an enabled display power domain
 * @dev_priv: i915 device instance
 * @domain: power domain to reference
 *
 * This function grabs a power domain reference for @domain and ensures that the
 * power domain and all its parents are powered up. Therefore users should only
 * grab a reference to the innermost power domain they need.
 *
 * Any power domain reference obtained by this function must have a symmetric
 * call to intel_display_power_put() to release the reference again.
 */
bool intel_display_power_get_if_enabled(struct drm_i915_private *dev_priv,
					enum intel_display_power_domain domain)
{
	struct i915_power_domains *power_domains = &dev_priv->power_domains;
	bool is_enabled;

	if (!intel_runtime_pm_get_if_in_use(dev_priv))
		return false;

	mutex_lock(&power_domains->lock);

	if (__intel_display_power_is_enabled(dev_priv, domain)) {
		__intel_display_power_get_domain(dev_priv, domain);
		is_enabled = true;
	} else {
		is_enabled = false;
	}

	mutex_unlock(&power_domains->lock);

	if (!is_enabled)
		intel_runtime_pm_put(dev_priv);

	return is_enabled;
}

/**
 * intel_display_power_put - release a power domain reference
 * @dev_priv: i915 device instance
 * @domain: power domain to reference
 *
 * This function drops the power domain reference obtained by
 * intel_display_power_get() and might power down the corresponding hardware
 * block right away if this is the last reference.
 */
void intel_display_power_put(struct drm_i915_private *dev_priv,
			     enum intel_display_power_domain domain)
{
	struct i915_power_domains *power_domains;
	struct i915_power_well *power_well;
	int i;

	power_domains = &dev_priv->power_domains;

	mutex_lock(&power_domains->lock);

	WARN(!power_domains->domain_use_count[domain],
	     "Use count on domain %s is already zero\n",
	     intel_display_power_domain_str(domain));
	power_domains->domain_use_count[domain]--;

	for_each_power_well_rev(i, power_well, BIT(domain), power_domains)
		intel_power_well_put(dev_priv, power_well);

	mutex_unlock(&power_domains->lock);

	intel_runtime_pm_put(dev_priv);
}

#define HSW_DISPLAY_POWER_DOMAINS (			\
	BIT(POWER_DOMAIN_PIPE_B) |			\
	BIT(POWER_DOMAIN_PIPE_C) |			\
	BIT(POWER_DOMAIN_PIPE_A_PANEL_FITTER) |		\
	BIT(POWER_DOMAIN_PIPE_B_PANEL_FITTER) |		\
	BIT(POWER_DOMAIN_PIPE_C_PANEL_FITTER) |		\
	BIT(POWER_DOMAIN_TRANSCODER_A) |		\
	BIT(POWER_DOMAIN_TRANSCODER_B) |		\
	BIT(POWER_DOMAIN_TRANSCODER_C) |		\
	BIT(POWER_DOMAIN_PORT_DDI_B_LANES) |		\
	BIT(POWER_DOMAIN_PORT_DDI_C_LANES) |		\
	BIT(POWER_DOMAIN_PORT_DDI_D_LANES) |		\
	BIT(POWER_DOMAIN_PORT_CRT) | /* DDI E */	\
	BIT(POWER_DOMAIN_VGA) |				\
	BIT(POWER_DOMAIN_AUDIO) |			\
	BIT(POWER_DOMAIN_INIT))

#define BDW_DISPLAY_POWER_DOMAINS (			\
	BIT(POWER_DOMAIN_PIPE_B) |			\
	BIT(POWER_DOMAIN_PIPE_C) |			\
	BIT(POWER_DOMAIN_PIPE_B_PANEL_FITTER) |		\
	BIT(POWER_DOMAIN_PIPE_C_PANEL_FITTER) |		\
	BIT(POWER_DOMAIN_TRANSCODER_A) |		\
	BIT(POWER_DOMAIN_TRANSCODER_B) |		\
	BIT(POWER_DOMAIN_TRANSCODER_C) |		\
	BIT(POWER_DOMAIN_PORT_DDI_B_LANES) |		\
	BIT(POWER_DOMAIN_PORT_DDI_C_LANES) |		\
	BIT(POWER_DOMAIN_PORT_DDI_D_LANES) |		\
	BIT(POWER_DOMAIN_PORT_CRT) | /* DDI E */	\
	BIT(POWER_DOMAIN_VGA) |				\
	BIT(POWER_DOMAIN_AUDIO) |			\
	BIT(POWER_DOMAIN_INIT))

#define VLV_DISPLAY_POWER_DOMAINS (		\
	BIT(POWER_DOMAIN_PIPE_A) |		\
	BIT(POWER_DOMAIN_PIPE_B) |		\
	BIT(POWER_DOMAIN_PIPE_A_PANEL_FITTER) |	\
	BIT(POWER_DOMAIN_PIPE_B_PANEL_FITTER) |	\
	BIT(POWER_DOMAIN_TRANSCODER_A) |	\
	BIT(POWER_DOMAIN_TRANSCODER_B) |	\
	BIT(POWER_DOMAIN_PORT_DDI_B_LANES) |	\
	BIT(POWER_DOMAIN_PORT_DDI_C_LANES) |	\
	BIT(POWER_DOMAIN_PORT_DSI) |		\
	BIT(POWER_DOMAIN_PORT_CRT) |		\
	BIT(POWER_DOMAIN_VGA) |			\
	BIT(POWER_DOMAIN_AUDIO) |		\
	BIT(POWER_DOMAIN_AUX_B) |		\
	BIT(POWER_DOMAIN_AUX_C) |		\
	BIT(POWER_DOMAIN_GMBUS) |		\
	BIT(POWER_DOMAIN_INIT))

#define VLV_DPIO_CMN_BC_POWER_DOMAINS (		\
	BIT(POWER_DOMAIN_PORT_DDI_B_LANES) |	\
	BIT(POWER_DOMAIN_PORT_DDI_C_LANES) |	\
	BIT(POWER_DOMAIN_PORT_CRT) |		\
	BIT(POWER_DOMAIN_AUX_B) |		\
	BIT(POWER_DOMAIN_AUX_C) |		\
	BIT(POWER_DOMAIN_INIT))

#define VLV_DPIO_TX_B_LANES_01_POWER_DOMAINS (	\
	BIT(POWER_DOMAIN_PORT_DDI_B_LANES) |	\
	BIT(POWER_DOMAIN_AUX_B) |		\
	BIT(POWER_DOMAIN_INIT))

#define VLV_DPIO_TX_B_LANES_23_POWER_DOMAINS (	\
	BIT(POWER_DOMAIN_PORT_DDI_B_LANES) |	\
	BIT(POWER_DOMAIN_AUX_B) |		\
	BIT(POWER_DOMAIN_INIT))

#define VLV_DPIO_TX_C_LANES_01_POWER_DOMAINS (	\
	BIT(POWER_DOMAIN_PORT_DDI_C_LANES) |	\
	BIT(POWER_DOMAIN_AUX_C) |		\
	BIT(POWER_DOMAIN_INIT))

#define VLV_DPIO_TX_C_LANES_23_POWER_DOMAINS (	\
	BIT(POWER_DOMAIN_PORT_DDI_C_LANES) |	\
	BIT(POWER_DOMAIN_AUX_C) |		\
	BIT(POWER_DOMAIN_INIT))

#define CHV_DISPLAY_POWER_DOMAINS (		\
	BIT(POWER_DOMAIN_PIPE_A) |		\
	BIT(POWER_DOMAIN_PIPE_B) |		\
	BIT(POWER_DOMAIN_PIPE_C) |		\
	BIT(POWER_DOMAIN_PIPE_A_PANEL_FITTER) |	\
	BIT(POWER_DOMAIN_PIPE_B_PANEL_FITTER) |	\
	BIT(POWER_DOMAIN_PIPE_C_PANEL_FITTER) |	\
	BIT(POWER_DOMAIN_TRANSCODER_A) |	\
	BIT(POWER_DOMAIN_TRANSCODER_B) |	\
	BIT(POWER_DOMAIN_TRANSCODER_C) |	\
	BIT(POWER_DOMAIN_PORT_DDI_B_LANES) |	\
	BIT(POWER_DOMAIN_PORT_DDI_C_LANES) |	\
	BIT(POWER_DOMAIN_PORT_DDI_D_LANES) |	\
	BIT(POWER_DOMAIN_PORT_DSI) |		\
	BIT(POWER_DOMAIN_VGA) |			\
	BIT(POWER_DOMAIN_AUDIO) |		\
	BIT(POWER_DOMAIN_AUX_B) |		\
	BIT(POWER_DOMAIN_AUX_C) |		\
	BIT(POWER_DOMAIN_AUX_D) |		\
	BIT(POWER_DOMAIN_GMBUS) |		\
	BIT(POWER_DOMAIN_INIT))

#define CHV_DPIO_CMN_BC_POWER_DOMAINS (		\
	BIT(POWER_DOMAIN_PORT_DDI_B_LANES) |	\
	BIT(POWER_DOMAIN_PORT_DDI_C_LANES) |	\
	BIT(POWER_DOMAIN_AUX_B) |		\
	BIT(POWER_DOMAIN_AUX_C) |		\
	BIT(POWER_DOMAIN_INIT))

#define CHV_DPIO_CMN_D_POWER_DOMAINS (		\
	BIT(POWER_DOMAIN_PORT_DDI_D_LANES) |	\
	BIT(POWER_DOMAIN_AUX_D) |		\
	BIT(POWER_DOMAIN_INIT))

static const struct i915_power_well_ops i9xx_always_on_power_well_ops = {
	.sync_hw = i9xx_always_on_power_well_noop,
	.enable = i9xx_always_on_power_well_noop,
	.disable = i9xx_always_on_power_well_noop,
	.is_enabled = i9xx_always_on_power_well_enabled,
};

static const struct i915_power_well_ops chv_pipe_power_well_ops = {
	.sync_hw = chv_pipe_power_well_sync_hw,
	.enable = chv_pipe_power_well_enable,
	.disable = chv_pipe_power_well_disable,
	.is_enabled = chv_pipe_power_well_enabled,
};

static const struct i915_power_well_ops chv_dpio_cmn_power_well_ops = {
	.sync_hw = vlv_power_well_sync_hw,
	.enable = chv_dpio_cmn_power_well_enable,
	.disable = chv_dpio_cmn_power_well_disable,
	.is_enabled = vlv_power_well_enabled,
};

static struct i915_power_well i9xx_always_on_power_well[] = {
	{
		.name = "always-on",
		.always_on = 1,
		.domains = POWER_DOMAIN_MASK,
		.ops = &i9xx_always_on_power_well_ops,
	},
};

static const struct i915_power_well_ops hsw_power_well_ops = {
	.sync_hw = hsw_power_well_sync_hw,
	.enable = hsw_power_well_enable,
	.disable = hsw_power_well_disable,
	.is_enabled = hsw_power_well_enabled,
};

static const struct i915_power_well_ops skl_power_well_ops = {
	.sync_hw = skl_power_well_sync_hw,
	.enable = skl_power_well_enable,
	.disable = skl_power_well_disable,
	.is_enabled = skl_power_well_enabled,
};

static const struct i915_power_well_ops gen9_dc_off_power_well_ops = {
	.sync_hw = gen9_dc_off_power_well_sync_hw,
	.enable = gen9_dc_off_power_well_enable,
	.disable = gen9_dc_off_power_well_disable,
	.is_enabled = gen9_dc_off_power_well_enabled,
};

static const struct i915_power_well_ops bxt_dpio_cmn_power_well_ops = {
	.sync_hw = bxt_dpio_cmn_power_well_sync_hw,
	.enable = bxt_dpio_cmn_power_well_enable,
	.disable = bxt_dpio_cmn_power_well_disable,
	.is_enabled = bxt_dpio_cmn_power_well_enabled,
};

static struct i915_power_well hsw_power_wells[] = {
	{
		.name = "always-on",
		.always_on = 1,
		.domains = POWER_DOMAIN_MASK,
		.ops = &i9xx_always_on_power_well_ops,
	},
	{
		.name = "display",
		.domains = HSW_DISPLAY_POWER_DOMAINS,
		.ops = &hsw_power_well_ops,
	},
};

static struct i915_power_well bdw_power_wells[] = {
	{
		.name = "always-on",
		.always_on = 1,
		.domains = POWER_DOMAIN_MASK,
		.ops = &i9xx_always_on_power_well_ops,
	},
	{
		.name = "display",
		.domains = BDW_DISPLAY_POWER_DOMAINS,
		.ops = &hsw_power_well_ops,
	},
};

static const struct i915_power_well_ops vlv_display_power_well_ops = {
	.sync_hw = vlv_power_well_sync_hw,
	.enable = vlv_display_power_well_enable,
	.disable = vlv_display_power_well_disable,
	.is_enabled = vlv_power_well_enabled,
};

static const struct i915_power_well_ops vlv_dpio_cmn_power_well_ops = {
	.sync_hw = vlv_power_well_sync_hw,
	.enable = vlv_dpio_cmn_power_well_enable,
	.disable = vlv_dpio_cmn_power_well_disable,
	.is_enabled = vlv_power_well_enabled,
};

static const struct i915_power_well_ops vlv_dpio_power_well_ops = {
	.sync_hw = vlv_power_well_sync_hw,
	.enable = vlv_power_well_enable,
	.disable = vlv_power_well_disable,
	.is_enabled = vlv_power_well_enabled,
};

static struct i915_power_well vlv_power_wells[] = {
	{
		.name = "always-on",
		.always_on = 1,
		.domains = POWER_DOMAIN_MASK,
		.ops = &i9xx_always_on_power_well_ops,
		.id = PUNIT_POWER_WELL_ALWAYS_ON,
	},
	{
		.name = "display",
		.domains = VLV_DISPLAY_POWER_DOMAINS,
		.id = PUNIT_POWER_WELL_DISP2D,
		.ops = &vlv_display_power_well_ops,
	},
	{
		.name = "dpio-tx-b-01",
		.domains = VLV_DPIO_TX_B_LANES_01_POWER_DOMAINS |
			   VLV_DPIO_TX_B_LANES_23_POWER_DOMAINS |
			   VLV_DPIO_TX_C_LANES_01_POWER_DOMAINS |
			   VLV_DPIO_TX_C_LANES_23_POWER_DOMAINS,
		.ops = &vlv_dpio_power_well_ops,
		.id = PUNIT_POWER_WELL_DPIO_TX_B_LANES_01,
	},
	{
		.name = "dpio-tx-b-23",
		.domains = VLV_DPIO_TX_B_LANES_01_POWER_DOMAINS |
			   VLV_DPIO_TX_B_LANES_23_POWER_DOMAINS |
			   VLV_DPIO_TX_C_LANES_01_POWER_DOMAINS |
			   VLV_DPIO_TX_C_LANES_23_POWER_DOMAINS,
		.ops = &vlv_dpio_power_well_ops,
		.id = PUNIT_POWER_WELL_DPIO_TX_B_LANES_23,
	},
	{
		.name = "dpio-tx-c-01",
		.domains = VLV_DPIO_TX_B_LANES_01_POWER_DOMAINS |
			   VLV_DPIO_TX_B_LANES_23_POWER_DOMAINS |
			   VLV_DPIO_TX_C_LANES_01_POWER_DOMAINS |
			   VLV_DPIO_TX_C_LANES_23_POWER_DOMAINS,
		.ops = &vlv_dpio_power_well_ops,
		.id = PUNIT_POWER_WELL_DPIO_TX_C_LANES_01,
	},
	{
		.name = "dpio-tx-c-23",
		.domains = VLV_DPIO_TX_B_LANES_01_POWER_DOMAINS |
			   VLV_DPIO_TX_B_LANES_23_POWER_DOMAINS |
			   VLV_DPIO_TX_C_LANES_01_POWER_DOMAINS |
			   VLV_DPIO_TX_C_LANES_23_POWER_DOMAINS,
		.ops = &vlv_dpio_power_well_ops,
		.id = PUNIT_POWER_WELL_DPIO_TX_C_LANES_23,
	},
	{
		.name = "dpio-common",
		.domains = VLV_DPIO_CMN_BC_POWER_DOMAINS,
		.id = PUNIT_POWER_WELL_DPIO_CMN_BC,
		.ops = &vlv_dpio_cmn_power_well_ops,
	},
};

static struct i915_power_well chv_power_wells[] = {
	{
		.name = "always-on",
		.always_on = 1,
		.domains = POWER_DOMAIN_MASK,
		.ops = &i9xx_always_on_power_well_ops,
	},
	{
		.name = "display",
		/*
		 * Pipe A power well is the new disp2d well. Pipe B and C
		 * power wells don't actually exist. Pipe A power well is
		 * required for any pipe to work.
		 */
		.domains = CHV_DISPLAY_POWER_DOMAINS,
		.id = PIPE_A,
		.ops = &chv_pipe_power_well_ops,
	},
	{
		.name = "dpio-common-bc",
		.domains = CHV_DPIO_CMN_BC_POWER_DOMAINS,
		.id = PUNIT_POWER_WELL_DPIO_CMN_BC,
		.ops = &chv_dpio_cmn_power_well_ops,
	},
	{
		.name = "dpio-common-d",
		.domains = CHV_DPIO_CMN_D_POWER_DOMAINS,
		.id = PUNIT_POWER_WELL_DPIO_CMN_D,
		.ops = &chv_dpio_cmn_power_well_ops,
	},
};

bool intel_display_power_well_is_enabled(struct drm_i915_private *dev_priv,
				    int power_well_id)
{
	struct i915_power_well *power_well;
	bool ret;

	power_well = lookup_power_well(dev_priv, power_well_id);
	ret = power_well->ops->is_enabled(dev_priv, power_well);

	return ret;
}

static struct i915_power_well skl_power_wells[] = {
	{
		.name = "always-on",
		.always_on = 1,
		.domains = POWER_DOMAIN_MASK,
		.ops = &i9xx_always_on_power_well_ops,
		.id = SKL_DISP_PW_ALWAYS_ON,
	},
	{
		.name = "power well 1",
		/* Handled by the DMC firmware */
		.domains = 0,
		.ops = &skl_power_well_ops,
		.id = SKL_DISP_PW_1,
	},
	{
		.name = "MISC IO power well",
		/* Handled by the DMC firmware */
		.domains = 0,
		.ops = &skl_power_well_ops,
		.id = SKL_DISP_PW_MISC_IO,
	},
	{
		.name = "DC off",
		.domains = SKL_DISPLAY_DC_OFF_POWER_DOMAINS,
		.ops = &gen9_dc_off_power_well_ops,
		.id = SKL_DISP_PW_DC_OFF,
	},
	{
		.name = "power well 2",
		.domains = SKL_DISPLAY_POWERWELL_2_POWER_DOMAINS,
		.ops = &skl_power_well_ops,
		.id = SKL_DISP_PW_2,
	},
	{
		.name = "DDI A/E power well",
		.domains = SKL_DISPLAY_DDI_A_E_POWER_DOMAINS,
		.ops = &skl_power_well_ops,
		.id = SKL_DISP_PW_DDI_A_E,
	},
	{
		.name = "DDI B power well",
		.domains = SKL_DISPLAY_DDI_B_POWER_DOMAINS,
		.ops = &skl_power_well_ops,
		.id = SKL_DISP_PW_DDI_B,
	},
	{
		.name = "DDI C power well",
		.domains = SKL_DISPLAY_DDI_C_POWER_DOMAINS,
		.ops = &skl_power_well_ops,
		.id = SKL_DISP_PW_DDI_C,
	},
	{
		.name = "DDI D power well",
		.domains = SKL_DISPLAY_DDI_D_POWER_DOMAINS,
		.ops = &skl_power_well_ops,
		.id = SKL_DISP_PW_DDI_D,
	},
};

static struct i915_power_well bxt_power_wells[] = {
	{
		.name = "always-on",
		.always_on = 1,
		.domains = POWER_DOMAIN_MASK,
		.ops = &i9xx_always_on_power_well_ops,
	},
	{
		.name = "power well 1",
		.domains = 0,
		.ops = &skl_power_well_ops,
		.id = SKL_DISP_PW_1,
	},
	{
		.name = "DC off",
		.domains = BXT_DISPLAY_DC_OFF_POWER_DOMAINS,
		.ops = &gen9_dc_off_power_well_ops,
		.id = SKL_DISP_PW_DC_OFF,
	},
	{
		.name = "power well 2",
		.domains = BXT_DISPLAY_POWERWELL_2_POWER_DOMAINS,
		.ops = &skl_power_well_ops,
		.id = SKL_DISP_PW_2,
	},
	{
		.name = "dpio-common-a",
		.domains = BXT_DPIO_CMN_A_POWER_DOMAINS,
		.ops = &bxt_dpio_cmn_power_well_ops,
		.id = BXT_DPIO_CMN_A,
		.data = DPIO_PHY1,
	},
	{
		.name = "dpio-common-bc",
		.domains = BXT_DPIO_CMN_BC_POWER_DOMAINS,
		.ops = &bxt_dpio_cmn_power_well_ops,
		.id = BXT_DPIO_CMN_BC,
		.data = DPIO_PHY0,
<<<<<<< HEAD
=======
	},
};

static struct i915_power_well glk_power_wells[] = {
	{
		.name = "always-on",
		.always_on = 1,
		.domains = POWER_DOMAIN_MASK,
		.ops = &i9xx_always_on_power_well_ops,
	},
	{
		.name = "power well 1",
		/* Handled by the DMC firmware */
		.domains = 0,
		.ops = &skl_power_well_ops,
		.id = SKL_DISP_PW_1,
	},
	{
		.name = "DC off",
		.domains = GLK_DISPLAY_DC_OFF_POWER_DOMAINS,
		.ops = &gen9_dc_off_power_well_ops,
		.id = SKL_DISP_PW_DC_OFF,
	},
	{
		.name = "power well 2",
		.domains = GLK_DISPLAY_POWERWELL_2_POWER_DOMAINS,
		.ops = &skl_power_well_ops,
		.id = SKL_DISP_PW_2,
	},
	{
		.name = "dpio-common-a",
		.domains = GLK_DPIO_CMN_A_POWER_DOMAINS,
		.ops = &bxt_dpio_cmn_power_well_ops,
		.id = BXT_DPIO_CMN_A,
		.data = DPIO_PHY1,
	},
	{
		.name = "dpio-common-b",
		.domains = GLK_DPIO_CMN_B_POWER_DOMAINS,
		.ops = &bxt_dpio_cmn_power_well_ops,
		.id = BXT_DPIO_CMN_BC,
		.data = DPIO_PHY0,
	},
	{
		.name = "dpio-common-c",
		.domains = GLK_DPIO_CMN_C_POWER_DOMAINS,
		.ops = &bxt_dpio_cmn_power_well_ops,
		.id = GLK_DPIO_CMN_C,
		.data = DPIO_PHY2,
	},
	{
		.name = "AUX A",
		.domains = GLK_DISPLAY_AUX_A_POWER_DOMAINS,
		.ops = &skl_power_well_ops,
		.id = GLK_DISP_PW_AUX_A,
	},
	{
		.name = "AUX B",
		.domains = GLK_DISPLAY_AUX_B_POWER_DOMAINS,
		.ops = &skl_power_well_ops,
		.id = GLK_DISP_PW_AUX_B,
	},
	{
		.name = "AUX C",
		.domains = GLK_DISPLAY_AUX_C_POWER_DOMAINS,
		.ops = &skl_power_well_ops,
		.id = GLK_DISP_PW_AUX_C,
	},
	{
		.name = "DDI A power well",
		.domains = GLK_DISPLAY_DDI_A_POWER_DOMAINS,
		.ops = &skl_power_well_ops,
		.id = GLK_DISP_PW_DDI_A,
	},
	{
		.name = "DDI B power well",
		.domains = GLK_DISPLAY_DDI_B_POWER_DOMAINS,
		.ops = &skl_power_well_ops,
		.id = SKL_DISP_PW_DDI_B,
	},
	{
		.name = "DDI C power well",
		.domains = GLK_DISPLAY_DDI_C_POWER_DOMAINS,
		.ops = &skl_power_well_ops,
		.id = SKL_DISP_PW_DDI_C,
>>>>>>> d637c178
	},
};

static int
sanitize_disable_power_well_option(const struct drm_i915_private *dev_priv,
				   int disable_power_well)
{
	if (disable_power_well >= 0)
		return !!disable_power_well;

	return 1;
}

static uint32_t get_allowed_dc_mask(const struct drm_i915_private *dev_priv,
				    int enable_dc)
{
	uint32_t mask;
	int requested_dc;
	int max_dc;

	if (IS_SKYLAKE(dev_priv) || IS_KABYLAKE(dev_priv)) {
		max_dc = 2;
		mask = 0;
	} else if (IS_GEN9_LP(dev_priv)) {
		max_dc = 1;
		/*
		 * DC9 has a separate HW flow from the rest of the DC states,
		 * not depending on the DMC firmware. It's needed by system
		 * suspend/resume, so allow it unconditionally.
		 */
		mask = DC_STATE_EN_DC9;
	} else {
		max_dc = 0;
		mask = 0;
	}

	if (!i915.disable_power_well)
		max_dc = 0;

	if (enable_dc >= 0 && enable_dc <= max_dc) {
		requested_dc = enable_dc;
	} else if (enable_dc == -1) {
		requested_dc = max_dc;
	} else if (enable_dc > max_dc && enable_dc <= 2) {
		DRM_DEBUG_KMS("Adjusting requested max DC state (%d->%d)\n",
			      enable_dc, max_dc);
		requested_dc = max_dc;
	} else {
		DRM_ERROR("Unexpected value for enable_dc (%d)\n", enable_dc);
		requested_dc = max_dc;
	}

	if (requested_dc > 1)
		mask |= DC_STATE_EN_UPTO_DC6;
	if (requested_dc > 0)
		mask |= DC_STATE_EN_UPTO_DC5;

	DRM_DEBUG_KMS("Allowed DC state mask %02x\n", mask);

	return mask;
}

#define set_power_wells(power_domains, __power_wells) ({		\
	(power_domains)->power_wells = (__power_wells);			\
	(power_domains)->power_well_count = ARRAY_SIZE(__power_wells);	\
})

/**
 * intel_power_domains_init - initializes the power domain structures
 * @dev_priv: i915 device instance
 *
 * Initializes the power domain structures for @dev_priv depending upon the
 * supported platform.
 */
int intel_power_domains_init(struct drm_i915_private *dev_priv)
{
	struct i915_power_domains *power_domains = &dev_priv->power_domains;

	i915.disable_power_well = sanitize_disable_power_well_option(dev_priv,
						     i915.disable_power_well);
	dev_priv->csr.allowed_dc_mask = get_allowed_dc_mask(dev_priv,
							    i915.enable_dc);

	BUILD_BUG_ON(POWER_DOMAIN_NUM > 31);

	mutex_init(&power_domains->lock);

	/*
	 * The enabling order will be from lower to higher indexed wells,
	 * the disabling order is reversed.
	 */
	if (IS_HASWELL(dev_priv)) {
		set_power_wells(power_domains, hsw_power_wells);
	} else if (IS_BROADWELL(dev_priv)) {
		set_power_wells(power_domains, bdw_power_wells);
	} else if (IS_SKYLAKE(dev_priv) || IS_KABYLAKE(dev_priv)) {
		set_power_wells(power_domains, skl_power_wells);
	} else if (IS_BROXTON(dev_priv)) {
		set_power_wells(power_domains, bxt_power_wells);
	} else if (IS_GEMINILAKE(dev_priv)) {
		set_power_wells(power_domains, glk_power_wells);
	} else if (IS_CHERRYVIEW(dev_priv)) {
		set_power_wells(power_domains, chv_power_wells);
	} else if (IS_VALLEYVIEW(dev_priv)) {
		set_power_wells(power_domains, vlv_power_wells);
	} else {
		set_power_wells(power_domains, i9xx_always_on_power_well);
	}

	return 0;
}

/**
 * intel_power_domains_fini - finalizes the power domain structures
 * @dev_priv: i915 device instance
 *
 * Finalizes the power domain structures for @dev_priv depending upon the
 * supported platform. This function also disables runtime pm and ensures that
 * the device stays powered up so that the driver can be reloaded.
 */
void intel_power_domains_fini(struct drm_i915_private *dev_priv)
{
	struct device *kdev = &dev_priv->drm.pdev->dev;

	/*
	 * The i915.ko module is still not prepared to be loaded when
	 * the power well is not enabled, so just enable it in case
	 * we're going to unload/reload.
	 * The following also reacquires the RPM reference the core passed
	 * to the driver during loading, which is dropped in
	 * intel_runtime_pm_enable(). We have to hand back the control of the
	 * device to the core with this reference held.
	 */
	intel_display_set_init_power(dev_priv, true);

	/* Remove the refcount we took to keep power well support disabled. */
	if (!i915.disable_power_well)
		intel_display_power_put(dev_priv, POWER_DOMAIN_INIT);

	/*
	 * Remove the refcount we took in intel_runtime_pm_enable() in case
	 * the platform doesn't support runtime PM.
	 */
	if (!HAS_RUNTIME_PM(dev_priv))
		pm_runtime_put(kdev);
}

static void intel_power_domains_sync_hw(struct drm_i915_private *dev_priv)
{
	struct i915_power_domains *power_domains = &dev_priv->power_domains;
	struct i915_power_well *power_well;
	int i;

	mutex_lock(&power_domains->lock);
	for_each_power_well(i, power_well, POWER_DOMAIN_MASK, power_domains) {
		power_well->ops->sync_hw(dev_priv, power_well);
		power_well->hw_enabled = power_well->ops->is_enabled(dev_priv,
								     power_well);
	}
	mutex_unlock(&power_domains->lock);
}

static void gen9_dbuf_enable(struct drm_i915_private *dev_priv)
{
	I915_WRITE(DBUF_CTL, I915_READ(DBUF_CTL) | DBUF_POWER_REQUEST);
	POSTING_READ(DBUF_CTL);

	udelay(10);

	if (!(I915_READ(DBUF_CTL) & DBUF_POWER_STATE))
		DRM_ERROR("DBuf power enable timeout\n");
}

static void gen9_dbuf_disable(struct drm_i915_private *dev_priv)
{
	I915_WRITE(DBUF_CTL, I915_READ(DBUF_CTL) & ~DBUF_POWER_REQUEST);
	POSTING_READ(DBUF_CTL);

	udelay(10);

	if (I915_READ(DBUF_CTL) & DBUF_POWER_STATE)
		DRM_ERROR("DBuf power disable timeout!\n");
}

static void skl_display_core_init(struct drm_i915_private *dev_priv,
				   bool resume)
{
	struct i915_power_domains *power_domains = &dev_priv->power_domains;
	struct i915_power_well *well;
	uint32_t val;

	gen9_set_dc_state(dev_priv, DC_STATE_DISABLE);

	/* enable PCH reset handshake */
	val = I915_READ(HSW_NDE_RSTWRN_OPT);
	I915_WRITE(HSW_NDE_RSTWRN_OPT, val | RESET_PCH_HANDSHAKE_ENABLE);

	/* enable PG1 and Misc I/O */
	mutex_lock(&power_domains->lock);

	well = lookup_power_well(dev_priv, SKL_DISP_PW_1);
	intel_power_well_enable(dev_priv, well);

	well = lookup_power_well(dev_priv, SKL_DISP_PW_MISC_IO);
	intel_power_well_enable(dev_priv, well);

	mutex_unlock(&power_domains->lock);

	skl_init_cdclk(dev_priv);

	gen9_dbuf_enable(dev_priv);

	if (resume && dev_priv->csr.dmc_payload)
		intel_csr_load_program(dev_priv);
}

static void skl_display_core_uninit(struct drm_i915_private *dev_priv)
{
	struct i915_power_domains *power_domains = &dev_priv->power_domains;
	struct i915_power_well *well;

	gen9_set_dc_state(dev_priv, DC_STATE_DISABLE);

	gen9_dbuf_disable(dev_priv);

	skl_uninit_cdclk(dev_priv);

	/* The spec doesn't call for removing the reset handshake flag */
	/* disable PG1 and Misc I/O */

	mutex_lock(&power_domains->lock);

	well = lookup_power_well(dev_priv, SKL_DISP_PW_MISC_IO);
	intel_power_well_disable(dev_priv, well);

	well = lookup_power_well(dev_priv, SKL_DISP_PW_1);
	intel_power_well_disable(dev_priv, well);

	mutex_unlock(&power_domains->lock);
}

void bxt_display_core_init(struct drm_i915_private *dev_priv,
			   bool resume)
{
	struct i915_power_domains *power_domains = &dev_priv->power_domains;
	struct i915_power_well *well;
	uint32_t val;

	gen9_set_dc_state(dev_priv, DC_STATE_DISABLE);

	/*
	 * NDE_RSTWRN_OPT RST PCH Handshake En must always be 0b on BXT
	 * or else the reset will hang because there is no PCH to respond.
	 * Move the handshake programming to initialization sequence.
	 * Previously was left up to BIOS.
	 */
	val = I915_READ(HSW_NDE_RSTWRN_OPT);
	val &= ~RESET_PCH_HANDSHAKE_ENABLE;
	I915_WRITE(HSW_NDE_RSTWRN_OPT, val);

	/* Enable PG1 */
	mutex_lock(&power_domains->lock);

	well = lookup_power_well(dev_priv, SKL_DISP_PW_1);
	intel_power_well_enable(dev_priv, well);

	mutex_unlock(&power_domains->lock);

	bxt_init_cdclk(dev_priv);

	gen9_dbuf_enable(dev_priv);

	if (resume && dev_priv->csr.dmc_payload)
		intel_csr_load_program(dev_priv);
}

void bxt_display_core_uninit(struct drm_i915_private *dev_priv)
{
	struct i915_power_domains *power_domains = &dev_priv->power_domains;
	struct i915_power_well *well;

	gen9_set_dc_state(dev_priv, DC_STATE_DISABLE);

	gen9_dbuf_disable(dev_priv);

	bxt_uninit_cdclk(dev_priv);

	/* The spec doesn't call for removing the reset handshake flag */

	/* Disable PG1 */
	mutex_lock(&power_domains->lock);

	well = lookup_power_well(dev_priv, SKL_DISP_PW_1);
	intel_power_well_disable(dev_priv, well);

	mutex_unlock(&power_domains->lock);
}

static void chv_phy_control_init(struct drm_i915_private *dev_priv)
{
	struct i915_power_well *cmn_bc =
		lookup_power_well(dev_priv, PUNIT_POWER_WELL_DPIO_CMN_BC);
	struct i915_power_well *cmn_d =
		lookup_power_well(dev_priv, PUNIT_POWER_WELL_DPIO_CMN_D);

	/*
	 * DISPLAY_PHY_CONTROL can get corrupted if read. As a
	 * workaround never ever read DISPLAY_PHY_CONTROL, and
	 * instead maintain a shadow copy ourselves. Use the actual
	 * power well state and lane status to reconstruct the
	 * expected initial value.
	 */
	dev_priv->chv_phy_control =
		PHY_LDO_SEQ_DELAY(PHY_LDO_DELAY_600NS, DPIO_PHY0) |
		PHY_LDO_SEQ_DELAY(PHY_LDO_DELAY_600NS, DPIO_PHY1) |
		PHY_CH_POWER_MODE(PHY_CH_DEEP_PSR, DPIO_PHY0, DPIO_CH0) |
		PHY_CH_POWER_MODE(PHY_CH_DEEP_PSR, DPIO_PHY0, DPIO_CH1) |
		PHY_CH_POWER_MODE(PHY_CH_DEEP_PSR, DPIO_PHY1, DPIO_CH0);

	/*
	 * If all lanes are disabled we leave the override disabled
	 * with all power down bits cleared to match the state we
	 * would use after disabling the port. Otherwise enable the
	 * override and set the lane powerdown bits accding to the
	 * current lane status.
	 */
	if (cmn_bc->ops->is_enabled(dev_priv, cmn_bc)) {
		uint32_t status = I915_READ(DPLL(PIPE_A));
		unsigned int mask;

		mask = status & DPLL_PORTB_READY_MASK;
		if (mask == 0xf)
			mask = 0x0;
		else
			dev_priv->chv_phy_control |=
				PHY_CH_POWER_DOWN_OVRD_EN(DPIO_PHY0, DPIO_CH0);

		dev_priv->chv_phy_control |=
			PHY_CH_POWER_DOWN_OVRD(mask, DPIO_PHY0, DPIO_CH0);

		mask = (status & DPLL_PORTC_READY_MASK) >> 4;
		if (mask == 0xf)
			mask = 0x0;
		else
			dev_priv->chv_phy_control |=
				PHY_CH_POWER_DOWN_OVRD_EN(DPIO_PHY0, DPIO_CH1);

		dev_priv->chv_phy_control |=
			PHY_CH_POWER_DOWN_OVRD(mask, DPIO_PHY0, DPIO_CH1);

		dev_priv->chv_phy_control |= PHY_COM_LANE_RESET_DEASSERT(DPIO_PHY0);

		dev_priv->chv_phy_assert[DPIO_PHY0] = false;
	} else {
		dev_priv->chv_phy_assert[DPIO_PHY0] = true;
	}

	if (cmn_d->ops->is_enabled(dev_priv, cmn_d)) {
		uint32_t status = I915_READ(DPIO_PHY_STATUS);
		unsigned int mask;

		mask = status & DPLL_PORTD_READY_MASK;

		if (mask == 0xf)
			mask = 0x0;
		else
			dev_priv->chv_phy_control |=
				PHY_CH_POWER_DOWN_OVRD_EN(DPIO_PHY1, DPIO_CH0);

		dev_priv->chv_phy_control |=
			PHY_CH_POWER_DOWN_OVRD(mask, DPIO_PHY1, DPIO_CH0);

		dev_priv->chv_phy_control |= PHY_COM_LANE_RESET_DEASSERT(DPIO_PHY1);

		dev_priv->chv_phy_assert[DPIO_PHY1] = false;
	} else {
		dev_priv->chv_phy_assert[DPIO_PHY1] = true;
	}

	I915_WRITE(DISPLAY_PHY_CONTROL, dev_priv->chv_phy_control);

	DRM_DEBUG_KMS("Initial PHY_CONTROL=0x%08x\n",
		      dev_priv->chv_phy_control);
}

static void vlv_cmnlane_wa(struct drm_i915_private *dev_priv)
{
	struct i915_power_well *cmn =
		lookup_power_well(dev_priv, PUNIT_POWER_WELL_DPIO_CMN_BC);
	struct i915_power_well *disp2d =
		lookup_power_well(dev_priv, PUNIT_POWER_WELL_DISP2D);

	/* If the display might be already active skip this */
	if (cmn->ops->is_enabled(dev_priv, cmn) &&
	    disp2d->ops->is_enabled(dev_priv, disp2d) &&
	    I915_READ(DPIO_CTL) & DPIO_CMNRST)
		return;

	DRM_DEBUG_KMS("toggling display PHY side reset\n");

	/* cmnlane needs DPLL registers */
	disp2d->ops->enable(dev_priv, disp2d);

	/*
	 * From VLV2A0_DP_eDP_HDMI_DPIO_driver_vbios_notes_11.docx:
	 * Need to assert and de-assert PHY SB reset by gating the
	 * common lane power, then un-gating it.
	 * Simply ungating isn't enough to reset the PHY enough to get
	 * ports and lanes running.
	 */
	cmn->ops->disable(dev_priv, cmn);
}

/**
 * intel_power_domains_init_hw - initialize hardware power domain state
 * @dev_priv: i915 device instance
 * @resume: Called from resume code paths or not
 *
 * This function initializes the hardware power domain state and enables all
 * power domains using intel_display_set_init_power().
 */
void intel_power_domains_init_hw(struct drm_i915_private *dev_priv, bool resume)
{
	struct i915_power_domains *power_domains = &dev_priv->power_domains;

	power_domains->initializing = true;

	if (IS_SKYLAKE(dev_priv) || IS_KABYLAKE(dev_priv)) {
		skl_display_core_init(dev_priv, resume);
<<<<<<< HEAD
	} else if (IS_BROXTON(dev_priv)) {
=======
	} else if (IS_GEN9_LP(dev_priv)) {
>>>>>>> d637c178
		bxt_display_core_init(dev_priv, resume);
	} else if (IS_CHERRYVIEW(dev_priv)) {
		mutex_lock(&power_domains->lock);
		chv_phy_control_init(dev_priv);
		mutex_unlock(&power_domains->lock);
	} else if (IS_VALLEYVIEW(dev_priv)) {
		mutex_lock(&power_domains->lock);
		vlv_cmnlane_wa(dev_priv);
		mutex_unlock(&power_domains->lock);
	}

	/* For now, we need the power well to be always enabled. */
	intel_display_set_init_power(dev_priv, true);
	/* Disable power support if the user asked so. */
	if (!i915.disable_power_well)
		intel_display_power_get(dev_priv, POWER_DOMAIN_INIT);
	intel_power_domains_sync_hw(dev_priv);
	power_domains->initializing = false;
}

/**
 * intel_power_domains_suspend - suspend power domain state
 * @dev_priv: i915 device instance
 *
 * This function prepares the hardware power domain state before entering
 * system suspend. It must be paired with intel_power_domains_init_hw().
 */
void intel_power_domains_suspend(struct drm_i915_private *dev_priv)
{
	/*
	 * Even if power well support was disabled we still want to disable
	 * power wells while we are system suspended.
	 */
	if (!i915.disable_power_well)
		intel_display_power_put(dev_priv, POWER_DOMAIN_INIT);

	if (IS_SKYLAKE(dev_priv) || IS_KABYLAKE(dev_priv))
		skl_display_core_uninit(dev_priv);
	else if (IS_GEN9_LP(dev_priv))
		bxt_display_core_uninit(dev_priv);
}

/**
 * intel_runtime_pm_get - grab a runtime pm reference
 * @dev_priv: i915 device instance
 *
 * This function grabs a device-level runtime pm reference (mostly used for GEM
 * code to ensure the GTT or GT is on) and ensures that it is powered up.
 *
 * Any runtime pm reference obtained by this function must have a symmetric
 * call to intel_runtime_pm_put() to release the reference again.
 */
void intel_runtime_pm_get(struct drm_i915_private *dev_priv)
{
	struct pci_dev *pdev = dev_priv->drm.pdev;
	struct device *kdev = &pdev->dev;

	pm_runtime_get_sync(kdev);

	atomic_inc(&dev_priv->pm.wakeref_count);
	assert_rpm_wakelock_held(dev_priv);
}

/**
 * intel_runtime_pm_get_if_in_use - grab a runtime pm reference if device in use
 * @dev_priv: i915 device instance
 *
 * This function grabs a device-level runtime pm reference if the device is
 * already in use and ensures that it is powered up.
 *
 * Any runtime pm reference obtained by this function must have a symmetric
 * call to intel_runtime_pm_put() to release the reference again.
 */
bool intel_runtime_pm_get_if_in_use(struct drm_i915_private *dev_priv)
{
	struct pci_dev *pdev = dev_priv->drm.pdev;
	struct device *kdev = &pdev->dev;

	if (IS_ENABLED(CONFIG_PM)) {
		int ret = pm_runtime_get_if_in_use(kdev);

		/*
		 * In cases runtime PM is disabled by the RPM core and we get
		 * an -EINVAL return value we are not supposed to call this
		 * function, since the power state is undefined. This applies
		 * atm to the late/early system suspend/resume handlers.
		 */
		WARN_ON_ONCE(ret < 0);
		if (ret <= 0)
			return false;
	}

	atomic_inc(&dev_priv->pm.wakeref_count);
	assert_rpm_wakelock_held(dev_priv);

	return true;
}

/**
 * intel_runtime_pm_get_noresume - grab a runtime pm reference
 * @dev_priv: i915 device instance
 *
 * This function grabs a device-level runtime pm reference (mostly used for GEM
 * code to ensure the GTT or GT is on).
 *
 * It will _not_ power up the device but instead only check that it's powered
 * on.  Therefore it is only valid to call this functions from contexts where
 * the device is known to be powered up and where trying to power it up would
 * result in hilarity and deadlocks. That pretty much means only the system
 * suspend/resume code where this is used to grab runtime pm references for
 * delayed setup down in work items.
 *
 * Any runtime pm reference obtained by this function must have a symmetric
 * call to intel_runtime_pm_put() to release the reference again.
 */
void intel_runtime_pm_get_noresume(struct drm_i915_private *dev_priv)
{
	struct pci_dev *pdev = dev_priv->drm.pdev;
	struct device *kdev = &pdev->dev;

	assert_rpm_wakelock_held(dev_priv);
	pm_runtime_get_noresume(kdev);

	atomic_inc(&dev_priv->pm.wakeref_count);
}

/**
 * intel_runtime_pm_put - release a runtime pm reference
 * @dev_priv: i915 device instance
 *
 * This function drops the device-level runtime pm reference obtained by
 * intel_runtime_pm_get() and might power down the corresponding
 * hardware block right away if this is the last reference.
 */
void intel_runtime_pm_put(struct drm_i915_private *dev_priv)
{
	struct pci_dev *pdev = dev_priv->drm.pdev;
	struct device *kdev = &pdev->dev;

	assert_rpm_wakelock_held(dev_priv);
	atomic_dec(&dev_priv->pm.wakeref_count);

	pm_runtime_mark_last_busy(kdev);
	pm_runtime_put_autosuspend(kdev);
}

/**
 * intel_runtime_pm_enable - enable runtime pm
 * @dev_priv: i915 device instance
 *
 * This function enables runtime pm at the end of the driver load sequence.
 *
 * Note that this function does currently not enable runtime pm for the
 * subordinate display power domains. That is only done on the first modeset
 * using intel_display_set_init_power().
 */
void intel_runtime_pm_enable(struct drm_i915_private *dev_priv)
{
	struct pci_dev *pdev = dev_priv->drm.pdev;
	struct device *kdev = &pdev->dev;

	pm_runtime_set_autosuspend_delay(kdev, 10000); /* 10s */
	pm_runtime_mark_last_busy(kdev);

	/*
	 * Take a permanent reference to disable the RPM functionality and drop
	 * it only when unloading the driver. Use the low level get/put helpers,
	 * so the driver's own RPM reference tracking asserts also work on
	 * platforms without RPM support.
	 */
	if (!HAS_RUNTIME_PM(dev_priv)) {
		pm_runtime_dont_use_autosuspend(kdev);
		pm_runtime_get_sync(kdev);
	} else {
		pm_runtime_use_autosuspend(kdev);
	}

	/*
	 * The core calls the driver load handler with an RPM reference held.
	 * We drop that here and will reacquire it during unloading in
	 * intel_power_domains_fini().
	 */
	pm_runtime_put_autosuspend(kdev);
}<|MERGE_RESOLUTION|>--- conflicted
+++ resolved
@@ -938,15 +938,12 @@
 	power_well = lookup_power_well(dev_priv, BXT_DPIO_CMN_BC);
 	if (power_well->count > 0)
 		bxt_ddi_phy_verify_state(dev_priv, power_well->data);
-<<<<<<< HEAD
-=======
 
 	if (IS_GEMINILAKE(dev_priv)) {
 		power_well = lookup_power_well(dev_priv, GLK_DPIO_CMN_C);
 		if (power_well->count > 0)
 			bxt_ddi_phy_verify_state(dev_priv, power_well->data);
 	}
->>>>>>> d637c178
 }
 
 static bool gen9_dc_off_power_well_enabled(struct drm_i915_private *dev_priv,
@@ -2221,8 +2218,6 @@
 		.ops = &bxt_dpio_cmn_power_well_ops,
 		.id = BXT_DPIO_CMN_BC,
 		.data = DPIO_PHY0,
-<<<<<<< HEAD
-=======
 	},
 };
 
@@ -2308,7 +2303,6 @@
 		.domains = GLK_DISPLAY_DDI_C_POWER_DOMAINS,
 		.ops = &skl_power_well_ops,
 		.id = SKL_DISP_PW_DDI_C,
->>>>>>> d637c178
 	},
 };
 
@@ -2738,11 +2732,7 @@
 
 	if (IS_SKYLAKE(dev_priv) || IS_KABYLAKE(dev_priv)) {
 		skl_display_core_init(dev_priv, resume);
-<<<<<<< HEAD
-	} else if (IS_BROXTON(dev_priv)) {
-=======
 	} else if (IS_GEN9_LP(dev_priv)) {
->>>>>>> d637c178
 		bxt_display_core_init(dev_priv, resume);
 	} else if (IS_CHERRYVIEW(dev_priv)) {
 		mutex_lock(&power_domains->lock);
