--- conflicted
+++ resolved
@@ -737,11 +737,6 @@
 	return dev_priv->cdclk_freq;
 }
 
-<<<<<<< HEAD
-static struct intel_encoder *get_saved_enc(struct drm_i915_private *dev_priv,
-					       int port, int pipe)
-{
-=======
 /*
  * get the intel_encoder according to the parameter port and pipe
  * intel_encoder is saved by the index of pipe
@@ -756,21 +751,11 @@
 					       int port, int pipe)
 {
 	struct intel_encoder *encoder;
->>>>>>> d637c178
 
 	if (WARN_ON(pipe >= I915_MAX_PIPES))
 		return NULL;
 
 	/* MST */
-<<<<<<< HEAD
-	if (pipe >= 0)
-		return dev_priv->av_enc_map[pipe];
-
-	/* Non-MST */
-	for_each_pipe(dev_priv, pipe) {
-		struct intel_encoder *encoder;
-
-=======
 	if (pipe >= 0) {
 		encoder = dev_priv->av_enc_map[pipe];
 		/*
@@ -788,17 +773,13 @@
 		return NULL;
 
 	for_each_pipe(dev_priv, pipe) {
->>>>>>> d637c178
 		encoder = dev_priv->av_enc_map[pipe];
 		if (encoder == NULL)
 			continue;
 
-<<<<<<< HEAD
-=======
 		if (encoder->type == INTEL_OUTPUT_DP_MST)
 			continue;
 
->>>>>>> d637c178
 		if (port == encoder->port)
 			return encoder;
 	}
@@ -824,13 +805,7 @@
 
 	/* 1. get the pipe */
 	intel_encoder = get_saved_enc(dev_priv, port, pipe);
-<<<<<<< HEAD
-	if (!intel_encoder || !intel_encoder->base.crtc ||
-	    (intel_encoder->type != INTEL_OUTPUT_HDMI &&
-	     intel_encoder->type != INTEL_OUTPUT_DP)) {
-=======
 	if (!intel_encoder || !intel_encoder->base.crtc) {
->>>>>>> d637c178
 		DRM_DEBUG_KMS("Not valid for port %c\n", port_name(port));
 		err = -ENODEV;
 		goto unlock;
