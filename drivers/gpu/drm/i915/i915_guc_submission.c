--- conflicted
+++ resolved
@@ -65,75 +65,6 @@
  */
 
 /*
-<<<<<<< HEAD
- * Read GuC command/status register (SOFT_SCRATCH_0)
- * Return true if it contains a response rather than a command
- */
-static inline bool host2guc_action_response(struct drm_i915_private *dev_priv,
-					    u32 *status)
-{
-	u32 val = I915_READ(SOFT_SCRATCH(0));
-	*status = val;
-	return GUC2HOST_IS_RESPONSE(val);
-}
-
-static int host2guc_action(struct intel_guc *guc, u32 *data, u32 len)
-{
-	struct drm_i915_private *dev_priv = guc_to_i915(guc);
-	u32 status;
-	int i;
-	int ret;
-
-	if (WARN_ON(len < 1 || len > 15))
-		return -EINVAL;
-
-	mutex_lock(&guc->action_lock);
-	intel_uncore_forcewake_get(dev_priv, FORCEWAKE_ALL);
-
-	dev_priv->guc.action_count += 1;
-	dev_priv->guc.action_cmd = data[0];
-
-	for (i = 0; i < len; i++)
-		I915_WRITE(SOFT_SCRATCH(i), data[i]);
-
-	POSTING_READ(SOFT_SCRATCH(i - 1));
-
-	I915_WRITE(HOST2GUC_INTERRUPT, HOST2GUC_TRIGGER);
-
-	/*
-	 * Fast commands should complete in less than 10us, so sample quickly
-	 * up to that length of time, then switch to a slower sleep-wait loop.
-	 * No HOST2GUC command should ever take longer than 10ms.
-	 */
-	ret = wait_for_us(host2guc_action_response(dev_priv, &status), 10);
-	if (ret)
-		ret = wait_for(host2guc_action_response(dev_priv, &status), 10);
-	if (status != GUC2HOST_STATUS_SUCCESS) {
-		/*
-		 * Either the GuC explicitly returned an error (which
-		 * we convert to -EIO here) or no response at all was
-		 * received within the timeout limit (-ETIMEDOUT)
-		 */
-		if (ret != -ETIMEDOUT)
-			ret = -EIO;
-
-		DRM_WARN("Action 0x%X failed; ret=%d status=0x%08X response=0x%08X\n",
-			 data[0], ret, status, I915_READ(SOFT_SCRATCH(15)));
-
-		dev_priv->guc.action_fail += 1;
-		dev_priv->guc.action_err = ret;
-	}
-	dev_priv->guc.action_status = status;
-
-	intel_uncore_forcewake_put(dev_priv, FORCEWAKE_ALL);
-	mutex_unlock(&guc->action_lock);
-
-	return ret;
-}
-
-/*
-=======
->>>>>>> eb6f771b
  * Tell the GuC to allocate or deallocate a specific doorbell
  */
 
@@ -157,35 +88,6 @@
 	};
 
 	return intel_guc_send(guc, action, ARRAY_SIZE(action));
-}
-
-static int host2guc_logbuffer_flush_complete(struct intel_guc *guc)
-{
-	u32 data[1];
-
-	data[0] = HOST2GUC_ACTION_LOG_BUFFER_FILE_FLUSH_COMPLETE;
-
-	return host2guc_action(guc, data, 1);
-}
-
-static int host2guc_force_logbuffer_flush(struct intel_guc *guc)
-{
-	u32 data[2];
-
-	data[0] = HOST2GUC_ACTION_FORCE_LOG_BUFFER_FLUSH;
-	data[1] = 0;
-
-	return host2guc_action(guc, data, 2);
-}
-
-static int host2guc_logging_control(struct intel_guc *guc, u32 control_val)
-{
-	u32 data[2];
-
-	data[0] = HOST2GUC_ACTION_UK_LOG_ENABLE_LOGGING;
-	data[1] = control_val;
-
-	return host2guc_action(guc, data, 2);
 }
 
 /*
@@ -442,14 +344,9 @@
 int i915_guc_wq_reserve(struct drm_i915_gem_request *request)
 {
 	const size_t wqi_size = sizeof(struct guc_wq_item);
-<<<<<<< HEAD
-	struct i915_guc_client *gc = request->i915->guc.execbuf_client;
-	struct guc_process_desc *desc = gc->vaddr + gc->proc_desc_offset;
-=======
 	struct i915_guc_client *client = request->i915->guc.execbuf_client;
 	struct guc_process_desc *desc = client->vaddr +
 					client->proc_desc_offset;
->>>>>>> eb6f771b
 	u32 freespace;
 	int ret;
 
@@ -492,11 +389,7 @@
 	struct guc_wq_item *wqi;
 	u32 freespace, tail, wq_off;
 
-<<<<<<< HEAD
-	desc = gc->vaddr + gc->proc_desc_offset;
-=======
 	desc = client->vaddr + client->proc_desc_offset;
->>>>>>> eb6f771b
 
 	/* Free space is guaranteed, see i915_guc_wq_reserve() above */
 	freespace = CIRC_SPACE(client->wq_tail, desc->head, client->wq_size);
@@ -526,11 +419,7 @@
 	client->wq_rsvd -= wqi_size;
 
 	/* WQ starts from the page after doorbell / process_desc */
-<<<<<<< HEAD
-	wqi = gc->vaddr + wq_off + GUC_DB_SIZE;
-=======
 	wqi = client->vaddr + wq_off + GUC_DB_SIZE;
->>>>>>> eb6f771b
 
 	/* Now fill in the 4-word work queue item */
 	wqi->header = WQ_TYPE_INORDER |
@@ -552,11 +441,7 @@
 	union guc_doorbell_qw *db;
 	int attempt = 2, ret = -EAGAIN;
 
-<<<<<<< HEAD
-	desc = gc->vaddr + gc->proc_desc_offset;
-=======
 	desc = client->vaddr + client->proc_desc_offset;
->>>>>>> eb6f771b
 
 	/* Update the tail so it is visible to GuC */
 	desc->tail = client->wq_tail;
@@ -572,11 +457,7 @@
 		db_exc.cookie = 1;
 
 	/* pointer of current doorbell cacheline */
-<<<<<<< HEAD
-	db = gc->vaddr + gc->doorbell_offset;
-=======
 	db = client->vaddr + client->doorbell_offset;
->>>>>>> eb6f771b
 
 	while (attempt--) {
 		/* lets ring the doorbell */
@@ -631,17 +512,6 @@
 	struct intel_guc *guc = &rq->i915->guc;
 	struct i915_guc_client *client = guc->execbuf_client;
 	int b_ret;
-
-	/* We keep the previous context alive until we retire the following
-	 * request. This ensures that any the context object is still pinned
-	 * for any residual writes the HW makes into it on the context switch
-	 * into the next object following the breadcrumb. Otherwise, we may
-	 * retire the context too early.
-	 */
-	rq->previous_context = engine->last_context;
-	engine->last_context = rq->ctx;
-
-	i915_gem_request_submit(rq);
 
 	spin_lock(&client->wq_lock);
 	guc_wq_item_append(client, rq);
@@ -1512,7 +1382,6 @@
 
 	guc->ctx_pool_vma = vma;
 	ida_init(&guc->ctx_ids);
-	mutex_init(&guc->action_lock);
 	guc_log_create(guc);
 	guc_addon_create(guc);
 
@@ -1546,29 +1415,12 @@
 int i915_guc_submission_enable(struct drm_i915_private *dev_priv)
 {
 	struct intel_guc *guc = &dev_priv->guc;
-<<<<<<< HEAD
-	struct drm_i915_gem_request *request;
-	struct i915_guc_client *client;
-	struct intel_engine_cs *engine;
-	enum intel_engine_id id;
-
-	/* client for execbuf submission */
-	client = guc_client_alloc(dev_priv,
-				  INTEL_INFO(dev_priv)->ring_mask,
-				  GUC_CTX_PRIORITY_KMD_NORMAL,
-				  dev_priv->kernel_context);
-	if (!client) {
-		DRM_ERROR("Failed to create normal GuC client!\n");
-		return -ENOMEM;
-	}
-=======
 	struct i915_guc_client *client = guc->execbuf_client;
 	struct intel_engine_cs *engine;
 	enum intel_engine_id id;
 
 	if (!client)
 		return -ENODEV;
->>>>>>> eb6f771b
 
 	intel_guc_sample_forcewake(guc);
 
@@ -1577,21 +1429,13 @@
 
 	/* Take over from manual control of ELSP (execlists) */
 	for_each_engine(engine, dev_priv, id) {
-<<<<<<< HEAD
-=======
 		struct drm_i915_gem_request *rq;
 
->>>>>>> eb6f771b
 		engine->submit_request = i915_guc_submit;
 		engine->schedule = NULL;
 
 		/* Replay the current set of previously submitted requests */
-<<<<<<< HEAD
-		list_for_each_entry(request,
-				    &engine->timeline->requests, link) {
-=======
 		list_for_each_entry(rq, &engine->timeline->requests, link) {
->>>>>>> eb6f771b
 			client->wq_rsvd += sizeof(struct guc_wq_item);
 			__i915_guc_submit(rq);
 		}
@@ -1680,11 +1524,7 @@
 	/* first page is shared data with GuC */
 	data[2] = i915_ggtt_offset(ctx->engine[RCS].state);
 
-<<<<<<< HEAD
-	return host2guc_action(guc, data, ARRAY_SIZE(data));
-=======
 	return intel_guc_send(guc, data, ARRAY_SIZE(data));
->>>>>>> eb6f771b
 }
 
 void i915_guc_capture_logs(struct drm_i915_private *dev_priv)
@@ -1695,11 +1535,7 @@
 	 * time, so get/put should be really quick.
 	 */
 	intel_runtime_pm_get(dev_priv);
-<<<<<<< HEAD
-	host2guc_logbuffer_flush_complete(&dev_priv->guc);
-=======
 	intel_guc_log_flush_complete(&dev_priv->guc);
->>>>>>> eb6f771b
 	intel_runtime_pm_put(dev_priv);
 }
 
@@ -1717,11 +1553,7 @@
 	flush_work(&dev_priv->guc.log.flush_work);
 
 	/* Ask GuC to update the log buffer state */
-<<<<<<< HEAD
-	host2guc_force_logbuffer_flush(&dev_priv->guc);
-=======
 	intel_guc_log_flush(&dev_priv->guc);
->>>>>>> eb6f771b
 
 	/* GuC would have updated log buffer by now, so capture it */
 	i915_guc_capture_logs(dev_priv);
@@ -1762,15 +1594,9 @@
 	if (!log_param.logging_enabled && (i915.guc_log_level < 0))
 		return 0;
 
-<<<<<<< HEAD
-	ret = host2guc_logging_control(&dev_priv->guc, log_param.value);
-	if (ret < 0) {
-		DRM_DEBUG_DRIVER("host2guc action failed %d\n", ret);
-=======
 	ret = intel_guc_log_control(&dev_priv->guc, log_param.value);
 	if (ret < 0) {
 		DRM_DEBUG_DRIVER("guc_logging_control action failed %d\n", ret);
->>>>>>> eb6f771b
 		return ret;
 	}
 
