/*
 * Copyright © 2006-2007 Intel Corporation
 *
 * Permission is hereby granted, free of charge, to any person obtaining a
 * copy of this software and associated documentation files (the "Software"),
 * to deal in the Software without restriction, including without limitation
 * the rights to use, copy, modify, merge, publish, distribute, sublicense,
 * and/or sell copies of the Software, and to permit persons to whom the
 * Software is furnished to do so, subject to the following conditions:
 *
 * The above copyright notice and this permission notice (including the next
 * paragraph) shall be included in all copies or substantial portions of the
 * Software.
 *
 * THE SOFTWARE IS PROVIDED "AS IS", WITHOUT WARRANTY OF ANY KIND, EXPRESS OR
 * IMPLIED, INCLUDING BUT NOT LIMITED TO THE WARRANTIES OF MERCHANTABILITY,
 * FITNESS FOR A PARTICULAR PURPOSE AND NONINFRINGEMENT.  IN NO EVENT SHALL
 * THE AUTHORS OR COPYRIGHT HOLDERS BE LIABLE FOR ANY CLAIM, DAMAGES OR OTHER
 * LIABILITY, WHETHER IN AN ACTION OF CONTRACT, TORT OR OTHERWISE, ARISING
 * FROM, OUT OF OR IN CONNECTION WITH THE SOFTWARE OR THE USE OR OTHER
 * DEALINGS IN THE SOFTWARE.
 *
 * Authors:
 *	Eric Anholt <eric@anholt.net>
 */

#include <linux/dmi.h>
#include <linux/module.h>
#include <linux/input.h>
#include <linux/i2c.h>
#include <linux/kernel.h>
#include <linux/slab.h>
#include <linux/vgaarb.h>
#include <drm/drm_edid.h>
#include <drm/drmP.h>
#include "intel_drv.h"
#include "intel_frontbuffer.h"
#include <drm/i915_drm.h>
#include "i915_drv.h"
#include "i915_gem_clflush.h"
#include "intel_dsi.h"
#include "i915_trace.h"
#include <drm/drm_atomic.h>
#include <drm/drm_atomic_helper.h>
#include <drm/drm_dp_helper.h>
#include <drm/drm_crtc_helper.h>
#include <drm/drm_plane_helper.h>
#include <drm/drm_rect.h>
#include <linux/dma_remapping.h>
#include <linux/reservation.h>

static bool is_mmio_work(struct intel_flip_work *work)
{
	return work->mmio_work.func;
}

/* Primary plane formats for gen <= 3 */
static const uint32_t i8xx_primary_formats[] = {
	DRM_FORMAT_C8,
	DRM_FORMAT_RGB565,
	DRM_FORMAT_XRGB1555,
	DRM_FORMAT_XRGB8888,
};

/* Primary plane formats for gen >= 4 */
static const uint32_t i965_primary_formats[] = {
	DRM_FORMAT_C8,
	DRM_FORMAT_RGB565,
	DRM_FORMAT_XRGB8888,
	DRM_FORMAT_XBGR8888,
	DRM_FORMAT_XRGB2101010,
	DRM_FORMAT_XBGR2101010,
};

static const uint32_t skl_primary_formats[] = {
	DRM_FORMAT_C8,
	DRM_FORMAT_RGB565,
	DRM_FORMAT_XRGB8888,
	DRM_FORMAT_XBGR8888,
	DRM_FORMAT_ARGB8888,
	DRM_FORMAT_ABGR8888,
	DRM_FORMAT_XRGB2101010,
	DRM_FORMAT_XBGR2101010,
	DRM_FORMAT_YUYV,
	DRM_FORMAT_YVYU,
	DRM_FORMAT_UYVY,
	DRM_FORMAT_VYUY,
};

/* Cursor formats */
static const uint32_t intel_cursor_formats[] = {
	DRM_FORMAT_ARGB8888,
};

static void i9xx_crtc_clock_get(struct intel_crtc *crtc,
				struct intel_crtc_state *pipe_config);
static void ironlake_pch_clock_get(struct intel_crtc *crtc,
				   struct intel_crtc_state *pipe_config);

static int intel_framebuffer_init(struct intel_framebuffer *ifb,
				  struct drm_i915_gem_object *obj,
				  struct drm_mode_fb_cmd2 *mode_cmd);
static void i9xx_set_pipeconf(struct intel_crtc *intel_crtc);
static void intel_set_pipe_timings(struct intel_crtc *intel_crtc);
static void intel_set_pipe_src_size(struct intel_crtc *intel_crtc);
static void intel_cpu_transcoder_set_m_n(struct intel_crtc *crtc,
					 struct intel_link_m_n *m_n,
					 struct intel_link_m_n *m2_n2);
static void ironlake_set_pipeconf(struct drm_crtc *crtc);
static void haswell_set_pipeconf(struct drm_crtc *crtc);
static void haswell_set_pipemisc(struct drm_crtc *crtc);
static void vlv_prepare_pll(struct intel_crtc *crtc,
			    const struct intel_crtc_state *pipe_config);
static void chv_prepare_pll(struct intel_crtc *crtc,
			    const struct intel_crtc_state *pipe_config);
static void intel_begin_crtc_commit(struct drm_crtc *, struct drm_crtc_state *);
static void intel_finish_crtc_commit(struct drm_crtc *, struct drm_crtc_state *);
static void intel_crtc_init_scalers(struct intel_crtc *crtc,
				    struct intel_crtc_state *crtc_state);
static void skylake_pfit_enable(struct intel_crtc *crtc);
static void ironlake_pfit_disable(struct intel_crtc *crtc, bool force);
static void ironlake_pfit_enable(struct intel_crtc *crtc);
static void intel_modeset_setup_hw_state(struct drm_device *dev,
					 struct drm_modeset_acquire_ctx *ctx);
static void intel_pre_disable_primary_noatomic(struct drm_crtc *crtc);

struct intel_limit {
	struct {
		int min, max;
	} dot, vco, n, m, m1, m2, p, p1;

	struct {
		int dot_limit;
		int p2_slow, p2_fast;
	} p2;
};

/* returns HPLL frequency in kHz */
int vlv_get_hpll_vco(struct drm_i915_private *dev_priv)
{
	int hpll_freq, vco_freq[] = { 800, 1600, 2000, 2400 };

	/* Obtain SKU information */
	mutex_lock(&dev_priv->sb_lock);
	hpll_freq = vlv_cck_read(dev_priv, CCK_FUSE_REG) &
		CCK_FUSE_HPLL_FREQ_MASK;
	mutex_unlock(&dev_priv->sb_lock);

	return vco_freq[hpll_freq] * 1000;
}

int vlv_get_cck_clock(struct drm_i915_private *dev_priv,
		      const char *name, u32 reg, int ref_freq)
{
	u32 val;
	int divider;

	mutex_lock(&dev_priv->sb_lock);
	val = vlv_cck_read(dev_priv, reg);
	mutex_unlock(&dev_priv->sb_lock);

	divider = val & CCK_FREQUENCY_VALUES;

	WARN((val & CCK_FREQUENCY_STATUS) !=
	     (divider << CCK_FREQUENCY_STATUS_SHIFT),
	     "%s change in progress\n", name);

	return DIV_ROUND_CLOSEST(ref_freq << 1, divider + 1);
}

int vlv_get_cck_clock_hpll(struct drm_i915_private *dev_priv,
			   const char *name, u32 reg)
{
	if (dev_priv->hpll_freq == 0)
		dev_priv->hpll_freq = vlv_get_hpll_vco(dev_priv);

	return vlv_get_cck_clock(dev_priv, name, reg,
				 dev_priv->hpll_freq);
}

static void intel_update_czclk(struct drm_i915_private *dev_priv)
{
	if (!(IS_VALLEYVIEW(dev_priv) || IS_CHERRYVIEW(dev_priv)))
		return;

	dev_priv->czclk_freq = vlv_get_cck_clock_hpll(dev_priv, "czclk",
						      CCK_CZ_CLOCK_CONTROL);

	DRM_DEBUG_DRIVER("CZ clock rate: %d kHz\n", dev_priv->czclk_freq);
}

static inline u32 /* units of 100MHz */
intel_fdi_link_freq(struct drm_i915_private *dev_priv,
		    const struct intel_crtc_state *pipe_config)
{
	if (HAS_DDI(dev_priv))
		return pipe_config->port_clock; /* SPLL */
	else if (IS_GEN5(dev_priv))
		return ((I915_READ(FDI_PLL_BIOS_0) & FDI_PLL_FB_CLOCK_MASK) + 2) * 10000;
	else
		return 270000;
}

static const struct intel_limit intel_limits_i8xx_dac = {
	.dot = { .min = 25000, .max = 350000 },
	.vco = { .min = 908000, .max = 1512000 },
	.n = { .min = 2, .max = 16 },
	.m = { .min = 96, .max = 140 },
	.m1 = { .min = 18, .max = 26 },
	.m2 = { .min = 6, .max = 16 },
	.p = { .min = 4, .max = 128 },
	.p1 = { .min = 2, .max = 33 },
	.p2 = { .dot_limit = 165000,
		.p2_slow = 4, .p2_fast = 2 },
};

static const struct intel_limit intel_limits_i8xx_dvo = {
	.dot = { .min = 25000, .max = 350000 },
	.vco = { .min = 908000, .max = 1512000 },
	.n = { .min = 2, .max = 16 },
	.m = { .min = 96, .max = 140 },
	.m1 = { .min = 18, .max = 26 },
	.m2 = { .min = 6, .max = 16 },
	.p = { .min = 4, .max = 128 },
	.p1 = { .min = 2, .max = 33 },
	.p2 = { .dot_limit = 165000,
		.p2_slow = 4, .p2_fast = 4 },
};

static const struct intel_limit intel_limits_i8xx_lvds = {
	.dot = { .min = 25000, .max = 350000 },
	.vco = { .min = 908000, .max = 1512000 },
	.n = { .min = 2, .max = 16 },
	.m = { .min = 96, .max = 140 },
	.m1 = { .min = 18, .max = 26 },
	.m2 = { .min = 6, .max = 16 },
	.p = { .min = 4, .max = 128 },
	.p1 = { .min = 1, .max = 6 },
	.p2 = { .dot_limit = 165000,
		.p2_slow = 14, .p2_fast = 7 },
};

static const struct intel_limit intel_limits_i9xx_sdvo = {
	.dot = { .min = 20000, .max = 400000 },
	.vco = { .min = 1400000, .max = 2800000 },
	.n = { .min = 1, .max = 6 },
	.m = { .min = 70, .max = 120 },
	.m1 = { .min = 8, .max = 18 },
	.m2 = { .min = 3, .max = 7 },
	.p = { .min = 5, .max = 80 },
	.p1 = { .min = 1, .max = 8 },
	.p2 = { .dot_limit = 200000,
		.p2_slow = 10, .p2_fast = 5 },
};

static const struct intel_limit intel_limits_i9xx_lvds = {
	.dot = { .min = 20000, .max = 400000 },
	.vco = { .min = 1400000, .max = 2800000 },
	.n = { .min = 1, .max = 6 },
	.m = { .min = 70, .max = 120 },
	.m1 = { .min = 8, .max = 18 },
	.m2 = { .min = 3, .max = 7 },
	.p = { .min = 7, .max = 98 },
	.p1 = { .min = 1, .max = 8 },
	.p2 = { .dot_limit = 112000,
		.p2_slow = 14, .p2_fast = 7 },
};


static const struct intel_limit intel_limits_g4x_sdvo = {
	.dot = { .min = 25000, .max = 270000 },
	.vco = { .min = 1750000, .max = 3500000},
	.n = { .min = 1, .max = 4 },
	.m = { .min = 104, .max = 138 },
	.m1 = { .min = 17, .max = 23 },
	.m2 = { .min = 5, .max = 11 },
	.p = { .min = 10, .max = 30 },
	.p1 = { .min = 1, .max = 3},
	.p2 = { .dot_limit = 270000,
		.p2_slow = 10,
		.p2_fast = 10
	},
};

static const struct intel_limit intel_limits_g4x_hdmi = {
	.dot = { .min = 22000, .max = 400000 },
	.vco = { .min = 1750000, .max = 3500000},
	.n = { .min = 1, .max = 4 },
	.m = { .min = 104, .max = 138 },
	.m1 = { .min = 16, .max = 23 },
	.m2 = { .min = 5, .max = 11 },
	.p = { .min = 5, .max = 80 },
	.p1 = { .min = 1, .max = 8},
	.p2 = { .dot_limit = 165000,
		.p2_slow = 10, .p2_fast = 5 },
};

static const struct intel_limit intel_limits_g4x_single_channel_lvds = {
	.dot = { .min = 20000, .max = 115000 },
	.vco = { .min = 1750000, .max = 3500000 },
	.n = { .min = 1, .max = 3 },
	.m = { .min = 104, .max = 138 },
	.m1 = { .min = 17, .max = 23 },
	.m2 = { .min = 5, .max = 11 },
	.p = { .min = 28, .max = 112 },
	.p1 = { .min = 2, .max = 8 },
	.p2 = { .dot_limit = 0,
		.p2_slow = 14, .p2_fast = 14
	},
};

static const struct intel_limit intel_limits_g4x_dual_channel_lvds = {
	.dot = { .min = 80000, .max = 224000 },
	.vco = { .min = 1750000, .max = 3500000 },
	.n = { .min = 1, .max = 3 },
	.m = { .min = 104, .max = 138 },
	.m1 = { .min = 17, .max = 23 },
	.m2 = { .min = 5, .max = 11 },
	.p = { .min = 14, .max = 42 },
	.p1 = { .min = 2, .max = 6 },
	.p2 = { .dot_limit = 0,
		.p2_slow = 7, .p2_fast = 7
	},
};

static const struct intel_limit intel_limits_pineview_sdvo = {
	.dot = { .min = 20000, .max = 400000},
	.vco = { .min = 1700000, .max = 3500000 },
	/* Pineview's Ncounter is a ring counter */
	.n = { .min = 3, .max = 6 },
	.m = { .min = 2, .max = 256 },
	/* Pineview only has one combined m divider, which we treat as m2. */
	.m1 = { .min = 0, .max = 0 },
	.m2 = { .min = 0, .max = 254 },
	.p = { .min = 5, .max = 80 },
	.p1 = { .min = 1, .max = 8 },
	.p2 = { .dot_limit = 200000,
		.p2_slow = 10, .p2_fast = 5 },
};

static const struct intel_limit intel_limits_pineview_lvds = {
	.dot = { .min = 20000, .max = 400000 },
	.vco = { .min = 1700000, .max = 3500000 },
	.n = { .min = 3, .max = 6 },
	.m = { .min = 2, .max = 256 },
	.m1 = { .min = 0, .max = 0 },
	.m2 = { .min = 0, .max = 254 },
	.p = { .min = 7, .max = 112 },
	.p1 = { .min = 1, .max = 8 },
	.p2 = { .dot_limit = 112000,
		.p2_slow = 14, .p2_fast = 14 },
};

/* Ironlake / Sandybridge
 *
 * We calculate clock using (register_value + 2) for N/M1/M2, so here
 * the range value for them is (actual_value - 2).
 */
static const struct intel_limit intel_limits_ironlake_dac = {
	.dot = { .min = 25000, .max = 350000 },
	.vco = { .min = 1760000, .max = 3510000 },
	.n = { .min = 1, .max = 5 },
	.m = { .min = 79, .max = 127 },
	.m1 = { .min = 12, .max = 22 },
	.m2 = { .min = 5, .max = 9 },
	.p = { .min = 5, .max = 80 },
	.p1 = { .min = 1, .max = 8 },
	.p2 = { .dot_limit = 225000,
		.p2_slow = 10, .p2_fast = 5 },
};

static const struct intel_limit intel_limits_ironlake_single_lvds = {
	.dot = { .min = 25000, .max = 350000 },
	.vco = { .min = 1760000, .max = 3510000 },
	.n = { .min = 1, .max = 3 },
	.m = { .min = 79, .max = 118 },
	.m1 = { .min = 12, .max = 22 },
	.m2 = { .min = 5, .max = 9 },
	.p = { .min = 28, .max = 112 },
	.p1 = { .min = 2, .max = 8 },
	.p2 = { .dot_limit = 225000,
		.p2_slow = 14, .p2_fast = 14 },
};

static const struct intel_limit intel_limits_ironlake_dual_lvds = {
	.dot = { .min = 25000, .max = 350000 },
	.vco = { .min = 1760000, .max = 3510000 },
	.n = { .min = 1, .max = 3 },
	.m = { .min = 79, .max = 127 },
	.m1 = { .min = 12, .max = 22 },
	.m2 = { .min = 5, .max = 9 },
	.p = { .min = 14, .max = 56 },
	.p1 = { .min = 2, .max = 8 },
	.p2 = { .dot_limit = 225000,
		.p2_slow = 7, .p2_fast = 7 },
};

/* LVDS 100mhz refclk limits. */
static const struct intel_limit intel_limits_ironlake_single_lvds_100m = {
	.dot = { .min = 25000, .max = 350000 },
	.vco = { .min = 1760000, .max = 3510000 },
	.n = { .min = 1, .max = 2 },
	.m = { .min = 79, .max = 126 },
	.m1 = { .min = 12, .max = 22 },
	.m2 = { .min = 5, .max = 9 },
	.p = { .min = 28, .max = 112 },
	.p1 = { .min = 2, .max = 8 },
	.p2 = { .dot_limit = 225000,
		.p2_slow = 14, .p2_fast = 14 },
};

static const struct intel_limit intel_limits_ironlake_dual_lvds_100m = {
	.dot = { .min = 25000, .max = 350000 },
	.vco = { .min = 1760000, .max = 3510000 },
	.n = { .min = 1, .max = 3 },
	.m = { .min = 79, .max = 126 },
	.m1 = { .min = 12, .max = 22 },
	.m2 = { .min = 5, .max = 9 },
	.p = { .min = 14, .max = 42 },
	.p1 = { .min = 2, .max = 6 },
	.p2 = { .dot_limit = 225000,
		.p2_slow = 7, .p2_fast = 7 },
};

static const struct intel_limit intel_limits_vlv = {
	 /*
	  * These are the data rate limits (measured in fast clocks)
	  * since those are the strictest limits we have. The fast
	  * clock and actual rate limits are more relaxed, so checking
	  * them would make no difference.
	  */
	.dot = { .min = 25000 * 5, .max = 270000 * 5 },
	.vco = { .min = 4000000, .max = 6000000 },
	.n = { .min = 1, .max = 7 },
	.m1 = { .min = 2, .max = 3 },
	.m2 = { .min = 11, .max = 156 },
	.p1 = { .min = 2, .max = 3 },
	.p2 = { .p2_slow = 2, .p2_fast = 20 }, /* slow=min, fast=max */
};

static const struct intel_limit intel_limits_chv = {
	/*
	 * These are the data rate limits (measured in fast clocks)
	 * since those are the strictest limits we have.  The fast
	 * clock and actual rate limits are more relaxed, so checking
	 * them would make no difference.
	 */
	.dot = { .min = 25000 * 5, .max = 540000 * 5},
	.vco = { .min = 4800000, .max = 6480000 },
	.n = { .min = 1, .max = 1 },
	.m1 = { .min = 2, .max = 2 },
	.m2 = { .min = 24 << 22, .max = 175 << 22 },
	.p1 = { .min = 2, .max = 4 },
	.p2 = {	.p2_slow = 1, .p2_fast = 14 },
};

static const struct intel_limit intel_limits_bxt = {
	/* FIXME: find real dot limits */
	.dot = { .min = 0, .max = INT_MAX },
	.vco = { .min = 4800000, .max = 6700000 },
	.n = { .min = 1, .max = 1 },
	.m1 = { .min = 2, .max = 2 },
	/* FIXME: find real m2 limits */
	.m2 = { .min = 2 << 22, .max = 255 << 22 },
	.p1 = { .min = 2, .max = 4 },
	.p2 = { .p2_slow = 1, .p2_fast = 20 },
};

static bool
needs_modeset(struct drm_crtc_state *state)
{
	return drm_atomic_crtc_needs_modeset(state);
}

/*
 * Platform specific helpers to calculate the port PLL loopback- (clock.m),
 * and post-divider (clock.p) values, pre- (clock.vco) and post-divided fast
 * (clock.dot) clock rates. This fast dot clock is fed to the port's IO logic.
 * The helpers' return value is the rate of the clock that is fed to the
 * display engine's pipe which can be the above fast dot clock rate or a
 * divided-down version of it.
 */
/* m1 is reserved as 0 in Pineview, n is a ring counter */
static int pnv_calc_dpll_params(int refclk, struct dpll *clock)
{
	clock->m = clock->m2 + 2;
	clock->p = clock->p1 * clock->p2;
	if (WARN_ON(clock->n == 0 || clock->p == 0))
		return 0;
	clock->vco = DIV_ROUND_CLOSEST(refclk * clock->m, clock->n);
	clock->dot = DIV_ROUND_CLOSEST(clock->vco, clock->p);

	return clock->dot;
}

static uint32_t i9xx_dpll_compute_m(struct dpll *dpll)
{
	return 5 * (dpll->m1 + 2) + (dpll->m2 + 2);
}

static int i9xx_calc_dpll_params(int refclk, struct dpll *clock)
{
	clock->m = i9xx_dpll_compute_m(clock);
	clock->p = clock->p1 * clock->p2;
	if (WARN_ON(clock->n + 2 == 0 || clock->p == 0))
		return 0;
	clock->vco = DIV_ROUND_CLOSEST(refclk * clock->m, clock->n + 2);
	clock->dot = DIV_ROUND_CLOSEST(clock->vco, clock->p);

	return clock->dot;
}

static int vlv_calc_dpll_params(int refclk, struct dpll *clock)
{
	clock->m = clock->m1 * clock->m2;
	clock->p = clock->p1 * clock->p2;
	if (WARN_ON(clock->n == 0 || clock->p == 0))
		return 0;
	clock->vco = DIV_ROUND_CLOSEST(refclk * clock->m, clock->n);
	clock->dot = DIV_ROUND_CLOSEST(clock->vco, clock->p);

	return clock->dot / 5;
}

int chv_calc_dpll_params(int refclk, struct dpll *clock)
{
	clock->m = clock->m1 * clock->m2;
	clock->p = clock->p1 * clock->p2;
	if (WARN_ON(clock->n == 0 || clock->p == 0))
		return 0;
	clock->vco = DIV_ROUND_CLOSEST_ULL((uint64_t)refclk * clock->m,
			clock->n << 22);
	clock->dot = DIV_ROUND_CLOSEST(clock->vco, clock->p);

	return clock->dot / 5;
}

#define INTELPllInvalid(s)   do { /* DRM_DEBUG(s); */ return false; } while (0)
/**
 * Returns whether the given set of divisors are valid for a given refclk with
 * the given connectors.
 */

static bool intel_PLL_is_valid(struct drm_i915_private *dev_priv,
			       const struct intel_limit *limit,
			       const struct dpll *clock)
{
	if (clock->n   < limit->n.min   || limit->n.max   < clock->n)
		INTELPllInvalid("n out of range\n");
	if (clock->p1  < limit->p1.min  || limit->p1.max  < clock->p1)
		INTELPllInvalid("p1 out of range\n");
	if (clock->m2  < limit->m2.min  || limit->m2.max  < clock->m2)
		INTELPllInvalid("m2 out of range\n");
	if (clock->m1  < limit->m1.min  || limit->m1.max  < clock->m1)
		INTELPllInvalid("m1 out of range\n");

	if (!IS_PINEVIEW(dev_priv) && !IS_VALLEYVIEW(dev_priv) &&
	    !IS_CHERRYVIEW(dev_priv) && !IS_GEN9_LP(dev_priv))
		if (clock->m1 <= clock->m2)
			INTELPllInvalid("m1 <= m2\n");

	if (!IS_VALLEYVIEW(dev_priv) && !IS_CHERRYVIEW(dev_priv) &&
	    !IS_GEN9_LP(dev_priv)) {
		if (clock->p < limit->p.min || limit->p.max < clock->p)
			INTELPllInvalid("p out of range\n");
		if (clock->m < limit->m.min || limit->m.max < clock->m)
			INTELPllInvalid("m out of range\n");
	}

	if (clock->vco < limit->vco.min || limit->vco.max < clock->vco)
		INTELPllInvalid("vco out of range\n");
	/* XXX: We may need to be checking "Dot clock" depending on the multiplier,
	 * connector, etc., rather than just a single range.
	 */
	if (clock->dot < limit->dot.min || limit->dot.max < clock->dot)
		INTELPllInvalid("dot out of range\n");

	return true;
}

static int
i9xx_select_p2_div(const struct intel_limit *limit,
		   const struct intel_crtc_state *crtc_state,
		   int target)
{
	struct drm_device *dev = crtc_state->base.crtc->dev;

	if (intel_crtc_has_type(crtc_state, INTEL_OUTPUT_LVDS)) {
		/*
		 * For LVDS just rely on its current settings for dual-channel.
		 * We haven't figured out how to reliably set up different
		 * single/dual channel state, if we even can.
		 */
		if (intel_is_dual_link_lvds(dev))
			return limit->p2.p2_fast;
		else
			return limit->p2.p2_slow;
	} else {
		if (target < limit->p2.dot_limit)
			return limit->p2.p2_slow;
		else
			return limit->p2.p2_fast;
	}
}

/*
 * Returns a set of divisors for the desired target clock with the given
 * refclk, or FALSE.  The returned values represent the clock equation:
 * reflck * (5 * (m1 + 2) + (m2 + 2)) / (n + 2) / p1 / p2.
 *
 * Target and reference clocks are specified in kHz.
 *
 * If match_clock is provided, then best_clock P divider must match the P
 * divider from @match_clock used for LVDS downclocking.
 */
static bool
i9xx_find_best_dpll(const struct intel_limit *limit,
		    struct intel_crtc_state *crtc_state,
		    int target, int refclk, struct dpll *match_clock,
		    struct dpll *best_clock)
{
	struct drm_device *dev = crtc_state->base.crtc->dev;
	struct dpll clock;
	int err = target;

	memset(best_clock, 0, sizeof(*best_clock));

	clock.p2 = i9xx_select_p2_div(limit, crtc_state, target);

	for (clock.m1 = limit->m1.min; clock.m1 <= limit->m1.max;
	     clock.m1++) {
		for (clock.m2 = limit->m2.min;
		     clock.m2 <= limit->m2.max; clock.m2++) {
			if (clock.m2 >= clock.m1)
				break;
			for (clock.n = limit->n.min;
			     clock.n <= limit->n.max; clock.n++) {
				for (clock.p1 = limit->p1.min;
					clock.p1 <= limit->p1.max; clock.p1++) {
					int this_err;

					i9xx_calc_dpll_params(refclk, &clock);
					if (!intel_PLL_is_valid(to_i915(dev),
								limit,
								&clock))
						continue;
					if (match_clock &&
					    clock.p != match_clock->p)
						continue;

					this_err = abs(clock.dot - target);
					if (this_err < err) {
						*best_clock = clock;
						err = this_err;
					}
				}
			}
		}
	}

	return (err != target);
}

/*
 * Returns a set of divisors for the desired target clock with the given
 * refclk, or FALSE.  The returned values represent the clock equation:
 * reflck * (5 * (m1 + 2) + (m2 + 2)) / (n + 2) / p1 / p2.
 *
 * Target and reference clocks are specified in kHz.
 *
 * If match_clock is provided, then best_clock P divider must match the P
 * divider from @match_clock used for LVDS downclocking.
 */
static bool
pnv_find_best_dpll(const struct intel_limit *limit,
		   struct intel_crtc_state *crtc_state,
		   int target, int refclk, struct dpll *match_clock,
		   struct dpll *best_clock)
{
	struct drm_device *dev = crtc_state->base.crtc->dev;
	struct dpll clock;
	int err = target;

	memset(best_clock, 0, sizeof(*best_clock));

	clock.p2 = i9xx_select_p2_div(limit, crtc_state, target);

	for (clock.m1 = limit->m1.min; clock.m1 <= limit->m1.max;
	     clock.m1++) {
		for (clock.m2 = limit->m2.min;
		     clock.m2 <= limit->m2.max; clock.m2++) {
			for (clock.n = limit->n.min;
			     clock.n <= limit->n.max; clock.n++) {
				for (clock.p1 = limit->p1.min;
					clock.p1 <= limit->p1.max; clock.p1++) {
					int this_err;

					pnv_calc_dpll_params(refclk, &clock);
					if (!intel_PLL_is_valid(to_i915(dev),
								limit,
								&clock))
						continue;
					if (match_clock &&
					    clock.p != match_clock->p)
						continue;

					this_err = abs(clock.dot - target);
					if (this_err < err) {
						*best_clock = clock;
						err = this_err;
					}
				}
			}
		}
	}

	return (err != target);
}

/*
 * Returns a set of divisors for the desired target clock with the given
 * refclk, or FALSE.  The returned values represent the clock equation:
 * reflck * (5 * (m1 + 2) + (m2 + 2)) / (n + 2) / p1 / p2.
 *
 * Target and reference clocks are specified in kHz.
 *
 * If match_clock is provided, then best_clock P divider must match the P
 * divider from @match_clock used for LVDS downclocking.
 */
static bool
g4x_find_best_dpll(const struct intel_limit *limit,
		   struct intel_crtc_state *crtc_state,
		   int target, int refclk, struct dpll *match_clock,
		   struct dpll *best_clock)
{
	struct drm_device *dev = crtc_state->base.crtc->dev;
	struct dpll clock;
	int max_n;
	bool found = false;
	/* approximately equals target * 0.00585 */
	int err_most = (target >> 8) + (target >> 9);

	memset(best_clock, 0, sizeof(*best_clock));

	clock.p2 = i9xx_select_p2_div(limit, crtc_state, target);

	max_n = limit->n.max;
	/* based on hardware requirement, prefer smaller n to precision */
	for (clock.n = limit->n.min; clock.n <= max_n; clock.n++) {
		/* based on hardware requirement, prefere larger m1,m2 */
		for (clock.m1 = limit->m1.max;
		     clock.m1 >= limit->m1.min; clock.m1--) {
			for (clock.m2 = limit->m2.max;
			     clock.m2 >= limit->m2.min; clock.m2--) {
				for (clock.p1 = limit->p1.max;
				     clock.p1 >= limit->p1.min; clock.p1--) {
					int this_err;

					i9xx_calc_dpll_params(refclk, &clock);
					if (!intel_PLL_is_valid(to_i915(dev),
								limit,
								&clock))
						continue;

					this_err = abs(clock.dot - target);
					if (this_err < err_most) {
						*best_clock = clock;
						err_most = this_err;
						max_n = clock.n;
						found = true;
					}
				}
			}
		}
	}
	return found;
}

/*
 * Check if the calculated PLL configuration is more optimal compared to the
 * best configuration and error found so far. Return the calculated error.
 */
static bool vlv_PLL_is_optimal(struct drm_device *dev, int target_freq,
			       const struct dpll *calculated_clock,
			       const struct dpll *best_clock,
			       unsigned int best_error_ppm,
			       unsigned int *error_ppm)
{
	/*
	 * For CHV ignore the error and consider only the P value.
	 * Prefer a bigger P value based on HW requirements.
	 */
	if (IS_CHERRYVIEW(to_i915(dev))) {
		*error_ppm = 0;

		return calculated_clock->p > best_clock->p;
	}

	if (WARN_ON_ONCE(!target_freq))
		return false;

	*error_ppm = div_u64(1000000ULL *
				abs(target_freq - calculated_clock->dot),
			     target_freq);
	/*
	 * Prefer a better P value over a better (smaller) error if the error
	 * is small. Ensure this preference for future configurations too by
	 * setting the error to 0.
	 */
	if (*error_ppm < 100 && calculated_clock->p > best_clock->p) {
		*error_ppm = 0;

		return true;
	}

	return *error_ppm + 10 < best_error_ppm;
}

/*
 * Returns a set of divisors for the desired target clock with the given
 * refclk, or FALSE.  The returned values represent the clock equation:
 * reflck * (5 * (m1 + 2) + (m2 + 2)) / (n + 2) / p1 / p2.
 */
static bool
vlv_find_best_dpll(const struct intel_limit *limit,
		   struct intel_crtc_state *crtc_state,
		   int target, int refclk, struct dpll *match_clock,
		   struct dpll *best_clock)
{
	struct intel_crtc *crtc = to_intel_crtc(crtc_state->base.crtc);
	struct drm_device *dev = crtc->base.dev;
	struct dpll clock;
	unsigned int bestppm = 1000000;
	/* min update 19.2 MHz */
	int max_n = min(limit->n.max, refclk / 19200);
	bool found = false;

	target *= 5; /* fast clock */

	memset(best_clock, 0, sizeof(*best_clock));

	/* based on hardware requirement, prefer smaller n to precision */
	for (clock.n = limit->n.min; clock.n <= max_n; clock.n++) {
		for (clock.p1 = limit->p1.max; clock.p1 >= limit->p1.min; clock.p1--) {
			for (clock.p2 = limit->p2.p2_fast; clock.p2 >= limit->p2.p2_slow;
			     clock.p2 -= clock.p2 > 10 ? 2 : 1) {
				clock.p = clock.p1 * clock.p2;
				/* based on hardware requirement, prefer bigger m1,m2 values */
				for (clock.m1 = limit->m1.min; clock.m1 <= limit->m1.max; clock.m1++) {
					unsigned int ppm;

					clock.m2 = DIV_ROUND_CLOSEST(target * clock.p * clock.n,
								     refclk * clock.m1);

					vlv_calc_dpll_params(refclk, &clock);

					if (!intel_PLL_is_valid(to_i915(dev),
								limit,
								&clock))
						continue;

					if (!vlv_PLL_is_optimal(dev, target,
								&clock,
								best_clock,
								bestppm, &ppm))
						continue;

					*best_clock = clock;
					bestppm = ppm;
					found = true;
				}
			}
		}
	}

	return found;
}

/*
 * Returns a set of divisors for the desired target clock with the given
 * refclk, or FALSE.  The returned values represent the clock equation:
 * reflck * (5 * (m1 + 2) + (m2 + 2)) / (n + 2) / p1 / p2.
 */
static bool
chv_find_best_dpll(const struct intel_limit *limit,
		   struct intel_crtc_state *crtc_state,
		   int target, int refclk, struct dpll *match_clock,
		   struct dpll *best_clock)
{
	struct intel_crtc *crtc = to_intel_crtc(crtc_state->base.crtc);
	struct drm_device *dev = crtc->base.dev;
	unsigned int best_error_ppm;
	struct dpll clock;
	uint64_t m2;
	int found = false;

	memset(best_clock, 0, sizeof(*best_clock));
	best_error_ppm = 1000000;

	/*
	 * Based on hardware doc, the n always set to 1, and m1 always
	 * set to 2.  If requires to support 200Mhz refclk, we need to
	 * revisit this because n may not 1 anymore.
	 */
	clock.n = 1, clock.m1 = 2;
	target *= 5;	/* fast clock */

	for (clock.p1 = limit->p1.max; clock.p1 >= limit->p1.min; clock.p1--) {
		for (clock.p2 = limit->p2.p2_fast;
				clock.p2 >= limit->p2.p2_slow;
				clock.p2 -= clock.p2 > 10 ? 2 : 1) {
			unsigned int error_ppm;

			clock.p = clock.p1 * clock.p2;

			m2 = DIV_ROUND_CLOSEST_ULL(((uint64_t)target * clock.p *
					clock.n) << 22, refclk * clock.m1);

			if (m2 > INT_MAX/clock.m1)
				continue;

			clock.m2 = m2;

			chv_calc_dpll_params(refclk, &clock);

			if (!intel_PLL_is_valid(to_i915(dev), limit, &clock))
				continue;

			if (!vlv_PLL_is_optimal(dev, target, &clock, best_clock,
						best_error_ppm, &error_ppm))
				continue;

			*best_clock = clock;
			best_error_ppm = error_ppm;
			found = true;
		}
	}

	return found;
}

bool bxt_find_best_dpll(struct intel_crtc_state *crtc_state, int target_clock,
			struct dpll *best_clock)
{
	int refclk = 100000;
	const struct intel_limit *limit = &intel_limits_bxt;

	return chv_find_best_dpll(limit, crtc_state,
				  target_clock, refclk, NULL, best_clock);
}

bool intel_crtc_active(struct intel_crtc *crtc)
{
	/* Be paranoid as we can arrive here with only partial
	 * state retrieved from the hardware during setup.
	 *
	 * We can ditch the adjusted_mode.crtc_clock check as soon
	 * as Haswell has gained clock readout/fastboot support.
	 *
	 * We can ditch the crtc->primary->fb check as soon as we can
	 * properly reconstruct framebuffers.
	 *
	 * FIXME: The intel_crtc->active here should be switched to
	 * crtc->state->active once we have proper CRTC states wired up
	 * for atomic.
	 */
	return crtc->active && crtc->base.primary->state->fb &&
		crtc->config->base.adjusted_mode.crtc_clock;
}

enum transcoder intel_pipe_to_cpu_transcoder(struct drm_i915_private *dev_priv,
					     enum pipe pipe)
{
	struct intel_crtc *crtc = intel_get_crtc_for_pipe(dev_priv, pipe);

	return crtc->config->cpu_transcoder;
}

static bool pipe_dsl_stopped(struct drm_i915_private *dev_priv, enum pipe pipe)
{
	i915_reg_t reg = PIPEDSL(pipe);
	u32 line1, line2;
	u32 line_mask;

	if (IS_GEN2(dev_priv))
		line_mask = DSL_LINEMASK_GEN2;
	else
		line_mask = DSL_LINEMASK_GEN3;

	line1 = I915_READ(reg) & line_mask;
	msleep(5);
	line2 = I915_READ(reg) & line_mask;

	return line1 == line2;
}

/*
 * intel_wait_for_pipe_off - wait for pipe to turn off
 * @crtc: crtc whose pipe to wait for
 *
 * After disabling a pipe, we can't wait for vblank in the usual way,
 * spinning on the vblank interrupt status bit, since we won't actually
 * see an interrupt when the pipe is disabled.
 *
 * On Gen4 and above:
 *   wait for the pipe register state bit to turn off
 *
 * Otherwise:
 *   wait for the display line value to settle (it usually
 *   ends up stopping at the start of the next frame).
 *
 */
static void intel_wait_for_pipe_off(struct intel_crtc *crtc)
{
	struct drm_i915_private *dev_priv = to_i915(crtc->base.dev);
	enum transcoder cpu_transcoder = crtc->config->cpu_transcoder;
	enum pipe pipe = crtc->pipe;

	if (INTEL_GEN(dev_priv) >= 4) {
		i915_reg_t reg = PIPECONF(cpu_transcoder);

		/* Wait for the Pipe State to go off */
		if (intel_wait_for_register(dev_priv,
					    reg, I965_PIPECONF_ACTIVE, 0,
					    100))
			WARN(1, "pipe_off wait timed out\n");
	} else {
		/* Wait for the display line to settle */
		if (wait_for(pipe_dsl_stopped(dev_priv, pipe), 100))
			WARN(1, "pipe_off wait timed out\n");
	}
}

/* Only for pre-ILK configs */
void assert_pll(struct drm_i915_private *dev_priv,
		enum pipe pipe, bool state)
{
	u32 val;
	bool cur_state;

	val = I915_READ(DPLL(pipe));
	cur_state = !!(val & DPLL_VCO_ENABLE);
	I915_STATE_WARN(cur_state != state,
	     "PLL state assertion failure (expected %s, current %s)\n",
			onoff(state), onoff(cur_state));
}

/* XXX: the dsi pll is shared between MIPI DSI ports */
void assert_dsi_pll(struct drm_i915_private *dev_priv, bool state)
{
	u32 val;
	bool cur_state;

	mutex_lock(&dev_priv->sb_lock);
	val = vlv_cck_read(dev_priv, CCK_REG_DSI_PLL_CONTROL);
	mutex_unlock(&dev_priv->sb_lock);

	cur_state = val & DSI_PLL_VCO_EN;
	I915_STATE_WARN(cur_state != state,
	     "DSI PLL state assertion failure (expected %s, current %s)\n",
			onoff(state), onoff(cur_state));
}

static void assert_fdi_tx(struct drm_i915_private *dev_priv,
			  enum pipe pipe, bool state)
{
	bool cur_state;
	enum transcoder cpu_transcoder = intel_pipe_to_cpu_transcoder(dev_priv,
								      pipe);

	if (HAS_DDI(dev_priv)) {
		/* DDI does not have a specific FDI_TX register */
		u32 val = I915_READ(TRANS_DDI_FUNC_CTL(cpu_transcoder));
		cur_state = !!(val & TRANS_DDI_FUNC_ENABLE);
	} else {
		u32 val = I915_READ(FDI_TX_CTL(pipe));
		cur_state = !!(val & FDI_TX_ENABLE);
	}
	I915_STATE_WARN(cur_state != state,
	     "FDI TX state assertion failure (expected %s, current %s)\n",
			onoff(state), onoff(cur_state));
}
#define assert_fdi_tx_enabled(d, p) assert_fdi_tx(d, p, true)
#define assert_fdi_tx_disabled(d, p) assert_fdi_tx(d, p, false)

static void assert_fdi_rx(struct drm_i915_private *dev_priv,
			  enum pipe pipe, bool state)
{
	u32 val;
	bool cur_state;

	val = I915_READ(FDI_RX_CTL(pipe));
	cur_state = !!(val & FDI_RX_ENABLE);
	I915_STATE_WARN(cur_state != state,
	     "FDI RX state assertion failure (expected %s, current %s)\n",
			onoff(state), onoff(cur_state));
}
#define assert_fdi_rx_enabled(d, p) assert_fdi_rx(d, p, true)
#define assert_fdi_rx_disabled(d, p) assert_fdi_rx(d, p, false)

static void assert_fdi_tx_pll_enabled(struct drm_i915_private *dev_priv,
				      enum pipe pipe)
{
	u32 val;

	/* ILK FDI PLL is always enabled */
	if (IS_GEN5(dev_priv))
		return;

	/* On Haswell, DDI ports are responsible for the FDI PLL setup */
	if (HAS_DDI(dev_priv))
		return;

	val = I915_READ(FDI_TX_CTL(pipe));
	I915_STATE_WARN(!(val & FDI_TX_PLL_ENABLE), "FDI TX PLL assertion failure, should be active but is disabled\n");
}

void assert_fdi_rx_pll(struct drm_i915_private *dev_priv,
		       enum pipe pipe, bool state)
{
	u32 val;
	bool cur_state;

	val = I915_READ(FDI_RX_CTL(pipe));
	cur_state = !!(val & FDI_RX_PLL_ENABLE);
	I915_STATE_WARN(cur_state != state,
	     "FDI RX PLL assertion failure (expected %s, current %s)\n",
			onoff(state), onoff(cur_state));
}

void assert_panel_unlocked(struct drm_i915_private *dev_priv, enum pipe pipe)
{
	i915_reg_t pp_reg;
	u32 val;
	enum pipe panel_pipe = PIPE_A;
	bool locked = true;

	if (WARN_ON(HAS_DDI(dev_priv)))
		return;

	if (HAS_PCH_SPLIT(dev_priv)) {
		u32 port_sel;

		pp_reg = PP_CONTROL(0);
		port_sel = I915_READ(PP_ON_DELAYS(0)) & PANEL_PORT_SELECT_MASK;

		if (port_sel == PANEL_PORT_SELECT_LVDS &&
		    I915_READ(PCH_LVDS) & LVDS_PIPEB_SELECT)
			panel_pipe = PIPE_B;
		/* XXX: else fix for eDP */
	} else if (IS_VALLEYVIEW(dev_priv) || IS_CHERRYVIEW(dev_priv)) {
		/* presumably write lock depends on pipe, not port select */
		pp_reg = PP_CONTROL(pipe);
		panel_pipe = pipe;
	} else {
		pp_reg = PP_CONTROL(0);
		if (I915_READ(LVDS) & LVDS_PIPEB_SELECT)
			panel_pipe = PIPE_B;
	}

	val = I915_READ(pp_reg);
	if (!(val & PANEL_POWER_ON) ||
	    ((val & PANEL_UNLOCK_MASK) == PANEL_UNLOCK_REGS))
		locked = false;

	I915_STATE_WARN(panel_pipe == pipe && locked,
	     "panel assertion failure, pipe %c regs locked\n",
	     pipe_name(pipe));
}

static void assert_cursor(struct drm_i915_private *dev_priv,
			  enum pipe pipe, bool state)
{
	bool cur_state;

	if (IS_I845G(dev_priv) || IS_I865G(dev_priv))
		cur_state = I915_READ(CURCNTR(PIPE_A)) & CURSOR_ENABLE;
	else
		cur_state = I915_READ(CURCNTR(pipe)) & CURSOR_MODE;

	I915_STATE_WARN(cur_state != state,
	     "cursor on pipe %c assertion failure (expected %s, current %s)\n",
			pipe_name(pipe), onoff(state), onoff(cur_state));
}
#define assert_cursor_enabled(d, p) assert_cursor(d, p, true)
#define assert_cursor_disabled(d, p) assert_cursor(d, p, false)

void assert_pipe(struct drm_i915_private *dev_priv,
		 enum pipe pipe, bool state)
{
	bool cur_state;
	enum transcoder cpu_transcoder = intel_pipe_to_cpu_transcoder(dev_priv,
								      pipe);
	enum intel_display_power_domain power_domain;

	/* we keep both pipes enabled on 830 */
	if (IS_I830(dev_priv))
		state = true;

	power_domain = POWER_DOMAIN_TRANSCODER(cpu_transcoder);
	if (intel_display_power_get_if_enabled(dev_priv, power_domain)) {
		u32 val = I915_READ(PIPECONF(cpu_transcoder));
		cur_state = !!(val & PIPECONF_ENABLE);

		intel_display_power_put(dev_priv, power_domain);
	} else {
		cur_state = false;
	}

	I915_STATE_WARN(cur_state != state,
	     "pipe %c assertion failure (expected %s, current %s)\n",
			pipe_name(pipe), onoff(state), onoff(cur_state));
}

static void assert_plane(struct drm_i915_private *dev_priv,
			 enum plane plane, bool state)
{
	u32 val;
	bool cur_state;

	val = I915_READ(DSPCNTR(plane));
	cur_state = !!(val & DISPLAY_PLANE_ENABLE);
	I915_STATE_WARN(cur_state != state,
	     "plane %c assertion failure (expected %s, current %s)\n",
			plane_name(plane), onoff(state), onoff(cur_state));
}

#define assert_plane_enabled(d, p) assert_plane(d, p, true)
#define assert_plane_disabled(d, p) assert_plane(d, p, false)

static void assert_planes_disabled(struct drm_i915_private *dev_priv,
				   enum pipe pipe)
{
	int i;

	/* Primary planes are fixed to pipes on gen4+ */
	if (INTEL_GEN(dev_priv) >= 4) {
		u32 val = I915_READ(DSPCNTR(pipe));
		I915_STATE_WARN(val & DISPLAY_PLANE_ENABLE,
		     "plane %c assertion failure, should be disabled but not\n",
		     plane_name(pipe));
		return;
	}

	/* Need to check both planes against the pipe */
	for_each_pipe(dev_priv, i) {
		u32 val = I915_READ(DSPCNTR(i));
		enum pipe cur_pipe = (val & DISPPLANE_SEL_PIPE_MASK) >>
			DISPPLANE_SEL_PIPE_SHIFT;
		I915_STATE_WARN((val & DISPLAY_PLANE_ENABLE) && pipe == cur_pipe,
		     "plane %c assertion failure, should be off on pipe %c but is still active\n",
		     plane_name(i), pipe_name(pipe));
	}
}

static void assert_sprites_disabled(struct drm_i915_private *dev_priv,
				    enum pipe pipe)
{
	int sprite;

	if (INTEL_GEN(dev_priv) >= 9) {
		for_each_sprite(dev_priv, pipe, sprite) {
			u32 val = I915_READ(PLANE_CTL(pipe, sprite));
			I915_STATE_WARN(val & PLANE_CTL_ENABLE,
			     "plane %d assertion failure, should be off on pipe %c but is still active\n",
			     sprite, pipe_name(pipe));
		}
	} else if (IS_VALLEYVIEW(dev_priv) || IS_CHERRYVIEW(dev_priv)) {
		for_each_sprite(dev_priv, pipe, sprite) {
			u32 val = I915_READ(SPCNTR(pipe, PLANE_SPRITE0 + sprite));
			I915_STATE_WARN(val & SP_ENABLE,
			     "sprite %c assertion failure, should be off on pipe %c but is still active\n",
			     sprite_name(pipe, sprite), pipe_name(pipe));
		}
	} else if (INTEL_GEN(dev_priv) >= 7) {
		u32 val = I915_READ(SPRCTL(pipe));
		I915_STATE_WARN(val & SPRITE_ENABLE,
		     "sprite %c assertion failure, should be off on pipe %c but is still active\n",
		     plane_name(pipe), pipe_name(pipe));
	} else if (INTEL_GEN(dev_priv) >= 5 || IS_G4X(dev_priv)) {
		u32 val = I915_READ(DVSCNTR(pipe));
		I915_STATE_WARN(val & DVS_ENABLE,
		     "sprite %c assertion failure, should be off on pipe %c but is still active\n",
		     plane_name(pipe), pipe_name(pipe));
	}
}

static void assert_vblank_disabled(struct drm_crtc *crtc)
{
	if (I915_STATE_WARN_ON(drm_crtc_vblank_get(crtc) == 0))
		drm_crtc_vblank_put(crtc);
}

void assert_pch_transcoder_disabled(struct drm_i915_private *dev_priv,
				    enum pipe pipe)
{
	u32 val;
	bool enabled;

	val = I915_READ(PCH_TRANSCONF(pipe));
	enabled = !!(val & TRANS_ENABLE);
	I915_STATE_WARN(enabled,
	     "transcoder assertion failed, should be off on pipe %c but is still active\n",
	     pipe_name(pipe));
}

static bool dp_pipe_enabled(struct drm_i915_private *dev_priv,
			    enum pipe pipe, u32 port_sel, u32 val)
{
	if ((val & DP_PORT_EN) == 0)
		return false;

	if (HAS_PCH_CPT(dev_priv)) {
		u32 trans_dp_ctl = I915_READ(TRANS_DP_CTL(pipe));
		if ((trans_dp_ctl & TRANS_DP_PORT_SEL_MASK) != port_sel)
			return false;
	} else if (IS_CHERRYVIEW(dev_priv)) {
		if ((val & DP_PIPE_MASK_CHV) != DP_PIPE_SELECT_CHV(pipe))
			return false;
	} else {
		if ((val & DP_PIPE_MASK) != (pipe << 30))
			return false;
	}
	return true;
}

static bool hdmi_pipe_enabled(struct drm_i915_private *dev_priv,
			      enum pipe pipe, u32 val)
{
	if ((val & SDVO_ENABLE) == 0)
		return false;

	if (HAS_PCH_CPT(dev_priv)) {
		if ((val & SDVO_PIPE_SEL_MASK_CPT) != SDVO_PIPE_SEL_CPT(pipe))
			return false;
	} else if (IS_CHERRYVIEW(dev_priv)) {
		if ((val & SDVO_PIPE_SEL_MASK_CHV) != SDVO_PIPE_SEL_CHV(pipe))
			return false;
	} else {
		if ((val & SDVO_PIPE_SEL_MASK) != SDVO_PIPE_SEL(pipe))
			return false;
	}
	return true;
}

static bool lvds_pipe_enabled(struct drm_i915_private *dev_priv,
			      enum pipe pipe, u32 val)
{
	if ((val & LVDS_PORT_EN) == 0)
		return false;

	if (HAS_PCH_CPT(dev_priv)) {
		if ((val & PORT_TRANS_SEL_MASK) != PORT_TRANS_SEL_CPT(pipe))
			return false;
	} else {
		if ((val & LVDS_PIPE_MASK) != LVDS_PIPE(pipe))
			return false;
	}
	return true;
}

static bool adpa_pipe_enabled(struct drm_i915_private *dev_priv,
			      enum pipe pipe, u32 val)
{
	if ((val & ADPA_DAC_ENABLE) == 0)
		return false;
	if (HAS_PCH_CPT(dev_priv)) {
		if ((val & PORT_TRANS_SEL_MASK) != PORT_TRANS_SEL_CPT(pipe))
			return false;
	} else {
		if ((val & ADPA_PIPE_SELECT_MASK) != ADPA_PIPE_SELECT(pipe))
			return false;
	}
	return true;
}

static void assert_pch_dp_disabled(struct drm_i915_private *dev_priv,
				   enum pipe pipe, i915_reg_t reg,
				   u32 port_sel)
{
	u32 val = I915_READ(reg);
	I915_STATE_WARN(dp_pipe_enabled(dev_priv, pipe, port_sel, val),
	     "PCH DP (0x%08x) enabled on transcoder %c, should be disabled\n",
	     i915_mmio_reg_offset(reg), pipe_name(pipe));

	I915_STATE_WARN(HAS_PCH_IBX(dev_priv) && (val & DP_PORT_EN) == 0
	     && (val & DP_PIPEB_SELECT),
	     "IBX PCH dp port still using transcoder B\n");
}

static void assert_pch_hdmi_disabled(struct drm_i915_private *dev_priv,
				     enum pipe pipe, i915_reg_t reg)
{
	u32 val = I915_READ(reg);
	I915_STATE_WARN(hdmi_pipe_enabled(dev_priv, pipe, val),
	     "PCH HDMI (0x%08x) enabled on transcoder %c, should be disabled\n",
	     i915_mmio_reg_offset(reg), pipe_name(pipe));

	I915_STATE_WARN(HAS_PCH_IBX(dev_priv) && (val & SDVO_ENABLE) == 0
	     && (val & SDVO_PIPE_B_SELECT),
	     "IBX PCH hdmi port still using transcoder B\n");
}

static void assert_pch_ports_disabled(struct drm_i915_private *dev_priv,
				      enum pipe pipe)
{
	u32 val;

	assert_pch_dp_disabled(dev_priv, pipe, PCH_DP_B, TRANS_DP_PORT_SEL_B);
	assert_pch_dp_disabled(dev_priv, pipe, PCH_DP_C, TRANS_DP_PORT_SEL_C);
	assert_pch_dp_disabled(dev_priv, pipe, PCH_DP_D, TRANS_DP_PORT_SEL_D);

	val = I915_READ(PCH_ADPA);
	I915_STATE_WARN(adpa_pipe_enabled(dev_priv, pipe, val),
	     "PCH VGA enabled on transcoder %c, should be disabled\n",
	     pipe_name(pipe));

	val = I915_READ(PCH_LVDS);
	I915_STATE_WARN(lvds_pipe_enabled(dev_priv, pipe, val),
	     "PCH LVDS enabled on transcoder %c, should be disabled\n",
	     pipe_name(pipe));

	assert_pch_hdmi_disabled(dev_priv, pipe, PCH_HDMIB);
	assert_pch_hdmi_disabled(dev_priv, pipe, PCH_HDMIC);
	assert_pch_hdmi_disabled(dev_priv, pipe, PCH_HDMID);
}

static void _vlv_enable_pll(struct intel_crtc *crtc,
			    const struct intel_crtc_state *pipe_config)
{
	struct drm_i915_private *dev_priv = to_i915(crtc->base.dev);
	enum pipe pipe = crtc->pipe;

	I915_WRITE(DPLL(pipe), pipe_config->dpll_hw_state.dpll);
	POSTING_READ(DPLL(pipe));
	udelay(150);

	if (intel_wait_for_register(dev_priv,
				    DPLL(pipe),
				    DPLL_LOCK_VLV,
				    DPLL_LOCK_VLV,
				    1))
		DRM_ERROR("DPLL %d failed to lock\n", pipe);
}

static void vlv_enable_pll(struct intel_crtc *crtc,
			   const struct intel_crtc_state *pipe_config)
{
	struct drm_i915_private *dev_priv = to_i915(crtc->base.dev);
	enum pipe pipe = crtc->pipe;

	assert_pipe_disabled(dev_priv, pipe);

	/* PLL is protected by panel, make sure we can write it */
	assert_panel_unlocked(dev_priv, pipe);

	if (pipe_config->dpll_hw_state.dpll & DPLL_VCO_ENABLE)
		_vlv_enable_pll(crtc, pipe_config);

	I915_WRITE(DPLL_MD(pipe), pipe_config->dpll_hw_state.dpll_md);
	POSTING_READ(DPLL_MD(pipe));
}


static void _chv_enable_pll(struct intel_crtc *crtc,
			    const struct intel_crtc_state *pipe_config)
{
	struct drm_i915_private *dev_priv = to_i915(crtc->base.dev);
	enum pipe pipe = crtc->pipe;
	enum dpio_channel port = vlv_pipe_to_channel(pipe);
	u32 tmp;

	mutex_lock(&dev_priv->sb_lock);

	/* Enable back the 10bit clock to display controller */
	tmp = vlv_dpio_read(dev_priv, pipe, CHV_CMN_DW14(port));
	tmp |= DPIO_DCLKP_EN;
	vlv_dpio_write(dev_priv, pipe, CHV_CMN_DW14(port), tmp);

	mutex_unlock(&dev_priv->sb_lock);

	/*
	 * Need to wait > 100ns between dclkp clock enable bit and PLL enable.
	 */
	udelay(1);

	/* Enable PLL */
	I915_WRITE(DPLL(pipe), pipe_config->dpll_hw_state.dpll);

	/* Check PLL is locked */
	if (intel_wait_for_register(dev_priv,
				    DPLL(pipe), DPLL_LOCK_VLV, DPLL_LOCK_VLV,
				    1))
		DRM_ERROR("PLL %d failed to lock\n", pipe);
}

static void chv_enable_pll(struct intel_crtc *crtc,
			   const struct intel_crtc_state *pipe_config)
{
	struct drm_i915_private *dev_priv = to_i915(crtc->base.dev);
	enum pipe pipe = crtc->pipe;

	assert_pipe_disabled(dev_priv, pipe);

	/* PLL is protected by panel, make sure we can write it */
	assert_panel_unlocked(dev_priv, pipe);

	if (pipe_config->dpll_hw_state.dpll & DPLL_VCO_ENABLE)
		_chv_enable_pll(crtc, pipe_config);

	if (pipe != PIPE_A) {
		/*
		 * WaPixelRepeatModeFixForC0:chv
		 *
		 * DPLLCMD is AWOL. Use chicken bits to propagate
		 * the value from DPLLBMD to either pipe B or C.
		 */
		I915_WRITE(CBR4_VLV, pipe == PIPE_B ? CBR_DPLLBMD_PIPE_B : CBR_DPLLBMD_PIPE_C);
		I915_WRITE(DPLL_MD(PIPE_B), pipe_config->dpll_hw_state.dpll_md);
		I915_WRITE(CBR4_VLV, 0);
		dev_priv->chv_dpll_md[pipe] = pipe_config->dpll_hw_state.dpll_md;

		/*
		 * DPLLB VGA mode also seems to cause problems.
		 * We should always have it disabled.
		 */
		WARN_ON((I915_READ(DPLL(PIPE_B)) & DPLL_VGA_MODE_DIS) == 0);
	} else {
		I915_WRITE(DPLL_MD(pipe), pipe_config->dpll_hw_state.dpll_md);
		POSTING_READ(DPLL_MD(pipe));
	}
}

static int intel_num_dvo_pipes(struct drm_i915_private *dev_priv)
{
	struct intel_crtc *crtc;
	int count = 0;

	for_each_intel_crtc(&dev_priv->drm, crtc) {
		count += crtc->base.state->active &&
			intel_crtc_has_type(crtc->config, INTEL_OUTPUT_DVO);
	}

	return count;
}

static void i9xx_enable_pll(struct intel_crtc *crtc)
{
	struct drm_i915_private *dev_priv = to_i915(crtc->base.dev);
	i915_reg_t reg = DPLL(crtc->pipe);
	u32 dpll = crtc->config->dpll_hw_state.dpll;
	int i;

	assert_pipe_disabled(dev_priv, crtc->pipe);

	/* PLL is protected by panel, make sure we can write it */
	if (IS_MOBILE(dev_priv) && !IS_I830(dev_priv))
		assert_panel_unlocked(dev_priv, crtc->pipe);

	/* Enable DVO 2x clock on both PLLs if necessary */
	if (IS_I830(dev_priv) && intel_num_dvo_pipes(dev_priv) > 0) {
		/*
		 * It appears to be important that we don't enable this
		 * for the current pipe before otherwise configuring the
		 * PLL. No idea how this should be handled if multiple
		 * DVO outputs are enabled simultaneosly.
		 */
		dpll |= DPLL_DVO_2X_MODE;
		I915_WRITE(DPLL(!crtc->pipe),
			   I915_READ(DPLL(!crtc->pipe)) | DPLL_DVO_2X_MODE);
	}

	/*
	 * Apparently we need to have VGA mode enabled prior to changing
	 * the P1/P2 dividers. Otherwise the DPLL will keep using the old
	 * dividers, even though the register value does change.
	 */
	I915_WRITE(reg, 0);

	I915_WRITE(reg, dpll);

	/* Wait for the clocks to stabilize. */
	POSTING_READ(reg);
	udelay(150);

	if (INTEL_GEN(dev_priv) >= 4) {
		I915_WRITE(DPLL_MD(crtc->pipe),
			   crtc->config->dpll_hw_state.dpll_md);
	} else {
		/* The pixel multiplier can only be updated once the
		 * DPLL is enabled and the clocks are stable.
		 *
		 * So write it again.
		 */
		I915_WRITE(reg, dpll);
	}

	/* We do this three times for luck */
	for (i = 0; i < 3; i++) {
		I915_WRITE(reg, dpll);
		POSTING_READ(reg);
		udelay(150); /* wait for warmup */
	}
}

/**
 * i9xx_disable_pll - disable a PLL
 * @dev_priv: i915 private structure
 * @pipe: pipe PLL to disable
 *
 * Disable the PLL for @pipe, making sure the pipe is off first.
 *
 * Note!  This is for pre-ILK only.
 */
static void i9xx_disable_pll(struct intel_crtc *crtc)
{
	struct drm_i915_private *dev_priv = to_i915(crtc->base.dev);
	enum pipe pipe = crtc->pipe;

	/* Disable DVO 2x clock on both PLLs if necessary */
	if (IS_I830(dev_priv) &&
	    intel_crtc_has_type(crtc->config, INTEL_OUTPUT_DVO) &&
	    !intel_num_dvo_pipes(dev_priv)) {
		I915_WRITE(DPLL(PIPE_B),
			   I915_READ(DPLL(PIPE_B)) & ~DPLL_DVO_2X_MODE);
		I915_WRITE(DPLL(PIPE_A),
			   I915_READ(DPLL(PIPE_A)) & ~DPLL_DVO_2X_MODE);
	}

	/* Don't disable pipe or pipe PLLs if needed */
	if (IS_I830(dev_priv))
		return;

	/* Make sure the pipe isn't still relying on us */
	assert_pipe_disabled(dev_priv, pipe);

	I915_WRITE(DPLL(pipe), DPLL_VGA_MODE_DIS);
	POSTING_READ(DPLL(pipe));
}

static void vlv_disable_pll(struct drm_i915_private *dev_priv, enum pipe pipe)
{
	u32 val;

	/* Make sure the pipe isn't still relying on us */
	assert_pipe_disabled(dev_priv, pipe);

	val = DPLL_INTEGRATED_REF_CLK_VLV |
		DPLL_REF_CLK_ENABLE_VLV | DPLL_VGA_MODE_DIS;
	if (pipe != PIPE_A)
		val |= DPLL_INTEGRATED_CRI_CLK_VLV;

	I915_WRITE(DPLL(pipe), val);
	POSTING_READ(DPLL(pipe));
}

static void chv_disable_pll(struct drm_i915_private *dev_priv, enum pipe pipe)
{
	enum dpio_channel port = vlv_pipe_to_channel(pipe);
	u32 val;

	/* Make sure the pipe isn't still relying on us */
	assert_pipe_disabled(dev_priv, pipe);

	val = DPLL_SSC_REF_CLK_CHV |
		DPLL_REF_CLK_ENABLE_VLV | DPLL_VGA_MODE_DIS;
	if (pipe != PIPE_A)
		val |= DPLL_INTEGRATED_CRI_CLK_VLV;

	I915_WRITE(DPLL(pipe), val);
	POSTING_READ(DPLL(pipe));

	mutex_lock(&dev_priv->sb_lock);

	/* Disable 10bit clock to display controller */
	val = vlv_dpio_read(dev_priv, pipe, CHV_CMN_DW14(port));
	val &= ~DPIO_DCLKP_EN;
	vlv_dpio_write(dev_priv, pipe, CHV_CMN_DW14(port), val);

	mutex_unlock(&dev_priv->sb_lock);
}

void vlv_wait_port_ready(struct drm_i915_private *dev_priv,
			 struct intel_digital_port *dport,
			 unsigned int expected_mask)
{
	u32 port_mask;
	i915_reg_t dpll_reg;

	switch (dport->port) {
	case PORT_B:
		port_mask = DPLL_PORTB_READY_MASK;
		dpll_reg = DPLL(0);
		break;
	case PORT_C:
		port_mask = DPLL_PORTC_READY_MASK;
		dpll_reg = DPLL(0);
		expected_mask <<= 4;
		break;
	case PORT_D:
		port_mask = DPLL_PORTD_READY_MASK;
		dpll_reg = DPIO_PHY_STATUS;
		break;
	default:
		BUG();
	}

	if (intel_wait_for_register(dev_priv,
				    dpll_reg, port_mask, expected_mask,
				    1000))
		WARN(1, "timed out waiting for port %c ready: got 0x%x, expected 0x%x\n",
		     port_name(dport->port), I915_READ(dpll_reg) & port_mask, expected_mask);
}

static void ironlake_enable_pch_transcoder(struct drm_i915_private *dev_priv,
					   enum pipe pipe)
{
	struct intel_crtc *intel_crtc = intel_get_crtc_for_pipe(dev_priv,
								pipe);
	i915_reg_t reg;
	uint32_t val, pipeconf_val;

	/* Make sure PCH DPLL is enabled */
	assert_shared_dpll_enabled(dev_priv, intel_crtc->config->shared_dpll);

	/* FDI must be feeding us bits for PCH ports */
	assert_fdi_tx_enabled(dev_priv, pipe);
	assert_fdi_rx_enabled(dev_priv, pipe);

	if (HAS_PCH_CPT(dev_priv)) {
		/* Workaround: Set the timing override bit before enabling the
		 * pch transcoder. */
		reg = TRANS_CHICKEN2(pipe);
		val = I915_READ(reg);
		val |= TRANS_CHICKEN2_TIMING_OVERRIDE;
		I915_WRITE(reg, val);
	}

	reg = PCH_TRANSCONF(pipe);
	val = I915_READ(reg);
	pipeconf_val = I915_READ(PIPECONF(pipe));

	if (HAS_PCH_IBX(dev_priv)) {
		/*
		 * Make the BPC in transcoder be consistent with
		 * that in pipeconf reg. For HDMI we must use 8bpc
		 * here for both 8bpc and 12bpc.
		 */
		val &= ~PIPECONF_BPC_MASK;
		if (intel_crtc_has_type(intel_crtc->config, INTEL_OUTPUT_HDMI))
			val |= PIPECONF_8BPC;
		else
			val |= pipeconf_val & PIPECONF_BPC_MASK;
	}

	val &= ~TRANS_INTERLACE_MASK;
	if ((pipeconf_val & PIPECONF_INTERLACE_MASK) == PIPECONF_INTERLACED_ILK)
		if (HAS_PCH_IBX(dev_priv) &&
		    intel_crtc_has_type(intel_crtc->config, INTEL_OUTPUT_SDVO))
			val |= TRANS_LEGACY_INTERLACED_ILK;
		else
			val |= TRANS_INTERLACED;
	else
		val |= TRANS_PROGRESSIVE;

	I915_WRITE(reg, val | TRANS_ENABLE);
	if (intel_wait_for_register(dev_priv,
				    reg, TRANS_STATE_ENABLE, TRANS_STATE_ENABLE,
				    100))
		DRM_ERROR("failed to enable transcoder %c\n", pipe_name(pipe));
}

static void lpt_enable_pch_transcoder(struct drm_i915_private *dev_priv,
				      enum transcoder cpu_transcoder)
{
	u32 val, pipeconf_val;

	/* FDI must be feeding us bits for PCH ports */
	assert_fdi_tx_enabled(dev_priv, (enum pipe) cpu_transcoder);
	assert_fdi_rx_enabled(dev_priv, TRANSCODER_A);

	/* Workaround: set timing override bit. */
	val = I915_READ(TRANS_CHICKEN2(PIPE_A));
	val |= TRANS_CHICKEN2_TIMING_OVERRIDE;
	I915_WRITE(TRANS_CHICKEN2(PIPE_A), val);

	val = TRANS_ENABLE;
	pipeconf_val = I915_READ(PIPECONF(cpu_transcoder));

	if ((pipeconf_val & PIPECONF_INTERLACE_MASK_HSW) ==
	    PIPECONF_INTERLACED_ILK)
		val |= TRANS_INTERLACED;
	else
		val |= TRANS_PROGRESSIVE;

	I915_WRITE(LPT_TRANSCONF, val);
	if (intel_wait_for_register(dev_priv,
				    LPT_TRANSCONF,
				    TRANS_STATE_ENABLE,
				    TRANS_STATE_ENABLE,
				    100))
		DRM_ERROR("Failed to enable PCH transcoder\n");
}

static void ironlake_disable_pch_transcoder(struct drm_i915_private *dev_priv,
					    enum pipe pipe)
{
	i915_reg_t reg;
	uint32_t val;

	/* FDI relies on the transcoder */
	assert_fdi_tx_disabled(dev_priv, pipe);
	assert_fdi_rx_disabled(dev_priv, pipe);

	/* Ports must be off as well */
	assert_pch_ports_disabled(dev_priv, pipe);

	reg = PCH_TRANSCONF(pipe);
	val = I915_READ(reg);
	val &= ~TRANS_ENABLE;
	I915_WRITE(reg, val);
	/* wait for PCH transcoder off, transcoder state */
	if (intel_wait_for_register(dev_priv,
				    reg, TRANS_STATE_ENABLE, 0,
				    50))
		DRM_ERROR("failed to disable transcoder %c\n", pipe_name(pipe));

	if (HAS_PCH_CPT(dev_priv)) {
		/* Workaround: Clear the timing override chicken bit again. */
		reg = TRANS_CHICKEN2(pipe);
		val = I915_READ(reg);
		val &= ~TRANS_CHICKEN2_TIMING_OVERRIDE;
		I915_WRITE(reg, val);
	}
}

void lpt_disable_pch_transcoder(struct drm_i915_private *dev_priv)
{
	u32 val;

	val = I915_READ(LPT_TRANSCONF);
	val &= ~TRANS_ENABLE;
	I915_WRITE(LPT_TRANSCONF, val);
	/* wait for PCH transcoder off, transcoder state */
	if (intel_wait_for_register(dev_priv,
				    LPT_TRANSCONF, TRANS_STATE_ENABLE, 0,
				    50))
		DRM_ERROR("Failed to disable PCH transcoder\n");

	/* Workaround: clear timing override bit. */
	val = I915_READ(TRANS_CHICKEN2(PIPE_A));
	val &= ~TRANS_CHICKEN2_TIMING_OVERRIDE;
	I915_WRITE(TRANS_CHICKEN2(PIPE_A), val);
}

enum transcoder intel_crtc_pch_transcoder(struct intel_crtc *crtc)
{
	struct drm_i915_private *dev_priv = to_i915(crtc->base.dev);

	WARN_ON(!crtc->config->has_pch_encoder);

	if (HAS_PCH_LPT(dev_priv))
		return TRANSCODER_A;
	else
		return (enum transcoder) crtc->pipe;
}

/**
 * intel_enable_pipe - enable a pipe, asserting requirements
 * @crtc: crtc responsible for the pipe
 *
 * Enable @crtc's pipe, making sure that various hardware specific requirements
 * are met, if applicable, e.g. PLL enabled, LVDS pairs enabled, etc.
 */
static void intel_enable_pipe(struct intel_crtc *crtc)
{
	struct drm_device *dev = crtc->base.dev;
	struct drm_i915_private *dev_priv = to_i915(dev);
	enum pipe pipe = crtc->pipe;
	enum transcoder cpu_transcoder = crtc->config->cpu_transcoder;
	i915_reg_t reg;
	u32 val;

	DRM_DEBUG_KMS("enabling pipe %c\n", pipe_name(pipe));

	assert_planes_disabled(dev_priv, pipe);
	assert_cursor_disabled(dev_priv, pipe);
	assert_sprites_disabled(dev_priv, pipe);

	/*
	 * A pipe without a PLL won't actually be able to drive bits from
	 * a plane.  On ILK+ the pipe PLLs are integrated, so we don't
	 * need the check.
	 */
	if (HAS_GMCH_DISPLAY(dev_priv)) {
		if (intel_crtc_has_type(crtc->config, INTEL_OUTPUT_DSI))
			assert_dsi_pll_enabled(dev_priv);
		else
			assert_pll_enabled(dev_priv, pipe);
	} else {
		if (crtc->config->has_pch_encoder) {
			/* if driving the PCH, we need FDI enabled */
			assert_fdi_rx_pll_enabled(dev_priv,
						  (enum pipe) intel_crtc_pch_transcoder(crtc));
			assert_fdi_tx_pll_enabled(dev_priv,
						  (enum pipe) cpu_transcoder);
		}
		/* FIXME: assert CPU port conditions for SNB+ */
	}

	reg = PIPECONF(cpu_transcoder);
	val = I915_READ(reg);
	if (val & PIPECONF_ENABLE) {
		/* we keep both pipes enabled on 830 */
		WARN_ON(!IS_I830(dev_priv));
		return;
	}

	I915_WRITE(reg, val | PIPECONF_ENABLE);
	POSTING_READ(reg);

	/*
	 * Until the pipe starts DSL will read as 0, which would cause
	 * an apparent vblank timestamp jump, which messes up also the
	 * frame count when it's derived from the timestamps. So let's
	 * wait for the pipe to start properly before we call
	 * drm_crtc_vblank_on()
	 */
	if (dev->max_vblank_count == 0 &&
	    wait_for(intel_get_crtc_scanline(crtc) != crtc->scanline_offset, 50))
		DRM_ERROR("pipe %c didn't start\n", pipe_name(pipe));
}

/**
 * intel_disable_pipe - disable a pipe, asserting requirements
 * @crtc: crtc whose pipes is to be disabled
 *
 * Disable the pipe of @crtc, making sure that various hardware
 * specific requirements are met, if applicable, e.g. plane
 * disabled, panel fitter off, etc.
 *
 * Will wait until the pipe has shut down before returning.
 */
static void intel_disable_pipe(struct intel_crtc *crtc)
{
	struct drm_i915_private *dev_priv = to_i915(crtc->base.dev);
	enum transcoder cpu_transcoder = crtc->config->cpu_transcoder;
	enum pipe pipe = crtc->pipe;
	i915_reg_t reg;
	u32 val;

	DRM_DEBUG_KMS("disabling pipe %c\n", pipe_name(pipe));

	/*
	 * Make sure planes won't keep trying to pump pixels to us,
	 * or we might hang the display.
	 */
	assert_planes_disabled(dev_priv, pipe);
	assert_cursor_disabled(dev_priv, pipe);
	assert_sprites_disabled(dev_priv, pipe);

	reg = PIPECONF(cpu_transcoder);
	val = I915_READ(reg);
	if ((val & PIPECONF_ENABLE) == 0)
		return;

	/*
	 * Double wide has implications for planes
	 * so best keep it disabled when not needed.
	 */
	if (crtc->config->double_wide)
		val &= ~PIPECONF_DOUBLE_WIDE;

	/* Don't disable pipe or pipe PLLs if needed */
	if (!IS_I830(dev_priv))
		val &= ~PIPECONF_ENABLE;

	I915_WRITE(reg, val);
	if ((val & PIPECONF_ENABLE) == 0)
		intel_wait_for_pipe_off(crtc);
}

static unsigned int intel_tile_size(const struct drm_i915_private *dev_priv)
{
	return IS_GEN2(dev_priv) ? 2048 : 4096;
}

static unsigned int
intel_tile_width_bytes(const struct drm_framebuffer *fb, int plane)
{
	struct drm_i915_private *dev_priv = to_i915(fb->dev);
	unsigned int cpp = fb->format->cpp[plane];

	switch (fb->modifier) {
	case DRM_FORMAT_MOD_LINEAR:
		return cpp;
	case I915_FORMAT_MOD_X_TILED:
		if (IS_GEN2(dev_priv))
			return 128;
		else
			return 512;
	case I915_FORMAT_MOD_Y_TILED:
		if (IS_GEN2(dev_priv) || HAS_128_BYTE_Y_TILING(dev_priv))
			return 128;
		else
			return 512;
	case I915_FORMAT_MOD_Yf_TILED:
		switch (cpp) {
		case 1:
			return 64;
		case 2:
		case 4:
			return 128;
		case 8:
		case 16:
			return 256;
		default:
			MISSING_CASE(cpp);
			return cpp;
		}
		break;
	default:
		MISSING_CASE(fb->modifier);
		return cpp;
	}
}

static unsigned int
intel_tile_height(const struct drm_framebuffer *fb, int plane)
{
	if (fb->modifier == DRM_FORMAT_MOD_LINEAR)
		return 1;
	else
		return intel_tile_size(to_i915(fb->dev)) /
			intel_tile_width_bytes(fb, plane);
}

/* Return the tile dimensions in pixel units */
static void intel_tile_dims(const struct drm_framebuffer *fb, int plane,
			    unsigned int *tile_width,
			    unsigned int *tile_height)
{
	unsigned int tile_width_bytes = intel_tile_width_bytes(fb, plane);
	unsigned int cpp = fb->format->cpp[plane];

	*tile_width = tile_width_bytes / cpp;
	*tile_height = intel_tile_size(to_i915(fb->dev)) / tile_width_bytes;
}

unsigned int
intel_fb_align_height(const struct drm_framebuffer *fb,
		      int plane, unsigned int height)
{
	unsigned int tile_height = intel_tile_height(fb, plane);

	return ALIGN(height, tile_height);
}

unsigned int intel_rotation_info_size(const struct intel_rotation_info *rot_info)
{
	unsigned int size = 0;
	int i;

	for (i = 0 ; i < ARRAY_SIZE(rot_info->plane); i++)
		size += rot_info->plane[i].width * rot_info->plane[i].height;

	return size;
}

static void
intel_fill_fb_ggtt_view(struct i915_ggtt_view *view,
			const struct drm_framebuffer *fb,
			unsigned int rotation)
{
	view->type = I915_GGTT_VIEW_NORMAL;
	if (drm_rotation_90_or_270(rotation)) {
		view->type = I915_GGTT_VIEW_ROTATED;
		view->rotated = to_intel_framebuffer(fb)->rot_info;
	}
}

static unsigned int intel_cursor_alignment(const struct drm_i915_private *dev_priv)
{
	if (IS_I830(dev_priv))
		return 16 * 1024;
	else if (IS_I85X(dev_priv))
		return 256;
	else if (IS_I845G(dev_priv) || IS_I865G(dev_priv))
		return 32;
	else
		return 4 * 1024;
}

static unsigned int intel_linear_alignment(const struct drm_i915_private *dev_priv)
{
	if (INTEL_INFO(dev_priv)->gen >= 9)
		return 256 * 1024;
	else if (IS_I965G(dev_priv) || IS_I965GM(dev_priv) ||
		 IS_VALLEYVIEW(dev_priv) || IS_CHERRYVIEW(dev_priv))
		return 128 * 1024;
	else if (INTEL_INFO(dev_priv)->gen >= 4)
		return 4 * 1024;
	else
		return 0;
}

static unsigned int intel_surf_alignment(const struct drm_framebuffer *fb,
					 int plane)
{
	struct drm_i915_private *dev_priv = to_i915(fb->dev);

	/* AUX_DIST needs only 4K alignment */
	if (fb->format->format == DRM_FORMAT_NV12 && plane == 1)
		return 4096;

	switch (fb->modifier) {
	case DRM_FORMAT_MOD_LINEAR:
		return intel_linear_alignment(dev_priv);
	case I915_FORMAT_MOD_X_TILED:
		if (INTEL_GEN(dev_priv) >= 9)
			return 256 * 1024;
		return 0;
	case I915_FORMAT_MOD_Y_TILED:
	case I915_FORMAT_MOD_Yf_TILED:
		return 1 * 1024 * 1024;
	default:
		MISSING_CASE(fb->modifier);
		return 0;
	}
}

struct i915_vma *
intel_pin_and_fence_fb_obj(struct drm_framebuffer *fb, unsigned int rotation)
{
	struct drm_device *dev = fb->dev;
	struct drm_i915_private *dev_priv = to_i915(dev);
	struct drm_i915_gem_object *obj = intel_fb_obj(fb);
	struct i915_ggtt_view view;
	struct i915_vma *vma;
	u32 alignment;

	WARN_ON(!mutex_is_locked(&dev->struct_mutex));

	alignment = intel_surf_alignment(fb, 0);

	intel_fill_fb_ggtt_view(&view, fb, rotation);

	/* Note that the w/a also requires 64 PTE of padding following the
	 * bo. We currently fill all unused PTE with the shadow page and so
	 * we should always have valid PTE following the scanout preventing
	 * the VT-d warning.
	 */
	if (intel_scanout_needs_vtd_wa(dev_priv) && alignment < 256 * 1024)
		alignment = 256 * 1024;

	/*
	 * Global gtt pte registers are special registers which actually forward
	 * writes to a chunk of system memory. Which means that there is no risk
	 * that the register values disappear as soon as we call
	 * intel_runtime_pm_put(), so it is correct to wrap only the
	 * pin/unpin/fence and not more.
	 */
	intel_runtime_pm_get(dev_priv);

	vma = i915_gem_object_pin_to_display_plane(obj, alignment, &view);
	if (IS_ERR(vma))
		goto err;

	if (i915_vma_is_map_and_fenceable(vma)) {
		/* Install a fence for tiled scan-out. Pre-i965 always needs a
		 * fence, whereas 965+ only requires a fence if using
		 * framebuffer compression.  For simplicity, we always, when
		 * possible, install a fence as the cost is not that onerous.
		 *
		 * If we fail to fence the tiled scanout, then either the
		 * modeset will reject the change (which is highly unlikely as
		 * the affected systems, all but one, do not have unmappable
		 * space) or we will not be able to enable full powersaving
		 * techniques (also likely not to apply due to various limits
		 * FBC and the like impose on the size of the buffer, which
		 * presumably we violated anyway with this unmappable buffer).
		 * Anyway, it is presumably better to stumble onwards with
		 * something and try to run the system in a "less than optimal"
		 * mode that matches the user configuration.
		 */
		if (i915_vma_get_fence(vma) == 0)
			i915_vma_pin_fence(vma);
	}

	i915_vma_get(vma);
err:
	intel_runtime_pm_put(dev_priv);
	return vma;
}

void intel_unpin_fb_vma(struct i915_vma *vma)
{
	lockdep_assert_held(&vma->vm->i915->drm.struct_mutex);

	i915_vma_unpin_fence(vma);
	i915_gem_object_unpin_from_display_plane(vma);
	i915_vma_put(vma);
}

static int intel_fb_pitch(const struct drm_framebuffer *fb, int plane,
			  unsigned int rotation)
{
	if (drm_rotation_90_or_270(rotation))
		return to_intel_framebuffer(fb)->rotated[plane].pitch;
	else
		return fb->pitches[plane];
}

/*
 * Convert the x/y offsets into a linear offset.
 * Only valid with 0/180 degree rotation, which is fine since linear
 * offset is only used with linear buffers on pre-hsw and tiled buffers
 * with gen2/3, and 90/270 degree rotations isn't supported on any of them.
 */
u32 intel_fb_xy_to_linear(int x, int y,
			  const struct intel_plane_state *state,
			  int plane)
{
	const struct drm_framebuffer *fb = state->base.fb;
	unsigned int cpp = fb->format->cpp[plane];
	unsigned int pitch = fb->pitches[plane];

	return y * pitch + x * cpp;
}

/*
 * Add the x/y offsets derived from fb->offsets[] to the user
 * specified plane src x/y offsets. The resulting x/y offsets
 * specify the start of scanout from the beginning of the gtt mapping.
 */
void intel_add_fb_offsets(int *x, int *y,
			  const struct intel_plane_state *state,
			  int plane)

{
	const struct intel_framebuffer *intel_fb = to_intel_framebuffer(state->base.fb);
	unsigned int rotation = state->base.rotation;

	if (drm_rotation_90_or_270(rotation)) {
		*x += intel_fb->rotated[plane].x;
		*y += intel_fb->rotated[plane].y;
	} else {
		*x += intel_fb->normal[plane].x;
		*y += intel_fb->normal[plane].y;
	}
}

/*
 * Input tile dimensions and pitch must already be
 * rotated to match x and y, and in pixel units.
 */
static u32 _intel_adjust_tile_offset(int *x, int *y,
				     unsigned int tile_width,
				     unsigned int tile_height,
				     unsigned int tile_size,
				     unsigned int pitch_tiles,
				     u32 old_offset,
				     u32 new_offset)
{
	unsigned int pitch_pixels = pitch_tiles * tile_width;
	unsigned int tiles;

	WARN_ON(old_offset & (tile_size - 1));
	WARN_ON(new_offset & (tile_size - 1));
	WARN_ON(new_offset > old_offset);

	tiles = (old_offset - new_offset) / tile_size;

	*y += tiles / pitch_tiles * tile_height;
	*x += tiles % pitch_tiles * tile_width;

	/* minimize x in case it got needlessly big */
	*y += *x / pitch_pixels * tile_height;
	*x %= pitch_pixels;

	return new_offset;
}

/*
 * Adjust the tile offset by moving the difference into
 * the x/y offsets.
 */
static u32 intel_adjust_tile_offset(int *x, int *y,
				    const struct intel_plane_state *state, int plane,
				    u32 old_offset, u32 new_offset)
{
	const struct drm_i915_private *dev_priv = to_i915(state->base.plane->dev);
	const struct drm_framebuffer *fb = state->base.fb;
	unsigned int cpp = fb->format->cpp[plane];
	unsigned int rotation = state->base.rotation;
	unsigned int pitch = intel_fb_pitch(fb, plane, rotation);

	WARN_ON(new_offset > old_offset);

	if (fb->modifier != DRM_FORMAT_MOD_LINEAR) {
		unsigned int tile_size, tile_width, tile_height;
		unsigned int pitch_tiles;

		tile_size = intel_tile_size(dev_priv);
		intel_tile_dims(fb, plane, &tile_width, &tile_height);

		if (drm_rotation_90_or_270(rotation)) {
			pitch_tiles = pitch / tile_height;
			swap(tile_width, tile_height);
		} else {
			pitch_tiles = pitch / (tile_width * cpp);
		}

		_intel_adjust_tile_offset(x, y, tile_width, tile_height,
					  tile_size, pitch_tiles,
					  old_offset, new_offset);
	} else {
		old_offset += *y * pitch + *x * cpp;

		*y = (old_offset - new_offset) / pitch;
		*x = ((old_offset - new_offset) - *y * pitch) / cpp;
	}

	return new_offset;
}

/*
 * Computes the linear offset to the base tile and adjusts
 * x, y. bytes per pixel is assumed to be a power-of-two.
 *
 * In the 90/270 rotated case, x and y are assumed
 * to be already rotated to match the rotated GTT view, and
 * pitch is the tile_height aligned framebuffer height.
 *
 * This function is used when computing the derived information
 * under intel_framebuffer, so using any of that information
 * here is not allowed. Anything under drm_framebuffer can be
 * used. This is why the user has to pass in the pitch since it
 * is specified in the rotated orientation.
 */
static u32 _intel_compute_tile_offset(const struct drm_i915_private *dev_priv,
				      int *x, int *y,
				      const struct drm_framebuffer *fb, int plane,
				      unsigned int pitch,
				      unsigned int rotation,
				      u32 alignment)
{
	uint64_t fb_modifier = fb->modifier;
	unsigned int cpp = fb->format->cpp[plane];
	u32 offset, offset_aligned;

	if (alignment)
		alignment--;

	if (fb_modifier != DRM_FORMAT_MOD_LINEAR) {
		unsigned int tile_size, tile_width, tile_height;
		unsigned int tile_rows, tiles, pitch_tiles;

		tile_size = intel_tile_size(dev_priv);
		intel_tile_dims(fb, plane, &tile_width, &tile_height);

		if (drm_rotation_90_or_270(rotation)) {
			pitch_tiles = pitch / tile_height;
			swap(tile_width, tile_height);
		} else {
			pitch_tiles = pitch / (tile_width * cpp);
		}

		tile_rows = *y / tile_height;
		*y %= tile_height;

		tiles = *x / tile_width;
		*x %= tile_width;

		offset = (tile_rows * pitch_tiles + tiles) * tile_size;
		offset_aligned = offset & ~alignment;

		_intel_adjust_tile_offset(x, y, tile_width, tile_height,
					  tile_size, pitch_tiles,
					  offset, offset_aligned);
	} else {
		offset = *y * pitch + *x * cpp;
		offset_aligned = offset & ~alignment;

		*y = (offset & alignment) / pitch;
		*x = ((offset & alignment) - *y * pitch) / cpp;
	}

	return offset_aligned;
}

u32 intel_compute_tile_offset(int *x, int *y,
			      const struct intel_plane_state *state,
			      int plane)
{
	struct intel_plane *intel_plane = to_intel_plane(state->base.plane);
	struct drm_i915_private *dev_priv = to_i915(intel_plane->base.dev);
	const struct drm_framebuffer *fb = state->base.fb;
	unsigned int rotation = state->base.rotation;
	int pitch = intel_fb_pitch(fb, plane, rotation);
	u32 alignment;

	if (intel_plane->id == PLANE_CURSOR)
		alignment = intel_cursor_alignment(dev_priv);
	else
		alignment = intel_surf_alignment(fb, plane);

	return _intel_compute_tile_offset(dev_priv, x, y, fb, plane, pitch,
					  rotation, alignment);
}

/* Convert the fb->offset[] linear offset into x/y offsets */
static void intel_fb_offset_to_xy(int *x, int *y,
				  const struct drm_framebuffer *fb, int plane)
{
	unsigned int cpp = fb->format->cpp[plane];
	unsigned int pitch = fb->pitches[plane];
	u32 linear_offset = fb->offsets[plane];

	*y = linear_offset / pitch;
	*x = linear_offset % pitch / cpp;
}

static unsigned int intel_fb_modifier_to_tiling(uint64_t fb_modifier)
{
	switch (fb_modifier) {
	case I915_FORMAT_MOD_X_TILED:
		return I915_TILING_X;
	case I915_FORMAT_MOD_Y_TILED:
		return I915_TILING_Y;
	default:
		return I915_TILING_NONE;
	}
}

static int
intel_fill_fb_info(struct drm_i915_private *dev_priv,
		   struct drm_framebuffer *fb)
{
	struct intel_framebuffer *intel_fb = to_intel_framebuffer(fb);
	struct intel_rotation_info *rot_info = &intel_fb->rot_info;
	u32 gtt_offset_rotated = 0;
	unsigned int max_size = 0;
	int i, num_planes = fb->format->num_planes;
	unsigned int tile_size = intel_tile_size(dev_priv);

	for (i = 0; i < num_planes; i++) {
		unsigned int width, height;
		unsigned int cpp, size;
		u32 offset;
		int x, y;

		cpp = fb->format->cpp[i];
		width = drm_framebuffer_plane_width(fb->width, fb, i);
		height = drm_framebuffer_plane_height(fb->height, fb, i);

		intel_fb_offset_to_xy(&x, &y, fb, i);

		/*
		 * The fence (if used) is aligned to the start of the object
		 * so having the framebuffer wrap around across the edge of the
		 * fenced region doesn't really work. We have no API to configure
		 * the fence start offset within the object (nor could we probably
		 * on gen2/3). So it's just easier if we just require that the
		 * fb layout agrees with the fence layout. We already check that the
		 * fb stride matches the fence stride elsewhere.
		 */
		if (i915_gem_object_is_tiled(intel_fb->obj) &&
		    (x + width) * cpp > fb->pitches[i]) {
			DRM_DEBUG_KMS("bad fb plane %d offset: 0x%x\n",
				      i, fb->offsets[i]);
			return -EINVAL;
		}

		/*
		 * First pixel of the framebuffer from
		 * the start of the normal gtt mapping.
		 */
		intel_fb->normal[i].x = x;
		intel_fb->normal[i].y = y;

		offset = _intel_compute_tile_offset(dev_priv, &x, &y,
						    fb, i, fb->pitches[i],
						    DRM_MODE_ROTATE_0, tile_size);
		offset /= tile_size;

		if (fb->modifier != DRM_FORMAT_MOD_LINEAR) {
			unsigned int tile_width, tile_height;
			unsigned int pitch_tiles;
			struct drm_rect r;

			intel_tile_dims(fb, i, &tile_width, &tile_height);

			rot_info->plane[i].offset = offset;
			rot_info->plane[i].stride = DIV_ROUND_UP(fb->pitches[i], tile_width * cpp);
			rot_info->plane[i].width = DIV_ROUND_UP(x + width, tile_width);
			rot_info->plane[i].height = DIV_ROUND_UP(y + height, tile_height);

			intel_fb->rotated[i].pitch =
				rot_info->plane[i].height * tile_height;

			/* how many tiles does this plane need */
			size = rot_info->plane[i].stride * rot_info->plane[i].height;
			/*
			 * If the plane isn't horizontally tile aligned,
			 * we need one more tile.
			 */
			if (x != 0)
				size++;

			/* rotate the x/y offsets to match the GTT view */
			r.x1 = x;
			r.y1 = y;
			r.x2 = x + width;
			r.y2 = y + height;
			drm_rect_rotate(&r,
					rot_info->plane[i].width * tile_width,
					rot_info->plane[i].height * tile_height,
					DRM_MODE_ROTATE_270);
			x = r.x1;
			y = r.y1;

			/* rotate the tile dimensions to match the GTT view */
			pitch_tiles = intel_fb->rotated[i].pitch / tile_height;
			swap(tile_width, tile_height);

			/*
			 * We only keep the x/y offsets, so push all of the
			 * gtt offset into the x/y offsets.
			 */
			_intel_adjust_tile_offset(&x, &y,
						  tile_width, tile_height,
						  tile_size, pitch_tiles,
						  gtt_offset_rotated * tile_size, 0);

			gtt_offset_rotated += rot_info->plane[i].width * rot_info->plane[i].height;

			/*
			 * First pixel of the framebuffer from
			 * the start of the rotated gtt mapping.
			 */
			intel_fb->rotated[i].x = x;
			intel_fb->rotated[i].y = y;
		} else {
			size = DIV_ROUND_UP((y + height) * fb->pitches[i] +
					    x * cpp, tile_size);
		}

		/* how many tiles in total needed in the bo */
		max_size = max(max_size, offset + size);
	}

	if (max_size * tile_size > intel_fb->obj->base.size) {
		DRM_DEBUG_KMS("fb too big for bo (need %u bytes, have %zu bytes)\n",
			      max_size * tile_size, intel_fb->obj->base.size);
		return -EINVAL;
	}

	return 0;
}

static int i9xx_format_to_fourcc(int format)
{
	switch (format) {
	case DISPPLANE_8BPP:
		return DRM_FORMAT_C8;
	case DISPPLANE_BGRX555:
		return DRM_FORMAT_XRGB1555;
	case DISPPLANE_BGRX565:
		return DRM_FORMAT_RGB565;
	default:
	case DISPPLANE_BGRX888:
		return DRM_FORMAT_XRGB8888;
	case DISPPLANE_RGBX888:
		return DRM_FORMAT_XBGR8888;
	case DISPPLANE_BGRX101010:
		return DRM_FORMAT_XRGB2101010;
	case DISPPLANE_RGBX101010:
		return DRM_FORMAT_XBGR2101010;
	}
}

static int skl_format_to_fourcc(int format, bool rgb_order, bool alpha)
{
	switch (format) {
	case PLANE_CTL_FORMAT_RGB_565:
		return DRM_FORMAT_RGB565;
	default:
	case PLANE_CTL_FORMAT_XRGB_8888:
		if (rgb_order) {
			if (alpha)
				return DRM_FORMAT_ABGR8888;
			else
				return DRM_FORMAT_XBGR8888;
		} else {
			if (alpha)
				return DRM_FORMAT_ARGB8888;
			else
				return DRM_FORMAT_XRGB8888;
		}
	case PLANE_CTL_FORMAT_XRGB_2101010:
		if (rgb_order)
			return DRM_FORMAT_XBGR2101010;
		else
			return DRM_FORMAT_XRGB2101010;
	}
}

static bool
intel_alloc_initial_plane_obj(struct intel_crtc *crtc,
			      struct intel_initial_plane_config *plane_config)
{
	struct drm_device *dev = crtc->base.dev;
	struct drm_i915_private *dev_priv = to_i915(dev);
	struct i915_ggtt *ggtt = &dev_priv->ggtt;
	struct drm_i915_gem_object *obj = NULL;
	struct drm_mode_fb_cmd2 mode_cmd = { 0 };
	struct drm_framebuffer *fb = &plane_config->fb->base;
	u32 base_aligned = round_down(plane_config->base, PAGE_SIZE);
	u32 size_aligned = round_up(plane_config->base + plane_config->size,
				    PAGE_SIZE);

	size_aligned -= base_aligned;

	if (plane_config->size == 0)
		return false;

	/* If the FB is too big, just don't use it since fbdev is not very
	 * important and we should probably use that space with FBC or other
	 * features. */
	if (size_aligned * 2 > ggtt->stolen_usable_size)
		return false;

	mutex_lock(&dev->struct_mutex);
	obj = i915_gem_object_create_stolen_for_preallocated(dev_priv,
							     base_aligned,
							     base_aligned,
							     size_aligned);
	mutex_unlock(&dev->struct_mutex);
	if (!obj)
		return false;

	if (plane_config->tiling == I915_TILING_X)
		obj->tiling_and_stride = fb->pitches[0] | I915_TILING_X;

	mode_cmd.pixel_format = fb->format->format;
	mode_cmd.width = fb->width;
	mode_cmd.height = fb->height;
	mode_cmd.pitches[0] = fb->pitches[0];
	mode_cmd.modifier[0] = fb->modifier;
	mode_cmd.flags = DRM_MODE_FB_MODIFIERS;

	if (intel_framebuffer_init(to_intel_framebuffer(fb), obj, &mode_cmd)) {
		DRM_DEBUG_KMS("intel fb init failed\n");
		goto out_unref_obj;
	}


	DRM_DEBUG_KMS("initial plane fb obj %p\n", obj);
	return true;

out_unref_obj:
	i915_gem_object_put(obj);
	return false;
}

/* Update plane->state->fb to match plane->fb after driver-internal updates */
static void
update_state_fb(struct drm_plane *plane)
{
	if (plane->fb == plane->state->fb)
		return;

	if (plane->state->fb)
		drm_framebuffer_unreference(plane->state->fb);
	plane->state->fb = plane->fb;
	if (plane->state->fb)
		drm_framebuffer_reference(plane->state->fb);
}

static void
intel_set_plane_visible(struct intel_crtc_state *crtc_state,
			struct intel_plane_state *plane_state,
			bool visible)
{
	struct intel_plane *plane = to_intel_plane(plane_state->base.plane);

	plane_state->base.visible = visible;

	/* FIXME pre-g4x don't work like this */
	if (visible) {
		crtc_state->base.plane_mask |= BIT(drm_plane_index(&plane->base));
		crtc_state->active_planes |= BIT(plane->id);
	} else {
		crtc_state->base.plane_mask &= ~BIT(drm_plane_index(&plane->base));
		crtc_state->active_planes &= ~BIT(plane->id);
	}

	DRM_DEBUG_KMS("%s active planes 0x%x\n",
		      crtc_state->base.crtc->name,
		      crtc_state->active_planes);
}

static void
intel_find_initial_plane_obj(struct intel_crtc *intel_crtc,
			     struct intel_initial_plane_config *plane_config)
{
	struct drm_device *dev = intel_crtc->base.dev;
	struct drm_i915_private *dev_priv = to_i915(dev);
	struct drm_crtc *c;
	struct drm_i915_gem_object *obj;
	struct drm_plane *primary = intel_crtc->base.primary;
	struct drm_plane_state *plane_state = primary->state;
	struct drm_crtc_state *crtc_state = intel_crtc->base.state;
	struct intel_plane *intel_plane = to_intel_plane(primary);
	struct intel_plane_state *intel_state =
		to_intel_plane_state(plane_state);
	struct drm_framebuffer *fb;

	if (!plane_config->fb)
		return;

	if (intel_alloc_initial_plane_obj(intel_crtc, plane_config)) {
		fb = &plane_config->fb->base;
		goto valid_fb;
	}

	kfree(plane_config->fb);

	/*
	 * Failed to alloc the obj, check to see if we should share
	 * an fb with another CRTC instead
	 */
	for_each_crtc(dev, c) {
		struct intel_plane_state *state;

		if (c == &intel_crtc->base)
			continue;

		if (!to_intel_crtc(c)->active)
			continue;

		state = to_intel_plane_state(c->primary->state);
		if (!state->vma)
			continue;

		if (intel_plane_ggtt_offset(state) == plane_config->base) {
			fb = c->primary->fb;
			drm_framebuffer_reference(fb);
			goto valid_fb;
		}
	}

	/*
	 * We've failed to reconstruct the BIOS FB.  Current display state
	 * indicates that the primary plane is visible, but has a NULL FB,
	 * which will lead to problems later if we don't fix it up.  The
	 * simplest solution is to just disable the primary plane now and
	 * pretend the BIOS never had it enabled.
	 */
	intel_set_plane_visible(to_intel_crtc_state(crtc_state),
				to_intel_plane_state(plane_state),
				false);
	intel_pre_disable_primary_noatomic(&intel_crtc->base);
	trace_intel_disable_plane(primary, intel_crtc);
	intel_plane->disable_plane(intel_plane, intel_crtc);

	return;

valid_fb:
	mutex_lock(&dev->struct_mutex);
	intel_state->vma =
		intel_pin_and_fence_fb_obj(fb, primary->state->rotation);
	mutex_unlock(&dev->struct_mutex);
	if (IS_ERR(intel_state->vma)) {
		DRM_ERROR("failed to pin boot fb on pipe %d: %li\n",
			  intel_crtc->pipe, PTR_ERR(intel_state->vma));

		intel_state->vma = NULL;
		drm_framebuffer_unreference(fb);
		return;
	}

	plane_state->src_x = 0;
	plane_state->src_y = 0;
	plane_state->src_w = fb->width << 16;
	plane_state->src_h = fb->height << 16;

	plane_state->crtc_x = 0;
	plane_state->crtc_y = 0;
	plane_state->crtc_w = fb->width;
	plane_state->crtc_h = fb->height;

	intel_state->base.src = drm_plane_state_src(plane_state);
	intel_state->base.dst = drm_plane_state_dest(plane_state);

	obj = intel_fb_obj(fb);
	if (i915_gem_object_is_tiled(obj))
		dev_priv->preserve_bios_swizzle = true;

	drm_framebuffer_reference(fb);
	primary->fb = primary->state->fb = fb;
	primary->crtc = primary->state->crtc = &intel_crtc->base;

	intel_set_plane_visible(to_intel_crtc_state(crtc_state),
				to_intel_plane_state(plane_state),
				true);

	atomic_or(to_intel_plane(primary)->frontbuffer_bit,
		  &obj->frontbuffer_bits);
}

static int skl_max_plane_width(const struct drm_framebuffer *fb, int plane,
			       unsigned int rotation)
{
	int cpp = fb->format->cpp[plane];

	switch (fb->modifier) {
	case DRM_FORMAT_MOD_LINEAR:
	case I915_FORMAT_MOD_X_TILED:
		switch (cpp) {
		case 8:
			return 4096;
		case 4:
		case 2:
		case 1:
			return 8192;
		default:
			MISSING_CASE(cpp);
			break;
		}
		break;
	case I915_FORMAT_MOD_Y_TILED:
	case I915_FORMAT_MOD_Yf_TILED:
		switch (cpp) {
		case 8:
			return 2048;
		case 4:
			return 4096;
		case 2:
		case 1:
			return 8192;
		default:
			MISSING_CASE(cpp);
			break;
		}
		break;
	default:
		MISSING_CASE(fb->modifier);
	}

	return 2048;
}

static int skl_check_main_surface(struct intel_plane_state *plane_state)
{
	const struct drm_framebuffer *fb = plane_state->base.fb;
	unsigned int rotation = plane_state->base.rotation;
	int x = plane_state->base.src.x1 >> 16;
	int y = plane_state->base.src.y1 >> 16;
	int w = drm_rect_width(&plane_state->base.src) >> 16;
	int h = drm_rect_height(&plane_state->base.src) >> 16;
	int max_width = skl_max_plane_width(fb, 0, rotation);
	int max_height = 4096;
	u32 alignment, offset, aux_offset = plane_state->aux.offset;

	if (w > max_width || h > max_height) {
		DRM_DEBUG_KMS("requested Y/RGB source size %dx%d too big (limit %dx%d)\n",
			      w, h, max_width, max_height);
		return -EINVAL;
	}

	intel_add_fb_offsets(&x, &y, plane_state, 0);
	offset = intel_compute_tile_offset(&x, &y, plane_state, 0);
	alignment = intel_surf_alignment(fb, 0);

	/*
	 * AUX surface offset is specified as the distance from the
	 * main surface offset, and it must be non-negative. Make
	 * sure that is what we will get.
	 */
	if (offset > aux_offset)
		offset = intel_adjust_tile_offset(&x, &y, plane_state, 0,
						  offset, aux_offset & ~(alignment - 1));

	/*
	 * When using an X-tiled surface, the plane blows up
	 * if the x offset + width exceed the stride.
	 *
	 * TODO: linear and Y-tiled seem fine, Yf untested,
	 */
	if (fb->modifier == I915_FORMAT_MOD_X_TILED) {
		int cpp = fb->format->cpp[0];

		while ((x + w) * cpp > fb->pitches[0]) {
			if (offset == 0) {
				DRM_DEBUG_KMS("Unable to find suitable display surface offset\n");
				return -EINVAL;
			}

			offset = intel_adjust_tile_offset(&x, &y, plane_state, 0,
							  offset, offset - alignment);
		}
	}

	plane_state->main.offset = offset;
	plane_state->main.x = x;
	plane_state->main.y = y;

	return 0;
}

static int skl_check_nv12_aux_surface(struct intel_plane_state *plane_state)
{
	const struct drm_framebuffer *fb = plane_state->base.fb;
	unsigned int rotation = plane_state->base.rotation;
	int max_width = skl_max_plane_width(fb, 1, rotation);
	int max_height = 4096;
	int x = plane_state->base.src.x1 >> 17;
	int y = plane_state->base.src.y1 >> 17;
	int w = drm_rect_width(&plane_state->base.src) >> 17;
	int h = drm_rect_height(&plane_state->base.src) >> 17;
	u32 offset;

	intel_add_fb_offsets(&x, &y, plane_state, 1);
	offset = intel_compute_tile_offset(&x, &y, plane_state, 1);

	/* FIXME not quite sure how/if these apply to the chroma plane */
	if (w > max_width || h > max_height) {
		DRM_DEBUG_KMS("CbCr source size %dx%d too big (limit %dx%d)\n",
			      w, h, max_width, max_height);
		return -EINVAL;
	}

	plane_state->aux.offset = offset;
	plane_state->aux.x = x;
	plane_state->aux.y = y;

	return 0;
}

int skl_check_plane_surface(struct intel_plane_state *plane_state)
{
	const struct drm_framebuffer *fb = plane_state->base.fb;
	unsigned int rotation = plane_state->base.rotation;
	int ret;

	if (!plane_state->base.visible)
		return 0;

	/* Rotate src coordinates to match rotated GTT view */
	if (drm_rotation_90_or_270(rotation))
		drm_rect_rotate(&plane_state->base.src,
				fb->width << 16, fb->height << 16,
				DRM_MODE_ROTATE_270);

	/*
	 * Handle the AUX surface first since
	 * the main surface setup depends on it.
	 */
	if (fb->format->format == DRM_FORMAT_NV12) {
		ret = skl_check_nv12_aux_surface(plane_state);
		if (ret)
			return ret;
	} else {
		plane_state->aux.offset = ~0xfff;
		plane_state->aux.x = 0;
		plane_state->aux.y = 0;
	}

	ret = skl_check_main_surface(plane_state);
	if (ret)
		return ret;

	return 0;
}

static u32 i9xx_plane_ctl(const struct intel_crtc_state *crtc_state,
			  const struct intel_plane_state *plane_state)
{
	struct drm_i915_private *dev_priv =
		to_i915(plane_state->base.plane->dev);
	struct intel_crtc *crtc = to_intel_crtc(crtc_state->base.crtc);
	const struct drm_framebuffer *fb = plane_state->base.fb;
	unsigned int rotation = plane_state->base.rotation;
	u32 dspcntr;

	dspcntr = DISPLAY_PLANE_ENABLE | DISPPLANE_GAMMA_ENABLE;

	if (IS_G4X(dev_priv) || IS_GEN5(dev_priv) ||
	    IS_GEN6(dev_priv) || IS_IVYBRIDGE(dev_priv))
		dspcntr |= DISPPLANE_TRICKLE_FEED_DISABLE;

	if (IS_HASWELL(dev_priv) || IS_BROADWELL(dev_priv))
		dspcntr |= DISPPLANE_PIPE_CSC_ENABLE;

	if (INTEL_GEN(dev_priv) < 4)
		dspcntr |= DISPPLANE_SEL_PIPE(crtc->pipe);

	switch (fb->format->format) {
	case DRM_FORMAT_C8:
		dspcntr |= DISPPLANE_8BPP;
		break;
	case DRM_FORMAT_XRGB1555:
		dspcntr |= DISPPLANE_BGRX555;
		break;
	case DRM_FORMAT_RGB565:
		dspcntr |= DISPPLANE_BGRX565;
		break;
	case DRM_FORMAT_XRGB8888:
		dspcntr |= DISPPLANE_BGRX888;
		break;
	case DRM_FORMAT_XBGR8888:
		dspcntr |= DISPPLANE_RGBX888;
		break;
	case DRM_FORMAT_XRGB2101010:
		dspcntr |= DISPPLANE_BGRX101010;
		break;
	case DRM_FORMAT_XBGR2101010:
		dspcntr |= DISPPLANE_RGBX101010;
		break;
	default:
		MISSING_CASE(fb->format->format);
		return 0;
	}

	if (INTEL_GEN(dev_priv) >= 4 &&
	    fb->modifier == I915_FORMAT_MOD_X_TILED)
		dspcntr |= DISPPLANE_TILED;

	if (rotation & DRM_MODE_ROTATE_180)
		dspcntr |= DISPPLANE_ROTATE_180;

	if (rotation & DRM_MODE_REFLECT_X)
		dspcntr |= DISPPLANE_MIRROR;

	return dspcntr;
}

int i9xx_check_plane_surface(struct intel_plane_state *plane_state)
{
	struct drm_i915_private *dev_priv =
		to_i915(plane_state->base.plane->dev);
	int src_x = plane_state->base.src.x1 >> 16;
	int src_y = plane_state->base.src.y1 >> 16;
	u32 offset;

	intel_add_fb_offsets(&src_x, &src_y, plane_state, 0);

	if (INTEL_GEN(dev_priv) >= 4)
		offset = intel_compute_tile_offset(&src_x, &src_y,
						   plane_state, 0);
	else
		offset = 0;

	/* HSW/BDW do this automagically in hardware */
	if (!IS_HASWELL(dev_priv) && !IS_BROADWELL(dev_priv)) {
		unsigned int rotation = plane_state->base.rotation;
		int src_w = drm_rect_width(&plane_state->base.src) >> 16;
		int src_h = drm_rect_height(&plane_state->base.src) >> 16;

		if (rotation & DRM_MODE_ROTATE_180) {
			src_x += src_w - 1;
			src_y += src_h - 1;
		} else if (rotation & DRM_MODE_REFLECT_X) {
			src_x += src_w - 1;
		}
	}

	plane_state->main.offset = offset;
	plane_state->main.x = src_x;
	plane_state->main.y = src_y;

	return 0;
}

static void i9xx_update_primary_plane(struct intel_plane *primary,
				      const struct intel_crtc_state *crtc_state,
				      const struct intel_plane_state *plane_state)
{
	struct drm_i915_private *dev_priv = to_i915(primary->base.dev);
	struct intel_crtc *crtc = to_intel_crtc(crtc_state->base.crtc);
	const struct drm_framebuffer *fb = plane_state->base.fb;
	enum plane plane = primary->plane;
	u32 linear_offset;
	u32 dspcntr = plane_state->ctl;
	i915_reg_t reg = DSPCNTR(plane);
	int x = plane_state->main.x;
	int y = plane_state->main.y;
	unsigned long irqflags;

	linear_offset = intel_fb_xy_to_linear(x, y, plane_state, 0);

	if (INTEL_GEN(dev_priv) >= 4)
		crtc->dspaddr_offset = plane_state->main.offset;
	else
		crtc->dspaddr_offset = linear_offset;

	crtc->adjusted_x = x;
	crtc->adjusted_y = y;

	spin_lock_irqsave(&dev_priv->uncore.lock, irqflags);

	if (INTEL_GEN(dev_priv) < 4) {
		/* pipesrc and dspsize control the size that is scaled from,
		 * which should always be the user's requested size.
		 */
		I915_WRITE_FW(DSPSIZE(plane),
			      ((crtc_state->pipe_src_h - 1) << 16) |
			      (crtc_state->pipe_src_w - 1));
		I915_WRITE_FW(DSPPOS(plane), 0);
	} else if (IS_CHERRYVIEW(dev_priv) && plane == PLANE_B) {
		I915_WRITE_FW(PRIMSIZE(plane),
			      ((crtc_state->pipe_src_h - 1) << 16) |
			      (crtc_state->pipe_src_w - 1));
		I915_WRITE_FW(PRIMPOS(plane), 0);
		I915_WRITE_FW(PRIMCNSTALPHA(plane), 0);
	}

	I915_WRITE_FW(reg, dspcntr);

	I915_WRITE_FW(DSPSTRIDE(plane), fb->pitches[0]);
	if (IS_HASWELL(dev_priv) || IS_BROADWELL(dev_priv)) {
		I915_WRITE_FW(DSPSURF(plane),
			      intel_plane_ggtt_offset(plane_state) +
			      crtc->dspaddr_offset);
		I915_WRITE_FW(DSPOFFSET(plane), (y << 16) | x);
	} else if (INTEL_GEN(dev_priv) >= 4) {
		I915_WRITE_FW(DSPSURF(plane),
			      intel_plane_ggtt_offset(plane_state) +
			      crtc->dspaddr_offset);
		I915_WRITE_FW(DSPTILEOFF(plane), (y << 16) | x);
		I915_WRITE_FW(DSPLINOFF(plane), linear_offset);
	} else {
		I915_WRITE_FW(DSPADDR(plane),
			      intel_plane_ggtt_offset(plane_state) +
			      crtc->dspaddr_offset);
	}
	POSTING_READ_FW(reg);

	spin_unlock_irqrestore(&dev_priv->uncore.lock, irqflags);
}

static void i9xx_disable_primary_plane(struct intel_plane *primary,
				       struct intel_crtc *crtc)
{
	struct drm_i915_private *dev_priv = to_i915(primary->base.dev);
	enum plane plane = primary->plane;
	unsigned long irqflags;

	spin_lock_irqsave(&dev_priv->uncore.lock, irqflags);

	I915_WRITE_FW(DSPCNTR(plane), 0);
	if (INTEL_INFO(dev_priv)->gen >= 4)
		I915_WRITE_FW(DSPSURF(plane), 0);
	else
		I915_WRITE_FW(DSPADDR(plane), 0);
	POSTING_READ_FW(DSPCNTR(plane));

	spin_unlock_irqrestore(&dev_priv->uncore.lock, irqflags);
}

static u32
intel_fb_stride_alignment(const struct drm_framebuffer *fb, int plane)
{
	if (fb->modifier == DRM_FORMAT_MOD_LINEAR)
		return 64;
	else
		return intel_tile_width_bytes(fb, plane);
}

static void skl_detach_scaler(struct intel_crtc *intel_crtc, int id)
{
	struct drm_device *dev = intel_crtc->base.dev;
	struct drm_i915_private *dev_priv = to_i915(dev);

	I915_WRITE(SKL_PS_CTRL(intel_crtc->pipe, id), 0);
	I915_WRITE(SKL_PS_WIN_POS(intel_crtc->pipe, id), 0);
	I915_WRITE(SKL_PS_WIN_SZ(intel_crtc->pipe, id), 0);
}

/*
 * This function detaches (aka. unbinds) unused scalers in hardware
 */
static void skl_detach_scalers(struct intel_crtc *intel_crtc)
{
	struct intel_crtc_scaler_state *scaler_state;
	int i;

	scaler_state = &intel_crtc->config->scaler_state;

	/* loop through and disable scalers that aren't in use */
	for (i = 0; i < intel_crtc->num_scalers; i++) {
		if (!scaler_state->scalers[i].in_use)
			skl_detach_scaler(intel_crtc, i);
	}
}

u32 skl_plane_stride(const struct drm_framebuffer *fb, int plane,
		     unsigned int rotation)
{
	u32 stride;

	if (plane >= fb->format->num_planes)
		return 0;

	stride = intel_fb_pitch(fb, plane, rotation);

	/*
	 * The stride is either expressed as a multiple of 64 bytes chunks for
	 * linear buffers or in number of tiles for tiled buffers.
	 */
	if (drm_rotation_90_or_270(rotation))
		stride /= intel_tile_height(fb, plane);
	else
		stride /= intel_fb_stride_alignment(fb, plane);

	return stride;
}

static u32 skl_plane_ctl_format(uint32_t pixel_format)
{
	switch (pixel_format) {
	case DRM_FORMAT_C8:
		return PLANE_CTL_FORMAT_INDEXED;
	case DRM_FORMAT_RGB565:
		return PLANE_CTL_FORMAT_RGB_565;
	case DRM_FORMAT_XBGR8888:
		return PLANE_CTL_FORMAT_XRGB_8888 | PLANE_CTL_ORDER_RGBX;
	case DRM_FORMAT_XRGB8888:
		return PLANE_CTL_FORMAT_XRGB_8888;
	/*
	 * XXX: For ARBG/ABGR formats we default to expecting scanout buffers
	 * to be already pre-multiplied. We need to add a knob (or a different
	 * DRM_FORMAT) for user-space to configure that.
	 */
	case DRM_FORMAT_ABGR8888:
		return PLANE_CTL_FORMAT_XRGB_8888 | PLANE_CTL_ORDER_RGBX |
			PLANE_CTL_ALPHA_SW_PREMULTIPLY;
	case DRM_FORMAT_ARGB8888:
		return PLANE_CTL_FORMAT_XRGB_8888 |
			PLANE_CTL_ALPHA_SW_PREMULTIPLY;
	case DRM_FORMAT_XRGB2101010:
		return PLANE_CTL_FORMAT_XRGB_2101010;
	case DRM_FORMAT_XBGR2101010:
		return PLANE_CTL_ORDER_RGBX | PLANE_CTL_FORMAT_XRGB_2101010;
	case DRM_FORMAT_YUYV:
		return PLANE_CTL_FORMAT_YUV422 | PLANE_CTL_YUV422_YUYV;
	case DRM_FORMAT_YVYU:
		return PLANE_CTL_FORMAT_YUV422 | PLANE_CTL_YUV422_YVYU;
	case DRM_FORMAT_UYVY:
		return PLANE_CTL_FORMAT_YUV422 | PLANE_CTL_YUV422_UYVY;
	case DRM_FORMAT_VYUY:
		return PLANE_CTL_FORMAT_YUV422 | PLANE_CTL_YUV422_VYUY;
	default:
		MISSING_CASE(pixel_format);
	}

	return 0;
}

static u32 skl_plane_ctl_tiling(uint64_t fb_modifier)
{
	switch (fb_modifier) {
	case DRM_FORMAT_MOD_LINEAR:
		break;
	case I915_FORMAT_MOD_X_TILED:
		return PLANE_CTL_TILED_X;
	case I915_FORMAT_MOD_Y_TILED:
		return PLANE_CTL_TILED_Y;
	case I915_FORMAT_MOD_Yf_TILED:
		return PLANE_CTL_TILED_YF;
	default:
		MISSING_CASE(fb_modifier);
	}

	return 0;
}

static u32 skl_plane_ctl_rotation(unsigned int rotation)
{
	switch (rotation) {
	case DRM_MODE_ROTATE_0:
		break;
	/*
	 * DRM_MODE_ROTATE_ is counter clockwise to stay compatible with Xrandr
	 * while i915 HW rotation is clockwise, thats why this swapping.
	 */
	case DRM_MODE_ROTATE_90:
		return PLANE_CTL_ROTATE_270;
	case DRM_MODE_ROTATE_180:
		return PLANE_CTL_ROTATE_180;
	case DRM_MODE_ROTATE_270:
		return PLANE_CTL_ROTATE_90;
	default:
		MISSING_CASE(rotation);
	}

	return 0;
}

u32 skl_plane_ctl(const struct intel_crtc_state *crtc_state,
		  const struct intel_plane_state *plane_state)
{
	struct drm_i915_private *dev_priv =
		to_i915(plane_state->base.plane->dev);
	const struct drm_framebuffer *fb = plane_state->base.fb;
	unsigned int rotation = plane_state->base.rotation;
	const struct drm_intel_sprite_colorkey *key = &plane_state->ckey;
	u32 plane_ctl;

	plane_ctl = PLANE_CTL_ENABLE;

	if (!IS_GEMINILAKE(dev_priv)) {
		plane_ctl |=
			PLANE_CTL_PIPE_GAMMA_ENABLE |
			PLANE_CTL_PIPE_CSC_ENABLE |
			PLANE_CTL_PLANE_GAMMA_DISABLE;
	}

	plane_ctl |= skl_plane_ctl_format(fb->format->format);
	plane_ctl |= skl_plane_ctl_tiling(fb->modifier);
	plane_ctl |= skl_plane_ctl_rotation(rotation);

	if (key->flags & I915_SET_COLORKEY_DESTINATION)
		plane_ctl |= PLANE_CTL_KEY_ENABLE_DESTINATION;
	else if (key->flags & I915_SET_COLORKEY_SOURCE)
		plane_ctl |= PLANE_CTL_KEY_ENABLE_SOURCE;

	return plane_ctl;
}

static void skylake_update_primary_plane(struct intel_plane *plane,
					 const struct intel_crtc_state *crtc_state,
					 const struct intel_plane_state *plane_state)
{
	struct drm_i915_private *dev_priv = to_i915(plane->base.dev);
	struct intel_crtc *crtc = to_intel_crtc(crtc_state->base.crtc);
	const struct drm_framebuffer *fb = plane_state->base.fb;
	enum plane_id plane_id = plane->id;
	enum pipe pipe = plane->pipe;
	u32 plane_ctl = plane_state->ctl;
	unsigned int rotation = plane_state->base.rotation;
	u32 stride = skl_plane_stride(fb, 0, rotation);
	u32 surf_addr = plane_state->main.offset;
	int scaler_id = plane_state->scaler_id;
	int src_x = plane_state->main.x;
	int src_y = plane_state->main.y;
	int src_w = drm_rect_width(&plane_state->base.src) >> 16;
	int src_h = drm_rect_height(&plane_state->base.src) >> 16;
	int dst_x = plane_state->base.dst.x1;
	int dst_y = plane_state->base.dst.y1;
	int dst_w = drm_rect_width(&plane_state->base.dst);
	int dst_h = drm_rect_height(&plane_state->base.dst);
	unsigned long irqflags;

	/* Sizes are 0 based */
	src_w--;
	src_h--;
	dst_w--;
	dst_h--;

	crtc->dspaddr_offset = surf_addr;

	crtc->adjusted_x = src_x;
	crtc->adjusted_y = src_y;

	spin_lock_irqsave(&dev_priv->uncore.lock, irqflags);

	if (IS_GEMINILAKE(dev_priv)) {
		I915_WRITE_FW(PLANE_COLOR_CTL(pipe, plane_id),
			      PLANE_COLOR_PIPE_GAMMA_ENABLE |
			      PLANE_COLOR_PIPE_CSC_ENABLE |
			      PLANE_COLOR_PLANE_GAMMA_DISABLE);
	}

	I915_WRITE_FW(PLANE_CTL(pipe, plane_id), plane_ctl);
	I915_WRITE_FW(PLANE_OFFSET(pipe, plane_id), (src_y << 16) | src_x);
	I915_WRITE_FW(PLANE_STRIDE(pipe, plane_id), stride);
	I915_WRITE_FW(PLANE_SIZE(pipe, plane_id), (src_h << 16) | src_w);

	if (scaler_id >= 0) {
		uint32_t ps_ctrl = 0;

		WARN_ON(!dst_w || !dst_h);
		ps_ctrl = PS_SCALER_EN | PS_PLANE_SEL(plane_id) |
			crtc_state->scaler_state.scalers[scaler_id].mode;
		I915_WRITE_FW(SKL_PS_CTRL(pipe, scaler_id), ps_ctrl);
		I915_WRITE_FW(SKL_PS_PWR_GATE(pipe, scaler_id), 0);
		I915_WRITE_FW(SKL_PS_WIN_POS(pipe, scaler_id), (dst_x << 16) | dst_y);
		I915_WRITE_FW(SKL_PS_WIN_SZ(pipe, scaler_id), (dst_w << 16) | dst_h);
		I915_WRITE_FW(PLANE_POS(pipe, plane_id), 0);
	} else {
		I915_WRITE_FW(PLANE_POS(pipe, plane_id), (dst_y << 16) | dst_x);
	}

	I915_WRITE_FW(PLANE_SURF(pipe, plane_id),
		      intel_plane_ggtt_offset(plane_state) + surf_addr);

	POSTING_READ_FW(PLANE_SURF(pipe, plane_id));

	spin_unlock_irqrestore(&dev_priv->uncore.lock, irqflags);
}

static void skylake_disable_primary_plane(struct intel_plane *primary,
					  struct intel_crtc *crtc)
{
	struct drm_i915_private *dev_priv = to_i915(primary->base.dev);
	enum plane_id plane_id = primary->id;
	enum pipe pipe = primary->pipe;
	unsigned long irqflags;

	spin_lock_irqsave(&dev_priv->uncore.lock, irqflags);

	I915_WRITE_FW(PLANE_CTL(pipe, plane_id), 0);
	I915_WRITE_FW(PLANE_SURF(pipe, plane_id), 0);
	POSTING_READ_FW(PLANE_SURF(pipe, plane_id));

	spin_unlock_irqrestore(&dev_priv->uncore.lock, irqflags);
}

static void intel_complete_page_flips(struct drm_i915_private *dev_priv)
{
	struct intel_crtc *crtc;

	for_each_intel_crtc(&dev_priv->drm, crtc)
		intel_finish_page_flip_cs(dev_priv, crtc->pipe);
}

static void intel_update_primary_planes(struct drm_device *dev)
{
	struct drm_crtc *crtc;

	for_each_crtc(dev, crtc) {
		struct intel_plane *plane = to_intel_plane(crtc->primary);
		struct intel_plane_state *plane_state =
			to_intel_plane_state(plane->base.state);

		if (plane_state->base.visible) {
			trace_intel_update_plane(&plane->base,
						 to_intel_crtc(crtc));

			plane->update_plane(plane,
					    to_intel_crtc_state(crtc->state),
					    plane_state);
		}
	}
}

static int
__intel_display_resume(struct drm_device *dev,
		       struct drm_atomic_state *state,
		       struct drm_modeset_acquire_ctx *ctx)
{
	struct drm_crtc_state *crtc_state;
	struct drm_crtc *crtc;
	int i, ret;

	intel_modeset_setup_hw_state(dev, ctx);
	i915_redisable_vga(to_i915(dev));

	if (!state)
		return 0;

	/*
	 * We've duplicated the state, pointers to the old state are invalid.
	 *
	 * Don't attempt to use the old state until we commit the duplicated state.
	 */
	for_each_new_crtc_in_state(state, crtc, crtc_state, i) {
		/*
		 * Force recalculation even if we restore
		 * current state. With fast modeset this may not result
		 * in a modeset when the state is compatible.
		 */
		crtc_state->mode_changed = true;
	}

	/* ignore any reset values/BIOS leftovers in the WM registers */
	if (!HAS_GMCH_DISPLAY(to_i915(dev)))
		to_intel_atomic_state(state)->skip_intermediate_wm = true;

	ret = drm_atomic_helper_commit_duplicated_state(state, ctx);

	WARN_ON(ret == -EDEADLK);
	return ret;
}

static bool gpu_reset_clobbers_display(struct drm_i915_private *dev_priv)
{
	return intel_has_gpu_reset(dev_priv) &&
		INTEL_GEN(dev_priv) < 5 && !IS_G4X(dev_priv);
}

void intel_prepare_reset(struct drm_i915_private *dev_priv)
{
	struct drm_device *dev = &dev_priv->drm;
	struct drm_modeset_acquire_ctx *ctx = &dev_priv->reset_ctx;
	struct drm_atomic_state *state;
	int ret;

	/*
	 * Need mode_config.mutex so that we don't
	 * trample ongoing ->detect() and whatnot.
	 */
	mutex_lock(&dev->mode_config.mutex);
	drm_modeset_acquire_init(ctx, 0);
	while (1) {
		ret = drm_modeset_lock_all_ctx(dev, ctx);
		if (ret != -EDEADLK)
			break;

		drm_modeset_backoff(ctx);
	}

	/* reset doesn't touch the display, but flips might get nuked anyway, */
	if (!i915.force_reset_modeset_test &&
	    !gpu_reset_clobbers_display(dev_priv))
		return;

	/*
	 * Disabling the crtcs gracefully seems nicer. Also the
	 * g33 docs say we should at least disable all the planes.
	 */
	state = drm_atomic_helper_duplicate_state(dev, ctx);
	if (IS_ERR(state)) {
		ret = PTR_ERR(state);
		DRM_ERROR("Duplicating state failed with %i\n", ret);
		return;
	}

	ret = drm_atomic_helper_disable_all(dev, ctx);
	if (ret) {
		DRM_ERROR("Suspending crtc's failed with %i\n", ret);
		drm_atomic_state_put(state);
		return;
	}

	dev_priv->modeset_restore_state = state;
	state->acquire_ctx = ctx;
}

void intel_finish_reset(struct drm_i915_private *dev_priv)
{
	struct drm_device *dev = &dev_priv->drm;
	struct drm_modeset_acquire_ctx *ctx = &dev_priv->reset_ctx;
	struct drm_atomic_state *state = dev_priv->modeset_restore_state;
	int ret;

	/*
	 * Flips in the rings will be nuked by the reset,
	 * so complete all pending flips so that user space
	 * will get its events and not get stuck.
	 */
	intel_complete_page_flips(dev_priv);

	dev_priv->modeset_restore_state = NULL;

	/* reset doesn't touch the display */
	if (!gpu_reset_clobbers_display(dev_priv)) {
		if (!state) {
			/*
			 * Flips in the rings have been nuked by the reset,
			 * so update the base address of all primary
			 * planes to the the last fb to make sure we're
			 * showing the correct fb after a reset.
			 *
			 * FIXME: Atomic will make this obsolete since we won't schedule
			 * CS-based flips (which might get lost in gpu resets) any more.
			 */
			intel_update_primary_planes(dev);
		} else {
			ret = __intel_display_resume(dev, state, ctx);
			if (ret)
				DRM_ERROR("Restoring old state failed with %i\n", ret);
		}
	} else {
		/*
		 * The display has been reset as well,
		 * so need a full re-initialization.
		 */
		intel_runtime_pm_disable_interrupts(dev_priv);
		intel_runtime_pm_enable_interrupts(dev_priv);

		intel_pps_unlock_regs_wa(dev_priv);
		intel_modeset_init_hw(dev);

		spin_lock_irq(&dev_priv->irq_lock);
		if (dev_priv->display.hpd_irq_setup)
			dev_priv->display.hpd_irq_setup(dev_priv);
		spin_unlock_irq(&dev_priv->irq_lock);

		ret = __intel_display_resume(dev, state, ctx);
		if (ret)
			DRM_ERROR("Restoring old state failed with %i\n", ret);

		intel_hpd_init(dev_priv);
	}

	if (state)
		drm_atomic_state_put(state);
	drm_modeset_drop_locks(ctx);
	drm_modeset_acquire_fini(ctx);
	mutex_unlock(&dev->mode_config.mutex);
}

static bool abort_flip_on_reset(struct intel_crtc *crtc)
{
	struct i915_gpu_error *error = &to_i915(crtc->base.dev)->gpu_error;

	if (i915_reset_backoff(error))
		return true;

	if (crtc->reset_count != i915_reset_count(error))
		return true;

	return false;
}

static bool intel_crtc_has_pending_flip(struct drm_crtc *crtc)
{
	struct drm_device *dev = crtc->dev;
	struct intel_crtc *intel_crtc = to_intel_crtc(crtc);
	bool pending;

	if (abort_flip_on_reset(intel_crtc))
		return false;

	spin_lock_irq(&dev->event_lock);
	pending = to_intel_crtc(crtc)->flip_work != NULL;
	spin_unlock_irq(&dev->event_lock);

	return pending;
}

static void intel_update_pipe_config(struct intel_crtc *crtc,
				     struct intel_crtc_state *old_crtc_state)
{
	struct drm_i915_private *dev_priv = to_i915(crtc->base.dev);
	struct intel_crtc_state *pipe_config =
		to_intel_crtc_state(crtc->base.state);

	/* drm_atomic_helper_update_legacy_modeset_state might not be called. */
	crtc->base.mode = crtc->base.state->mode;

	/*
	 * Update pipe size and adjust fitter if needed: the reason for this is
	 * that in compute_mode_changes we check the native mode (not the pfit
	 * mode) to see if we can flip rather than do a full mode set. In the
	 * fastboot case, we'll flip, but if we don't update the pipesrc and
	 * pfit state, we'll end up with a big fb scanned out into the wrong
	 * sized surface.
	 */

	I915_WRITE(PIPESRC(crtc->pipe),
		   ((pipe_config->pipe_src_w - 1) << 16) |
		   (pipe_config->pipe_src_h - 1));

	/* on skylake this is done by detaching scalers */
	if (INTEL_GEN(dev_priv) >= 9) {
		skl_detach_scalers(crtc);

		if (pipe_config->pch_pfit.enabled)
			skylake_pfit_enable(crtc);
	} else if (HAS_PCH_SPLIT(dev_priv)) {
		if (pipe_config->pch_pfit.enabled)
			ironlake_pfit_enable(crtc);
		else if (old_crtc_state->pch_pfit.enabled)
			ironlake_pfit_disable(crtc, true);
	}
}

static void intel_fdi_normal_train(struct intel_crtc *crtc)
{
	struct drm_device *dev = crtc->base.dev;
	struct drm_i915_private *dev_priv = to_i915(dev);
	int pipe = crtc->pipe;
	i915_reg_t reg;
	u32 temp;

	/* enable normal train */
	reg = FDI_TX_CTL(pipe);
	temp = I915_READ(reg);
	if (IS_IVYBRIDGE(dev_priv)) {
		temp &= ~FDI_LINK_TRAIN_NONE_IVB;
		temp |= FDI_LINK_TRAIN_NONE_IVB | FDI_TX_ENHANCE_FRAME_ENABLE;
	} else {
		temp &= ~FDI_LINK_TRAIN_NONE;
		temp |= FDI_LINK_TRAIN_NONE | FDI_TX_ENHANCE_FRAME_ENABLE;
	}
	I915_WRITE(reg, temp);

	reg = FDI_RX_CTL(pipe);
	temp = I915_READ(reg);
	if (HAS_PCH_CPT(dev_priv)) {
		temp &= ~FDI_LINK_TRAIN_PATTERN_MASK_CPT;
		temp |= FDI_LINK_TRAIN_NORMAL_CPT;
	} else {
		temp &= ~FDI_LINK_TRAIN_NONE;
		temp |= FDI_LINK_TRAIN_NONE;
	}
	I915_WRITE(reg, temp | FDI_RX_ENHANCE_FRAME_ENABLE);

	/* wait one idle pattern time */
	POSTING_READ(reg);
	udelay(1000);

	/* IVB wants error correction enabled */
	if (IS_IVYBRIDGE(dev_priv))
		I915_WRITE(reg, I915_READ(reg) | FDI_FS_ERRC_ENABLE |
			   FDI_FE_ERRC_ENABLE);
}

/* The FDI link training functions for ILK/Ibexpeak. */
static void ironlake_fdi_link_train(struct intel_crtc *crtc,
				    const struct intel_crtc_state *crtc_state)
{
	struct drm_device *dev = crtc->base.dev;
	struct drm_i915_private *dev_priv = to_i915(dev);
	int pipe = crtc->pipe;
	i915_reg_t reg;
	u32 temp, tries;

	/* FDI needs bits from pipe first */
	assert_pipe_enabled(dev_priv, pipe);

	/* Train 1: umask FDI RX Interrupt symbol_lock and bit_lock bit
	   for train result */
	reg = FDI_RX_IMR(pipe);
	temp = I915_READ(reg);
	temp &= ~FDI_RX_SYMBOL_LOCK;
	temp &= ~FDI_RX_BIT_LOCK;
	I915_WRITE(reg, temp);
	I915_READ(reg);
	udelay(150);

	/* enable CPU FDI TX and PCH FDI RX */
	reg = FDI_TX_CTL(pipe);
	temp = I915_READ(reg);
	temp &= ~FDI_DP_PORT_WIDTH_MASK;
	temp |= FDI_DP_PORT_WIDTH(crtc_state->fdi_lanes);
	temp &= ~FDI_LINK_TRAIN_NONE;
	temp |= FDI_LINK_TRAIN_PATTERN_1;
	I915_WRITE(reg, temp | FDI_TX_ENABLE);

	reg = FDI_RX_CTL(pipe);
	temp = I915_READ(reg);
	temp &= ~FDI_LINK_TRAIN_NONE;
	temp |= FDI_LINK_TRAIN_PATTERN_1;
	I915_WRITE(reg, temp | FDI_RX_ENABLE);

	POSTING_READ(reg);
	udelay(150);

	/* Ironlake workaround, enable clock pointer after FDI enable*/
	I915_WRITE(FDI_RX_CHICKEN(pipe), FDI_RX_PHASE_SYNC_POINTER_OVR);
	I915_WRITE(FDI_RX_CHICKEN(pipe), FDI_RX_PHASE_SYNC_POINTER_OVR |
		   FDI_RX_PHASE_SYNC_POINTER_EN);

	reg = FDI_RX_IIR(pipe);
	for (tries = 0; tries < 5; tries++) {
		temp = I915_READ(reg);
		DRM_DEBUG_KMS("FDI_RX_IIR 0x%x\n", temp);

		if ((temp & FDI_RX_BIT_LOCK)) {
			DRM_DEBUG_KMS("FDI train 1 done.\n");
			I915_WRITE(reg, temp | FDI_RX_BIT_LOCK);
			break;
		}
	}
	if (tries == 5)
		DRM_ERROR("FDI train 1 fail!\n");

	/* Train 2 */
	reg = FDI_TX_CTL(pipe);
	temp = I915_READ(reg);
	temp &= ~FDI_LINK_TRAIN_NONE;
	temp |= FDI_LINK_TRAIN_PATTERN_2;
	I915_WRITE(reg, temp);

	reg = FDI_RX_CTL(pipe);
	temp = I915_READ(reg);
	temp &= ~FDI_LINK_TRAIN_NONE;
	temp |= FDI_LINK_TRAIN_PATTERN_2;
	I915_WRITE(reg, temp);

	POSTING_READ(reg);
	udelay(150);

	reg = FDI_RX_IIR(pipe);
	for (tries = 0; tries < 5; tries++) {
		temp = I915_READ(reg);
		DRM_DEBUG_KMS("FDI_RX_IIR 0x%x\n", temp);

		if (temp & FDI_RX_SYMBOL_LOCK) {
			I915_WRITE(reg, temp | FDI_RX_SYMBOL_LOCK);
			DRM_DEBUG_KMS("FDI train 2 done.\n");
			break;
		}
	}
	if (tries == 5)
		DRM_ERROR("FDI train 2 fail!\n");

	DRM_DEBUG_KMS("FDI train done\n");

}

static const int snb_b_fdi_train_param[] = {
	FDI_LINK_TRAIN_400MV_0DB_SNB_B,
	FDI_LINK_TRAIN_400MV_6DB_SNB_B,
	FDI_LINK_TRAIN_600MV_3_5DB_SNB_B,
	FDI_LINK_TRAIN_800MV_0DB_SNB_B,
};

/* The FDI link training functions for SNB/Cougarpoint. */
static void gen6_fdi_link_train(struct intel_crtc *crtc,
				const struct intel_crtc_state *crtc_state)
{
	struct drm_device *dev = crtc->base.dev;
	struct drm_i915_private *dev_priv = to_i915(dev);
	int pipe = crtc->pipe;
	i915_reg_t reg;
	u32 temp, i, retry;

	/* Train 1: umask FDI RX Interrupt symbol_lock and bit_lock bit
	   for train result */
	reg = FDI_RX_IMR(pipe);
	temp = I915_READ(reg);
	temp &= ~FDI_RX_SYMBOL_LOCK;
	temp &= ~FDI_RX_BIT_LOCK;
	I915_WRITE(reg, temp);

	POSTING_READ(reg);
	udelay(150);

	/* enable CPU FDI TX and PCH FDI RX */
	reg = FDI_TX_CTL(pipe);
	temp = I915_READ(reg);
	temp &= ~FDI_DP_PORT_WIDTH_MASK;
	temp |= FDI_DP_PORT_WIDTH(crtc_state->fdi_lanes);
	temp &= ~FDI_LINK_TRAIN_NONE;
	temp |= FDI_LINK_TRAIN_PATTERN_1;
	temp &= ~FDI_LINK_TRAIN_VOL_EMP_MASK;
	/* SNB-B */
	temp |= FDI_LINK_TRAIN_400MV_0DB_SNB_B;
	I915_WRITE(reg, temp | FDI_TX_ENABLE);

	I915_WRITE(FDI_RX_MISC(pipe),
		   FDI_RX_TP1_TO_TP2_48 | FDI_RX_FDI_DELAY_90);

	reg = FDI_RX_CTL(pipe);
	temp = I915_READ(reg);
	if (HAS_PCH_CPT(dev_priv)) {
		temp &= ~FDI_LINK_TRAIN_PATTERN_MASK_CPT;
		temp |= FDI_LINK_TRAIN_PATTERN_1_CPT;
	} else {
		temp &= ~FDI_LINK_TRAIN_NONE;
		temp |= FDI_LINK_TRAIN_PATTERN_1;
	}
	I915_WRITE(reg, temp | FDI_RX_ENABLE);

	POSTING_READ(reg);
	udelay(150);

	for (i = 0; i < 4; i++) {
		reg = FDI_TX_CTL(pipe);
		temp = I915_READ(reg);
		temp &= ~FDI_LINK_TRAIN_VOL_EMP_MASK;
		temp |= snb_b_fdi_train_param[i];
		I915_WRITE(reg, temp);

		POSTING_READ(reg);
		udelay(500);

		for (retry = 0; retry < 5; retry++) {
			reg = FDI_RX_IIR(pipe);
			temp = I915_READ(reg);
			DRM_DEBUG_KMS("FDI_RX_IIR 0x%x\n", temp);
			if (temp & FDI_RX_BIT_LOCK) {
				I915_WRITE(reg, temp | FDI_RX_BIT_LOCK);
				DRM_DEBUG_KMS("FDI train 1 done.\n");
				break;
			}
			udelay(50);
		}
		if (retry < 5)
			break;
	}
	if (i == 4)
		DRM_ERROR("FDI train 1 fail!\n");

	/* Train 2 */
	reg = FDI_TX_CTL(pipe);
	temp = I915_READ(reg);
	temp &= ~FDI_LINK_TRAIN_NONE;
	temp |= FDI_LINK_TRAIN_PATTERN_2;
	if (IS_GEN6(dev_priv)) {
		temp &= ~FDI_LINK_TRAIN_VOL_EMP_MASK;
		/* SNB-B */
		temp |= FDI_LINK_TRAIN_400MV_0DB_SNB_B;
	}
	I915_WRITE(reg, temp);

	reg = FDI_RX_CTL(pipe);
	temp = I915_READ(reg);
	if (HAS_PCH_CPT(dev_priv)) {
		temp &= ~FDI_LINK_TRAIN_PATTERN_MASK_CPT;
		temp |= FDI_LINK_TRAIN_PATTERN_2_CPT;
	} else {
		temp &= ~FDI_LINK_TRAIN_NONE;
		temp |= FDI_LINK_TRAIN_PATTERN_2;
	}
	I915_WRITE(reg, temp);

	POSTING_READ(reg);
	udelay(150);

	for (i = 0; i < 4; i++) {
		reg = FDI_TX_CTL(pipe);
		temp = I915_READ(reg);
		temp &= ~FDI_LINK_TRAIN_VOL_EMP_MASK;
		temp |= snb_b_fdi_train_param[i];
		I915_WRITE(reg, temp);

		POSTING_READ(reg);
		udelay(500);

		for (retry = 0; retry < 5; retry++) {
			reg = FDI_RX_IIR(pipe);
			temp = I915_READ(reg);
			DRM_DEBUG_KMS("FDI_RX_IIR 0x%x\n", temp);
			if (temp & FDI_RX_SYMBOL_LOCK) {
				I915_WRITE(reg, temp | FDI_RX_SYMBOL_LOCK);
				DRM_DEBUG_KMS("FDI train 2 done.\n");
				break;
			}
			udelay(50);
		}
		if (retry < 5)
			break;
	}
	if (i == 4)
		DRM_ERROR("FDI train 2 fail!\n");

	DRM_DEBUG_KMS("FDI train done.\n");
}

/* Manual link training for Ivy Bridge A0 parts */
static void ivb_manual_fdi_link_train(struct intel_crtc *crtc,
				      const struct intel_crtc_state *crtc_state)
{
	struct drm_device *dev = crtc->base.dev;
	struct drm_i915_private *dev_priv = to_i915(dev);
	int pipe = crtc->pipe;
	i915_reg_t reg;
	u32 temp, i, j;

	/* Train 1: umask FDI RX Interrupt symbol_lock and bit_lock bit
	   for train result */
	reg = FDI_RX_IMR(pipe);
	temp = I915_READ(reg);
	temp &= ~FDI_RX_SYMBOL_LOCK;
	temp &= ~FDI_RX_BIT_LOCK;
	I915_WRITE(reg, temp);

	POSTING_READ(reg);
	udelay(150);

	DRM_DEBUG_KMS("FDI_RX_IIR before link train 0x%x\n",
		      I915_READ(FDI_RX_IIR(pipe)));

	/* Try each vswing and preemphasis setting twice before moving on */
	for (j = 0; j < ARRAY_SIZE(snb_b_fdi_train_param) * 2; j++) {
		/* disable first in case we need to retry */
		reg = FDI_TX_CTL(pipe);
		temp = I915_READ(reg);
		temp &= ~(FDI_LINK_TRAIN_AUTO | FDI_LINK_TRAIN_NONE_IVB);
		temp &= ~FDI_TX_ENABLE;
		I915_WRITE(reg, temp);

		reg = FDI_RX_CTL(pipe);
		temp = I915_READ(reg);
		temp &= ~FDI_LINK_TRAIN_AUTO;
		temp &= ~FDI_LINK_TRAIN_PATTERN_MASK_CPT;
		temp &= ~FDI_RX_ENABLE;
		I915_WRITE(reg, temp);

		/* enable CPU FDI TX and PCH FDI RX */
		reg = FDI_TX_CTL(pipe);
		temp = I915_READ(reg);
		temp &= ~FDI_DP_PORT_WIDTH_MASK;
		temp |= FDI_DP_PORT_WIDTH(crtc_state->fdi_lanes);
		temp |= FDI_LINK_TRAIN_PATTERN_1_IVB;
		temp &= ~FDI_LINK_TRAIN_VOL_EMP_MASK;
		temp |= snb_b_fdi_train_param[j/2];
		temp |= FDI_COMPOSITE_SYNC;
		I915_WRITE(reg, temp | FDI_TX_ENABLE);

		I915_WRITE(FDI_RX_MISC(pipe),
			   FDI_RX_TP1_TO_TP2_48 | FDI_RX_FDI_DELAY_90);

		reg = FDI_RX_CTL(pipe);
		temp = I915_READ(reg);
		temp |= FDI_LINK_TRAIN_PATTERN_1_CPT;
		temp |= FDI_COMPOSITE_SYNC;
		I915_WRITE(reg, temp | FDI_RX_ENABLE);

		POSTING_READ(reg);
		udelay(1); /* should be 0.5us */

		for (i = 0; i < 4; i++) {
			reg = FDI_RX_IIR(pipe);
			temp = I915_READ(reg);
			DRM_DEBUG_KMS("FDI_RX_IIR 0x%x\n", temp);

			if (temp & FDI_RX_BIT_LOCK ||
			    (I915_READ(reg) & FDI_RX_BIT_LOCK)) {
				I915_WRITE(reg, temp | FDI_RX_BIT_LOCK);
				DRM_DEBUG_KMS("FDI train 1 done, level %i.\n",
					      i);
				break;
			}
			udelay(1); /* should be 0.5us */
		}
		if (i == 4) {
			DRM_DEBUG_KMS("FDI train 1 fail on vswing %d\n", j / 2);
			continue;
		}

		/* Train 2 */
		reg = FDI_TX_CTL(pipe);
		temp = I915_READ(reg);
		temp &= ~FDI_LINK_TRAIN_NONE_IVB;
		temp |= FDI_LINK_TRAIN_PATTERN_2_IVB;
		I915_WRITE(reg, temp);

		reg = FDI_RX_CTL(pipe);
		temp = I915_READ(reg);
		temp &= ~FDI_LINK_TRAIN_PATTERN_MASK_CPT;
		temp |= FDI_LINK_TRAIN_PATTERN_2_CPT;
		I915_WRITE(reg, temp);

		POSTING_READ(reg);
		udelay(2); /* should be 1.5us */

		for (i = 0; i < 4; i++) {
			reg = FDI_RX_IIR(pipe);
			temp = I915_READ(reg);
			DRM_DEBUG_KMS("FDI_RX_IIR 0x%x\n", temp);

			if (temp & FDI_RX_SYMBOL_LOCK ||
			    (I915_READ(reg) & FDI_RX_SYMBOL_LOCK)) {
				I915_WRITE(reg, temp | FDI_RX_SYMBOL_LOCK);
				DRM_DEBUG_KMS("FDI train 2 done, level %i.\n",
					      i);
				goto train_done;
			}
			udelay(2); /* should be 1.5us */
		}
		if (i == 4)
			DRM_DEBUG_KMS("FDI train 2 fail on vswing %d\n", j / 2);
	}

train_done:
	DRM_DEBUG_KMS("FDI train done.\n");
}

static void ironlake_fdi_pll_enable(struct intel_crtc *intel_crtc)
{
	struct drm_device *dev = intel_crtc->base.dev;
	struct drm_i915_private *dev_priv = to_i915(dev);
	int pipe = intel_crtc->pipe;
	i915_reg_t reg;
	u32 temp;

	/* enable PCH FDI RX PLL, wait warmup plus DMI latency */
	reg = FDI_RX_CTL(pipe);
	temp = I915_READ(reg);
	temp &= ~(FDI_DP_PORT_WIDTH_MASK | (0x7 << 16));
	temp |= FDI_DP_PORT_WIDTH(intel_crtc->config->fdi_lanes);
	temp |= (I915_READ(PIPECONF(pipe)) & PIPECONF_BPC_MASK) << 11;
	I915_WRITE(reg, temp | FDI_RX_PLL_ENABLE);

	POSTING_READ(reg);
	udelay(200);

	/* Switch from Rawclk to PCDclk */
	temp = I915_READ(reg);
	I915_WRITE(reg, temp | FDI_PCDCLK);

	POSTING_READ(reg);
	udelay(200);

	/* Enable CPU FDI TX PLL, always on for Ironlake */
	reg = FDI_TX_CTL(pipe);
	temp = I915_READ(reg);
	if ((temp & FDI_TX_PLL_ENABLE) == 0) {
		I915_WRITE(reg, temp | FDI_TX_PLL_ENABLE);

		POSTING_READ(reg);
		udelay(100);
	}
}

static void ironlake_fdi_pll_disable(struct intel_crtc *intel_crtc)
{
	struct drm_device *dev = intel_crtc->base.dev;
	struct drm_i915_private *dev_priv = to_i915(dev);
	int pipe = intel_crtc->pipe;
	i915_reg_t reg;
	u32 temp;

	/* Switch from PCDclk to Rawclk */
	reg = FDI_RX_CTL(pipe);
	temp = I915_READ(reg);
	I915_WRITE(reg, temp & ~FDI_PCDCLK);

	/* Disable CPU FDI TX PLL */
	reg = FDI_TX_CTL(pipe);
	temp = I915_READ(reg);
	I915_WRITE(reg, temp & ~FDI_TX_PLL_ENABLE);

	POSTING_READ(reg);
	udelay(100);

	reg = FDI_RX_CTL(pipe);
	temp = I915_READ(reg);
	I915_WRITE(reg, temp & ~FDI_RX_PLL_ENABLE);

	/* Wait for the clocks to turn off. */
	POSTING_READ(reg);
	udelay(100);
}

static void ironlake_fdi_disable(struct drm_crtc *crtc)
{
	struct drm_device *dev = crtc->dev;
	struct drm_i915_private *dev_priv = to_i915(dev);
	struct intel_crtc *intel_crtc = to_intel_crtc(crtc);
	int pipe = intel_crtc->pipe;
	i915_reg_t reg;
	u32 temp;

	/* disable CPU FDI tx and PCH FDI rx */
	reg = FDI_TX_CTL(pipe);
	temp = I915_READ(reg);
	I915_WRITE(reg, temp & ~FDI_TX_ENABLE);
	POSTING_READ(reg);

	reg = FDI_RX_CTL(pipe);
	temp = I915_READ(reg);
	temp &= ~(0x7 << 16);
	temp |= (I915_READ(PIPECONF(pipe)) & PIPECONF_BPC_MASK) << 11;
	I915_WRITE(reg, temp & ~FDI_RX_ENABLE);

	POSTING_READ(reg);
	udelay(100);

	/* Ironlake workaround, disable clock pointer after downing FDI */
	if (HAS_PCH_IBX(dev_priv))
		I915_WRITE(FDI_RX_CHICKEN(pipe), FDI_RX_PHASE_SYNC_POINTER_OVR);

	/* still set train pattern 1 */
	reg = FDI_TX_CTL(pipe);
	temp = I915_READ(reg);
	temp &= ~FDI_LINK_TRAIN_NONE;
	temp |= FDI_LINK_TRAIN_PATTERN_1;
	I915_WRITE(reg, temp);

	reg = FDI_RX_CTL(pipe);
	temp = I915_READ(reg);
	if (HAS_PCH_CPT(dev_priv)) {
		temp &= ~FDI_LINK_TRAIN_PATTERN_MASK_CPT;
		temp |= FDI_LINK_TRAIN_PATTERN_1_CPT;
	} else {
		temp &= ~FDI_LINK_TRAIN_NONE;
		temp |= FDI_LINK_TRAIN_PATTERN_1;
	}
	/* BPC in FDI rx is consistent with that in PIPECONF */
	temp &= ~(0x07 << 16);
	temp |= (I915_READ(PIPECONF(pipe)) & PIPECONF_BPC_MASK) << 11;
	I915_WRITE(reg, temp);

	POSTING_READ(reg);
	udelay(100);
}

bool intel_has_pending_fb_unpin(struct drm_i915_private *dev_priv)
{
	struct intel_crtc *crtc;

	/* Note that we don't need to be called with mode_config.lock here
	 * as our list of CRTC objects is static for the lifetime of the
	 * device and so cannot disappear as we iterate. Similarly, we can
	 * happily treat the predicates as racy, atomic checks as userspace
	 * cannot claim and pin a new fb without at least acquring the
	 * struct_mutex and so serialising with us.
	 */
	for_each_intel_crtc(&dev_priv->drm, crtc) {
		if (atomic_read(&crtc->unpin_work_count) == 0)
			continue;

		if (crtc->flip_work)
			intel_wait_for_vblank(dev_priv, crtc->pipe);

		return true;
	}

	return false;
}

static void page_flip_completed(struct intel_crtc *intel_crtc)
{
	struct drm_i915_private *dev_priv = to_i915(intel_crtc->base.dev);
	struct intel_flip_work *work = intel_crtc->flip_work;

	intel_crtc->flip_work = NULL;

	if (work->event)
		drm_crtc_send_vblank_event(&intel_crtc->base, work->event);

	drm_crtc_vblank_put(&intel_crtc->base);

	wake_up_all(&dev_priv->pending_flip_queue);
	trace_i915_flip_complete(intel_crtc->plane,
				 work->pending_flip_obj);

	queue_work(dev_priv->wq, &work->unpin_work);
}

static int intel_crtc_wait_for_pending_flips(struct drm_crtc *crtc)
{
	struct drm_device *dev = crtc->dev;
	struct drm_i915_private *dev_priv = to_i915(dev);
	long ret;

	WARN_ON(waitqueue_active(&dev_priv->pending_flip_queue));

	ret = wait_event_interruptible_timeout(
					dev_priv->pending_flip_queue,
					!intel_crtc_has_pending_flip(crtc),
					60*HZ);

	if (ret < 0)
		return ret;

	if (ret == 0) {
		struct intel_crtc *intel_crtc = to_intel_crtc(crtc);
		struct intel_flip_work *work;

		spin_lock_irq(&dev->event_lock);
		work = intel_crtc->flip_work;
		if (work && !is_mmio_work(work)) {
			WARN_ONCE(1, "Removing stuck page flip\n");
			page_flip_completed(intel_crtc);
		}
		spin_unlock_irq(&dev->event_lock);
	}

	return 0;
}

void lpt_disable_iclkip(struct drm_i915_private *dev_priv)
{
	u32 temp;

	I915_WRITE(PIXCLK_GATE, PIXCLK_GATE_GATE);

	mutex_lock(&dev_priv->sb_lock);

	temp = intel_sbi_read(dev_priv, SBI_SSCCTL6, SBI_ICLK);
	temp |= SBI_SSCCTL_DISABLE;
	intel_sbi_write(dev_priv, SBI_SSCCTL6, temp, SBI_ICLK);

	mutex_unlock(&dev_priv->sb_lock);
}

/* Program iCLKIP clock to the desired frequency */
static void lpt_program_iclkip(struct intel_crtc *crtc)
{
	struct drm_i915_private *dev_priv = to_i915(crtc->base.dev);
	int clock = crtc->config->base.adjusted_mode.crtc_clock;
	u32 divsel, phaseinc, auxdiv, phasedir = 0;
	u32 temp;

	lpt_disable_iclkip(dev_priv);

	/* The iCLK virtual clock root frequency is in MHz,
	 * but the adjusted_mode->crtc_clock in in KHz. To get the
	 * divisors, it is necessary to divide one by another, so we
	 * convert the virtual clock precision to KHz here for higher
	 * precision.
	 */
	for (auxdiv = 0; auxdiv < 2; auxdiv++) {
		u32 iclk_virtual_root_freq = 172800 * 1000;
		u32 iclk_pi_range = 64;
		u32 desired_divisor;

		desired_divisor = DIV_ROUND_CLOSEST(iclk_virtual_root_freq,
						    clock << auxdiv);
		divsel = (desired_divisor / iclk_pi_range) - 2;
		phaseinc = desired_divisor % iclk_pi_range;

		/*
		 * Near 20MHz is a corner case which is
		 * out of range for the 7-bit divisor
		 */
		if (divsel <= 0x7f)
			break;
	}

	/* This should not happen with any sane values */
	WARN_ON(SBI_SSCDIVINTPHASE_DIVSEL(divsel) &
		~SBI_SSCDIVINTPHASE_DIVSEL_MASK);
	WARN_ON(SBI_SSCDIVINTPHASE_DIR(phasedir) &
		~SBI_SSCDIVINTPHASE_INCVAL_MASK);

	DRM_DEBUG_KMS("iCLKIP clock: found settings for %dKHz refresh rate: auxdiv=%x, divsel=%x, phasedir=%x, phaseinc=%x\n",
			clock,
			auxdiv,
			divsel,
			phasedir,
			phaseinc);

	mutex_lock(&dev_priv->sb_lock);

	/* Program SSCDIVINTPHASE6 */
	temp = intel_sbi_read(dev_priv, SBI_SSCDIVINTPHASE6, SBI_ICLK);
	temp &= ~SBI_SSCDIVINTPHASE_DIVSEL_MASK;
	temp |= SBI_SSCDIVINTPHASE_DIVSEL(divsel);
	temp &= ~SBI_SSCDIVINTPHASE_INCVAL_MASK;
	temp |= SBI_SSCDIVINTPHASE_INCVAL(phaseinc);
	temp |= SBI_SSCDIVINTPHASE_DIR(phasedir);
	temp |= SBI_SSCDIVINTPHASE_PROPAGATE;
	intel_sbi_write(dev_priv, SBI_SSCDIVINTPHASE6, temp, SBI_ICLK);

	/* Program SSCAUXDIV */
	temp = intel_sbi_read(dev_priv, SBI_SSCAUXDIV6, SBI_ICLK);
	temp &= ~SBI_SSCAUXDIV_FINALDIV2SEL(1);
	temp |= SBI_SSCAUXDIV_FINALDIV2SEL(auxdiv);
	intel_sbi_write(dev_priv, SBI_SSCAUXDIV6, temp, SBI_ICLK);

	/* Enable modulator and associated divider */
	temp = intel_sbi_read(dev_priv, SBI_SSCCTL6, SBI_ICLK);
	temp &= ~SBI_SSCCTL_DISABLE;
	intel_sbi_write(dev_priv, SBI_SSCCTL6, temp, SBI_ICLK);

	mutex_unlock(&dev_priv->sb_lock);

	/* Wait for initialization time */
	udelay(24);

	I915_WRITE(PIXCLK_GATE, PIXCLK_GATE_UNGATE);
}

int lpt_get_iclkip(struct drm_i915_private *dev_priv)
{
	u32 divsel, phaseinc, auxdiv;
	u32 iclk_virtual_root_freq = 172800 * 1000;
	u32 iclk_pi_range = 64;
	u32 desired_divisor;
	u32 temp;

	if ((I915_READ(PIXCLK_GATE) & PIXCLK_GATE_UNGATE) == 0)
		return 0;

	mutex_lock(&dev_priv->sb_lock);

	temp = intel_sbi_read(dev_priv, SBI_SSCCTL6, SBI_ICLK);
	if (temp & SBI_SSCCTL_DISABLE) {
		mutex_unlock(&dev_priv->sb_lock);
		return 0;
	}

	temp = intel_sbi_read(dev_priv, SBI_SSCDIVINTPHASE6, SBI_ICLK);
	divsel = (temp & SBI_SSCDIVINTPHASE_DIVSEL_MASK) >>
		SBI_SSCDIVINTPHASE_DIVSEL_SHIFT;
	phaseinc = (temp & SBI_SSCDIVINTPHASE_INCVAL_MASK) >>
		SBI_SSCDIVINTPHASE_INCVAL_SHIFT;

	temp = intel_sbi_read(dev_priv, SBI_SSCAUXDIV6, SBI_ICLK);
	auxdiv = (temp & SBI_SSCAUXDIV_FINALDIV2SEL_MASK) >>
		SBI_SSCAUXDIV_FINALDIV2SEL_SHIFT;

	mutex_unlock(&dev_priv->sb_lock);

	desired_divisor = (divsel + 2) * iclk_pi_range + phaseinc;

	return DIV_ROUND_CLOSEST(iclk_virtual_root_freq,
				 desired_divisor << auxdiv);
}

static void ironlake_pch_transcoder_set_timings(struct intel_crtc *crtc,
						enum pipe pch_transcoder)
{
	struct drm_device *dev = crtc->base.dev;
	struct drm_i915_private *dev_priv = to_i915(dev);
	enum transcoder cpu_transcoder = crtc->config->cpu_transcoder;

	I915_WRITE(PCH_TRANS_HTOTAL(pch_transcoder),
		   I915_READ(HTOTAL(cpu_transcoder)));
	I915_WRITE(PCH_TRANS_HBLANK(pch_transcoder),
		   I915_READ(HBLANK(cpu_transcoder)));
	I915_WRITE(PCH_TRANS_HSYNC(pch_transcoder),
		   I915_READ(HSYNC(cpu_transcoder)));

	I915_WRITE(PCH_TRANS_VTOTAL(pch_transcoder),
		   I915_READ(VTOTAL(cpu_transcoder)));
	I915_WRITE(PCH_TRANS_VBLANK(pch_transcoder),
		   I915_READ(VBLANK(cpu_transcoder)));
	I915_WRITE(PCH_TRANS_VSYNC(pch_transcoder),
		   I915_READ(VSYNC(cpu_transcoder)));
	I915_WRITE(PCH_TRANS_VSYNCSHIFT(pch_transcoder),
		   I915_READ(VSYNCSHIFT(cpu_transcoder)));
}

static void cpt_set_fdi_bc_bifurcation(struct drm_device *dev, bool enable)
{
	struct drm_i915_private *dev_priv = to_i915(dev);
	uint32_t temp;

	temp = I915_READ(SOUTH_CHICKEN1);
	if (!!(temp & FDI_BC_BIFURCATION_SELECT) == enable)
		return;

	WARN_ON(I915_READ(FDI_RX_CTL(PIPE_B)) & FDI_RX_ENABLE);
	WARN_ON(I915_READ(FDI_RX_CTL(PIPE_C)) & FDI_RX_ENABLE);

	temp &= ~FDI_BC_BIFURCATION_SELECT;
	if (enable)
		temp |= FDI_BC_BIFURCATION_SELECT;

	DRM_DEBUG_KMS("%sabling fdi C rx\n", enable ? "en" : "dis");
	I915_WRITE(SOUTH_CHICKEN1, temp);
	POSTING_READ(SOUTH_CHICKEN1);
}

static void ivybridge_update_fdi_bc_bifurcation(struct intel_crtc *intel_crtc)
{
	struct drm_device *dev = intel_crtc->base.dev;

	switch (intel_crtc->pipe) {
	case PIPE_A:
		break;
	case PIPE_B:
		if (intel_crtc->config->fdi_lanes > 2)
			cpt_set_fdi_bc_bifurcation(dev, false);
		else
			cpt_set_fdi_bc_bifurcation(dev, true);

		break;
	case PIPE_C:
		cpt_set_fdi_bc_bifurcation(dev, true);

		break;
	default:
		BUG();
	}
}

/* Return which DP Port should be selected for Transcoder DP control */
static enum port
intel_trans_dp_port_sel(struct intel_crtc *crtc)
{
	struct drm_device *dev = crtc->base.dev;
	struct intel_encoder *encoder;

	for_each_encoder_on_crtc(dev, &crtc->base, encoder) {
		if (encoder->type == INTEL_OUTPUT_DP ||
		    encoder->type == INTEL_OUTPUT_EDP)
			return enc_to_dig_port(&encoder->base)->port;
	}

	return -1;
}

/*
 * Enable PCH resources required for PCH ports:
 *   - PCH PLLs
 *   - FDI training & RX/TX
 *   - update transcoder timings
 *   - DP transcoding bits
 *   - transcoder
 */
static void ironlake_pch_enable(const struct intel_crtc_state *crtc_state)
{
	struct intel_crtc *crtc = to_intel_crtc(crtc_state->base.crtc);
	struct drm_device *dev = crtc->base.dev;
	struct drm_i915_private *dev_priv = to_i915(dev);
	int pipe = crtc->pipe;
	u32 temp;

	assert_pch_transcoder_disabled(dev_priv, pipe);

	if (IS_IVYBRIDGE(dev_priv))
		ivybridge_update_fdi_bc_bifurcation(crtc);

	/* Write the TU size bits before fdi link training, so that error
	 * detection works. */
	I915_WRITE(FDI_RX_TUSIZE1(pipe),
		   I915_READ(PIPE_DATA_M1(pipe)) & TU_SIZE_MASK);

	/* For PCH output, training FDI link */
	dev_priv->display.fdi_link_train(crtc, crtc_state);

	/* We need to program the right clock selection before writing the pixel
	 * mutliplier into the DPLL. */
	if (HAS_PCH_CPT(dev_priv)) {
		u32 sel;

		temp = I915_READ(PCH_DPLL_SEL);
		temp |= TRANS_DPLL_ENABLE(pipe);
		sel = TRANS_DPLLB_SEL(pipe);
		if (crtc_state->shared_dpll ==
		    intel_get_shared_dpll_by_id(dev_priv, DPLL_ID_PCH_PLL_B))
			temp |= sel;
		else
			temp &= ~sel;
		I915_WRITE(PCH_DPLL_SEL, temp);
	}

	/* XXX: pch pll's can be enabled any time before we enable the PCH
	 * transcoder, and we actually should do this to not upset any PCH
	 * transcoder that already use the clock when we share it.
	 *
	 * Note that enable_shared_dpll tries to do the right thing, but
	 * get_shared_dpll unconditionally resets the pll - we need that to have
	 * the right LVDS enable sequence. */
	intel_enable_shared_dpll(crtc);

	/* set transcoder timing, panel must allow it */
	assert_panel_unlocked(dev_priv, pipe);
	ironlake_pch_transcoder_set_timings(crtc, pipe);

	intel_fdi_normal_train(crtc);

	/* For PCH DP, enable TRANS_DP_CTL */
	if (HAS_PCH_CPT(dev_priv) &&
	    intel_crtc_has_dp_encoder(crtc_state)) {
		const struct drm_display_mode *adjusted_mode =
			&crtc_state->base.adjusted_mode;
		u32 bpc = (I915_READ(PIPECONF(pipe)) & PIPECONF_BPC_MASK) >> 5;
		i915_reg_t reg = TRANS_DP_CTL(pipe);
		temp = I915_READ(reg);
		temp &= ~(TRANS_DP_PORT_SEL_MASK |
			  TRANS_DP_SYNC_MASK |
			  TRANS_DP_BPC_MASK);
		temp |= TRANS_DP_OUTPUT_ENABLE;
		temp |= bpc << 9; /* same format but at 11:9 */

		if (adjusted_mode->flags & DRM_MODE_FLAG_PHSYNC)
			temp |= TRANS_DP_HSYNC_ACTIVE_HIGH;
		if (adjusted_mode->flags & DRM_MODE_FLAG_PVSYNC)
			temp |= TRANS_DP_VSYNC_ACTIVE_HIGH;

		switch (intel_trans_dp_port_sel(crtc)) {
		case PORT_B:
			temp |= TRANS_DP_PORT_SEL_B;
			break;
		case PORT_C:
			temp |= TRANS_DP_PORT_SEL_C;
			break;
		case PORT_D:
			temp |= TRANS_DP_PORT_SEL_D;
			break;
		default:
			BUG();
		}

		I915_WRITE(reg, temp);
	}

	ironlake_enable_pch_transcoder(dev_priv, pipe);
}

static void lpt_pch_enable(const struct intel_crtc_state *crtc_state)
{
	struct intel_crtc *crtc = to_intel_crtc(crtc_state->base.crtc);
	struct drm_i915_private *dev_priv = to_i915(crtc->base.dev);
	enum transcoder cpu_transcoder = crtc_state->cpu_transcoder;

	assert_pch_transcoder_disabled(dev_priv, TRANSCODER_A);

	lpt_program_iclkip(crtc);

	/* Set transcoder timing. */
	ironlake_pch_transcoder_set_timings(crtc, PIPE_A);

	lpt_enable_pch_transcoder(dev_priv, cpu_transcoder);
}

static void cpt_verify_modeset(struct drm_device *dev, int pipe)
{
	struct drm_i915_private *dev_priv = to_i915(dev);
	i915_reg_t dslreg = PIPEDSL(pipe);
	u32 temp;

	temp = I915_READ(dslreg);
	udelay(500);
	if (wait_for(I915_READ(dslreg) != temp, 5)) {
		if (wait_for(I915_READ(dslreg) != temp, 5))
			DRM_ERROR("mode set failed: pipe %c stuck\n", pipe_name(pipe));
	}
}

static int
skl_update_scaler(struct intel_crtc_state *crtc_state, bool force_detach,
		  unsigned int scaler_user, int *scaler_id,
		  int src_w, int src_h, int dst_w, int dst_h)
{
	struct intel_crtc_scaler_state *scaler_state =
		&crtc_state->scaler_state;
	struct intel_crtc *intel_crtc =
		to_intel_crtc(crtc_state->base.crtc);
	int need_scaling;

	/*
	 * Src coordinates are already rotated by 270 degrees for
	 * the 90/270 degree plane rotation cases (to match the
	 * GTT mapping), hence no need to account for rotation here.
	 */
	need_scaling = src_w != dst_w || src_h != dst_h;

	/*
	 * if plane is being disabled or scaler is no more required or force detach
	 *  - free scaler binded to this plane/crtc
	 *  - in order to do this, update crtc->scaler_usage
	 *
	 * Here scaler state in crtc_state is set free so that
	 * scaler can be assigned to other user. Actual register
	 * update to free the scaler is done in plane/panel-fit programming.
	 * For this purpose crtc/plane_state->scaler_id isn't reset here.
	 */
	if (force_detach || !need_scaling) {
		if (*scaler_id >= 0) {
			scaler_state->scaler_users &= ~(1 << scaler_user);
			scaler_state->scalers[*scaler_id].in_use = 0;

			DRM_DEBUG_KMS("scaler_user index %u.%u: "
				"Staged freeing scaler id %d scaler_users = 0x%x\n",
				intel_crtc->pipe, scaler_user, *scaler_id,
				scaler_state->scaler_users);
			*scaler_id = -1;
		}
		return 0;
	}

	/* range checks */
	if (src_w < SKL_MIN_SRC_W || src_h < SKL_MIN_SRC_H ||
		dst_w < SKL_MIN_DST_W || dst_h < SKL_MIN_DST_H ||

		src_w > SKL_MAX_SRC_W || src_h > SKL_MAX_SRC_H ||
		dst_w > SKL_MAX_DST_W || dst_h > SKL_MAX_DST_H) {
		DRM_DEBUG_KMS("scaler_user index %u.%u: src %ux%u dst %ux%u "
			"size is out of scaler range\n",
			intel_crtc->pipe, scaler_user, src_w, src_h, dst_w, dst_h);
		return -EINVAL;
	}

	/* mark this plane as a scaler user in crtc_state */
	scaler_state->scaler_users |= (1 << scaler_user);
	DRM_DEBUG_KMS("scaler_user index %u.%u: "
		"staged scaling request for %ux%u->%ux%u scaler_users = 0x%x\n",
		intel_crtc->pipe, scaler_user, src_w, src_h, dst_w, dst_h,
		scaler_state->scaler_users);

	return 0;
}

/**
 * skl_update_scaler_crtc - Stages update to scaler state for a given crtc.
 *
 * @state: crtc's scaler state
 *
 * Return
 *     0 - scaler_usage updated successfully
 *    error - requested scaling cannot be supported or other error condition
 */
int skl_update_scaler_crtc(struct intel_crtc_state *state)
{
	const struct drm_display_mode *adjusted_mode = &state->base.adjusted_mode;

	return skl_update_scaler(state, !state->base.active, SKL_CRTC_INDEX,
<<<<<<< HEAD
		&state->scaler_state.scaler_id,
=======
		&state->scaler_state.scaler_id, DRM_MODE_ROTATE_0,
>>>>>>> 8c52f364
		state->pipe_src_w, state->pipe_src_h,
		adjusted_mode->crtc_hdisplay, adjusted_mode->crtc_vdisplay);
}

/**
 * skl_update_scaler_plane - Stages update to scaler state for a given plane.
 *
 * @state: crtc's scaler state
 * @plane_state: atomic plane state to update
 *
 * Return
 *     0 - scaler_usage updated successfully
 *    error - requested scaling cannot be supported or other error condition
 */
static int skl_update_scaler_plane(struct intel_crtc_state *crtc_state,
				   struct intel_plane_state *plane_state)
{

	struct intel_plane *intel_plane =
		to_intel_plane(plane_state->base.plane);
	struct drm_framebuffer *fb = plane_state->base.fb;
	int ret;

	bool force_detach = !fb || !plane_state->base.visible;

	ret = skl_update_scaler(crtc_state, force_detach,
				drm_plane_index(&intel_plane->base),
				&plane_state->scaler_id,
				drm_rect_width(&plane_state->base.src) >> 16,
				drm_rect_height(&plane_state->base.src) >> 16,
				drm_rect_width(&plane_state->base.dst),
				drm_rect_height(&plane_state->base.dst));

	if (ret || plane_state->scaler_id < 0)
		return ret;

	/* check colorkey */
	if (plane_state->ckey.flags != I915_SET_COLORKEY_NONE) {
		DRM_DEBUG_KMS("[PLANE:%d:%s] scaling with color key not allowed",
			      intel_plane->base.base.id,
			      intel_plane->base.name);
		return -EINVAL;
	}

	/* Check src format */
	switch (fb->format->format) {
	case DRM_FORMAT_RGB565:
	case DRM_FORMAT_XBGR8888:
	case DRM_FORMAT_XRGB8888:
	case DRM_FORMAT_ABGR8888:
	case DRM_FORMAT_ARGB8888:
	case DRM_FORMAT_XRGB2101010:
	case DRM_FORMAT_XBGR2101010:
	case DRM_FORMAT_YUYV:
	case DRM_FORMAT_YVYU:
	case DRM_FORMAT_UYVY:
	case DRM_FORMAT_VYUY:
		break;
	default:
		DRM_DEBUG_KMS("[PLANE:%d:%s] FB:%d unsupported scaling format 0x%x\n",
			      intel_plane->base.base.id, intel_plane->base.name,
			      fb->base.id, fb->format->format);
		return -EINVAL;
	}

	return 0;
}

static void skylake_scaler_disable(struct intel_crtc *crtc)
{
	int i;

	for (i = 0; i < crtc->num_scalers; i++)
		skl_detach_scaler(crtc, i);
}

static void skylake_pfit_enable(struct intel_crtc *crtc)
{
	struct drm_device *dev = crtc->base.dev;
	struct drm_i915_private *dev_priv = to_i915(dev);
	int pipe = crtc->pipe;
	struct intel_crtc_scaler_state *scaler_state =
		&crtc->config->scaler_state;

	if (crtc->config->pch_pfit.enabled) {
		int id;

		if (WARN_ON(crtc->config->scaler_state.scaler_id < 0))
			return;

		id = scaler_state->scaler_id;
		I915_WRITE(SKL_PS_CTRL(pipe, id), PS_SCALER_EN |
			PS_FILTER_MEDIUM | scaler_state->scalers[id].mode);
		I915_WRITE(SKL_PS_WIN_POS(pipe, id), crtc->config->pch_pfit.pos);
		I915_WRITE(SKL_PS_WIN_SZ(pipe, id), crtc->config->pch_pfit.size);
	}
}

static void ironlake_pfit_enable(struct intel_crtc *crtc)
{
	struct drm_device *dev = crtc->base.dev;
	struct drm_i915_private *dev_priv = to_i915(dev);
	int pipe = crtc->pipe;

	if (crtc->config->pch_pfit.enabled) {
		/* Force use of hard-coded filter coefficients
		 * as some pre-programmed values are broken,
		 * e.g. x201.
		 */
		if (IS_IVYBRIDGE(dev_priv) || IS_HASWELL(dev_priv))
			I915_WRITE(PF_CTL(pipe), PF_ENABLE | PF_FILTER_MED_3x3 |
						 PF_PIPE_SEL_IVB(pipe));
		else
			I915_WRITE(PF_CTL(pipe), PF_ENABLE | PF_FILTER_MED_3x3);
		I915_WRITE(PF_WIN_POS(pipe), crtc->config->pch_pfit.pos);
		I915_WRITE(PF_WIN_SZ(pipe), crtc->config->pch_pfit.size);
	}
}

void hsw_enable_ips(struct intel_crtc *crtc)
{
	struct drm_device *dev = crtc->base.dev;
	struct drm_i915_private *dev_priv = to_i915(dev);

	if (!crtc->config->ips_enabled)
		return;

	/*
	 * We can only enable IPS after we enable a plane and wait for a vblank
	 * This function is called from post_plane_update, which is run after
	 * a vblank wait.
	 */

	assert_plane_enabled(dev_priv, crtc->plane);
	if (IS_BROADWELL(dev_priv)) {
		mutex_lock(&dev_priv->rps.hw_lock);
		WARN_ON(sandybridge_pcode_write(dev_priv, DISPLAY_IPS_CONTROL, 0xc0000000));
		mutex_unlock(&dev_priv->rps.hw_lock);
		/* Quoting Art Runyan: "its not safe to expect any particular
		 * value in IPS_CTL bit 31 after enabling IPS through the
		 * mailbox." Moreover, the mailbox may return a bogus state,
		 * so we need to just enable it and continue on.
		 */
	} else {
		I915_WRITE(IPS_CTL, IPS_ENABLE);
		/* The bit only becomes 1 in the next vblank, so this wait here
		 * is essentially intel_wait_for_vblank. If we don't have this
		 * and don't wait for vblanks until the end of crtc_enable, then
		 * the HW state readout code will complain that the expected
		 * IPS_CTL value is not the one we read. */
		if (intel_wait_for_register(dev_priv,
					    IPS_CTL, IPS_ENABLE, IPS_ENABLE,
					    50))
			DRM_ERROR("Timed out waiting for IPS enable\n");
	}
}

void hsw_disable_ips(struct intel_crtc *crtc)
{
	struct drm_device *dev = crtc->base.dev;
	struct drm_i915_private *dev_priv = to_i915(dev);

	if (!crtc->config->ips_enabled)
		return;

	assert_plane_enabled(dev_priv, crtc->plane);
	if (IS_BROADWELL(dev_priv)) {
		mutex_lock(&dev_priv->rps.hw_lock);
		WARN_ON(sandybridge_pcode_write(dev_priv, DISPLAY_IPS_CONTROL, 0));
		mutex_unlock(&dev_priv->rps.hw_lock);
		/* wait for pcode to finish disabling IPS, which may take up to 42ms */
		if (intel_wait_for_register(dev_priv,
					    IPS_CTL, IPS_ENABLE, 0,
					    42))
			DRM_ERROR("Timed out waiting for IPS disable\n");
	} else {
		I915_WRITE(IPS_CTL, 0);
		POSTING_READ(IPS_CTL);
	}

	/* We need to wait for a vblank before we can disable the plane. */
	intel_wait_for_vblank(dev_priv, crtc->pipe);
}

static void intel_crtc_dpms_overlay_disable(struct intel_crtc *intel_crtc)
{
	if (intel_crtc->overlay) {
		struct drm_device *dev = intel_crtc->base.dev;

		mutex_lock(&dev->struct_mutex);
		(void) intel_overlay_switch_off(intel_crtc->overlay);
		mutex_unlock(&dev->struct_mutex);
	}

	/* Let userspace switch the overlay on again. In most cases userspace
	 * has to recompute where to put it anyway.
	 */
}

/**
 * intel_post_enable_primary - Perform operations after enabling primary plane
 * @crtc: the CRTC whose primary plane was just enabled
 *
 * Performs potentially sleeping operations that must be done after the primary
 * plane is enabled, such as updating FBC and IPS.  Note that this may be
 * called due to an explicit primary plane update, or due to an implicit
 * re-enable that is caused when a sprite plane is updated to no longer
 * completely hide the primary plane.
 */
static void
intel_post_enable_primary(struct drm_crtc *crtc)
{
	struct drm_device *dev = crtc->dev;
	struct drm_i915_private *dev_priv = to_i915(dev);
	struct intel_crtc *intel_crtc = to_intel_crtc(crtc);
	int pipe = intel_crtc->pipe;

	/*
	 * FIXME IPS should be fine as long as one plane is
	 * enabled, but in practice it seems to have problems
	 * when going from primary only to sprite only and vice
	 * versa.
	 */
	hsw_enable_ips(intel_crtc);

	/*
	 * Gen2 reports pipe underruns whenever all planes are disabled.
	 * So don't enable underrun reporting before at least some planes
	 * are enabled.
	 * FIXME: Need to fix the logic to work when we turn off all planes
	 * but leave the pipe running.
	 */
	if (IS_GEN2(dev_priv))
		intel_set_cpu_fifo_underrun_reporting(dev_priv, pipe, true);

	/* Underruns don't always raise interrupts, so check manually. */
	intel_check_cpu_fifo_underruns(dev_priv);
	intel_check_pch_fifo_underruns(dev_priv);
}

/* FIXME move all this to pre_plane_update() with proper state tracking */
static void
intel_pre_disable_primary(struct drm_crtc *crtc)
{
	struct drm_device *dev = crtc->dev;
	struct drm_i915_private *dev_priv = to_i915(dev);
	struct intel_crtc *intel_crtc = to_intel_crtc(crtc);
	int pipe = intel_crtc->pipe;

	/*
	 * Gen2 reports pipe underruns whenever all planes are disabled.
	 * So diasble underrun reporting before all the planes get disabled.
	 * FIXME: Need to fix the logic to work when we turn off all planes
	 * but leave the pipe running.
	 */
	if (IS_GEN2(dev_priv))
		intel_set_cpu_fifo_underrun_reporting(dev_priv, pipe, false);

	/*
	 * FIXME IPS should be fine as long as one plane is
	 * enabled, but in practice it seems to have problems
	 * when going from primary only to sprite only and vice
	 * versa.
	 */
	hsw_disable_ips(intel_crtc);
}

/* FIXME get rid of this and use pre_plane_update */
static void
intel_pre_disable_primary_noatomic(struct drm_crtc *crtc)
{
	struct drm_device *dev = crtc->dev;
	struct drm_i915_private *dev_priv = to_i915(dev);
	struct intel_crtc *intel_crtc = to_intel_crtc(crtc);
	int pipe = intel_crtc->pipe;

	intel_pre_disable_primary(crtc);

	/*
	 * Vblank time updates from the shadow to live plane control register
	 * are blocked if the memory self-refresh mode is active at that
	 * moment. So to make sure the plane gets truly disabled, disable
	 * first the self-refresh mode. The self-refresh enable bit in turn
	 * will be checked/applied by the HW only at the next frame start
	 * event which is after the vblank start event, so we need to have a
	 * wait-for-vblank between disabling the plane and the pipe.
	 */
	if (HAS_GMCH_DISPLAY(dev_priv) &&
	    intel_set_memory_cxsr(dev_priv, false))
		intel_wait_for_vblank(dev_priv, pipe);
}

static void intel_post_plane_update(struct intel_crtc_state *old_crtc_state)
{
	struct intel_crtc *crtc = to_intel_crtc(old_crtc_state->base.crtc);
	struct drm_atomic_state *old_state = old_crtc_state->base.state;
	struct intel_crtc_state *pipe_config =
		to_intel_crtc_state(crtc->base.state);
	struct drm_plane *primary = crtc->base.primary;
	struct drm_plane_state *old_pri_state =
		drm_atomic_get_existing_plane_state(old_state, primary);

	intel_frontbuffer_flip(to_i915(crtc->base.dev), pipe_config->fb_bits);

	if (pipe_config->update_wm_post && pipe_config->base.active)
		intel_update_watermarks(crtc);

	if (old_pri_state) {
		struct intel_plane_state *primary_state =
			to_intel_plane_state(primary->state);
		struct intel_plane_state *old_primary_state =
			to_intel_plane_state(old_pri_state);

		intel_fbc_post_update(crtc);

		if (primary_state->base.visible &&
		    (needs_modeset(&pipe_config->base) ||
		     !old_primary_state->base.visible))
			intel_post_enable_primary(&crtc->base);
	}
}

static void intel_pre_plane_update(struct intel_crtc_state *old_crtc_state,
				   struct intel_crtc_state *pipe_config)
{
	struct intel_crtc *crtc = to_intel_crtc(old_crtc_state->base.crtc);
	struct drm_device *dev = crtc->base.dev;
	struct drm_i915_private *dev_priv = to_i915(dev);
	struct drm_atomic_state *old_state = old_crtc_state->base.state;
	struct drm_plane *primary = crtc->base.primary;
	struct drm_plane_state *old_pri_state =
		drm_atomic_get_existing_plane_state(old_state, primary);
	bool modeset = needs_modeset(&pipe_config->base);
	struct intel_atomic_state *old_intel_state =
		to_intel_atomic_state(old_state);

	if (old_pri_state) {
		struct intel_plane_state *primary_state =
			to_intel_plane_state(primary->state);
		struct intel_plane_state *old_primary_state =
			to_intel_plane_state(old_pri_state);

		intel_fbc_pre_update(crtc, pipe_config, primary_state);

		if (old_primary_state->base.visible &&
		    (modeset || !primary_state->base.visible))
			intel_pre_disable_primary(&crtc->base);
	}

	/*
	 * Vblank time updates from the shadow to live plane control register
	 * are blocked if the memory self-refresh mode is active at that
	 * moment. So to make sure the plane gets truly disabled, disable
	 * first the self-refresh mode. The self-refresh enable bit in turn
	 * will be checked/applied by the HW only at the next frame start
	 * event which is after the vblank start event, so we need to have a
	 * wait-for-vblank between disabling the plane and the pipe.
	 */
	if (HAS_GMCH_DISPLAY(dev_priv) && old_crtc_state->base.active &&
	    pipe_config->disable_cxsr && intel_set_memory_cxsr(dev_priv, false))
		intel_wait_for_vblank(dev_priv, crtc->pipe);

	/*
	 * IVB workaround: must disable low power watermarks for at least
	 * one frame before enabling scaling.  LP watermarks can be re-enabled
	 * when scaling is disabled.
	 *
	 * WaCxSRDisabledForSpriteScaling:ivb
	 */
	if (pipe_config->disable_lp_wm && ilk_disable_lp_wm(dev))
		intel_wait_for_vblank(dev_priv, crtc->pipe);

	/*
	 * If we're doing a modeset, we're done.  No need to do any pre-vblank
	 * watermark programming here.
	 */
	if (needs_modeset(&pipe_config->base))
		return;

	/*
	 * For platforms that support atomic watermarks, program the
	 * 'intermediate' watermarks immediately.  On pre-gen9 platforms, these
	 * will be the intermediate values that are safe for both pre- and
	 * post- vblank; when vblank happens, the 'active' values will be set
	 * to the final 'target' values and we'll do this again to get the
	 * optimal watermarks.  For gen9+ platforms, the values we program here
	 * will be the final target values which will get automatically latched
	 * at vblank time; no further programming will be necessary.
	 *
	 * If a platform hasn't been transitioned to atomic watermarks yet,
	 * we'll continue to update watermarks the old way, if flags tell
	 * us to.
	 */
	if (dev_priv->display.initial_watermarks != NULL)
		dev_priv->display.initial_watermarks(old_intel_state,
						     pipe_config);
	else if (pipe_config->update_wm_pre)
		intel_update_watermarks(crtc);
}

static void intel_crtc_disable_planes(struct drm_crtc *crtc, unsigned plane_mask)
{
	struct drm_device *dev = crtc->dev;
	struct intel_crtc *intel_crtc = to_intel_crtc(crtc);
	struct drm_plane *p;
	int pipe = intel_crtc->pipe;

	intel_crtc_dpms_overlay_disable(intel_crtc);

	drm_for_each_plane_mask(p, dev, plane_mask)
		to_intel_plane(p)->disable_plane(to_intel_plane(p), intel_crtc);

	/*
	 * FIXME: Once we grow proper nuclear flip support out of this we need
	 * to compute the mask of flip planes precisely. For the time being
	 * consider this a flip to a NULL plane.
	 */
	intel_frontbuffer_flip(to_i915(dev), INTEL_FRONTBUFFER_ALL_MASK(pipe));
}

static void intel_encoders_pre_pll_enable(struct drm_crtc *crtc,
					  struct intel_crtc_state *crtc_state,
					  struct drm_atomic_state *old_state)
{
	struct drm_connector_state *conn_state;
	struct drm_connector *conn;
	int i;

	for_each_new_connector_in_state(old_state, conn, conn_state, i) {
		struct intel_encoder *encoder =
			to_intel_encoder(conn_state->best_encoder);

		if (conn_state->crtc != crtc)
			continue;

		if (encoder->pre_pll_enable)
			encoder->pre_pll_enable(encoder, crtc_state, conn_state);
	}
}

static void intel_encoders_pre_enable(struct drm_crtc *crtc,
				      struct intel_crtc_state *crtc_state,
				      struct drm_atomic_state *old_state)
{
	struct drm_connector_state *conn_state;
	struct drm_connector *conn;
	int i;

	for_each_new_connector_in_state(old_state, conn, conn_state, i) {
		struct intel_encoder *encoder =
			to_intel_encoder(conn_state->best_encoder);

		if (conn_state->crtc != crtc)
			continue;

		if (encoder->pre_enable)
			encoder->pre_enable(encoder, crtc_state, conn_state);
	}
}

static void intel_encoders_enable(struct drm_crtc *crtc,
				  struct intel_crtc_state *crtc_state,
				  struct drm_atomic_state *old_state)
{
	struct drm_connector_state *conn_state;
	struct drm_connector *conn;
	int i;

	for_each_new_connector_in_state(old_state, conn, conn_state, i) {
		struct intel_encoder *encoder =
			to_intel_encoder(conn_state->best_encoder);

		if (conn_state->crtc != crtc)
			continue;

		encoder->enable(encoder, crtc_state, conn_state);
		intel_opregion_notify_encoder(encoder, true);
	}
}

static void intel_encoders_disable(struct drm_crtc *crtc,
				   struct intel_crtc_state *old_crtc_state,
				   struct drm_atomic_state *old_state)
{
	struct drm_connector_state *old_conn_state;
	struct drm_connector *conn;
	int i;

	for_each_old_connector_in_state(old_state, conn, old_conn_state, i) {
		struct intel_encoder *encoder =
			to_intel_encoder(old_conn_state->best_encoder);

		if (old_conn_state->crtc != crtc)
			continue;

		intel_opregion_notify_encoder(encoder, false);
		encoder->disable(encoder, old_crtc_state, old_conn_state);
	}
}

static void intel_encoders_post_disable(struct drm_crtc *crtc,
					struct intel_crtc_state *old_crtc_state,
					struct drm_atomic_state *old_state)
{
	struct drm_connector_state *old_conn_state;
	struct drm_connector *conn;
	int i;

	for_each_old_connector_in_state(old_state, conn, old_conn_state, i) {
		struct intel_encoder *encoder =
			to_intel_encoder(old_conn_state->best_encoder);

		if (old_conn_state->crtc != crtc)
			continue;

		if (encoder->post_disable)
			encoder->post_disable(encoder, old_crtc_state, old_conn_state);
	}
}

static void intel_encoders_post_pll_disable(struct drm_crtc *crtc,
					    struct intel_crtc_state *old_crtc_state,
					    struct drm_atomic_state *old_state)
{
	struct drm_connector_state *old_conn_state;
	struct drm_connector *conn;
	int i;

	for_each_old_connector_in_state(old_state, conn, old_conn_state, i) {
		struct intel_encoder *encoder =
			to_intel_encoder(old_conn_state->best_encoder);

		if (old_conn_state->crtc != crtc)
			continue;

		if (encoder->post_pll_disable)
			encoder->post_pll_disable(encoder, old_crtc_state, old_conn_state);
	}
}

static void ironlake_crtc_enable(struct intel_crtc_state *pipe_config,
				 struct drm_atomic_state *old_state)
{
	struct drm_crtc *crtc = pipe_config->base.crtc;
	struct drm_device *dev = crtc->dev;
	struct drm_i915_private *dev_priv = to_i915(dev);
	struct intel_crtc *intel_crtc = to_intel_crtc(crtc);
	int pipe = intel_crtc->pipe;
	struct intel_atomic_state *old_intel_state =
		to_intel_atomic_state(old_state);

	if (WARN_ON(intel_crtc->active))
		return;

	/*
	 * Sometimes spurious CPU pipe underruns happen during FDI
	 * training, at least with VGA+HDMI cloning. Suppress them.
	 *
	 * On ILK we get an occasional spurious CPU pipe underruns
	 * between eDP port A enable and vdd enable. Also PCH port
	 * enable seems to result in the occasional CPU pipe underrun.
	 *
	 * Spurious PCH underruns also occur during PCH enabling.
	 */
	if (intel_crtc->config->has_pch_encoder || IS_GEN5(dev_priv))
		intel_set_cpu_fifo_underrun_reporting(dev_priv, pipe, false);
	if (intel_crtc->config->has_pch_encoder)
		intel_set_pch_fifo_underrun_reporting(dev_priv, pipe, false);

	if (intel_crtc->config->has_pch_encoder)
		intel_prepare_shared_dpll(intel_crtc);

	if (intel_crtc_has_dp_encoder(intel_crtc->config))
		intel_dp_set_m_n(intel_crtc, M1_N1);

	intel_set_pipe_timings(intel_crtc);
	intel_set_pipe_src_size(intel_crtc);

	if (intel_crtc->config->has_pch_encoder) {
		intel_cpu_transcoder_set_m_n(intel_crtc,
				     &intel_crtc->config->fdi_m_n, NULL);
	}

	ironlake_set_pipeconf(crtc);

	intel_crtc->active = true;

	intel_encoders_pre_enable(crtc, pipe_config, old_state);

	if (intel_crtc->config->has_pch_encoder) {
		/* Note: FDI PLL enabling _must_ be done before we enable the
		 * cpu pipes, hence this is separate from all the other fdi/pch
		 * enabling. */
		ironlake_fdi_pll_enable(intel_crtc);
	} else {
		assert_fdi_tx_disabled(dev_priv, pipe);
		assert_fdi_rx_disabled(dev_priv, pipe);
	}

	ironlake_pfit_enable(intel_crtc);

	/*
	 * On ILK+ LUT must be loaded before the pipe is running but with
	 * clocks enabled
	 */
	intel_color_load_luts(&pipe_config->base);

	if (dev_priv->display.initial_watermarks != NULL)
		dev_priv->display.initial_watermarks(old_intel_state, intel_crtc->config);
	intel_enable_pipe(intel_crtc);

	if (intel_crtc->config->has_pch_encoder)
		ironlake_pch_enable(pipe_config);

	assert_vblank_disabled(crtc);
	drm_crtc_vblank_on(crtc);

	intel_encoders_enable(crtc, pipe_config, old_state);

	if (HAS_PCH_CPT(dev_priv))
		cpt_verify_modeset(dev, intel_crtc->pipe);

	/* Must wait for vblank to avoid spurious PCH FIFO underruns */
	if (intel_crtc->config->has_pch_encoder)
		intel_wait_for_vblank(dev_priv, pipe);
	intel_set_cpu_fifo_underrun_reporting(dev_priv, pipe, true);
	intel_set_pch_fifo_underrun_reporting(dev_priv, pipe, true);
}

/* IPS only exists on ULT machines and is tied to pipe A. */
static bool hsw_crtc_supports_ips(struct intel_crtc *crtc)
{
	return HAS_IPS(to_i915(crtc->base.dev)) && crtc->pipe == PIPE_A;
}

static void haswell_crtc_enable(struct intel_crtc_state *pipe_config,
				struct drm_atomic_state *old_state)
{
	struct drm_crtc *crtc = pipe_config->base.crtc;
	struct drm_i915_private *dev_priv = to_i915(crtc->dev);
	struct intel_crtc *intel_crtc = to_intel_crtc(crtc);
	int pipe = intel_crtc->pipe, hsw_workaround_pipe;
	enum transcoder cpu_transcoder = intel_crtc->config->cpu_transcoder;
	struct intel_atomic_state *old_intel_state =
		to_intel_atomic_state(old_state);

	if (WARN_ON(intel_crtc->active))
		return;

	if (intel_crtc->config->has_pch_encoder)
		intel_set_pch_fifo_underrun_reporting(dev_priv, TRANSCODER_A,
						      false);

	intel_encoders_pre_pll_enable(crtc, pipe_config, old_state);

	if (intel_crtc->config->shared_dpll)
		intel_enable_shared_dpll(intel_crtc);

	if (intel_crtc_has_dp_encoder(intel_crtc->config))
		intel_dp_set_m_n(intel_crtc, M1_N1);

	if (!transcoder_is_dsi(cpu_transcoder))
		intel_set_pipe_timings(intel_crtc);

	intel_set_pipe_src_size(intel_crtc);

	if (cpu_transcoder != TRANSCODER_EDP &&
	    !transcoder_is_dsi(cpu_transcoder)) {
		I915_WRITE(PIPE_MULT(cpu_transcoder),
			   intel_crtc->config->pixel_multiplier - 1);
	}

	if (intel_crtc->config->has_pch_encoder) {
		intel_cpu_transcoder_set_m_n(intel_crtc,
				     &intel_crtc->config->fdi_m_n, NULL);
	}

	if (!transcoder_is_dsi(cpu_transcoder))
		haswell_set_pipeconf(crtc);

	haswell_set_pipemisc(crtc);

	intel_color_set_csc(&pipe_config->base);

	intel_crtc->active = true;

	if (intel_crtc->config->has_pch_encoder)
		intel_set_cpu_fifo_underrun_reporting(dev_priv, pipe, false);
	else
		intel_set_cpu_fifo_underrun_reporting(dev_priv, pipe, true);

	intel_encoders_pre_enable(crtc, pipe_config, old_state);

	if (intel_crtc->config->has_pch_encoder)
		dev_priv->display.fdi_link_train(intel_crtc, pipe_config);

	if (!transcoder_is_dsi(cpu_transcoder))
		intel_ddi_enable_pipe_clock(pipe_config);

	if (INTEL_GEN(dev_priv) >= 9)
		skylake_pfit_enable(intel_crtc);
	else
		ironlake_pfit_enable(intel_crtc);

	/*
	 * On ILK+ LUT must be loaded before the pipe is running but with
	 * clocks enabled
	 */
	intel_color_load_luts(&pipe_config->base);

	intel_ddi_set_pipe_settings(pipe_config);
	if (!transcoder_is_dsi(cpu_transcoder))
		intel_ddi_enable_transcoder_func(pipe_config);

	if (dev_priv->display.initial_watermarks != NULL)
		dev_priv->display.initial_watermarks(old_intel_state, pipe_config);

	/* XXX: Do the pipe assertions at the right place for BXT DSI. */
	if (!transcoder_is_dsi(cpu_transcoder))
		intel_enable_pipe(intel_crtc);

	if (intel_crtc->config->has_pch_encoder)
		lpt_pch_enable(pipe_config);

	if (intel_crtc_has_type(intel_crtc->config, INTEL_OUTPUT_DP_MST))
		intel_ddi_set_vc_payload_alloc(pipe_config, true);

	assert_vblank_disabled(crtc);
	drm_crtc_vblank_on(crtc);

	intel_encoders_enable(crtc, pipe_config, old_state);

	if (intel_crtc->config->has_pch_encoder) {
		intel_wait_for_vblank(dev_priv, pipe);
		intel_wait_for_vblank(dev_priv, pipe);
		intel_set_cpu_fifo_underrun_reporting(dev_priv, pipe, true);
		intel_set_pch_fifo_underrun_reporting(dev_priv, TRANSCODER_A,
						      true);
	}

	/* If we change the relative order between pipe/planes enabling, we need
	 * to change the workaround. */
	hsw_workaround_pipe = pipe_config->hsw_workaround_pipe;
	if (IS_HASWELL(dev_priv) && hsw_workaround_pipe != INVALID_PIPE) {
		intel_wait_for_vblank(dev_priv, hsw_workaround_pipe);
		intel_wait_for_vblank(dev_priv, hsw_workaround_pipe);
	}
}

static void ironlake_pfit_disable(struct intel_crtc *crtc, bool force)
{
	struct drm_device *dev = crtc->base.dev;
	struct drm_i915_private *dev_priv = to_i915(dev);
	int pipe = crtc->pipe;

	/* To avoid upsetting the power well on haswell only disable the pfit if
	 * it's in use. The hw state code will make sure we get this right. */
	if (force || crtc->config->pch_pfit.enabled) {
		I915_WRITE(PF_CTL(pipe), 0);
		I915_WRITE(PF_WIN_POS(pipe), 0);
		I915_WRITE(PF_WIN_SZ(pipe), 0);
	}
}

static void ironlake_crtc_disable(struct intel_crtc_state *old_crtc_state,
				  struct drm_atomic_state *old_state)
{
	struct drm_crtc *crtc = old_crtc_state->base.crtc;
	struct drm_device *dev = crtc->dev;
	struct drm_i915_private *dev_priv = to_i915(dev);
	struct intel_crtc *intel_crtc = to_intel_crtc(crtc);
	int pipe = intel_crtc->pipe;

	/*
	 * Sometimes spurious CPU pipe underruns happen when the
	 * pipe is already disabled, but FDI RX/TX is still enabled.
	 * Happens at least with VGA+HDMI cloning. Suppress them.
	 */
	if (intel_crtc->config->has_pch_encoder) {
		intel_set_cpu_fifo_underrun_reporting(dev_priv, pipe, false);
		intel_set_pch_fifo_underrun_reporting(dev_priv, pipe, false);
	}

	intel_encoders_disable(crtc, old_crtc_state, old_state);

	drm_crtc_vblank_off(crtc);
	assert_vblank_disabled(crtc);

	intel_disable_pipe(intel_crtc);

	ironlake_pfit_disable(intel_crtc, false);

	if (intel_crtc->config->has_pch_encoder)
		ironlake_fdi_disable(crtc);

	intel_encoders_post_disable(crtc, old_crtc_state, old_state);

	if (intel_crtc->config->has_pch_encoder) {
		ironlake_disable_pch_transcoder(dev_priv, pipe);

		if (HAS_PCH_CPT(dev_priv)) {
			i915_reg_t reg;
			u32 temp;

			/* disable TRANS_DP_CTL */
			reg = TRANS_DP_CTL(pipe);
			temp = I915_READ(reg);
			temp &= ~(TRANS_DP_OUTPUT_ENABLE |
				  TRANS_DP_PORT_SEL_MASK);
			temp |= TRANS_DP_PORT_SEL_NONE;
			I915_WRITE(reg, temp);

			/* disable DPLL_SEL */
			temp = I915_READ(PCH_DPLL_SEL);
			temp &= ~(TRANS_DPLL_ENABLE(pipe) | TRANS_DPLLB_SEL(pipe));
			I915_WRITE(PCH_DPLL_SEL, temp);
		}

		ironlake_fdi_pll_disable(intel_crtc);
	}

	intel_set_cpu_fifo_underrun_reporting(dev_priv, pipe, true);
	intel_set_pch_fifo_underrun_reporting(dev_priv, pipe, true);
}

static void haswell_crtc_disable(struct intel_crtc_state *old_crtc_state,
				 struct drm_atomic_state *old_state)
{
	struct drm_crtc *crtc = old_crtc_state->base.crtc;
	struct drm_i915_private *dev_priv = to_i915(crtc->dev);
	struct intel_crtc *intel_crtc = to_intel_crtc(crtc);
	enum transcoder cpu_transcoder = intel_crtc->config->cpu_transcoder;

	if (intel_crtc->config->has_pch_encoder)
		intel_set_pch_fifo_underrun_reporting(dev_priv, TRANSCODER_A,
						      false);

	intel_encoders_disable(crtc, old_crtc_state, old_state);

	drm_crtc_vblank_off(crtc);
	assert_vblank_disabled(crtc);

	/* XXX: Do the pipe assertions at the right place for BXT DSI. */
	if (!transcoder_is_dsi(cpu_transcoder))
		intel_disable_pipe(intel_crtc);

	if (intel_crtc_has_type(intel_crtc->config, INTEL_OUTPUT_DP_MST))
		intel_ddi_set_vc_payload_alloc(intel_crtc->config, false);

	if (!transcoder_is_dsi(cpu_transcoder))
		intel_ddi_disable_transcoder_func(dev_priv, cpu_transcoder);

	if (INTEL_GEN(dev_priv) >= 9)
		skylake_scaler_disable(intel_crtc);
	else
		ironlake_pfit_disable(intel_crtc, false);

	if (!transcoder_is_dsi(cpu_transcoder))
		intel_ddi_disable_pipe_clock(intel_crtc->config);

	intel_encoders_post_disable(crtc, old_crtc_state, old_state);

	if (old_crtc_state->has_pch_encoder)
		intel_set_pch_fifo_underrun_reporting(dev_priv, TRANSCODER_A,
						      true);
}

static void i9xx_pfit_enable(struct intel_crtc *crtc)
{
	struct drm_device *dev = crtc->base.dev;
	struct drm_i915_private *dev_priv = to_i915(dev);
	struct intel_crtc_state *pipe_config = crtc->config;

	if (!pipe_config->gmch_pfit.control)
		return;

	/*
	 * The panel fitter should only be adjusted whilst the pipe is disabled,
	 * according to register description and PRM.
	 */
	WARN_ON(I915_READ(PFIT_CONTROL) & PFIT_ENABLE);
	assert_pipe_disabled(dev_priv, crtc->pipe);

	I915_WRITE(PFIT_PGM_RATIOS, pipe_config->gmch_pfit.pgm_ratios);
	I915_WRITE(PFIT_CONTROL, pipe_config->gmch_pfit.control);

	/* Border color in case we don't scale up to the full screen. Black by
	 * default, change to something else for debugging. */
	I915_WRITE(BCLRPAT(crtc->pipe), 0);
}

enum intel_display_power_domain intel_port_to_power_domain(enum port port)
{
	switch (port) {
	case PORT_A:
		return POWER_DOMAIN_PORT_DDI_A_LANES;
	case PORT_B:
		return POWER_DOMAIN_PORT_DDI_B_LANES;
	case PORT_C:
		return POWER_DOMAIN_PORT_DDI_C_LANES;
	case PORT_D:
		return POWER_DOMAIN_PORT_DDI_D_LANES;
	case PORT_E:
		return POWER_DOMAIN_PORT_DDI_E_LANES;
	default:
		MISSING_CASE(port);
		return POWER_DOMAIN_PORT_OTHER;
	}
}

static u64 get_crtc_power_domains(struct drm_crtc *crtc,
				  struct intel_crtc_state *crtc_state)
{
	struct drm_device *dev = crtc->dev;
	struct drm_i915_private *dev_priv = to_i915(dev);
	struct drm_encoder *encoder;
	struct intel_crtc *intel_crtc = to_intel_crtc(crtc);
	enum pipe pipe = intel_crtc->pipe;
	u64 mask;
	enum transcoder transcoder = crtc_state->cpu_transcoder;

	if (!crtc_state->base.active)
		return 0;

	mask = BIT(POWER_DOMAIN_PIPE(pipe));
	mask |= BIT(POWER_DOMAIN_TRANSCODER(transcoder));
	if (crtc_state->pch_pfit.enabled ||
	    crtc_state->pch_pfit.force_thru)
		mask |= BIT_ULL(POWER_DOMAIN_PIPE_PANEL_FITTER(pipe));

	drm_for_each_encoder_mask(encoder, dev, crtc_state->base.encoder_mask) {
		struct intel_encoder *intel_encoder = to_intel_encoder(encoder);

		mask |= BIT_ULL(intel_encoder->power_domain);
	}

	if (HAS_DDI(dev_priv) && crtc_state->has_audio)
		mask |= BIT(POWER_DOMAIN_AUDIO);

	if (crtc_state->shared_dpll)
		mask |= BIT_ULL(POWER_DOMAIN_PLLS);

	return mask;
}

static u64
modeset_get_crtc_power_domains(struct drm_crtc *crtc,
			       struct intel_crtc_state *crtc_state)
{
	struct drm_i915_private *dev_priv = to_i915(crtc->dev);
	struct intel_crtc *intel_crtc = to_intel_crtc(crtc);
	enum intel_display_power_domain domain;
	u64 domains, new_domains, old_domains;

	old_domains = intel_crtc->enabled_power_domains;
	intel_crtc->enabled_power_domains = new_domains =
		get_crtc_power_domains(crtc, crtc_state);

	domains = new_domains & ~old_domains;

	for_each_power_domain(domain, domains)
		intel_display_power_get(dev_priv, domain);

	return old_domains & ~new_domains;
}

static void modeset_put_power_domains(struct drm_i915_private *dev_priv,
				      u64 domains)
{
	enum intel_display_power_domain domain;

	for_each_power_domain(domain, domains)
		intel_display_power_put(dev_priv, domain);
}

static void valleyview_crtc_enable(struct intel_crtc_state *pipe_config,
				   struct drm_atomic_state *old_state)
{
	struct intel_atomic_state *old_intel_state =
		to_intel_atomic_state(old_state);
	struct drm_crtc *crtc = pipe_config->base.crtc;
	struct drm_device *dev = crtc->dev;
	struct drm_i915_private *dev_priv = to_i915(dev);
	struct intel_crtc *intel_crtc = to_intel_crtc(crtc);
	int pipe = intel_crtc->pipe;

	if (WARN_ON(intel_crtc->active))
		return;

	if (intel_crtc_has_dp_encoder(intel_crtc->config))
		intel_dp_set_m_n(intel_crtc, M1_N1);

	intel_set_pipe_timings(intel_crtc);
	intel_set_pipe_src_size(intel_crtc);

	if (IS_CHERRYVIEW(dev_priv) && pipe == PIPE_B) {
		struct drm_i915_private *dev_priv = to_i915(dev);

		I915_WRITE(CHV_BLEND(pipe), CHV_BLEND_LEGACY);
		I915_WRITE(CHV_CANVAS(pipe), 0);
	}

	i9xx_set_pipeconf(intel_crtc);

	intel_crtc->active = true;

	intel_set_cpu_fifo_underrun_reporting(dev_priv, pipe, true);

	intel_encoders_pre_pll_enable(crtc, pipe_config, old_state);

	if (IS_CHERRYVIEW(dev_priv)) {
		chv_prepare_pll(intel_crtc, intel_crtc->config);
		chv_enable_pll(intel_crtc, intel_crtc->config);
	} else {
		vlv_prepare_pll(intel_crtc, intel_crtc->config);
		vlv_enable_pll(intel_crtc, intel_crtc->config);
	}

	intel_encoders_pre_enable(crtc, pipe_config, old_state);

	i9xx_pfit_enable(intel_crtc);

	intel_color_load_luts(&pipe_config->base);

	dev_priv->display.initial_watermarks(old_intel_state,
					     pipe_config);
	intel_enable_pipe(intel_crtc);

	assert_vblank_disabled(crtc);
	drm_crtc_vblank_on(crtc);

	intel_encoders_enable(crtc, pipe_config, old_state);
}

static void i9xx_set_pll_dividers(struct intel_crtc *crtc)
{
	struct drm_device *dev = crtc->base.dev;
	struct drm_i915_private *dev_priv = to_i915(dev);

	I915_WRITE(FP0(crtc->pipe), crtc->config->dpll_hw_state.fp0);
	I915_WRITE(FP1(crtc->pipe), crtc->config->dpll_hw_state.fp1);
}

static void i9xx_crtc_enable(struct intel_crtc_state *pipe_config,
			     struct drm_atomic_state *old_state)
{
	struct intel_atomic_state *old_intel_state =
		to_intel_atomic_state(old_state);
	struct drm_crtc *crtc = pipe_config->base.crtc;
	struct drm_device *dev = crtc->dev;
	struct drm_i915_private *dev_priv = to_i915(dev);
	struct intel_crtc *intel_crtc = to_intel_crtc(crtc);
	enum pipe pipe = intel_crtc->pipe;

	if (WARN_ON(intel_crtc->active))
		return;

	i9xx_set_pll_dividers(intel_crtc);

	if (intel_crtc_has_dp_encoder(intel_crtc->config))
		intel_dp_set_m_n(intel_crtc, M1_N1);

	intel_set_pipe_timings(intel_crtc);
	intel_set_pipe_src_size(intel_crtc);

	i9xx_set_pipeconf(intel_crtc);

	intel_crtc->active = true;

	if (!IS_GEN2(dev_priv))
		intel_set_cpu_fifo_underrun_reporting(dev_priv, pipe, true);

	intel_encoders_pre_enable(crtc, pipe_config, old_state);

	i9xx_enable_pll(intel_crtc);

	i9xx_pfit_enable(intel_crtc);

	intel_color_load_luts(&pipe_config->base);

	if (dev_priv->display.initial_watermarks != NULL)
		dev_priv->display.initial_watermarks(old_intel_state,
						     intel_crtc->config);
	else
		intel_update_watermarks(intel_crtc);
	intel_enable_pipe(intel_crtc);

	assert_vblank_disabled(crtc);
	drm_crtc_vblank_on(crtc);

	intel_encoders_enable(crtc, pipe_config, old_state);
}

static void i9xx_pfit_disable(struct intel_crtc *crtc)
{
	struct drm_device *dev = crtc->base.dev;
	struct drm_i915_private *dev_priv = to_i915(dev);

	if (!crtc->config->gmch_pfit.control)
		return;

	assert_pipe_disabled(dev_priv, crtc->pipe);

	DRM_DEBUG_DRIVER("disabling pfit, current: 0x%08x\n",
			 I915_READ(PFIT_CONTROL));
	I915_WRITE(PFIT_CONTROL, 0);
}

static void i9xx_crtc_disable(struct intel_crtc_state *old_crtc_state,
			      struct drm_atomic_state *old_state)
{
	struct drm_crtc *crtc = old_crtc_state->base.crtc;
	struct drm_device *dev = crtc->dev;
	struct drm_i915_private *dev_priv = to_i915(dev);
	struct intel_crtc *intel_crtc = to_intel_crtc(crtc);
	int pipe = intel_crtc->pipe;

	/*
	 * On gen2 planes are double buffered but the pipe isn't, so we must
	 * wait for planes to fully turn off before disabling the pipe.
	 */
	if (IS_GEN2(dev_priv))
		intel_wait_for_vblank(dev_priv, pipe);

	intel_encoders_disable(crtc, old_crtc_state, old_state);

	drm_crtc_vblank_off(crtc);
	assert_vblank_disabled(crtc);

	intel_disable_pipe(intel_crtc);

	i9xx_pfit_disable(intel_crtc);

	intel_encoders_post_disable(crtc, old_crtc_state, old_state);

	if (!intel_crtc_has_type(intel_crtc->config, INTEL_OUTPUT_DSI)) {
		if (IS_CHERRYVIEW(dev_priv))
			chv_disable_pll(dev_priv, pipe);
		else if (IS_VALLEYVIEW(dev_priv))
			vlv_disable_pll(dev_priv, pipe);
		else
			i9xx_disable_pll(intel_crtc);
	}

	intel_encoders_post_pll_disable(crtc, old_crtc_state, old_state);

	if (!IS_GEN2(dev_priv))
		intel_set_cpu_fifo_underrun_reporting(dev_priv, pipe, false);

	if (!dev_priv->display.initial_watermarks)
		intel_update_watermarks(intel_crtc);

	/* clock the pipe down to 640x480@60 to potentially save power */
	if (IS_I830(dev_priv))
		i830_enable_pipe(dev_priv, pipe);
}

static void intel_crtc_disable_noatomic(struct drm_crtc *crtc,
					struct drm_modeset_acquire_ctx *ctx)
{
	struct intel_encoder *encoder;
	struct intel_crtc *intel_crtc = to_intel_crtc(crtc);
	struct drm_i915_private *dev_priv = to_i915(crtc->dev);
	enum intel_display_power_domain domain;
	u64 domains;
	struct drm_atomic_state *state;
	struct intel_crtc_state *crtc_state;
	int ret;

	if (!intel_crtc->active)
		return;

	if (crtc->primary->state->visible) {
		WARN_ON(intel_crtc->flip_work);

		intel_pre_disable_primary_noatomic(crtc);

		intel_crtc_disable_planes(crtc, 1 << drm_plane_index(crtc->primary));
		crtc->primary->state->visible = false;
	}

	state = drm_atomic_state_alloc(crtc->dev);
	if (!state) {
		DRM_DEBUG_KMS("failed to disable [CRTC:%d:%s], out of memory",
			      crtc->base.id, crtc->name);
		return;
	}

	state->acquire_ctx = ctx;

	/* Everything's already locked, -EDEADLK can't happen. */
	crtc_state = intel_atomic_get_crtc_state(state, intel_crtc);
	ret = drm_atomic_add_affected_connectors(state, crtc);

	WARN_ON(IS_ERR(crtc_state) || ret);

	dev_priv->display.crtc_disable(crtc_state, state);

	drm_atomic_state_put(state);

	DRM_DEBUG_KMS("[CRTC:%d:%s] hw state adjusted, was enabled, now disabled\n",
		      crtc->base.id, crtc->name);

	WARN_ON(drm_atomic_set_mode_for_crtc(crtc->state, NULL) < 0);
	crtc->state->active = false;
	intel_crtc->active = false;
	crtc->enabled = false;
	crtc->state->connector_mask = 0;
	crtc->state->encoder_mask = 0;

	for_each_encoder_on_crtc(crtc->dev, crtc, encoder)
		encoder->base.crtc = NULL;

	intel_fbc_disable(intel_crtc);
	intel_update_watermarks(intel_crtc);
	intel_disable_shared_dpll(intel_crtc);

	domains = intel_crtc->enabled_power_domains;
	for_each_power_domain(domain, domains)
		intel_display_power_put(dev_priv, domain);
	intel_crtc->enabled_power_domains = 0;

	dev_priv->active_crtcs &= ~(1 << intel_crtc->pipe);
	dev_priv->min_pixclk[intel_crtc->pipe] = 0;
}

/*
 * turn all crtc's off, but do not adjust state
 * This has to be paired with a call to intel_modeset_setup_hw_state.
 */
int intel_display_suspend(struct drm_device *dev)
{
	struct drm_i915_private *dev_priv = to_i915(dev);
	struct drm_atomic_state *state;
	int ret;

	state = drm_atomic_helper_suspend(dev);
	ret = PTR_ERR_OR_ZERO(state);
	if (ret)
		DRM_ERROR("Suspending crtc's failed with %i\n", ret);
	else
		dev_priv->modeset_restore_state = state;
	return ret;
}

void intel_encoder_destroy(struct drm_encoder *encoder)
{
	struct intel_encoder *intel_encoder = to_intel_encoder(encoder);

	drm_encoder_cleanup(encoder);
	kfree(intel_encoder);
}

/* Cross check the actual hw state with our own modeset state tracking (and it's
 * internal consistency). */
static void intel_connector_verify_state(struct drm_crtc_state *crtc_state,
					 struct drm_connector_state *conn_state)
{
	struct intel_connector *connector = to_intel_connector(conn_state->connector);

	DRM_DEBUG_KMS("[CONNECTOR:%d:%s]\n",
		      connector->base.base.id,
		      connector->base.name);

	if (connector->get_hw_state(connector)) {
		struct intel_encoder *encoder = connector->encoder;

		I915_STATE_WARN(!crtc_state,
			 "connector enabled without attached crtc\n");

		if (!crtc_state)
			return;

		I915_STATE_WARN(!crtc_state->active,
		      "connector is active, but attached crtc isn't\n");

		if (!encoder || encoder->type == INTEL_OUTPUT_DP_MST)
			return;

		I915_STATE_WARN(conn_state->best_encoder != &encoder->base,
			"atomic encoder doesn't match attached encoder\n");

		I915_STATE_WARN(conn_state->crtc != encoder->base.crtc,
			"attached encoder crtc differs from connector crtc\n");
	} else {
		I915_STATE_WARN(crtc_state && crtc_state->active,
			"attached crtc is active, but connector isn't\n");
		I915_STATE_WARN(!crtc_state && conn_state->best_encoder,
			"best encoder set without crtc!\n");
	}
}

int intel_connector_init(struct intel_connector *connector)
{
	struct intel_digital_connector_state *conn_state;

	/*
	 * Allocate enough memory to hold intel_digital_connector_state,
	 * This might be a few bytes too many, but for connectors that don't
	 * need it we'll free the state and allocate a smaller one on the first
	 * succesful commit anyway.
	 */
	conn_state = kzalloc(sizeof(*conn_state), GFP_KERNEL);
	if (!conn_state)
		return -ENOMEM;

	__drm_atomic_helper_connector_reset(&connector->base,
					    &conn_state->base);

	return 0;
}

struct intel_connector *intel_connector_alloc(void)
{
	struct intel_connector *connector;

	connector = kzalloc(sizeof *connector, GFP_KERNEL);
	if (!connector)
		return NULL;

	if (intel_connector_init(connector) < 0) {
		kfree(connector);
		return NULL;
	}

	return connector;
}

/* Simple connector->get_hw_state implementation for encoders that support only
 * one connector and no cloning and hence the encoder state determines the state
 * of the connector. */
bool intel_connector_get_hw_state(struct intel_connector *connector)
{
	enum pipe pipe = 0;
	struct intel_encoder *encoder = connector->encoder;

	return encoder->get_hw_state(encoder, &pipe);
}

static int pipe_required_fdi_lanes(struct intel_crtc_state *crtc_state)
{
	if (crtc_state->base.enable && crtc_state->has_pch_encoder)
		return crtc_state->fdi_lanes;

	return 0;
}

static int ironlake_check_fdi_lanes(struct drm_device *dev, enum pipe pipe,
				     struct intel_crtc_state *pipe_config)
{
	struct drm_i915_private *dev_priv = to_i915(dev);
	struct drm_atomic_state *state = pipe_config->base.state;
	struct intel_crtc *other_crtc;
	struct intel_crtc_state *other_crtc_state;

	DRM_DEBUG_KMS("checking fdi config on pipe %c, lanes %i\n",
		      pipe_name(pipe), pipe_config->fdi_lanes);
	if (pipe_config->fdi_lanes > 4) {
		DRM_DEBUG_KMS("invalid fdi lane config on pipe %c: %i lanes\n",
			      pipe_name(pipe), pipe_config->fdi_lanes);
		return -EINVAL;
	}

	if (IS_HASWELL(dev_priv) || IS_BROADWELL(dev_priv)) {
		if (pipe_config->fdi_lanes > 2) {
			DRM_DEBUG_KMS("only 2 lanes on haswell, required: %i lanes\n",
				      pipe_config->fdi_lanes);
			return -EINVAL;
		} else {
			return 0;
		}
	}

	if (INTEL_INFO(dev_priv)->num_pipes == 2)
		return 0;

	/* Ivybridge 3 pipe is really complicated */
	switch (pipe) {
	case PIPE_A:
		return 0;
	case PIPE_B:
		if (pipe_config->fdi_lanes <= 2)
			return 0;

		other_crtc = intel_get_crtc_for_pipe(dev_priv, PIPE_C);
		other_crtc_state =
			intel_atomic_get_crtc_state(state, other_crtc);
		if (IS_ERR(other_crtc_state))
			return PTR_ERR(other_crtc_state);

		if (pipe_required_fdi_lanes(other_crtc_state) > 0) {
			DRM_DEBUG_KMS("invalid shared fdi lane config on pipe %c: %i lanes\n",
				      pipe_name(pipe), pipe_config->fdi_lanes);
			return -EINVAL;
		}
		return 0;
	case PIPE_C:
		if (pipe_config->fdi_lanes > 2) {
			DRM_DEBUG_KMS("only 2 lanes on pipe %c: required %i lanes\n",
				      pipe_name(pipe), pipe_config->fdi_lanes);
			return -EINVAL;
		}

		other_crtc = intel_get_crtc_for_pipe(dev_priv, PIPE_B);
		other_crtc_state =
			intel_atomic_get_crtc_state(state, other_crtc);
		if (IS_ERR(other_crtc_state))
			return PTR_ERR(other_crtc_state);

		if (pipe_required_fdi_lanes(other_crtc_state) > 2) {
			DRM_DEBUG_KMS("fdi link B uses too many lanes to enable link C\n");
			return -EINVAL;
		}
		return 0;
	default:
		BUG();
	}
}

#define RETRY 1
static int ironlake_fdi_compute_config(struct intel_crtc *intel_crtc,
				       struct intel_crtc_state *pipe_config)
{
	struct drm_device *dev = intel_crtc->base.dev;
	const struct drm_display_mode *adjusted_mode = &pipe_config->base.adjusted_mode;
	int lane, link_bw, fdi_dotclock, ret;
	bool needs_recompute = false;

retry:
	/* FDI is a binary signal running at ~2.7GHz, encoding
	 * each output octet as 10 bits. The actual frequency
	 * is stored as a divider into a 100MHz clock, and the
	 * mode pixel clock is stored in units of 1KHz.
	 * Hence the bw of each lane in terms of the mode signal
	 * is:
	 */
	link_bw = intel_fdi_link_freq(to_i915(dev), pipe_config);

	fdi_dotclock = adjusted_mode->crtc_clock;

	lane = ironlake_get_lanes_required(fdi_dotclock, link_bw,
					   pipe_config->pipe_bpp);

	pipe_config->fdi_lanes = lane;

	intel_link_compute_m_n(pipe_config->pipe_bpp, lane, fdi_dotclock,
			       link_bw, &pipe_config->fdi_m_n, false);

	ret = ironlake_check_fdi_lanes(dev, intel_crtc->pipe, pipe_config);
	if (ret == -EINVAL && pipe_config->pipe_bpp > 6*3) {
		pipe_config->pipe_bpp -= 2*3;
		DRM_DEBUG_KMS("fdi link bw constraint, reducing pipe bpp to %i\n",
			      pipe_config->pipe_bpp);
		needs_recompute = true;
		pipe_config->bw_constrained = true;

		goto retry;
	}

	if (needs_recompute)
		return RETRY;

	return ret;
}

static bool pipe_config_supports_ips(struct drm_i915_private *dev_priv,
				     struct intel_crtc_state *pipe_config)
{
	if (pipe_config->pipe_bpp > 24)
		return false;

	/* HSW can handle pixel rate up to cdclk? */
	if (IS_HASWELL(dev_priv))
		return true;

	/*
	 * We compare against max which means we must take
	 * the increased cdclk requirement into account when
	 * calculating the new cdclk.
	 *
	 * Should measure whether using a lower cdclk w/o IPS
	 */
	return pipe_config->pixel_rate <=
		dev_priv->max_cdclk_freq * 95 / 100;
}

static void hsw_compute_ips_config(struct intel_crtc *crtc,
				   struct intel_crtc_state *pipe_config)
{
	struct drm_device *dev = crtc->base.dev;
	struct drm_i915_private *dev_priv = to_i915(dev);

	pipe_config->ips_enabled = i915.enable_ips &&
		hsw_crtc_supports_ips(crtc) &&
		pipe_config_supports_ips(dev_priv, pipe_config);
}

static bool intel_crtc_supports_double_wide(const struct intel_crtc *crtc)
{
	const struct drm_i915_private *dev_priv = to_i915(crtc->base.dev);

	/* GDG double wide on either pipe, otherwise pipe A only */
	return INTEL_INFO(dev_priv)->gen < 4 &&
		(crtc->pipe == PIPE_A || IS_I915G(dev_priv));
}

static uint32_t ilk_pipe_pixel_rate(const struct intel_crtc_state *pipe_config)
{
	uint32_t pixel_rate;

	pixel_rate = pipe_config->base.adjusted_mode.crtc_clock;

	/*
	 * We only use IF-ID interlacing. If we ever use
	 * PF-ID we'll need to adjust the pixel_rate here.
	 */

	if (pipe_config->pch_pfit.enabled) {
		uint64_t pipe_w, pipe_h, pfit_w, pfit_h;
		uint32_t pfit_size = pipe_config->pch_pfit.size;

		pipe_w = pipe_config->pipe_src_w;
		pipe_h = pipe_config->pipe_src_h;

		pfit_w = (pfit_size >> 16) & 0xFFFF;
		pfit_h = pfit_size & 0xFFFF;
		if (pipe_w < pfit_w)
			pipe_w = pfit_w;
		if (pipe_h < pfit_h)
			pipe_h = pfit_h;

		if (WARN_ON(!pfit_w || !pfit_h))
			return pixel_rate;

		pixel_rate = div_u64((uint64_t) pixel_rate * pipe_w * pipe_h,
				     pfit_w * pfit_h);
	}

	return pixel_rate;
}

static void intel_crtc_compute_pixel_rate(struct intel_crtc_state *crtc_state)
{
	struct drm_i915_private *dev_priv = to_i915(crtc_state->base.crtc->dev);

	if (HAS_GMCH_DISPLAY(dev_priv))
		/* FIXME calculate proper pipe pixel rate for GMCH pfit */
		crtc_state->pixel_rate =
			crtc_state->base.adjusted_mode.crtc_clock;
	else
		crtc_state->pixel_rate =
			ilk_pipe_pixel_rate(crtc_state);
}

static int intel_crtc_compute_config(struct intel_crtc *crtc,
				     struct intel_crtc_state *pipe_config)
{
	struct drm_device *dev = crtc->base.dev;
	struct drm_i915_private *dev_priv = to_i915(dev);
	const struct drm_display_mode *adjusted_mode = &pipe_config->base.adjusted_mode;
	int clock_limit = dev_priv->max_dotclk_freq;

	if (INTEL_GEN(dev_priv) < 4) {
		clock_limit = dev_priv->max_cdclk_freq * 9 / 10;

		/*
		 * Enable double wide mode when the dot clock
		 * is > 90% of the (display) core speed.
		 */
		if (intel_crtc_supports_double_wide(crtc) &&
		    adjusted_mode->crtc_clock > clock_limit) {
			clock_limit = dev_priv->max_dotclk_freq;
			pipe_config->double_wide = true;
		}
	}

	if (adjusted_mode->crtc_clock > clock_limit) {
		DRM_DEBUG_KMS("requested pixel clock (%d kHz) too high (max: %d kHz, double wide: %s)\n",
			      adjusted_mode->crtc_clock, clock_limit,
			      yesno(pipe_config->double_wide));
		return -EINVAL;
	}

	/*
	 * Pipe horizontal size must be even in:
	 * - DVO ganged mode
	 * - LVDS dual channel mode
	 * - Double wide pipe
	 */
	if ((intel_crtc_has_type(pipe_config, INTEL_OUTPUT_LVDS) &&
	     intel_is_dual_link_lvds(dev)) || pipe_config->double_wide)
		pipe_config->pipe_src_w &= ~1;

	/* Cantiga+ cannot handle modes with a hsync front porch of 0.
	 * WaPruneModeWithIncorrectHsyncOffset:ctg,elk,ilk,snb,ivb,vlv,hsw.
	 */
	if ((INTEL_GEN(dev_priv) > 4 || IS_G4X(dev_priv)) &&
		adjusted_mode->crtc_hsync_start == adjusted_mode->crtc_hdisplay)
		return -EINVAL;

	intel_crtc_compute_pixel_rate(pipe_config);

	if (HAS_IPS(dev_priv))
		hsw_compute_ips_config(crtc, pipe_config);

	if (pipe_config->has_pch_encoder)
		return ironlake_fdi_compute_config(crtc, pipe_config);

	return 0;
}

static void
intel_reduce_m_n_ratio(uint32_t *num, uint32_t *den)
{
	while (*num > DATA_LINK_M_N_MASK ||
	       *den > DATA_LINK_M_N_MASK) {
		*num >>= 1;
		*den >>= 1;
	}
}

static void compute_m_n(unsigned int m, unsigned int n,
			uint32_t *ret_m, uint32_t *ret_n,
			bool reduce_m_n)
{
	/*
	 * Reduce M/N as much as possible without loss in precision. Several DP
	 * dongles in particular seem to be fussy about too large *link* M/N
	 * values. The passed in values are more likely to have the least
	 * significant bits zero than M after rounding below, so do this first.
	 */
	if (reduce_m_n) {
		while ((m & 1) == 0 && (n & 1) == 0) {
			m >>= 1;
			n >>= 1;
		}
	}

	*ret_n = min_t(unsigned int, roundup_pow_of_two(n), DATA_LINK_N_MAX);
	*ret_m = div_u64((uint64_t) m * *ret_n, n);
	intel_reduce_m_n_ratio(ret_m, ret_n);
}

void
intel_link_compute_m_n(int bits_per_pixel, int nlanes,
		       int pixel_clock, int link_clock,
		       struct intel_link_m_n *m_n,
		       bool reduce_m_n)
{
	m_n->tu = 64;

	compute_m_n(bits_per_pixel * pixel_clock,
		    link_clock * nlanes * 8,
		    &m_n->gmch_m, &m_n->gmch_n,
		    reduce_m_n);

	compute_m_n(pixel_clock, link_clock,
		    &m_n->link_m, &m_n->link_n,
		    reduce_m_n);
}

static inline bool intel_panel_use_ssc(struct drm_i915_private *dev_priv)
{
	if (i915.panel_use_ssc >= 0)
		return i915.panel_use_ssc != 0;
	return dev_priv->vbt.lvds_use_ssc
		&& !(dev_priv->quirks & QUIRK_LVDS_SSC_DISABLE);
}

static uint32_t pnv_dpll_compute_fp(struct dpll *dpll)
{
	return (1 << dpll->n) << 16 | dpll->m2;
}

static uint32_t i9xx_dpll_compute_fp(struct dpll *dpll)
{
	return dpll->n << 16 | dpll->m1 << 8 | dpll->m2;
}

static void i9xx_update_pll_dividers(struct intel_crtc *crtc,
				     struct intel_crtc_state *crtc_state,
				     struct dpll *reduced_clock)
{
	struct drm_i915_private *dev_priv = to_i915(crtc->base.dev);
	u32 fp, fp2 = 0;

	if (IS_PINEVIEW(dev_priv)) {
		fp = pnv_dpll_compute_fp(&crtc_state->dpll);
		if (reduced_clock)
			fp2 = pnv_dpll_compute_fp(reduced_clock);
	} else {
		fp = i9xx_dpll_compute_fp(&crtc_state->dpll);
		if (reduced_clock)
			fp2 = i9xx_dpll_compute_fp(reduced_clock);
	}

	crtc_state->dpll_hw_state.fp0 = fp;

	crtc->lowfreq_avail = false;
	if (intel_crtc_has_type(crtc_state, INTEL_OUTPUT_LVDS) &&
	    reduced_clock) {
		crtc_state->dpll_hw_state.fp1 = fp2;
		crtc->lowfreq_avail = true;
	} else {
		crtc_state->dpll_hw_state.fp1 = fp;
	}
}

static void vlv_pllb_recal_opamp(struct drm_i915_private *dev_priv, enum pipe
		pipe)
{
	u32 reg_val;

	/*
	 * PLLB opamp always calibrates to max value of 0x3f, force enable it
	 * and set it to a reasonable value instead.
	 */
	reg_val = vlv_dpio_read(dev_priv, pipe, VLV_PLL_DW9(1));
	reg_val &= 0xffffff00;
	reg_val |= 0x00000030;
	vlv_dpio_write(dev_priv, pipe, VLV_PLL_DW9(1), reg_val);

	reg_val = vlv_dpio_read(dev_priv, pipe, VLV_REF_DW13);
	reg_val &= 0x00ffffff;
	reg_val |= 0x8c000000;
	vlv_dpio_write(dev_priv, pipe, VLV_REF_DW13, reg_val);

	reg_val = vlv_dpio_read(dev_priv, pipe, VLV_PLL_DW9(1));
	reg_val &= 0xffffff00;
	vlv_dpio_write(dev_priv, pipe, VLV_PLL_DW9(1), reg_val);

	reg_val = vlv_dpio_read(dev_priv, pipe, VLV_REF_DW13);
	reg_val &= 0x00ffffff;
	reg_val |= 0xb0000000;
	vlv_dpio_write(dev_priv, pipe, VLV_REF_DW13, reg_val);
}

static void intel_pch_transcoder_set_m_n(struct intel_crtc *crtc,
					 struct intel_link_m_n *m_n)
{
	struct drm_device *dev = crtc->base.dev;
	struct drm_i915_private *dev_priv = to_i915(dev);
	int pipe = crtc->pipe;

	I915_WRITE(PCH_TRANS_DATA_M1(pipe), TU_SIZE(m_n->tu) | m_n->gmch_m);
	I915_WRITE(PCH_TRANS_DATA_N1(pipe), m_n->gmch_n);
	I915_WRITE(PCH_TRANS_LINK_M1(pipe), m_n->link_m);
	I915_WRITE(PCH_TRANS_LINK_N1(pipe), m_n->link_n);
}

static void intel_cpu_transcoder_set_m_n(struct intel_crtc *crtc,
					 struct intel_link_m_n *m_n,
					 struct intel_link_m_n *m2_n2)
{
	struct drm_i915_private *dev_priv = to_i915(crtc->base.dev);
	int pipe = crtc->pipe;
	enum transcoder transcoder = crtc->config->cpu_transcoder;

	if (INTEL_GEN(dev_priv) >= 5) {
		I915_WRITE(PIPE_DATA_M1(transcoder), TU_SIZE(m_n->tu) | m_n->gmch_m);
		I915_WRITE(PIPE_DATA_N1(transcoder), m_n->gmch_n);
		I915_WRITE(PIPE_LINK_M1(transcoder), m_n->link_m);
		I915_WRITE(PIPE_LINK_N1(transcoder), m_n->link_n);
		/* M2_N2 registers to be set only for gen < 8 (M2_N2 available
		 * for gen < 8) and if DRRS is supported (to make sure the
		 * registers are not unnecessarily accessed).
		 */
		if (m2_n2 && (IS_CHERRYVIEW(dev_priv) ||
		    INTEL_GEN(dev_priv) < 8) && crtc->config->has_drrs) {
			I915_WRITE(PIPE_DATA_M2(transcoder),
					TU_SIZE(m2_n2->tu) | m2_n2->gmch_m);
			I915_WRITE(PIPE_DATA_N2(transcoder), m2_n2->gmch_n);
			I915_WRITE(PIPE_LINK_M2(transcoder), m2_n2->link_m);
			I915_WRITE(PIPE_LINK_N2(transcoder), m2_n2->link_n);
		}
	} else {
		I915_WRITE(PIPE_DATA_M_G4X(pipe), TU_SIZE(m_n->tu) | m_n->gmch_m);
		I915_WRITE(PIPE_DATA_N_G4X(pipe), m_n->gmch_n);
		I915_WRITE(PIPE_LINK_M_G4X(pipe), m_n->link_m);
		I915_WRITE(PIPE_LINK_N_G4X(pipe), m_n->link_n);
	}
}

void intel_dp_set_m_n(struct intel_crtc *crtc, enum link_m_n_set m_n)
{
	struct intel_link_m_n *dp_m_n, *dp_m2_n2 = NULL;

	if (m_n == M1_N1) {
		dp_m_n = &crtc->config->dp_m_n;
		dp_m2_n2 = &crtc->config->dp_m2_n2;
	} else if (m_n == M2_N2) {

		/*
		 * M2_N2 registers are not supported. Hence m2_n2 divider value
		 * needs to be programmed into M1_N1.
		 */
		dp_m_n = &crtc->config->dp_m2_n2;
	} else {
		DRM_ERROR("Unsupported divider value\n");
		return;
	}

	if (crtc->config->has_pch_encoder)
		intel_pch_transcoder_set_m_n(crtc, &crtc->config->dp_m_n);
	else
		intel_cpu_transcoder_set_m_n(crtc, dp_m_n, dp_m2_n2);
}

static void vlv_compute_dpll(struct intel_crtc *crtc,
			     struct intel_crtc_state *pipe_config)
{
	pipe_config->dpll_hw_state.dpll = DPLL_INTEGRATED_REF_CLK_VLV |
		DPLL_REF_CLK_ENABLE_VLV | DPLL_VGA_MODE_DIS;
	if (crtc->pipe != PIPE_A)
		pipe_config->dpll_hw_state.dpll |= DPLL_INTEGRATED_CRI_CLK_VLV;

	/* DPLL not used with DSI, but still need the rest set up */
	if (!intel_crtc_has_type(pipe_config, INTEL_OUTPUT_DSI))
		pipe_config->dpll_hw_state.dpll |= DPLL_VCO_ENABLE |
			DPLL_EXT_BUFFER_ENABLE_VLV;

	pipe_config->dpll_hw_state.dpll_md =
		(pipe_config->pixel_multiplier - 1) << DPLL_MD_UDI_MULTIPLIER_SHIFT;
}

static void chv_compute_dpll(struct intel_crtc *crtc,
			     struct intel_crtc_state *pipe_config)
{
	pipe_config->dpll_hw_state.dpll = DPLL_SSC_REF_CLK_CHV |
		DPLL_REF_CLK_ENABLE_VLV | DPLL_VGA_MODE_DIS;
	if (crtc->pipe != PIPE_A)
		pipe_config->dpll_hw_state.dpll |= DPLL_INTEGRATED_CRI_CLK_VLV;

	/* DPLL not used with DSI, but still need the rest set up */
	if (!intel_crtc_has_type(pipe_config, INTEL_OUTPUT_DSI))
		pipe_config->dpll_hw_state.dpll |= DPLL_VCO_ENABLE;

	pipe_config->dpll_hw_state.dpll_md =
		(pipe_config->pixel_multiplier - 1) << DPLL_MD_UDI_MULTIPLIER_SHIFT;
}

static void vlv_prepare_pll(struct intel_crtc *crtc,
			    const struct intel_crtc_state *pipe_config)
{
	struct drm_device *dev = crtc->base.dev;
	struct drm_i915_private *dev_priv = to_i915(dev);
	enum pipe pipe = crtc->pipe;
	u32 mdiv;
	u32 bestn, bestm1, bestm2, bestp1, bestp2;
	u32 coreclk, reg_val;

	/* Enable Refclk */
	I915_WRITE(DPLL(pipe),
		   pipe_config->dpll_hw_state.dpll &
		   ~(DPLL_VCO_ENABLE | DPLL_EXT_BUFFER_ENABLE_VLV));

	/* No need to actually set up the DPLL with DSI */
	if ((pipe_config->dpll_hw_state.dpll & DPLL_VCO_ENABLE) == 0)
		return;

	mutex_lock(&dev_priv->sb_lock);

	bestn = pipe_config->dpll.n;
	bestm1 = pipe_config->dpll.m1;
	bestm2 = pipe_config->dpll.m2;
	bestp1 = pipe_config->dpll.p1;
	bestp2 = pipe_config->dpll.p2;

	/* See eDP HDMI DPIO driver vbios notes doc */

	/* PLL B needs special handling */
	if (pipe == PIPE_B)
		vlv_pllb_recal_opamp(dev_priv, pipe);

	/* Set up Tx target for periodic Rcomp update */
	vlv_dpio_write(dev_priv, pipe, VLV_PLL_DW9_BCAST, 0x0100000f);

	/* Disable target IRef on PLL */
	reg_val = vlv_dpio_read(dev_priv, pipe, VLV_PLL_DW8(pipe));
	reg_val &= 0x00ffffff;
	vlv_dpio_write(dev_priv, pipe, VLV_PLL_DW8(pipe), reg_val);

	/* Disable fast lock */
	vlv_dpio_write(dev_priv, pipe, VLV_CMN_DW0, 0x610);

	/* Set idtafcrecal before PLL is enabled */
	mdiv = ((bestm1 << DPIO_M1DIV_SHIFT) | (bestm2 & DPIO_M2DIV_MASK));
	mdiv |= ((bestp1 << DPIO_P1_SHIFT) | (bestp2 << DPIO_P2_SHIFT));
	mdiv |= ((bestn << DPIO_N_SHIFT));
	mdiv |= (1 << DPIO_K_SHIFT);

	/*
	 * Post divider depends on pixel clock rate, DAC vs digital (and LVDS,
	 * but we don't support that).
	 * Note: don't use the DAC post divider as it seems unstable.
	 */
	mdiv |= (DPIO_POST_DIV_HDMIDP << DPIO_POST_DIV_SHIFT);
	vlv_dpio_write(dev_priv, pipe, VLV_PLL_DW3(pipe), mdiv);

	mdiv |= DPIO_ENABLE_CALIBRATION;
	vlv_dpio_write(dev_priv, pipe, VLV_PLL_DW3(pipe), mdiv);

	/* Set HBR and RBR LPF coefficients */
	if (pipe_config->port_clock == 162000 ||
	    intel_crtc_has_type(crtc->config, INTEL_OUTPUT_ANALOG) ||
	    intel_crtc_has_type(crtc->config, INTEL_OUTPUT_HDMI))
		vlv_dpio_write(dev_priv, pipe, VLV_PLL_DW10(pipe),
				 0x009f0003);
	else
		vlv_dpio_write(dev_priv, pipe, VLV_PLL_DW10(pipe),
				 0x00d0000f);

	if (intel_crtc_has_dp_encoder(pipe_config)) {
		/* Use SSC source */
		if (pipe == PIPE_A)
			vlv_dpio_write(dev_priv, pipe, VLV_PLL_DW5(pipe),
					 0x0df40000);
		else
			vlv_dpio_write(dev_priv, pipe, VLV_PLL_DW5(pipe),
					 0x0df70000);
	} else { /* HDMI or VGA */
		/* Use bend source */
		if (pipe == PIPE_A)
			vlv_dpio_write(dev_priv, pipe, VLV_PLL_DW5(pipe),
					 0x0df70000);
		else
			vlv_dpio_write(dev_priv, pipe, VLV_PLL_DW5(pipe),
					 0x0df40000);
	}

	coreclk = vlv_dpio_read(dev_priv, pipe, VLV_PLL_DW7(pipe));
	coreclk = (coreclk & 0x0000ff00) | 0x01c00000;
	if (intel_crtc_has_dp_encoder(crtc->config))
		coreclk |= 0x01000000;
	vlv_dpio_write(dev_priv, pipe, VLV_PLL_DW7(pipe), coreclk);

	vlv_dpio_write(dev_priv, pipe, VLV_PLL_DW11(pipe), 0x87871000);
	mutex_unlock(&dev_priv->sb_lock);
}

static void chv_prepare_pll(struct intel_crtc *crtc,
			    const struct intel_crtc_state *pipe_config)
{
	struct drm_device *dev = crtc->base.dev;
	struct drm_i915_private *dev_priv = to_i915(dev);
	enum pipe pipe = crtc->pipe;
	enum dpio_channel port = vlv_pipe_to_channel(pipe);
	u32 loopfilter, tribuf_calcntr;
	u32 bestn, bestm1, bestm2, bestp1, bestp2, bestm2_frac;
	u32 dpio_val;
	int vco;

	/* Enable Refclk and SSC */
	I915_WRITE(DPLL(pipe),
		   pipe_config->dpll_hw_state.dpll & ~DPLL_VCO_ENABLE);

	/* No need to actually set up the DPLL with DSI */
	if ((pipe_config->dpll_hw_state.dpll & DPLL_VCO_ENABLE) == 0)
		return;

	bestn = pipe_config->dpll.n;
	bestm2_frac = pipe_config->dpll.m2 & 0x3fffff;
	bestm1 = pipe_config->dpll.m1;
	bestm2 = pipe_config->dpll.m2 >> 22;
	bestp1 = pipe_config->dpll.p1;
	bestp2 = pipe_config->dpll.p2;
	vco = pipe_config->dpll.vco;
	dpio_val = 0;
	loopfilter = 0;

	mutex_lock(&dev_priv->sb_lock);

	/* p1 and p2 divider */
	vlv_dpio_write(dev_priv, pipe, CHV_CMN_DW13(port),
			5 << DPIO_CHV_S1_DIV_SHIFT |
			bestp1 << DPIO_CHV_P1_DIV_SHIFT |
			bestp2 << DPIO_CHV_P2_DIV_SHIFT |
			1 << DPIO_CHV_K_DIV_SHIFT);

	/* Feedback post-divider - m2 */
	vlv_dpio_write(dev_priv, pipe, CHV_PLL_DW0(port), bestm2);

	/* Feedback refclk divider - n and m1 */
	vlv_dpio_write(dev_priv, pipe, CHV_PLL_DW1(port),
			DPIO_CHV_M1_DIV_BY_2 |
			1 << DPIO_CHV_N_DIV_SHIFT);

	/* M2 fraction division */
	vlv_dpio_write(dev_priv, pipe, CHV_PLL_DW2(port), bestm2_frac);

	/* M2 fraction division enable */
	dpio_val = vlv_dpio_read(dev_priv, pipe, CHV_PLL_DW3(port));
	dpio_val &= ~(DPIO_CHV_FEEDFWD_GAIN_MASK | DPIO_CHV_FRAC_DIV_EN);
	dpio_val |= (2 << DPIO_CHV_FEEDFWD_GAIN_SHIFT);
	if (bestm2_frac)
		dpio_val |= DPIO_CHV_FRAC_DIV_EN;
	vlv_dpio_write(dev_priv, pipe, CHV_PLL_DW3(port), dpio_val);

	/* Program digital lock detect threshold */
	dpio_val = vlv_dpio_read(dev_priv, pipe, CHV_PLL_DW9(port));
	dpio_val &= ~(DPIO_CHV_INT_LOCK_THRESHOLD_MASK |
					DPIO_CHV_INT_LOCK_THRESHOLD_SEL_COARSE);
	dpio_val |= (0x5 << DPIO_CHV_INT_LOCK_THRESHOLD_SHIFT);
	if (!bestm2_frac)
		dpio_val |= DPIO_CHV_INT_LOCK_THRESHOLD_SEL_COARSE;
	vlv_dpio_write(dev_priv, pipe, CHV_PLL_DW9(port), dpio_val);

	/* Loop filter */
	if (vco == 5400000) {
		loopfilter |= (0x3 << DPIO_CHV_PROP_COEFF_SHIFT);
		loopfilter |= (0x8 << DPIO_CHV_INT_COEFF_SHIFT);
		loopfilter |= (0x1 << DPIO_CHV_GAIN_CTRL_SHIFT);
		tribuf_calcntr = 0x9;
	} else if (vco <= 6200000) {
		loopfilter |= (0x5 << DPIO_CHV_PROP_COEFF_SHIFT);
		loopfilter |= (0xB << DPIO_CHV_INT_COEFF_SHIFT);
		loopfilter |= (0x3 << DPIO_CHV_GAIN_CTRL_SHIFT);
		tribuf_calcntr = 0x9;
	} else if (vco <= 6480000) {
		loopfilter |= (0x4 << DPIO_CHV_PROP_COEFF_SHIFT);
		loopfilter |= (0x9 << DPIO_CHV_INT_COEFF_SHIFT);
		loopfilter |= (0x3 << DPIO_CHV_GAIN_CTRL_SHIFT);
		tribuf_calcntr = 0x8;
	} else {
		/* Not supported. Apply the same limits as in the max case */
		loopfilter |= (0x4 << DPIO_CHV_PROP_COEFF_SHIFT);
		loopfilter |= (0x9 << DPIO_CHV_INT_COEFF_SHIFT);
		loopfilter |= (0x3 << DPIO_CHV_GAIN_CTRL_SHIFT);
		tribuf_calcntr = 0;
	}
	vlv_dpio_write(dev_priv, pipe, CHV_PLL_DW6(port), loopfilter);

	dpio_val = vlv_dpio_read(dev_priv, pipe, CHV_PLL_DW8(port));
	dpio_val &= ~DPIO_CHV_TDC_TARGET_CNT_MASK;
	dpio_val |= (tribuf_calcntr << DPIO_CHV_TDC_TARGET_CNT_SHIFT);
	vlv_dpio_write(dev_priv, pipe, CHV_PLL_DW8(port), dpio_val);

	/* AFC Recal */
	vlv_dpio_write(dev_priv, pipe, CHV_CMN_DW14(port),
			vlv_dpio_read(dev_priv, pipe, CHV_CMN_DW14(port)) |
			DPIO_AFC_RECAL);

	mutex_unlock(&dev_priv->sb_lock);
}

/**
 * vlv_force_pll_on - forcibly enable just the PLL
 * @dev_priv: i915 private structure
 * @pipe: pipe PLL to enable
 * @dpll: PLL configuration
 *
 * Enable the PLL for @pipe using the supplied @dpll config. To be used
 * in cases where we need the PLL enabled even when @pipe is not going to
 * be enabled.
 */
int vlv_force_pll_on(struct drm_i915_private *dev_priv, enum pipe pipe,
		     const struct dpll *dpll)
{
	struct intel_crtc *crtc = intel_get_crtc_for_pipe(dev_priv, pipe);
	struct intel_crtc_state *pipe_config;

	pipe_config = kzalloc(sizeof(*pipe_config), GFP_KERNEL);
	if (!pipe_config)
		return -ENOMEM;

	pipe_config->base.crtc = &crtc->base;
	pipe_config->pixel_multiplier = 1;
	pipe_config->dpll = *dpll;

	if (IS_CHERRYVIEW(dev_priv)) {
		chv_compute_dpll(crtc, pipe_config);
		chv_prepare_pll(crtc, pipe_config);
		chv_enable_pll(crtc, pipe_config);
	} else {
		vlv_compute_dpll(crtc, pipe_config);
		vlv_prepare_pll(crtc, pipe_config);
		vlv_enable_pll(crtc, pipe_config);
	}

	kfree(pipe_config);

	return 0;
}

/**
 * vlv_force_pll_off - forcibly disable just the PLL
 * @dev_priv: i915 private structure
 * @pipe: pipe PLL to disable
 *
 * Disable the PLL for @pipe. To be used in cases where we need
 * the PLL enabled even when @pipe is not going to be enabled.
 */
void vlv_force_pll_off(struct drm_i915_private *dev_priv, enum pipe pipe)
{
	if (IS_CHERRYVIEW(dev_priv))
		chv_disable_pll(dev_priv, pipe);
	else
		vlv_disable_pll(dev_priv, pipe);
}

static void i9xx_compute_dpll(struct intel_crtc *crtc,
			      struct intel_crtc_state *crtc_state,
			      struct dpll *reduced_clock)
{
	struct drm_i915_private *dev_priv = to_i915(crtc->base.dev);
	u32 dpll;
	struct dpll *clock = &crtc_state->dpll;

	i9xx_update_pll_dividers(crtc, crtc_state, reduced_clock);

	dpll = DPLL_VGA_MODE_DIS;

	if (intel_crtc_has_type(crtc_state, INTEL_OUTPUT_LVDS))
		dpll |= DPLLB_MODE_LVDS;
	else
		dpll |= DPLLB_MODE_DAC_SERIAL;

	if (IS_I945G(dev_priv) || IS_I945GM(dev_priv) ||
	    IS_G33(dev_priv) || IS_PINEVIEW(dev_priv)) {
		dpll |= (crtc_state->pixel_multiplier - 1)
			<< SDVO_MULTIPLIER_SHIFT_HIRES;
	}

	if (intel_crtc_has_type(crtc_state, INTEL_OUTPUT_SDVO) ||
	    intel_crtc_has_type(crtc_state, INTEL_OUTPUT_HDMI))
		dpll |= DPLL_SDVO_HIGH_SPEED;

	if (intel_crtc_has_dp_encoder(crtc_state))
		dpll |= DPLL_SDVO_HIGH_SPEED;

	/* compute bitmask from p1 value */
	if (IS_PINEVIEW(dev_priv))
		dpll |= (1 << (clock->p1 - 1)) << DPLL_FPA01_P1_POST_DIV_SHIFT_PINEVIEW;
	else {
		dpll |= (1 << (clock->p1 - 1)) << DPLL_FPA01_P1_POST_DIV_SHIFT;
		if (IS_G4X(dev_priv) && reduced_clock)
			dpll |= (1 << (reduced_clock->p1 - 1)) << DPLL_FPA1_P1_POST_DIV_SHIFT;
	}
	switch (clock->p2) {
	case 5:
		dpll |= DPLL_DAC_SERIAL_P2_CLOCK_DIV_5;
		break;
	case 7:
		dpll |= DPLLB_LVDS_P2_CLOCK_DIV_7;
		break;
	case 10:
		dpll |= DPLL_DAC_SERIAL_P2_CLOCK_DIV_10;
		break;
	case 14:
		dpll |= DPLLB_LVDS_P2_CLOCK_DIV_14;
		break;
	}
	if (INTEL_GEN(dev_priv) >= 4)
		dpll |= (6 << PLL_LOAD_PULSE_PHASE_SHIFT);

	if (crtc_state->sdvo_tv_clock)
		dpll |= PLL_REF_INPUT_TVCLKINBC;
	else if (intel_crtc_has_type(crtc_state, INTEL_OUTPUT_LVDS) &&
		 intel_panel_use_ssc(dev_priv))
		dpll |= PLLB_REF_INPUT_SPREADSPECTRUMIN;
	else
		dpll |= PLL_REF_INPUT_DREFCLK;

	dpll |= DPLL_VCO_ENABLE;
	crtc_state->dpll_hw_state.dpll = dpll;

	if (INTEL_GEN(dev_priv) >= 4) {
		u32 dpll_md = (crtc_state->pixel_multiplier - 1)
			<< DPLL_MD_UDI_MULTIPLIER_SHIFT;
		crtc_state->dpll_hw_state.dpll_md = dpll_md;
	}
}

static void i8xx_compute_dpll(struct intel_crtc *crtc,
			      struct intel_crtc_state *crtc_state,
			      struct dpll *reduced_clock)
{
	struct drm_device *dev = crtc->base.dev;
	struct drm_i915_private *dev_priv = to_i915(dev);
	u32 dpll;
	struct dpll *clock = &crtc_state->dpll;

	i9xx_update_pll_dividers(crtc, crtc_state, reduced_clock);

	dpll = DPLL_VGA_MODE_DIS;

	if (intel_crtc_has_type(crtc_state, INTEL_OUTPUT_LVDS)) {
		dpll |= (1 << (clock->p1 - 1)) << DPLL_FPA01_P1_POST_DIV_SHIFT;
	} else {
		if (clock->p1 == 2)
			dpll |= PLL_P1_DIVIDE_BY_TWO;
		else
			dpll |= (clock->p1 - 2) << DPLL_FPA01_P1_POST_DIV_SHIFT;
		if (clock->p2 == 4)
			dpll |= PLL_P2_DIVIDE_BY_4;
	}

	if (!IS_I830(dev_priv) &&
	    intel_crtc_has_type(crtc_state, INTEL_OUTPUT_DVO))
		dpll |= DPLL_DVO_2X_MODE;

	if (intel_crtc_has_type(crtc_state, INTEL_OUTPUT_LVDS) &&
	    intel_panel_use_ssc(dev_priv))
		dpll |= PLLB_REF_INPUT_SPREADSPECTRUMIN;
	else
		dpll |= PLL_REF_INPUT_DREFCLK;

	dpll |= DPLL_VCO_ENABLE;
	crtc_state->dpll_hw_state.dpll = dpll;
}

static void intel_set_pipe_timings(struct intel_crtc *intel_crtc)
{
	struct drm_i915_private *dev_priv = to_i915(intel_crtc->base.dev);
	enum pipe pipe = intel_crtc->pipe;
	enum transcoder cpu_transcoder = intel_crtc->config->cpu_transcoder;
	const struct drm_display_mode *adjusted_mode = &intel_crtc->config->base.adjusted_mode;
	uint32_t crtc_vtotal, crtc_vblank_end;
	int vsyncshift = 0;

	/* We need to be careful not to changed the adjusted mode, for otherwise
	 * the hw state checker will get angry at the mismatch. */
	crtc_vtotal = adjusted_mode->crtc_vtotal;
	crtc_vblank_end = adjusted_mode->crtc_vblank_end;

	if (adjusted_mode->flags & DRM_MODE_FLAG_INTERLACE) {
		/* the chip adds 2 halflines automatically */
		crtc_vtotal -= 1;
		crtc_vblank_end -= 1;

		if (intel_crtc_has_type(intel_crtc->config, INTEL_OUTPUT_SDVO))
			vsyncshift = (adjusted_mode->crtc_htotal - 1) / 2;
		else
			vsyncshift = adjusted_mode->crtc_hsync_start -
				adjusted_mode->crtc_htotal / 2;
		if (vsyncshift < 0)
			vsyncshift += adjusted_mode->crtc_htotal;
	}

	if (INTEL_GEN(dev_priv) > 3)
		I915_WRITE(VSYNCSHIFT(cpu_transcoder), vsyncshift);

	I915_WRITE(HTOTAL(cpu_transcoder),
		   (adjusted_mode->crtc_hdisplay - 1) |
		   ((adjusted_mode->crtc_htotal - 1) << 16));
	I915_WRITE(HBLANK(cpu_transcoder),
		   (adjusted_mode->crtc_hblank_start - 1) |
		   ((adjusted_mode->crtc_hblank_end - 1) << 16));
	I915_WRITE(HSYNC(cpu_transcoder),
		   (adjusted_mode->crtc_hsync_start - 1) |
		   ((adjusted_mode->crtc_hsync_end - 1) << 16));

	I915_WRITE(VTOTAL(cpu_transcoder),
		   (adjusted_mode->crtc_vdisplay - 1) |
		   ((crtc_vtotal - 1) << 16));
	I915_WRITE(VBLANK(cpu_transcoder),
		   (adjusted_mode->crtc_vblank_start - 1) |
		   ((crtc_vblank_end - 1) << 16));
	I915_WRITE(VSYNC(cpu_transcoder),
		   (adjusted_mode->crtc_vsync_start - 1) |
		   ((adjusted_mode->crtc_vsync_end - 1) << 16));

	/* Workaround: when the EDP input selection is B, the VTOTAL_B must be
	 * programmed with the VTOTAL_EDP value. Same for VTOTAL_C. This is
	 * documented on the DDI_FUNC_CTL register description, EDP Input Select
	 * bits. */
	if (IS_HASWELL(dev_priv) && cpu_transcoder == TRANSCODER_EDP &&
	    (pipe == PIPE_B || pipe == PIPE_C))
		I915_WRITE(VTOTAL(pipe), I915_READ(VTOTAL(cpu_transcoder)));

}

static void intel_set_pipe_src_size(struct intel_crtc *intel_crtc)
{
	struct drm_device *dev = intel_crtc->base.dev;
	struct drm_i915_private *dev_priv = to_i915(dev);
	enum pipe pipe = intel_crtc->pipe;

	/* pipesrc controls the size that is scaled from, which should
	 * always be the user's requested size.
	 */
	I915_WRITE(PIPESRC(pipe),
		   ((intel_crtc->config->pipe_src_w - 1) << 16) |
		   (intel_crtc->config->pipe_src_h - 1));
}

static void intel_get_pipe_timings(struct intel_crtc *crtc,
				   struct intel_crtc_state *pipe_config)
{
	struct drm_device *dev = crtc->base.dev;
	struct drm_i915_private *dev_priv = to_i915(dev);
	enum transcoder cpu_transcoder = pipe_config->cpu_transcoder;
	uint32_t tmp;

	tmp = I915_READ(HTOTAL(cpu_transcoder));
	pipe_config->base.adjusted_mode.crtc_hdisplay = (tmp & 0xffff) + 1;
	pipe_config->base.adjusted_mode.crtc_htotal = ((tmp >> 16) & 0xffff) + 1;
	tmp = I915_READ(HBLANK(cpu_transcoder));
	pipe_config->base.adjusted_mode.crtc_hblank_start = (tmp & 0xffff) + 1;
	pipe_config->base.adjusted_mode.crtc_hblank_end = ((tmp >> 16) & 0xffff) + 1;
	tmp = I915_READ(HSYNC(cpu_transcoder));
	pipe_config->base.adjusted_mode.crtc_hsync_start = (tmp & 0xffff) + 1;
	pipe_config->base.adjusted_mode.crtc_hsync_end = ((tmp >> 16) & 0xffff) + 1;

	tmp = I915_READ(VTOTAL(cpu_transcoder));
	pipe_config->base.adjusted_mode.crtc_vdisplay = (tmp & 0xffff) + 1;
	pipe_config->base.adjusted_mode.crtc_vtotal = ((tmp >> 16) & 0xffff) + 1;
	tmp = I915_READ(VBLANK(cpu_transcoder));
	pipe_config->base.adjusted_mode.crtc_vblank_start = (tmp & 0xffff) + 1;
	pipe_config->base.adjusted_mode.crtc_vblank_end = ((tmp >> 16) & 0xffff) + 1;
	tmp = I915_READ(VSYNC(cpu_transcoder));
	pipe_config->base.adjusted_mode.crtc_vsync_start = (tmp & 0xffff) + 1;
	pipe_config->base.adjusted_mode.crtc_vsync_end = ((tmp >> 16) & 0xffff) + 1;

	if (I915_READ(PIPECONF(cpu_transcoder)) & PIPECONF_INTERLACE_MASK) {
		pipe_config->base.adjusted_mode.flags |= DRM_MODE_FLAG_INTERLACE;
		pipe_config->base.adjusted_mode.crtc_vtotal += 1;
		pipe_config->base.adjusted_mode.crtc_vblank_end += 1;
	}
}

static void intel_get_pipe_src_size(struct intel_crtc *crtc,
				    struct intel_crtc_state *pipe_config)
{
	struct drm_device *dev = crtc->base.dev;
	struct drm_i915_private *dev_priv = to_i915(dev);
	u32 tmp;

	tmp = I915_READ(PIPESRC(crtc->pipe));
	pipe_config->pipe_src_h = (tmp & 0xffff) + 1;
	pipe_config->pipe_src_w = ((tmp >> 16) & 0xffff) + 1;

	pipe_config->base.mode.vdisplay = pipe_config->pipe_src_h;
	pipe_config->base.mode.hdisplay = pipe_config->pipe_src_w;
}

void intel_mode_from_pipe_config(struct drm_display_mode *mode,
				 struct intel_crtc_state *pipe_config)
{
	mode->hdisplay = pipe_config->base.adjusted_mode.crtc_hdisplay;
	mode->htotal = pipe_config->base.adjusted_mode.crtc_htotal;
	mode->hsync_start = pipe_config->base.adjusted_mode.crtc_hsync_start;
	mode->hsync_end = pipe_config->base.adjusted_mode.crtc_hsync_end;

	mode->vdisplay = pipe_config->base.adjusted_mode.crtc_vdisplay;
	mode->vtotal = pipe_config->base.adjusted_mode.crtc_vtotal;
	mode->vsync_start = pipe_config->base.adjusted_mode.crtc_vsync_start;
	mode->vsync_end = pipe_config->base.adjusted_mode.crtc_vsync_end;

	mode->flags = pipe_config->base.adjusted_mode.flags;
	mode->type = DRM_MODE_TYPE_DRIVER;

	mode->clock = pipe_config->base.adjusted_mode.crtc_clock;

	mode->hsync = drm_mode_hsync(mode);
	mode->vrefresh = drm_mode_vrefresh(mode);
	drm_mode_set_name(mode);
}

static void i9xx_set_pipeconf(struct intel_crtc *intel_crtc)
{
	struct drm_i915_private *dev_priv = to_i915(intel_crtc->base.dev);
	uint32_t pipeconf;

	pipeconf = 0;

	/* we keep both pipes enabled on 830 */
	if (IS_I830(dev_priv))
		pipeconf |= I915_READ(PIPECONF(intel_crtc->pipe)) & PIPECONF_ENABLE;

	if (intel_crtc->config->double_wide)
		pipeconf |= PIPECONF_DOUBLE_WIDE;

	/* only g4x and later have fancy bpc/dither controls */
	if (IS_G4X(dev_priv) || IS_VALLEYVIEW(dev_priv) ||
	    IS_CHERRYVIEW(dev_priv)) {
		/* Bspec claims that we can't use dithering for 30bpp pipes. */
		if (intel_crtc->config->dither && intel_crtc->config->pipe_bpp != 30)
			pipeconf |= PIPECONF_DITHER_EN |
				    PIPECONF_DITHER_TYPE_SP;

		switch (intel_crtc->config->pipe_bpp) {
		case 18:
			pipeconf |= PIPECONF_6BPC;
			break;
		case 24:
			pipeconf |= PIPECONF_8BPC;
			break;
		case 30:
			pipeconf |= PIPECONF_10BPC;
			break;
		default:
			/* Case prevented by intel_choose_pipe_bpp_dither. */
			BUG();
		}
	}

	if (HAS_PIPE_CXSR(dev_priv)) {
		if (intel_crtc->lowfreq_avail) {
			DRM_DEBUG_KMS("enabling CxSR downclocking\n");
			pipeconf |= PIPECONF_CXSR_DOWNCLOCK;
		} else {
			DRM_DEBUG_KMS("disabling CxSR downclocking\n");
		}
	}

	if (intel_crtc->config->base.adjusted_mode.flags & DRM_MODE_FLAG_INTERLACE) {
		if (INTEL_GEN(dev_priv) < 4 ||
		    intel_crtc_has_type(intel_crtc->config, INTEL_OUTPUT_SDVO))
			pipeconf |= PIPECONF_INTERLACE_W_FIELD_INDICATION;
		else
			pipeconf |= PIPECONF_INTERLACE_W_SYNC_SHIFT;
	} else
		pipeconf |= PIPECONF_PROGRESSIVE;

	if ((IS_VALLEYVIEW(dev_priv) || IS_CHERRYVIEW(dev_priv)) &&
	     intel_crtc->config->limited_color_range)
		pipeconf |= PIPECONF_COLOR_RANGE_SELECT;

	I915_WRITE(PIPECONF(intel_crtc->pipe), pipeconf);
	POSTING_READ(PIPECONF(intel_crtc->pipe));
}

static int i8xx_crtc_compute_clock(struct intel_crtc *crtc,
				   struct intel_crtc_state *crtc_state)
{
	struct drm_device *dev = crtc->base.dev;
	struct drm_i915_private *dev_priv = to_i915(dev);
	const struct intel_limit *limit;
	int refclk = 48000;

	memset(&crtc_state->dpll_hw_state, 0,
	       sizeof(crtc_state->dpll_hw_state));

	if (intel_crtc_has_type(crtc_state, INTEL_OUTPUT_LVDS)) {
		if (intel_panel_use_ssc(dev_priv)) {
			refclk = dev_priv->vbt.lvds_ssc_freq;
			DRM_DEBUG_KMS("using SSC reference clock of %d kHz\n", refclk);
		}

		limit = &intel_limits_i8xx_lvds;
	} else if (intel_crtc_has_type(crtc_state, INTEL_OUTPUT_DVO)) {
		limit = &intel_limits_i8xx_dvo;
	} else {
		limit = &intel_limits_i8xx_dac;
	}

	if (!crtc_state->clock_set &&
	    !i9xx_find_best_dpll(limit, crtc_state, crtc_state->port_clock,
				 refclk, NULL, &crtc_state->dpll)) {
		DRM_ERROR("Couldn't find PLL settings for mode!\n");
		return -EINVAL;
	}

	i8xx_compute_dpll(crtc, crtc_state, NULL);

	return 0;
}

static int g4x_crtc_compute_clock(struct intel_crtc *crtc,
				  struct intel_crtc_state *crtc_state)
{
	struct drm_device *dev = crtc->base.dev;
	struct drm_i915_private *dev_priv = to_i915(dev);
	const struct intel_limit *limit;
	int refclk = 96000;

	memset(&crtc_state->dpll_hw_state, 0,
	       sizeof(crtc_state->dpll_hw_state));

	if (intel_crtc_has_type(crtc_state, INTEL_OUTPUT_LVDS)) {
		if (intel_panel_use_ssc(dev_priv)) {
			refclk = dev_priv->vbt.lvds_ssc_freq;
			DRM_DEBUG_KMS("using SSC reference clock of %d kHz\n", refclk);
		}

		if (intel_is_dual_link_lvds(dev))
			limit = &intel_limits_g4x_dual_channel_lvds;
		else
			limit = &intel_limits_g4x_single_channel_lvds;
	} else if (intel_crtc_has_type(crtc_state, INTEL_OUTPUT_HDMI) ||
		   intel_crtc_has_type(crtc_state, INTEL_OUTPUT_ANALOG)) {
		limit = &intel_limits_g4x_hdmi;
	} else if (intel_crtc_has_type(crtc_state, INTEL_OUTPUT_SDVO)) {
		limit = &intel_limits_g4x_sdvo;
	} else {
		/* The option is for other outputs */
		limit = &intel_limits_i9xx_sdvo;
	}

	if (!crtc_state->clock_set &&
	    !g4x_find_best_dpll(limit, crtc_state, crtc_state->port_clock,
				refclk, NULL, &crtc_state->dpll)) {
		DRM_ERROR("Couldn't find PLL settings for mode!\n");
		return -EINVAL;
	}

	i9xx_compute_dpll(crtc, crtc_state, NULL);

	return 0;
}

static int pnv_crtc_compute_clock(struct intel_crtc *crtc,
				  struct intel_crtc_state *crtc_state)
{
	struct drm_device *dev = crtc->base.dev;
	struct drm_i915_private *dev_priv = to_i915(dev);
	const struct intel_limit *limit;
	int refclk = 96000;

	memset(&crtc_state->dpll_hw_state, 0,
	       sizeof(crtc_state->dpll_hw_state));

	if (intel_crtc_has_type(crtc_state, INTEL_OUTPUT_LVDS)) {
		if (intel_panel_use_ssc(dev_priv)) {
			refclk = dev_priv->vbt.lvds_ssc_freq;
			DRM_DEBUG_KMS("using SSC reference clock of %d kHz\n", refclk);
		}

		limit = &intel_limits_pineview_lvds;
	} else {
		limit = &intel_limits_pineview_sdvo;
	}

	if (!crtc_state->clock_set &&
	    !pnv_find_best_dpll(limit, crtc_state, crtc_state->port_clock,
				refclk, NULL, &crtc_state->dpll)) {
		DRM_ERROR("Couldn't find PLL settings for mode!\n");
		return -EINVAL;
	}

	i9xx_compute_dpll(crtc, crtc_state, NULL);

	return 0;
}

static int i9xx_crtc_compute_clock(struct intel_crtc *crtc,
				   struct intel_crtc_state *crtc_state)
{
	struct drm_device *dev = crtc->base.dev;
	struct drm_i915_private *dev_priv = to_i915(dev);
	const struct intel_limit *limit;
	int refclk = 96000;

	memset(&crtc_state->dpll_hw_state, 0,
	       sizeof(crtc_state->dpll_hw_state));

	if (intel_crtc_has_type(crtc_state, INTEL_OUTPUT_LVDS)) {
		if (intel_panel_use_ssc(dev_priv)) {
			refclk = dev_priv->vbt.lvds_ssc_freq;
			DRM_DEBUG_KMS("using SSC reference clock of %d kHz\n", refclk);
		}

		limit = &intel_limits_i9xx_lvds;
	} else {
		limit = &intel_limits_i9xx_sdvo;
	}

	if (!crtc_state->clock_set &&
	    !i9xx_find_best_dpll(limit, crtc_state, crtc_state->port_clock,
				 refclk, NULL, &crtc_state->dpll)) {
		DRM_ERROR("Couldn't find PLL settings for mode!\n");
		return -EINVAL;
	}

	i9xx_compute_dpll(crtc, crtc_state, NULL);

	return 0;
}

static int chv_crtc_compute_clock(struct intel_crtc *crtc,
				  struct intel_crtc_state *crtc_state)
{
	int refclk = 100000;
	const struct intel_limit *limit = &intel_limits_chv;

	memset(&crtc_state->dpll_hw_state, 0,
	       sizeof(crtc_state->dpll_hw_state));

	if (!crtc_state->clock_set &&
	    !chv_find_best_dpll(limit, crtc_state, crtc_state->port_clock,
				refclk, NULL, &crtc_state->dpll)) {
		DRM_ERROR("Couldn't find PLL settings for mode!\n");
		return -EINVAL;
	}

	chv_compute_dpll(crtc, crtc_state);

	return 0;
}

static int vlv_crtc_compute_clock(struct intel_crtc *crtc,
				  struct intel_crtc_state *crtc_state)
{
	int refclk = 100000;
	const struct intel_limit *limit = &intel_limits_vlv;

	memset(&crtc_state->dpll_hw_state, 0,
	       sizeof(crtc_state->dpll_hw_state));

	if (!crtc_state->clock_set &&
	    !vlv_find_best_dpll(limit, crtc_state, crtc_state->port_clock,
				refclk, NULL, &crtc_state->dpll)) {
		DRM_ERROR("Couldn't find PLL settings for mode!\n");
		return -EINVAL;
	}

	vlv_compute_dpll(crtc, crtc_state);

	return 0;
}

static void i9xx_get_pfit_config(struct intel_crtc *crtc,
				 struct intel_crtc_state *pipe_config)
{
	struct drm_i915_private *dev_priv = to_i915(crtc->base.dev);
	uint32_t tmp;

	if (INTEL_GEN(dev_priv) <= 3 &&
	    (IS_I830(dev_priv) || !IS_MOBILE(dev_priv)))
		return;

	tmp = I915_READ(PFIT_CONTROL);
	if (!(tmp & PFIT_ENABLE))
		return;

	/* Check whether the pfit is attached to our pipe. */
	if (INTEL_GEN(dev_priv) < 4) {
		if (crtc->pipe != PIPE_B)
			return;
	} else {
		if ((tmp & PFIT_PIPE_MASK) != (crtc->pipe << PFIT_PIPE_SHIFT))
			return;
	}

	pipe_config->gmch_pfit.control = tmp;
	pipe_config->gmch_pfit.pgm_ratios = I915_READ(PFIT_PGM_RATIOS);
}

static void vlv_crtc_clock_get(struct intel_crtc *crtc,
			       struct intel_crtc_state *pipe_config)
{
	struct drm_device *dev = crtc->base.dev;
	struct drm_i915_private *dev_priv = to_i915(dev);
	int pipe = pipe_config->cpu_transcoder;
	struct dpll clock;
	u32 mdiv;
	int refclk = 100000;

	/* In case of DSI, DPLL will not be used */
	if ((pipe_config->dpll_hw_state.dpll & DPLL_VCO_ENABLE) == 0)
		return;

	mutex_lock(&dev_priv->sb_lock);
	mdiv = vlv_dpio_read(dev_priv, pipe, VLV_PLL_DW3(pipe));
	mutex_unlock(&dev_priv->sb_lock);

	clock.m1 = (mdiv >> DPIO_M1DIV_SHIFT) & 7;
	clock.m2 = mdiv & DPIO_M2DIV_MASK;
	clock.n = (mdiv >> DPIO_N_SHIFT) & 0xf;
	clock.p1 = (mdiv >> DPIO_P1_SHIFT) & 7;
	clock.p2 = (mdiv >> DPIO_P2_SHIFT) & 0x1f;

	pipe_config->port_clock = vlv_calc_dpll_params(refclk, &clock);
}

static void
i9xx_get_initial_plane_config(struct intel_crtc *crtc,
			      struct intel_initial_plane_config *plane_config)
{
	struct drm_device *dev = crtc->base.dev;
	struct drm_i915_private *dev_priv = to_i915(dev);
	u32 val, base, offset;
	int pipe = crtc->pipe, plane = crtc->plane;
	int fourcc, pixel_format;
	unsigned int aligned_height;
	struct drm_framebuffer *fb;
	struct intel_framebuffer *intel_fb;

	val = I915_READ(DSPCNTR(plane));
	if (!(val & DISPLAY_PLANE_ENABLE))
		return;

	intel_fb = kzalloc(sizeof(*intel_fb), GFP_KERNEL);
	if (!intel_fb) {
		DRM_DEBUG_KMS("failed to alloc fb\n");
		return;
	}

	fb = &intel_fb->base;

	fb->dev = dev;

	if (INTEL_GEN(dev_priv) >= 4) {
		if (val & DISPPLANE_TILED) {
			plane_config->tiling = I915_TILING_X;
			fb->modifier = I915_FORMAT_MOD_X_TILED;
		}
	}

	pixel_format = val & DISPPLANE_PIXFORMAT_MASK;
	fourcc = i9xx_format_to_fourcc(pixel_format);
	fb->format = drm_format_info(fourcc);

	if (INTEL_GEN(dev_priv) >= 4) {
		if (plane_config->tiling)
			offset = I915_READ(DSPTILEOFF(plane));
		else
			offset = I915_READ(DSPLINOFF(plane));
		base = I915_READ(DSPSURF(plane)) & 0xfffff000;
	} else {
		base = I915_READ(DSPADDR(plane));
	}
	plane_config->base = base;

	val = I915_READ(PIPESRC(pipe));
	fb->width = ((val >> 16) & 0xfff) + 1;
	fb->height = ((val >> 0) & 0xfff) + 1;

	val = I915_READ(DSPSTRIDE(pipe));
	fb->pitches[0] = val & 0xffffffc0;

	aligned_height = intel_fb_align_height(fb, 0, fb->height);

	plane_config->size = fb->pitches[0] * aligned_height;

	DRM_DEBUG_KMS("pipe/plane %c/%d with fb: size=%dx%d@%d, offset=%x, pitch %d, size 0x%x\n",
		      pipe_name(pipe), plane, fb->width, fb->height,
		      fb->format->cpp[0] * 8, base, fb->pitches[0],
		      plane_config->size);

	plane_config->fb = intel_fb;
}

static void chv_crtc_clock_get(struct intel_crtc *crtc,
			       struct intel_crtc_state *pipe_config)
{
	struct drm_device *dev = crtc->base.dev;
	struct drm_i915_private *dev_priv = to_i915(dev);
	int pipe = pipe_config->cpu_transcoder;
	enum dpio_channel port = vlv_pipe_to_channel(pipe);
	struct dpll clock;
	u32 cmn_dw13, pll_dw0, pll_dw1, pll_dw2, pll_dw3;
	int refclk = 100000;

	/* In case of DSI, DPLL will not be used */
	if ((pipe_config->dpll_hw_state.dpll & DPLL_VCO_ENABLE) == 0)
		return;

	mutex_lock(&dev_priv->sb_lock);
	cmn_dw13 = vlv_dpio_read(dev_priv, pipe, CHV_CMN_DW13(port));
	pll_dw0 = vlv_dpio_read(dev_priv, pipe, CHV_PLL_DW0(port));
	pll_dw1 = vlv_dpio_read(dev_priv, pipe, CHV_PLL_DW1(port));
	pll_dw2 = vlv_dpio_read(dev_priv, pipe, CHV_PLL_DW2(port));
	pll_dw3 = vlv_dpio_read(dev_priv, pipe, CHV_PLL_DW3(port));
	mutex_unlock(&dev_priv->sb_lock);

	clock.m1 = (pll_dw1 & 0x7) == DPIO_CHV_M1_DIV_BY_2 ? 2 : 0;
	clock.m2 = (pll_dw0 & 0xff) << 22;
	if (pll_dw3 & DPIO_CHV_FRAC_DIV_EN)
		clock.m2 |= pll_dw2 & 0x3fffff;
	clock.n = (pll_dw1 >> DPIO_CHV_N_DIV_SHIFT) & 0xf;
	clock.p1 = (cmn_dw13 >> DPIO_CHV_P1_DIV_SHIFT) & 0x7;
	clock.p2 = (cmn_dw13 >> DPIO_CHV_P2_DIV_SHIFT) & 0x1f;

	pipe_config->port_clock = chv_calc_dpll_params(refclk, &clock);
}

static bool i9xx_get_pipe_config(struct intel_crtc *crtc,
				 struct intel_crtc_state *pipe_config)
{
	struct drm_i915_private *dev_priv = to_i915(crtc->base.dev);
	enum intel_display_power_domain power_domain;
	uint32_t tmp;
	bool ret;

	power_domain = POWER_DOMAIN_PIPE(crtc->pipe);
	if (!intel_display_power_get_if_enabled(dev_priv, power_domain))
		return false;

	pipe_config->cpu_transcoder = (enum transcoder) crtc->pipe;
	pipe_config->shared_dpll = NULL;

	ret = false;

	tmp = I915_READ(PIPECONF(crtc->pipe));
	if (!(tmp & PIPECONF_ENABLE))
		goto out;

	if (IS_G4X(dev_priv) || IS_VALLEYVIEW(dev_priv) ||
	    IS_CHERRYVIEW(dev_priv)) {
		switch (tmp & PIPECONF_BPC_MASK) {
		case PIPECONF_6BPC:
			pipe_config->pipe_bpp = 18;
			break;
		case PIPECONF_8BPC:
			pipe_config->pipe_bpp = 24;
			break;
		case PIPECONF_10BPC:
			pipe_config->pipe_bpp = 30;
			break;
		default:
			break;
		}
	}

	if ((IS_VALLEYVIEW(dev_priv) || IS_CHERRYVIEW(dev_priv)) &&
	    (tmp & PIPECONF_COLOR_RANGE_SELECT))
		pipe_config->limited_color_range = true;

	if (INTEL_GEN(dev_priv) < 4)
		pipe_config->double_wide = tmp & PIPECONF_DOUBLE_WIDE;

	intel_get_pipe_timings(crtc, pipe_config);
	intel_get_pipe_src_size(crtc, pipe_config);

	i9xx_get_pfit_config(crtc, pipe_config);

	if (INTEL_GEN(dev_priv) >= 4) {
		/* No way to read it out on pipes B and C */
		if (IS_CHERRYVIEW(dev_priv) && crtc->pipe != PIPE_A)
			tmp = dev_priv->chv_dpll_md[crtc->pipe];
		else
			tmp = I915_READ(DPLL_MD(crtc->pipe));
		pipe_config->pixel_multiplier =
			((tmp & DPLL_MD_UDI_MULTIPLIER_MASK)
			 >> DPLL_MD_UDI_MULTIPLIER_SHIFT) + 1;
		pipe_config->dpll_hw_state.dpll_md = tmp;
	} else if (IS_I945G(dev_priv) || IS_I945GM(dev_priv) ||
		   IS_G33(dev_priv) || IS_PINEVIEW(dev_priv)) {
		tmp = I915_READ(DPLL(crtc->pipe));
		pipe_config->pixel_multiplier =
			((tmp & SDVO_MULTIPLIER_MASK)
			 >> SDVO_MULTIPLIER_SHIFT_HIRES) + 1;
	} else {
		/* Note that on i915G/GM the pixel multiplier is in the sdvo
		 * port and will be fixed up in the encoder->get_config
		 * function. */
		pipe_config->pixel_multiplier = 1;
	}
	pipe_config->dpll_hw_state.dpll = I915_READ(DPLL(crtc->pipe));
	if (!IS_VALLEYVIEW(dev_priv) && !IS_CHERRYVIEW(dev_priv)) {
		/*
		 * DPLL_DVO_2X_MODE must be enabled for both DPLLs
		 * on 830. Filter it out here so that we don't
		 * report errors due to that.
		 */
		if (IS_I830(dev_priv))
			pipe_config->dpll_hw_state.dpll &= ~DPLL_DVO_2X_MODE;

		pipe_config->dpll_hw_state.fp0 = I915_READ(FP0(crtc->pipe));
		pipe_config->dpll_hw_state.fp1 = I915_READ(FP1(crtc->pipe));
	} else {
		/* Mask out read-only status bits. */
		pipe_config->dpll_hw_state.dpll &= ~(DPLL_LOCK_VLV |
						     DPLL_PORTC_READY_MASK |
						     DPLL_PORTB_READY_MASK);
	}

	if (IS_CHERRYVIEW(dev_priv))
		chv_crtc_clock_get(crtc, pipe_config);
	else if (IS_VALLEYVIEW(dev_priv))
		vlv_crtc_clock_get(crtc, pipe_config);
	else
		i9xx_crtc_clock_get(crtc, pipe_config);

	/*
	 * Normally the dotclock is filled in by the encoder .get_config()
	 * but in case the pipe is enabled w/o any ports we need a sane
	 * default.
	 */
	pipe_config->base.adjusted_mode.crtc_clock =
		pipe_config->port_clock / pipe_config->pixel_multiplier;

	ret = true;

out:
	intel_display_power_put(dev_priv, power_domain);

	return ret;
}

static void ironlake_init_pch_refclk(struct drm_i915_private *dev_priv)
{
	struct intel_encoder *encoder;
	int i;
	u32 val, final;
	bool has_lvds = false;
	bool has_cpu_edp = false;
	bool has_panel = false;
	bool has_ck505 = false;
	bool can_ssc = false;
	bool using_ssc_source = false;

	/* We need to take the global config into account */
	for_each_intel_encoder(&dev_priv->drm, encoder) {
		switch (encoder->type) {
		case INTEL_OUTPUT_LVDS:
			has_panel = true;
			has_lvds = true;
			break;
		case INTEL_OUTPUT_EDP:
			has_panel = true;
			if (enc_to_dig_port(&encoder->base)->port == PORT_A)
				has_cpu_edp = true;
			break;
		default:
			break;
		}
	}

	if (HAS_PCH_IBX(dev_priv)) {
		has_ck505 = dev_priv->vbt.display_clock_mode;
		can_ssc = has_ck505;
	} else {
		has_ck505 = false;
		can_ssc = true;
	}

	/* Check if any DPLLs are using the SSC source */
	for (i = 0; i < dev_priv->num_shared_dpll; i++) {
		u32 temp = I915_READ(PCH_DPLL(i));

		if (!(temp & DPLL_VCO_ENABLE))
			continue;

		if ((temp & PLL_REF_INPUT_MASK) ==
		    PLLB_REF_INPUT_SPREADSPECTRUMIN) {
			using_ssc_source = true;
			break;
		}
	}

	DRM_DEBUG_KMS("has_panel %d has_lvds %d has_ck505 %d using_ssc_source %d\n",
		      has_panel, has_lvds, has_ck505, using_ssc_source);

	/* Ironlake: try to setup display ref clock before DPLL
	 * enabling. This is only under driver's control after
	 * PCH B stepping, previous chipset stepping should be
	 * ignoring this setting.
	 */
	val = I915_READ(PCH_DREF_CONTROL);

	/* As we must carefully and slowly disable/enable each source in turn,
	 * compute the final state we want first and check if we need to
	 * make any changes at all.
	 */
	final = val;
	final &= ~DREF_NONSPREAD_SOURCE_MASK;
	if (has_ck505)
		final |= DREF_NONSPREAD_CK505_ENABLE;
	else
		final |= DREF_NONSPREAD_SOURCE_ENABLE;

	final &= ~DREF_SSC_SOURCE_MASK;
	final &= ~DREF_CPU_SOURCE_OUTPUT_MASK;
	final &= ~DREF_SSC1_ENABLE;

	if (has_panel) {
		final |= DREF_SSC_SOURCE_ENABLE;

		if (intel_panel_use_ssc(dev_priv) && can_ssc)
			final |= DREF_SSC1_ENABLE;

		if (has_cpu_edp) {
			if (intel_panel_use_ssc(dev_priv) && can_ssc)
				final |= DREF_CPU_SOURCE_OUTPUT_DOWNSPREAD;
			else
				final |= DREF_CPU_SOURCE_OUTPUT_NONSPREAD;
		} else
			final |= DREF_CPU_SOURCE_OUTPUT_DISABLE;
	} else if (using_ssc_source) {
		final |= DREF_SSC_SOURCE_ENABLE;
		final |= DREF_SSC1_ENABLE;
	}

	if (final == val)
		return;

	/* Always enable nonspread source */
	val &= ~DREF_NONSPREAD_SOURCE_MASK;

	if (has_ck505)
		val |= DREF_NONSPREAD_CK505_ENABLE;
	else
		val |= DREF_NONSPREAD_SOURCE_ENABLE;

	if (has_panel) {
		val &= ~DREF_SSC_SOURCE_MASK;
		val |= DREF_SSC_SOURCE_ENABLE;

		/* SSC must be turned on before enabling the CPU output  */
		if (intel_panel_use_ssc(dev_priv) && can_ssc) {
			DRM_DEBUG_KMS("Using SSC on panel\n");
			val |= DREF_SSC1_ENABLE;
		} else
			val &= ~DREF_SSC1_ENABLE;

		/* Get SSC going before enabling the outputs */
		I915_WRITE(PCH_DREF_CONTROL, val);
		POSTING_READ(PCH_DREF_CONTROL);
		udelay(200);

		val &= ~DREF_CPU_SOURCE_OUTPUT_MASK;

		/* Enable CPU source on CPU attached eDP */
		if (has_cpu_edp) {
			if (intel_panel_use_ssc(dev_priv) && can_ssc) {
				DRM_DEBUG_KMS("Using SSC on eDP\n");
				val |= DREF_CPU_SOURCE_OUTPUT_DOWNSPREAD;
			} else
				val |= DREF_CPU_SOURCE_OUTPUT_NONSPREAD;
		} else
			val |= DREF_CPU_SOURCE_OUTPUT_DISABLE;

		I915_WRITE(PCH_DREF_CONTROL, val);
		POSTING_READ(PCH_DREF_CONTROL);
		udelay(200);
	} else {
		DRM_DEBUG_KMS("Disabling CPU source output\n");

		val &= ~DREF_CPU_SOURCE_OUTPUT_MASK;

		/* Turn off CPU output */
		val |= DREF_CPU_SOURCE_OUTPUT_DISABLE;

		I915_WRITE(PCH_DREF_CONTROL, val);
		POSTING_READ(PCH_DREF_CONTROL);
		udelay(200);

		if (!using_ssc_source) {
			DRM_DEBUG_KMS("Disabling SSC source\n");

			/* Turn off the SSC source */
			val &= ~DREF_SSC_SOURCE_MASK;
			val |= DREF_SSC_SOURCE_DISABLE;

			/* Turn off SSC1 */
			val &= ~DREF_SSC1_ENABLE;

			I915_WRITE(PCH_DREF_CONTROL, val);
			POSTING_READ(PCH_DREF_CONTROL);
			udelay(200);
		}
	}

	BUG_ON(val != final);
}

static void lpt_reset_fdi_mphy(struct drm_i915_private *dev_priv)
{
	uint32_t tmp;

	tmp = I915_READ(SOUTH_CHICKEN2);
	tmp |= FDI_MPHY_IOSFSB_RESET_CTL;
	I915_WRITE(SOUTH_CHICKEN2, tmp);

	if (wait_for_us(I915_READ(SOUTH_CHICKEN2) &
			FDI_MPHY_IOSFSB_RESET_STATUS, 100))
		DRM_ERROR("FDI mPHY reset assert timeout\n");

	tmp = I915_READ(SOUTH_CHICKEN2);
	tmp &= ~FDI_MPHY_IOSFSB_RESET_CTL;
	I915_WRITE(SOUTH_CHICKEN2, tmp);

	if (wait_for_us((I915_READ(SOUTH_CHICKEN2) &
			 FDI_MPHY_IOSFSB_RESET_STATUS) == 0, 100))
		DRM_ERROR("FDI mPHY reset de-assert timeout\n");
}

/* WaMPhyProgramming:hsw */
static void lpt_program_fdi_mphy(struct drm_i915_private *dev_priv)
{
	uint32_t tmp;

	tmp = intel_sbi_read(dev_priv, 0x8008, SBI_MPHY);
	tmp &= ~(0xFF << 24);
	tmp |= (0x12 << 24);
	intel_sbi_write(dev_priv, 0x8008, tmp, SBI_MPHY);

	tmp = intel_sbi_read(dev_priv, 0x2008, SBI_MPHY);
	tmp |= (1 << 11);
	intel_sbi_write(dev_priv, 0x2008, tmp, SBI_MPHY);

	tmp = intel_sbi_read(dev_priv, 0x2108, SBI_MPHY);
	tmp |= (1 << 11);
	intel_sbi_write(dev_priv, 0x2108, tmp, SBI_MPHY);

	tmp = intel_sbi_read(dev_priv, 0x206C, SBI_MPHY);
	tmp |= (1 << 24) | (1 << 21) | (1 << 18);
	intel_sbi_write(dev_priv, 0x206C, tmp, SBI_MPHY);

	tmp = intel_sbi_read(dev_priv, 0x216C, SBI_MPHY);
	tmp |= (1 << 24) | (1 << 21) | (1 << 18);
	intel_sbi_write(dev_priv, 0x216C, tmp, SBI_MPHY);

	tmp = intel_sbi_read(dev_priv, 0x2080, SBI_MPHY);
	tmp &= ~(7 << 13);
	tmp |= (5 << 13);
	intel_sbi_write(dev_priv, 0x2080, tmp, SBI_MPHY);

	tmp = intel_sbi_read(dev_priv, 0x2180, SBI_MPHY);
	tmp &= ~(7 << 13);
	tmp |= (5 << 13);
	intel_sbi_write(dev_priv, 0x2180, tmp, SBI_MPHY);

	tmp = intel_sbi_read(dev_priv, 0x208C, SBI_MPHY);
	tmp &= ~0xFF;
	tmp |= 0x1C;
	intel_sbi_write(dev_priv, 0x208C, tmp, SBI_MPHY);

	tmp = intel_sbi_read(dev_priv, 0x218C, SBI_MPHY);
	tmp &= ~0xFF;
	tmp |= 0x1C;
	intel_sbi_write(dev_priv, 0x218C, tmp, SBI_MPHY);

	tmp = intel_sbi_read(dev_priv, 0x2098, SBI_MPHY);
	tmp &= ~(0xFF << 16);
	tmp |= (0x1C << 16);
	intel_sbi_write(dev_priv, 0x2098, tmp, SBI_MPHY);

	tmp = intel_sbi_read(dev_priv, 0x2198, SBI_MPHY);
	tmp &= ~(0xFF << 16);
	tmp |= (0x1C << 16);
	intel_sbi_write(dev_priv, 0x2198, tmp, SBI_MPHY);

	tmp = intel_sbi_read(dev_priv, 0x20C4, SBI_MPHY);
	tmp |= (1 << 27);
	intel_sbi_write(dev_priv, 0x20C4, tmp, SBI_MPHY);

	tmp = intel_sbi_read(dev_priv, 0x21C4, SBI_MPHY);
	tmp |= (1 << 27);
	intel_sbi_write(dev_priv, 0x21C4, tmp, SBI_MPHY);

	tmp = intel_sbi_read(dev_priv, 0x20EC, SBI_MPHY);
	tmp &= ~(0xF << 28);
	tmp |= (4 << 28);
	intel_sbi_write(dev_priv, 0x20EC, tmp, SBI_MPHY);

	tmp = intel_sbi_read(dev_priv, 0x21EC, SBI_MPHY);
	tmp &= ~(0xF << 28);
	tmp |= (4 << 28);
	intel_sbi_write(dev_priv, 0x21EC, tmp, SBI_MPHY);
}

/* Implements 3 different sequences from BSpec chapter "Display iCLK
 * Programming" based on the parameters passed:
 * - Sequence to enable CLKOUT_DP
 * - Sequence to enable CLKOUT_DP without spread
 * - Sequence to enable CLKOUT_DP for FDI usage and configure PCH FDI I/O
 */
static void lpt_enable_clkout_dp(struct drm_i915_private *dev_priv,
				 bool with_spread, bool with_fdi)
{
	uint32_t reg, tmp;

	if (WARN(with_fdi && !with_spread, "FDI requires downspread\n"))
		with_spread = true;
	if (WARN(HAS_PCH_LPT_LP(dev_priv) &&
	    with_fdi, "LP PCH doesn't have FDI\n"))
		with_fdi = false;

	mutex_lock(&dev_priv->sb_lock);

	tmp = intel_sbi_read(dev_priv, SBI_SSCCTL, SBI_ICLK);
	tmp &= ~SBI_SSCCTL_DISABLE;
	tmp |= SBI_SSCCTL_PATHALT;
	intel_sbi_write(dev_priv, SBI_SSCCTL, tmp, SBI_ICLK);

	udelay(24);

	if (with_spread) {
		tmp = intel_sbi_read(dev_priv, SBI_SSCCTL, SBI_ICLK);
		tmp &= ~SBI_SSCCTL_PATHALT;
		intel_sbi_write(dev_priv, SBI_SSCCTL, tmp, SBI_ICLK);

		if (with_fdi) {
			lpt_reset_fdi_mphy(dev_priv);
			lpt_program_fdi_mphy(dev_priv);
		}
	}

	reg = HAS_PCH_LPT_LP(dev_priv) ? SBI_GEN0 : SBI_DBUFF0;
	tmp = intel_sbi_read(dev_priv, reg, SBI_ICLK);
	tmp |= SBI_GEN0_CFG_BUFFENABLE_DISABLE;
	intel_sbi_write(dev_priv, reg, tmp, SBI_ICLK);

	mutex_unlock(&dev_priv->sb_lock);
}

/* Sequence to disable CLKOUT_DP */
static void lpt_disable_clkout_dp(struct drm_i915_private *dev_priv)
{
	uint32_t reg, tmp;

	mutex_lock(&dev_priv->sb_lock);

	reg = HAS_PCH_LPT_LP(dev_priv) ? SBI_GEN0 : SBI_DBUFF0;
	tmp = intel_sbi_read(dev_priv, reg, SBI_ICLK);
	tmp &= ~SBI_GEN0_CFG_BUFFENABLE_DISABLE;
	intel_sbi_write(dev_priv, reg, tmp, SBI_ICLK);

	tmp = intel_sbi_read(dev_priv, SBI_SSCCTL, SBI_ICLK);
	if (!(tmp & SBI_SSCCTL_DISABLE)) {
		if (!(tmp & SBI_SSCCTL_PATHALT)) {
			tmp |= SBI_SSCCTL_PATHALT;
			intel_sbi_write(dev_priv, SBI_SSCCTL, tmp, SBI_ICLK);
			udelay(32);
		}
		tmp |= SBI_SSCCTL_DISABLE;
		intel_sbi_write(dev_priv, SBI_SSCCTL, tmp, SBI_ICLK);
	}

	mutex_unlock(&dev_priv->sb_lock);
}

#define BEND_IDX(steps) ((50 + (steps)) / 5)

static const uint16_t sscdivintphase[] = {
	[BEND_IDX( 50)] = 0x3B23,
	[BEND_IDX( 45)] = 0x3B23,
	[BEND_IDX( 40)] = 0x3C23,
	[BEND_IDX( 35)] = 0x3C23,
	[BEND_IDX( 30)] = 0x3D23,
	[BEND_IDX( 25)] = 0x3D23,
	[BEND_IDX( 20)] = 0x3E23,
	[BEND_IDX( 15)] = 0x3E23,
	[BEND_IDX( 10)] = 0x3F23,
	[BEND_IDX(  5)] = 0x3F23,
	[BEND_IDX(  0)] = 0x0025,
	[BEND_IDX( -5)] = 0x0025,
	[BEND_IDX(-10)] = 0x0125,
	[BEND_IDX(-15)] = 0x0125,
	[BEND_IDX(-20)] = 0x0225,
	[BEND_IDX(-25)] = 0x0225,
	[BEND_IDX(-30)] = 0x0325,
	[BEND_IDX(-35)] = 0x0325,
	[BEND_IDX(-40)] = 0x0425,
	[BEND_IDX(-45)] = 0x0425,
	[BEND_IDX(-50)] = 0x0525,
};

/*
 * Bend CLKOUT_DP
 * steps -50 to 50 inclusive, in steps of 5
 * < 0 slow down the clock, > 0 speed up the clock, 0 == no bend (135MHz)
 * change in clock period = -(steps / 10) * 5.787 ps
 */
static void lpt_bend_clkout_dp(struct drm_i915_private *dev_priv, int steps)
{
	uint32_t tmp;
	int idx = BEND_IDX(steps);

	if (WARN_ON(steps % 5 != 0))
		return;

	if (WARN_ON(idx >= ARRAY_SIZE(sscdivintphase)))
		return;

	mutex_lock(&dev_priv->sb_lock);

	if (steps % 10 != 0)
		tmp = 0xAAAAAAAB;
	else
		tmp = 0x00000000;
	intel_sbi_write(dev_priv, SBI_SSCDITHPHASE, tmp, SBI_ICLK);

	tmp = intel_sbi_read(dev_priv, SBI_SSCDIVINTPHASE, SBI_ICLK);
	tmp &= 0xffff0000;
	tmp |= sscdivintphase[idx];
	intel_sbi_write(dev_priv, SBI_SSCDIVINTPHASE, tmp, SBI_ICLK);

	mutex_unlock(&dev_priv->sb_lock);
}

#undef BEND_IDX

static void lpt_init_pch_refclk(struct drm_i915_private *dev_priv)
{
	struct intel_encoder *encoder;
	bool has_vga = false;

	for_each_intel_encoder(&dev_priv->drm, encoder) {
		switch (encoder->type) {
		case INTEL_OUTPUT_ANALOG:
			has_vga = true;
			break;
		default:
			break;
		}
	}

	if (has_vga) {
		lpt_bend_clkout_dp(dev_priv, 0);
		lpt_enable_clkout_dp(dev_priv, true, true);
	} else {
		lpt_disable_clkout_dp(dev_priv);
	}
}

/*
 * Initialize reference clocks when the driver loads
 */
void intel_init_pch_refclk(struct drm_i915_private *dev_priv)
{
	if (HAS_PCH_IBX(dev_priv) || HAS_PCH_CPT(dev_priv))
		ironlake_init_pch_refclk(dev_priv);
	else if (HAS_PCH_LPT(dev_priv))
		lpt_init_pch_refclk(dev_priv);
}

static void ironlake_set_pipeconf(struct drm_crtc *crtc)
{
	struct drm_i915_private *dev_priv = to_i915(crtc->dev);
	struct intel_crtc *intel_crtc = to_intel_crtc(crtc);
	int pipe = intel_crtc->pipe;
	uint32_t val;

	val = 0;

	switch (intel_crtc->config->pipe_bpp) {
	case 18:
		val |= PIPECONF_6BPC;
		break;
	case 24:
		val |= PIPECONF_8BPC;
		break;
	case 30:
		val |= PIPECONF_10BPC;
		break;
	case 36:
		val |= PIPECONF_12BPC;
		break;
	default:
		/* Case prevented by intel_choose_pipe_bpp_dither. */
		BUG();
	}

	if (intel_crtc->config->dither)
		val |= (PIPECONF_DITHER_EN | PIPECONF_DITHER_TYPE_SP);

	if (intel_crtc->config->base.adjusted_mode.flags & DRM_MODE_FLAG_INTERLACE)
		val |= PIPECONF_INTERLACED_ILK;
	else
		val |= PIPECONF_PROGRESSIVE;

	if (intel_crtc->config->limited_color_range)
		val |= PIPECONF_COLOR_RANGE_SELECT;

	I915_WRITE(PIPECONF(pipe), val);
	POSTING_READ(PIPECONF(pipe));
}

static void haswell_set_pipeconf(struct drm_crtc *crtc)
{
	struct drm_i915_private *dev_priv = to_i915(crtc->dev);
	struct intel_crtc *intel_crtc = to_intel_crtc(crtc);
	enum transcoder cpu_transcoder = intel_crtc->config->cpu_transcoder;
	u32 val = 0;

	if (IS_HASWELL(dev_priv) && intel_crtc->config->dither)
		val |= (PIPECONF_DITHER_EN | PIPECONF_DITHER_TYPE_SP);

	if (intel_crtc->config->base.adjusted_mode.flags & DRM_MODE_FLAG_INTERLACE)
		val |= PIPECONF_INTERLACED_ILK;
	else
		val |= PIPECONF_PROGRESSIVE;

	I915_WRITE(PIPECONF(cpu_transcoder), val);
	POSTING_READ(PIPECONF(cpu_transcoder));
}

static void haswell_set_pipemisc(struct drm_crtc *crtc)
{
	struct drm_i915_private *dev_priv = to_i915(crtc->dev);
	struct intel_crtc *intel_crtc = to_intel_crtc(crtc);

	if (IS_BROADWELL(dev_priv) || INTEL_INFO(dev_priv)->gen >= 9) {
		u32 val = 0;

		switch (intel_crtc->config->pipe_bpp) {
		case 18:
			val |= PIPEMISC_DITHER_6_BPC;
			break;
		case 24:
			val |= PIPEMISC_DITHER_8_BPC;
			break;
		case 30:
			val |= PIPEMISC_DITHER_10_BPC;
			break;
		case 36:
			val |= PIPEMISC_DITHER_12_BPC;
			break;
		default:
			/* Case prevented by pipe_config_set_bpp. */
			BUG();
		}

		if (intel_crtc->config->dither)
			val |= PIPEMISC_DITHER_ENABLE | PIPEMISC_DITHER_TYPE_SP;

		I915_WRITE(PIPEMISC(intel_crtc->pipe), val);
	}
}

int ironlake_get_lanes_required(int target_clock, int link_bw, int bpp)
{
	/*
	 * Account for spread spectrum to avoid
	 * oversubscribing the link. Max center spread
	 * is 2.5%; use 5% for safety's sake.
	 */
	u32 bps = target_clock * bpp * 21 / 20;
	return DIV_ROUND_UP(bps, link_bw * 8);
}

static bool ironlake_needs_fb_cb_tune(struct dpll *dpll, int factor)
{
	return i9xx_dpll_compute_m(dpll) < factor * dpll->n;
}

static void ironlake_compute_dpll(struct intel_crtc *intel_crtc,
				  struct intel_crtc_state *crtc_state,
				  struct dpll *reduced_clock)
{
	struct drm_crtc *crtc = &intel_crtc->base;
	struct drm_device *dev = crtc->dev;
	struct drm_i915_private *dev_priv = to_i915(dev);
	u32 dpll, fp, fp2;
	int factor;

	/* Enable autotuning of the PLL clock (if permissible) */
	factor = 21;
	if (intel_crtc_has_type(crtc_state, INTEL_OUTPUT_LVDS)) {
		if ((intel_panel_use_ssc(dev_priv) &&
		     dev_priv->vbt.lvds_ssc_freq == 100000) ||
		    (HAS_PCH_IBX(dev_priv) && intel_is_dual_link_lvds(dev)))
			factor = 25;
	} else if (crtc_state->sdvo_tv_clock)
		factor = 20;

	fp = i9xx_dpll_compute_fp(&crtc_state->dpll);

	if (ironlake_needs_fb_cb_tune(&crtc_state->dpll, factor))
		fp |= FP_CB_TUNE;

	if (reduced_clock) {
		fp2 = i9xx_dpll_compute_fp(reduced_clock);

		if (reduced_clock->m < factor * reduced_clock->n)
			fp2 |= FP_CB_TUNE;
	} else {
		fp2 = fp;
	}

	dpll = 0;

	if (intel_crtc_has_type(crtc_state, INTEL_OUTPUT_LVDS))
		dpll |= DPLLB_MODE_LVDS;
	else
		dpll |= DPLLB_MODE_DAC_SERIAL;

	dpll |= (crtc_state->pixel_multiplier - 1)
		<< PLL_REF_SDVO_HDMI_MULTIPLIER_SHIFT;

	if (intel_crtc_has_type(crtc_state, INTEL_OUTPUT_SDVO) ||
	    intel_crtc_has_type(crtc_state, INTEL_OUTPUT_HDMI))
		dpll |= DPLL_SDVO_HIGH_SPEED;

	if (intel_crtc_has_dp_encoder(crtc_state))
		dpll |= DPLL_SDVO_HIGH_SPEED;

	/*
	 * The high speed IO clock is only really required for
	 * SDVO/HDMI/DP, but we also enable it for CRT to make it
	 * possible to share the DPLL between CRT and HDMI. Enabling
	 * the clock needlessly does no real harm, except use up a
	 * bit of power potentially.
	 *
	 * We'll limit this to IVB with 3 pipes, since it has only two
	 * DPLLs and so DPLL sharing is the only way to get three pipes
	 * driving PCH ports at the same time. On SNB we could do this,
	 * and potentially avoid enabling the second DPLL, but it's not
	 * clear if it''s a win or loss power wise. No point in doing
	 * this on ILK at all since it has a fixed DPLL<->pipe mapping.
	 */
	if (INTEL_INFO(dev_priv)->num_pipes == 3 &&
	    intel_crtc_has_type(crtc_state, INTEL_OUTPUT_ANALOG))
		dpll |= DPLL_SDVO_HIGH_SPEED;

	/* compute bitmask from p1 value */
	dpll |= (1 << (crtc_state->dpll.p1 - 1)) << DPLL_FPA01_P1_POST_DIV_SHIFT;
	/* also FPA1 */
	dpll |= (1 << (crtc_state->dpll.p1 - 1)) << DPLL_FPA1_P1_POST_DIV_SHIFT;

	switch (crtc_state->dpll.p2) {
	case 5:
		dpll |= DPLL_DAC_SERIAL_P2_CLOCK_DIV_5;
		break;
	case 7:
		dpll |= DPLLB_LVDS_P2_CLOCK_DIV_7;
		break;
	case 10:
		dpll |= DPLL_DAC_SERIAL_P2_CLOCK_DIV_10;
		break;
	case 14:
		dpll |= DPLLB_LVDS_P2_CLOCK_DIV_14;
		break;
	}

	if (intel_crtc_has_type(crtc_state, INTEL_OUTPUT_LVDS) &&
	    intel_panel_use_ssc(dev_priv))
		dpll |= PLLB_REF_INPUT_SPREADSPECTRUMIN;
	else
		dpll |= PLL_REF_INPUT_DREFCLK;

	dpll |= DPLL_VCO_ENABLE;

	crtc_state->dpll_hw_state.dpll = dpll;
	crtc_state->dpll_hw_state.fp0 = fp;
	crtc_state->dpll_hw_state.fp1 = fp2;
}

static int ironlake_crtc_compute_clock(struct intel_crtc *crtc,
				       struct intel_crtc_state *crtc_state)
{
	struct drm_device *dev = crtc->base.dev;
	struct drm_i915_private *dev_priv = to_i915(dev);
	const struct intel_limit *limit;
	int refclk = 120000;

	memset(&crtc_state->dpll_hw_state, 0,
	       sizeof(crtc_state->dpll_hw_state));

	crtc->lowfreq_avail = false;

	/* CPU eDP is the only output that doesn't need a PCH PLL of its own. */
	if (!crtc_state->has_pch_encoder)
		return 0;

	if (intel_crtc_has_type(crtc_state, INTEL_OUTPUT_LVDS)) {
		if (intel_panel_use_ssc(dev_priv)) {
			DRM_DEBUG_KMS("using SSC reference clock of %d kHz\n",
				      dev_priv->vbt.lvds_ssc_freq);
			refclk = dev_priv->vbt.lvds_ssc_freq;
		}

		if (intel_is_dual_link_lvds(dev)) {
			if (refclk == 100000)
				limit = &intel_limits_ironlake_dual_lvds_100m;
			else
				limit = &intel_limits_ironlake_dual_lvds;
		} else {
			if (refclk == 100000)
				limit = &intel_limits_ironlake_single_lvds_100m;
			else
				limit = &intel_limits_ironlake_single_lvds;
		}
	} else {
		limit = &intel_limits_ironlake_dac;
	}

	if (!crtc_state->clock_set &&
	    !g4x_find_best_dpll(limit, crtc_state, crtc_state->port_clock,
				refclk, NULL, &crtc_state->dpll)) {
		DRM_ERROR("Couldn't find PLL settings for mode!\n");
		return -EINVAL;
	}

	ironlake_compute_dpll(crtc, crtc_state, NULL);

	if (!intel_get_shared_dpll(crtc, crtc_state, NULL)) {
		DRM_DEBUG_DRIVER("failed to find PLL for pipe %c\n",
				 pipe_name(crtc->pipe));
		return -EINVAL;
	}

	return 0;
}

static void intel_pch_transcoder_get_m_n(struct intel_crtc *crtc,
					 struct intel_link_m_n *m_n)
{
	struct drm_device *dev = crtc->base.dev;
	struct drm_i915_private *dev_priv = to_i915(dev);
	enum pipe pipe = crtc->pipe;

	m_n->link_m = I915_READ(PCH_TRANS_LINK_M1(pipe));
	m_n->link_n = I915_READ(PCH_TRANS_LINK_N1(pipe));
	m_n->gmch_m = I915_READ(PCH_TRANS_DATA_M1(pipe))
		& ~TU_SIZE_MASK;
	m_n->gmch_n = I915_READ(PCH_TRANS_DATA_N1(pipe));
	m_n->tu = ((I915_READ(PCH_TRANS_DATA_M1(pipe))
		    & TU_SIZE_MASK) >> TU_SIZE_SHIFT) + 1;
}

static void intel_cpu_transcoder_get_m_n(struct intel_crtc *crtc,
					 enum transcoder transcoder,
					 struct intel_link_m_n *m_n,
					 struct intel_link_m_n *m2_n2)
{
	struct drm_i915_private *dev_priv = to_i915(crtc->base.dev);
	enum pipe pipe = crtc->pipe;

	if (INTEL_GEN(dev_priv) >= 5) {
		m_n->link_m = I915_READ(PIPE_LINK_M1(transcoder));
		m_n->link_n = I915_READ(PIPE_LINK_N1(transcoder));
		m_n->gmch_m = I915_READ(PIPE_DATA_M1(transcoder))
			& ~TU_SIZE_MASK;
		m_n->gmch_n = I915_READ(PIPE_DATA_N1(transcoder));
		m_n->tu = ((I915_READ(PIPE_DATA_M1(transcoder))
			    & TU_SIZE_MASK) >> TU_SIZE_SHIFT) + 1;
		/* Read M2_N2 registers only for gen < 8 (M2_N2 available for
		 * gen < 8) and if DRRS is supported (to make sure the
		 * registers are not unnecessarily read).
		 */
		if (m2_n2 && INTEL_GEN(dev_priv) < 8 &&
			crtc->config->has_drrs) {
			m2_n2->link_m = I915_READ(PIPE_LINK_M2(transcoder));
			m2_n2->link_n =	I915_READ(PIPE_LINK_N2(transcoder));
			m2_n2->gmch_m =	I915_READ(PIPE_DATA_M2(transcoder))
					& ~TU_SIZE_MASK;
			m2_n2->gmch_n =	I915_READ(PIPE_DATA_N2(transcoder));
			m2_n2->tu = ((I915_READ(PIPE_DATA_M2(transcoder))
					& TU_SIZE_MASK) >> TU_SIZE_SHIFT) + 1;
		}
	} else {
		m_n->link_m = I915_READ(PIPE_LINK_M_G4X(pipe));
		m_n->link_n = I915_READ(PIPE_LINK_N_G4X(pipe));
		m_n->gmch_m = I915_READ(PIPE_DATA_M_G4X(pipe))
			& ~TU_SIZE_MASK;
		m_n->gmch_n = I915_READ(PIPE_DATA_N_G4X(pipe));
		m_n->tu = ((I915_READ(PIPE_DATA_M_G4X(pipe))
			    & TU_SIZE_MASK) >> TU_SIZE_SHIFT) + 1;
	}
}

void intel_dp_get_m_n(struct intel_crtc *crtc,
		      struct intel_crtc_state *pipe_config)
{
	if (pipe_config->has_pch_encoder)
		intel_pch_transcoder_get_m_n(crtc, &pipe_config->dp_m_n);
	else
		intel_cpu_transcoder_get_m_n(crtc, pipe_config->cpu_transcoder,
					     &pipe_config->dp_m_n,
					     &pipe_config->dp_m2_n2);
}

static void ironlake_get_fdi_m_n_config(struct intel_crtc *crtc,
					struct intel_crtc_state *pipe_config)
{
	intel_cpu_transcoder_get_m_n(crtc, pipe_config->cpu_transcoder,
				     &pipe_config->fdi_m_n, NULL);
}

static void skylake_get_pfit_config(struct intel_crtc *crtc,
				    struct intel_crtc_state *pipe_config)
{
	struct drm_device *dev = crtc->base.dev;
	struct drm_i915_private *dev_priv = to_i915(dev);
	struct intel_crtc_scaler_state *scaler_state = &pipe_config->scaler_state;
	uint32_t ps_ctrl = 0;
	int id = -1;
	int i;

	/* find scaler attached to this pipe */
	for (i = 0; i < crtc->num_scalers; i++) {
		ps_ctrl = I915_READ(SKL_PS_CTRL(crtc->pipe, i));
		if (ps_ctrl & PS_SCALER_EN && !(ps_ctrl & PS_PLANE_SEL_MASK)) {
			id = i;
			pipe_config->pch_pfit.enabled = true;
			pipe_config->pch_pfit.pos = I915_READ(SKL_PS_WIN_POS(crtc->pipe, i));
			pipe_config->pch_pfit.size = I915_READ(SKL_PS_WIN_SZ(crtc->pipe, i));
			break;
		}
	}

	scaler_state->scaler_id = id;
	if (id >= 0) {
		scaler_state->scaler_users |= (1 << SKL_CRTC_INDEX);
	} else {
		scaler_state->scaler_users &= ~(1 << SKL_CRTC_INDEX);
	}
}

static void
skylake_get_initial_plane_config(struct intel_crtc *crtc,
				 struct intel_initial_plane_config *plane_config)
{
	struct drm_device *dev = crtc->base.dev;
	struct drm_i915_private *dev_priv = to_i915(dev);
	u32 val, base, offset, stride_mult, tiling;
	int pipe = crtc->pipe;
	int fourcc, pixel_format;
	unsigned int aligned_height;
	struct drm_framebuffer *fb;
	struct intel_framebuffer *intel_fb;

	intel_fb = kzalloc(sizeof(*intel_fb), GFP_KERNEL);
	if (!intel_fb) {
		DRM_DEBUG_KMS("failed to alloc fb\n");
		return;
	}

	fb = &intel_fb->base;

	fb->dev = dev;

	val = I915_READ(PLANE_CTL(pipe, 0));
	if (!(val & PLANE_CTL_ENABLE))
		goto error;

	pixel_format = val & PLANE_CTL_FORMAT_MASK;
	fourcc = skl_format_to_fourcc(pixel_format,
				      val & PLANE_CTL_ORDER_RGBX,
				      val & PLANE_CTL_ALPHA_MASK);
	fb->format = drm_format_info(fourcc);

	tiling = val & PLANE_CTL_TILED_MASK;
	switch (tiling) {
	case PLANE_CTL_TILED_LINEAR:
		fb->modifier = DRM_FORMAT_MOD_LINEAR;
		break;
	case PLANE_CTL_TILED_X:
		plane_config->tiling = I915_TILING_X;
		fb->modifier = I915_FORMAT_MOD_X_TILED;
		break;
	case PLANE_CTL_TILED_Y:
		fb->modifier = I915_FORMAT_MOD_Y_TILED;
		break;
	case PLANE_CTL_TILED_YF:
		fb->modifier = I915_FORMAT_MOD_Yf_TILED;
		break;
	default:
		MISSING_CASE(tiling);
		goto error;
	}

	base = I915_READ(PLANE_SURF(pipe, 0)) & 0xfffff000;
	plane_config->base = base;

	offset = I915_READ(PLANE_OFFSET(pipe, 0));

	val = I915_READ(PLANE_SIZE(pipe, 0));
	fb->height = ((val >> 16) & 0xfff) + 1;
	fb->width = ((val >> 0) & 0x1fff) + 1;

	val = I915_READ(PLANE_STRIDE(pipe, 0));
	stride_mult = intel_fb_stride_alignment(fb, 0);
	fb->pitches[0] = (val & 0x3ff) * stride_mult;

	aligned_height = intel_fb_align_height(fb, 0, fb->height);

	plane_config->size = fb->pitches[0] * aligned_height;

	DRM_DEBUG_KMS("pipe %c with fb: size=%dx%d@%d, offset=%x, pitch %d, size 0x%x\n",
		      pipe_name(pipe), fb->width, fb->height,
		      fb->format->cpp[0] * 8, base, fb->pitches[0],
		      plane_config->size);

	plane_config->fb = intel_fb;
	return;

error:
	kfree(intel_fb);
}

static void ironlake_get_pfit_config(struct intel_crtc *crtc,
				     struct intel_crtc_state *pipe_config)
{
	struct drm_device *dev = crtc->base.dev;
	struct drm_i915_private *dev_priv = to_i915(dev);
	uint32_t tmp;

	tmp = I915_READ(PF_CTL(crtc->pipe));

	if (tmp & PF_ENABLE) {
		pipe_config->pch_pfit.enabled = true;
		pipe_config->pch_pfit.pos = I915_READ(PF_WIN_POS(crtc->pipe));
		pipe_config->pch_pfit.size = I915_READ(PF_WIN_SZ(crtc->pipe));

		/* We currently do not free assignements of panel fitters on
		 * ivb/hsw (since we don't use the higher upscaling modes which
		 * differentiates them) so just WARN about this case for now. */
		if (IS_GEN7(dev_priv)) {
			WARN_ON((tmp & PF_PIPE_SEL_MASK_IVB) !=
				PF_PIPE_SEL_IVB(crtc->pipe));
		}
	}
}

static void
ironlake_get_initial_plane_config(struct intel_crtc *crtc,
				  struct intel_initial_plane_config *plane_config)
{
	struct drm_device *dev = crtc->base.dev;
	struct drm_i915_private *dev_priv = to_i915(dev);
	u32 val, base, offset;
	int pipe = crtc->pipe;
	int fourcc, pixel_format;
	unsigned int aligned_height;
	struct drm_framebuffer *fb;
	struct intel_framebuffer *intel_fb;

	val = I915_READ(DSPCNTR(pipe));
	if (!(val & DISPLAY_PLANE_ENABLE))
		return;

	intel_fb = kzalloc(sizeof(*intel_fb), GFP_KERNEL);
	if (!intel_fb) {
		DRM_DEBUG_KMS("failed to alloc fb\n");
		return;
	}

	fb = &intel_fb->base;

	fb->dev = dev;

	if (INTEL_GEN(dev_priv) >= 4) {
		if (val & DISPPLANE_TILED) {
			plane_config->tiling = I915_TILING_X;
			fb->modifier = I915_FORMAT_MOD_X_TILED;
		}
	}

	pixel_format = val & DISPPLANE_PIXFORMAT_MASK;
	fourcc = i9xx_format_to_fourcc(pixel_format);
	fb->format = drm_format_info(fourcc);

	base = I915_READ(DSPSURF(pipe)) & 0xfffff000;
	if (IS_HASWELL(dev_priv) || IS_BROADWELL(dev_priv)) {
		offset = I915_READ(DSPOFFSET(pipe));
	} else {
		if (plane_config->tiling)
			offset = I915_READ(DSPTILEOFF(pipe));
		else
			offset = I915_READ(DSPLINOFF(pipe));
	}
	plane_config->base = base;

	val = I915_READ(PIPESRC(pipe));
	fb->width = ((val >> 16) & 0xfff) + 1;
	fb->height = ((val >> 0) & 0xfff) + 1;

	val = I915_READ(DSPSTRIDE(pipe));
	fb->pitches[0] = val & 0xffffffc0;

	aligned_height = intel_fb_align_height(fb, 0, fb->height);

	plane_config->size = fb->pitches[0] * aligned_height;

	DRM_DEBUG_KMS("pipe %c with fb: size=%dx%d@%d, offset=%x, pitch %d, size 0x%x\n",
		      pipe_name(pipe), fb->width, fb->height,
		      fb->format->cpp[0] * 8, base, fb->pitches[0],
		      plane_config->size);

	plane_config->fb = intel_fb;
}

static bool ironlake_get_pipe_config(struct intel_crtc *crtc,
				     struct intel_crtc_state *pipe_config)
{
	struct drm_device *dev = crtc->base.dev;
	struct drm_i915_private *dev_priv = to_i915(dev);
	enum intel_display_power_domain power_domain;
	uint32_t tmp;
	bool ret;

	power_domain = POWER_DOMAIN_PIPE(crtc->pipe);
	if (!intel_display_power_get_if_enabled(dev_priv, power_domain))
		return false;

	pipe_config->cpu_transcoder = (enum transcoder) crtc->pipe;
	pipe_config->shared_dpll = NULL;

	ret = false;
	tmp = I915_READ(PIPECONF(crtc->pipe));
	if (!(tmp & PIPECONF_ENABLE))
		goto out;

	switch (tmp & PIPECONF_BPC_MASK) {
	case PIPECONF_6BPC:
		pipe_config->pipe_bpp = 18;
		break;
	case PIPECONF_8BPC:
		pipe_config->pipe_bpp = 24;
		break;
	case PIPECONF_10BPC:
		pipe_config->pipe_bpp = 30;
		break;
	case PIPECONF_12BPC:
		pipe_config->pipe_bpp = 36;
		break;
	default:
		break;
	}

	if (tmp & PIPECONF_COLOR_RANGE_SELECT)
		pipe_config->limited_color_range = true;

	if (I915_READ(PCH_TRANSCONF(crtc->pipe)) & TRANS_ENABLE) {
		struct intel_shared_dpll *pll;
		enum intel_dpll_id pll_id;

		pipe_config->has_pch_encoder = true;

		tmp = I915_READ(FDI_RX_CTL(crtc->pipe));
		pipe_config->fdi_lanes = ((FDI_DP_PORT_WIDTH_MASK & tmp) >>
					  FDI_DP_PORT_WIDTH_SHIFT) + 1;

		ironlake_get_fdi_m_n_config(crtc, pipe_config);

		if (HAS_PCH_IBX(dev_priv)) {
			/*
			 * The pipe->pch transcoder and pch transcoder->pll
			 * mapping is fixed.
			 */
			pll_id = (enum intel_dpll_id) crtc->pipe;
		} else {
			tmp = I915_READ(PCH_DPLL_SEL);
			if (tmp & TRANS_DPLLB_SEL(crtc->pipe))
				pll_id = DPLL_ID_PCH_PLL_B;
			else
				pll_id= DPLL_ID_PCH_PLL_A;
		}

		pipe_config->shared_dpll =
			intel_get_shared_dpll_by_id(dev_priv, pll_id);
		pll = pipe_config->shared_dpll;

		WARN_ON(!pll->funcs.get_hw_state(dev_priv, pll,
						 &pipe_config->dpll_hw_state));

		tmp = pipe_config->dpll_hw_state.dpll;
		pipe_config->pixel_multiplier =
			((tmp & PLL_REF_SDVO_HDMI_MULTIPLIER_MASK)
			 >> PLL_REF_SDVO_HDMI_MULTIPLIER_SHIFT) + 1;

		ironlake_pch_clock_get(crtc, pipe_config);
	} else {
		pipe_config->pixel_multiplier = 1;
	}

	intel_get_pipe_timings(crtc, pipe_config);
	intel_get_pipe_src_size(crtc, pipe_config);

	ironlake_get_pfit_config(crtc, pipe_config);

	ret = true;

out:
	intel_display_power_put(dev_priv, power_domain);

	return ret;
}

static void assert_can_disable_lcpll(struct drm_i915_private *dev_priv)
{
	struct drm_device *dev = &dev_priv->drm;
	struct intel_crtc *crtc;

	for_each_intel_crtc(dev, crtc)
		I915_STATE_WARN(crtc->active, "CRTC for pipe %c enabled\n",
		     pipe_name(crtc->pipe));

	I915_STATE_WARN(I915_READ(HSW_PWR_WELL_DRIVER), "Power well on\n");
	I915_STATE_WARN(I915_READ(SPLL_CTL) & SPLL_PLL_ENABLE, "SPLL enabled\n");
	I915_STATE_WARN(I915_READ(WRPLL_CTL(0)) & WRPLL_PLL_ENABLE, "WRPLL1 enabled\n");
	I915_STATE_WARN(I915_READ(WRPLL_CTL(1)) & WRPLL_PLL_ENABLE, "WRPLL2 enabled\n");
	I915_STATE_WARN(I915_READ(PP_STATUS(0)) & PP_ON, "Panel power on\n");
	I915_STATE_WARN(I915_READ(BLC_PWM_CPU_CTL2) & BLM_PWM_ENABLE,
	     "CPU PWM1 enabled\n");
	if (IS_HASWELL(dev_priv))
		I915_STATE_WARN(I915_READ(HSW_BLC_PWM2_CTL) & BLM_PWM_ENABLE,
		     "CPU PWM2 enabled\n");
	I915_STATE_WARN(I915_READ(BLC_PWM_PCH_CTL1) & BLM_PCH_PWM_ENABLE,
	     "PCH PWM1 enabled\n");
	I915_STATE_WARN(I915_READ(UTIL_PIN_CTL) & UTIL_PIN_ENABLE,
	     "Utility pin enabled\n");
	I915_STATE_WARN(I915_READ(PCH_GTC_CTL) & PCH_GTC_ENABLE, "PCH GTC enabled\n");

	/*
	 * In theory we can still leave IRQs enabled, as long as only the HPD
	 * interrupts remain enabled. We used to check for that, but since it's
	 * gen-specific and since we only disable LCPLL after we fully disable
	 * the interrupts, the check below should be enough.
	 */
	I915_STATE_WARN(intel_irqs_enabled(dev_priv), "IRQs enabled\n");
}

static uint32_t hsw_read_dcomp(struct drm_i915_private *dev_priv)
{
	if (IS_HASWELL(dev_priv))
		return I915_READ(D_COMP_HSW);
	else
		return I915_READ(D_COMP_BDW);
}

static void hsw_write_dcomp(struct drm_i915_private *dev_priv, uint32_t val)
{
	if (IS_HASWELL(dev_priv)) {
		mutex_lock(&dev_priv->rps.hw_lock);
		if (sandybridge_pcode_write(dev_priv, GEN6_PCODE_WRITE_D_COMP,
					    val))
			DRM_DEBUG_KMS("Failed to write to D_COMP\n");
		mutex_unlock(&dev_priv->rps.hw_lock);
	} else {
		I915_WRITE(D_COMP_BDW, val);
		POSTING_READ(D_COMP_BDW);
	}
}

/*
 * This function implements pieces of two sequences from BSpec:
 * - Sequence for display software to disable LCPLL
 * - Sequence for display software to allow package C8+
 * The steps implemented here are just the steps that actually touch the LCPLL
 * register. Callers should take care of disabling all the display engine
 * functions, doing the mode unset, fixing interrupts, etc.
 */
static void hsw_disable_lcpll(struct drm_i915_private *dev_priv,
			      bool switch_to_fclk, bool allow_power_down)
{
	uint32_t val;

	assert_can_disable_lcpll(dev_priv);

	val = I915_READ(LCPLL_CTL);

	if (switch_to_fclk) {
		val |= LCPLL_CD_SOURCE_FCLK;
		I915_WRITE(LCPLL_CTL, val);

		if (wait_for_us(I915_READ(LCPLL_CTL) &
				LCPLL_CD_SOURCE_FCLK_DONE, 1))
			DRM_ERROR("Switching to FCLK failed\n");

		val = I915_READ(LCPLL_CTL);
	}

	val |= LCPLL_PLL_DISABLE;
	I915_WRITE(LCPLL_CTL, val);
	POSTING_READ(LCPLL_CTL);

	if (intel_wait_for_register(dev_priv, LCPLL_CTL, LCPLL_PLL_LOCK, 0, 1))
		DRM_ERROR("LCPLL still locked\n");

	val = hsw_read_dcomp(dev_priv);
	val |= D_COMP_COMP_DISABLE;
	hsw_write_dcomp(dev_priv, val);
	ndelay(100);

	if (wait_for((hsw_read_dcomp(dev_priv) & D_COMP_RCOMP_IN_PROGRESS) == 0,
		     1))
		DRM_ERROR("D_COMP RCOMP still in progress\n");

	if (allow_power_down) {
		val = I915_READ(LCPLL_CTL);
		val |= LCPLL_POWER_DOWN_ALLOW;
		I915_WRITE(LCPLL_CTL, val);
		POSTING_READ(LCPLL_CTL);
	}
}

/*
 * Fully restores LCPLL, disallowing power down and switching back to LCPLL
 * source.
 */
static void hsw_restore_lcpll(struct drm_i915_private *dev_priv)
{
	uint32_t val;

	val = I915_READ(LCPLL_CTL);

	if ((val & (LCPLL_PLL_LOCK | LCPLL_PLL_DISABLE | LCPLL_CD_SOURCE_FCLK |
		    LCPLL_POWER_DOWN_ALLOW)) == LCPLL_PLL_LOCK)
		return;

	/*
	 * Make sure we're not on PC8 state before disabling PC8, otherwise
	 * we'll hang the machine. To prevent PC8 state, just enable force_wake.
	 */
	intel_uncore_forcewake_get(dev_priv, FORCEWAKE_ALL);

	if (val & LCPLL_POWER_DOWN_ALLOW) {
		val &= ~LCPLL_POWER_DOWN_ALLOW;
		I915_WRITE(LCPLL_CTL, val);
		POSTING_READ(LCPLL_CTL);
	}

	val = hsw_read_dcomp(dev_priv);
	val |= D_COMP_COMP_FORCE;
	val &= ~D_COMP_COMP_DISABLE;
	hsw_write_dcomp(dev_priv, val);

	val = I915_READ(LCPLL_CTL);
	val &= ~LCPLL_PLL_DISABLE;
	I915_WRITE(LCPLL_CTL, val);

	if (intel_wait_for_register(dev_priv,
				    LCPLL_CTL, LCPLL_PLL_LOCK, LCPLL_PLL_LOCK,
				    5))
		DRM_ERROR("LCPLL not locked yet\n");

	if (val & LCPLL_CD_SOURCE_FCLK) {
		val = I915_READ(LCPLL_CTL);
		val &= ~LCPLL_CD_SOURCE_FCLK;
		I915_WRITE(LCPLL_CTL, val);

		if (wait_for_us((I915_READ(LCPLL_CTL) &
				 LCPLL_CD_SOURCE_FCLK_DONE) == 0, 1))
			DRM_ERROR("Switching back to LCPLL failed\n");
	}

	intel_uncore_forcewake_put(dev_priv, FORCEWAKE_ALL);
	intel_update_cdclk(dev_priv);
}

/*
 * Package states C8 and deeper are really deep PC states that can only be
 * reached when all the devices on the system allow it, so even if the graphics
 * device allows PC8+, it doesn't mean the system will actually get to these
 * states. Our driver only allows PC8+ when going into runtime PM.
 *
 * The requirements for PC8+ are that all the outputs are disabled, the power
 * well is disabled and most interrupts are disabled, and these are also
 * requirements for runtime PM. When these conditions are met, we manually do
 * the other conditions: disable the interrupts, clocks and switch LCPLL refclk
 * to Fclk. If we're in PC8+ and we get an non-hotplug interrupt, we can hard
 * hang the machine.
 *
 * When we really reach PC8 or deeper states (not just when we allow it) we lose
 * the state of some registers, so when we come back from PC8+ we need to
 * restore this state. We don't get into PC8+ if we're not in RC6, so we don't
 * need to take care of the registers kept by RC6. Notice that this happens even
 * if we don't put the device in PCI D3 state (which is what currently happens
 * because of the runtime PM support).
 *
 * For more, read "Display Sequences for Package C8" on the hardware
 * documentation.
 */
void hsw_enable_pc8(struct drm_i915_private *dev_priv)
{
	uint32_t val;

	DRM_DEBUG_KMS("Enabling package C8+\n");

	if (HAS_PCH_LPT_LP(dev_priv)) {
		val = I915_READ(SOUTH_DSPCLK_GATE_D);
		val &= ~PCH_LP_PARTITION_LEVEL_DISABLE;
		I915_WRITE(SOUTH_DSPCLK_GATE_D, val);
	}

	lpt_disable_clkout_dp(dev_priv);
	hsw_disable_lcpll(dev_priv, true, true);
}

void hsw_disable_pc8(struct drm_i915_private *dev_priv)
{
	uint32_t val;

	DRM_DEBUG_KMS("Disabling package C8+\n");

	hsw_restore_lcpll(dev_priv);
	lpt_init_pch_refclk(dev_priv);

	if (HAS_PCH_LPT_LP(dev_priv)) {
		val = I915_READ(SOUTH_DSPCLK_GATE_D);
		val |= PCH_LP_PARTITION_LEVEL_DISABLE;
		I915_WRITE(SOUTH_DSPCLK_GATE_D, val);
	}
}

static int haswell_crtc_compute_clock(struct intel_crtc *crtc,
				      struct intel_crtc_state *crtc_state)
{
	if (!intel_crtc_has_type(crtc_state, INTEL_OUTPUT_DSI)) {
		struct intel_encoder *encoder =
			intel_ddi_get_crtc_new_encoder(crtc_state);

		if (!intel_get_shared_dpll(crtc, crtc_state, encoder)) {
			DRM_DEBUG_DRIVER("failed to find PLL for pipe %c\n",
					 pipe_name(crtc->pipe));
			return -EINVAL;
		}
	}

	crtc->lowfreq_avail = false;

	return 0;
}

static void cannonlake_get_ddi_pll(struct drm_i915_private *dev_priv,
				   enum port port,
				   struct intel_crtc_state *pipe_config)
{
	enum intel_dpll_id id;
	u32 temp;

	temp = I915_READ(DPCLKA_CFGCR0) & DPCLKA_CFGCR0_DDI_CLK_SEL_MASK(port);
	id = temp >> (port * 2);

	if (WARN_ON(id < SKL_DPLL0 || id > SKL_DPLL2))
		return;

	pipe_config->shared_dpll = intel_get_shared_dpll_by_id(dev_priv, id);
}

static void bxt_get_ddi_pll(struct drm_i915_private *dev_priv,
				enum port port,
				struct intel_crtc_state *pipe_config)
{
	enum intel_dpll_id id;

	switch (port) {
	case PORT_A:
		id = DPLL_ID_SKL_DPLL0;
		break;
	case PORT_B:
		id = DPLL_ID_SKL_DPLL1;
		break;
	case PORT_C:
		id = DPLL_ID_SKL_DPLL2;
		break;
	default:
		DRM_ERROR("Incorrect port type\n");
		return;
	}

	pipe_config->shared_dpll = intel_get_shared_dpll_by_id(dev_priv, id);
}

static void skylake_get_ddi_pll(struct drm_i915_private *dev_priv,
				enum port port,
				struct intel_crtc_state *pipe_config)
{
	enum intel_dpll_id id;
	u32 temp;

	temp = I915_READ(DPLL_CTRL2) & DPLL_CTRL2_DDI_CLK_SEL_MASK(port);
	id = temp >> (port * 3 + 1);

	if (WARN_ON(id < SKL_DPLL0 || id > SKL_DPLL3))
		return;

	pipe_config->shared_dpll = intel_get_shared_dpll_by_id(dev_priv, id);
}

static void haswell_get_ddi_pll(struct drm_i915_private *dev_priv,
				enum port port,
				struct intel_crtc_state *pipe_config)
{
	enum intel_dpll_id id;
	uint32_t ddi_pll_sel = I915_READ(PORT_CLK_SEL(port));

	switch (ddi_pll_sel) {
	case PORT_CLK_SEL_WRPLL1:
		id = DPLL_ID_WRPLL1;
		break;
	case PORT_CLK_SEL_WRPLL2:
		id = DPLL_ID_WRPLL2;
		break;
	case PORT_CLK_SEL_SPLL:
		id = DPLL_ID_SPLL;
		break;
	case PORT_CLK_SEL_LCPLL_810:
		id = DPLL_ID_LCPLL_810;
		break;
	case PORT_CLK_SEL_LCPLL_1350:
		id = DPLL_ID_LCPLL_1350;
		break;
	case PORT_CLK_SEL_LCPLL_2700:
		id = DPLL_ID_LCPLL_2700;
		break;
	default:
		MISSING_CASE(ddi_pll_sel);
		/* fall through */
	case PORT_CLK_SEL_NONE:
		return;
	}

	pipe_config->shared_dpll = intel_get_shared_dpll_by_id(dev_priv, id);
}

static bool hsw_get_transcoder_state(struct intel_crtc *crtc,
				     struct intel_crtc_state *pipe_config,
				     u64 *power_domain_mask)
{
	struct drm_device *dev = crtc->base.dev;
	struct drm_i915_private *dev_priv = to_i915(dev);
	enum intel_display_power_domain power_domain;
	u32 tmp;

	/*
	 * The pipe->transcoder mapping is fixed with the exception of the eDP
	 * transcoder handled below.
	 */
	pipe_config->cpu_transcoder = (enum transcoder) crtc->pipe;

	/*
	 * XXX: Do intel_display_power_get_if_enabled before reading this (for
	 * consistency and less surprising code; it's in always on power).
	 */
	tmp = I915_READ(TRANS_DDI_FUNC_CTL(TRANSCODER_EDP));
	if (tmp & TRANS_DDI_FUNC_ENABLE) {
		enum pipe trans_edp_pipe;
		switch (tmp & TRANS_DDI_EDP_INPUT_MASK) {
		default:
			WARN(1, "unknown pipe linked to edp transcoder\n");
		case TRANS_DDI_EDP_INPUT_A_ONOFF:
		case TRANS_DDI_EDP_INPUT_A_ON:
			trans_edp_pipe = PIPE_A;
			break;
		case TRANS_DDI_EDP_INPUT_B_ONOFF:
			trans_edp_pipe = PIPE_B;
			break;
		case TRANS_DDI_EDP_INPUT_C_ONOFF:
			trans_edp_pipe = PIPE_C;
			break;
		}

		if (trans_edp_pipe == crtc->pipe)
			pipe_config->cpu_transcoder = TRANSCODER_EDP;
	}

	power_domain = POWER_DOMAIN_TRANSCODER(pipe_config->cpu_transcoder);
	if (!intel_display_power_get_if_enabled(dev_priv, power_domain))
		return false;
	*power_domain_mask |= BIT_ULL(power_domain);

	tmp = I915_READ(PIPECONF(pipe_config->cpu_transcoder));

	return tmp & PIPECONF_ENABLE;
}

static bool bxt_get_dsi_transcoder_state(struct intel_crtc *crtc,
					 struct intel_crtc_state *pipe_config,
					 u64 *power_domain_mask)
{
	struct drm_device *dev = crtc->base.dev;
	struct drm_i915_private *dev_priv = to_i915(dev);
	enum intel_display_power_domain power_domain;
	enum port port;
	enum transcoder cpu_transcoder;
	u32 tmp;

	for_each_port_masked(port, BIT(PORT_A) | BIT(PORT_C)) {
		if (port == PORT_A)
			cpu_transcoder = TRANSCODER_DSI_A;
		else
			cpu_transcoder = TRANSCODER_DSI_C;

		power_domain = POWER_DOMAIN_TRANSCODER(cpu_transcoder);
		if (!intel_display_power_get_if_enabled(dev_priv, power_domain))
			continue;
		*power_domain_mask |= BIT_ULL(power_domain);

		/*
		 * The PLL needs to be enabled with a valid divider
		 * configuration, otherwise accessing DSI registers will hang
		 * the machine. See BSpec North Display Engine
		 * registers/MIPI[BXT]. We can break out here early, since we
		 * need the same DSI PLL to be enabled for both DSI ports.
		 */
		if (!intel_dsi_pll_is_enabled(dev_priv))
			break;

		/* XXX: this works for video mode only */
		tmp = I915_READ(BXT_MIPI_PORT_CTRL(port));
		if (!(tmp & DPI_ENABLE))
			continue;

		tmp = I915_READ(MIPI_CTRL(port));
		if ((tmp & BXT_PIPE_SELECT_MASK) != BXT_PIPE_SELECT(crtc->pipe))
			continue;

		pipe_config->cpu_transcoder = cpu_transcoder;
		break;
	}

	return transcoder_is_dsi(pipe_config->cpu_transcoder);
}

static void haswell_get_ddi_port_state(struct intel_crtc *crtc,
				       struct intel_crtc_state *pipe_config)
{
	struct drm_i915_private *dev_priv = to_i915(crtc->base.dev);
	struct intel_shared_dpll *pll;
	enum port port;
	uint32_t tmp;

	tmp = I915_READ(TRANS_DDI_FUNC_CTL(pipe_config->cpu_transcoder));

	port = (tmp & TRANS_DDI_PORT_MASK) >> TRANS_DDI_PORT_SHIFT;

	if (IS_CANNONLAKE(dev_priv))
		cannonlake_get_ddi_pll(dev_priv, port, pipe_config);
	else if (IS_GEN9_BC(dev_priv))
		skylake_get_ddi_pll(dev_priv, port, pipe_config);
	else if (IS_GEN9_LP(dev_priv))
		bxt_get_ddi_pll(dev_priv, port, pipe_config);
	else
		haswell_get_ddi_pll(dev_priv, port, pipe_config);

	pll = pipe_config->shared_dpll;
	if (pll) {
		WARN_ON(!pll->funcs.get_hw_state(dev_priv, pll,
						 &pipe_config->dpll_hw_state));
	}

	/*
	 * Haswell has only FDI/PCH transcoder A. It is which is connected to
	 * DDI E. So just check whether this pipe is wired to DDI E and whether
	 * the PCH transcoder is on.
	 */
	if (INTEL_GEN(dev_priv) < 9 &&
	    (port == PORT_E) && I915_READ(LPT_TRANSCONF) & TRANS_ENABLE) {
		pipe_config->has_pch_encoder = true;

		tmp = I915_READ(FDI_RX_CTL(PIPE_A));
		pipe_config->fdi_lanes = ((FDI_DP_PORT_WIDTH_MASK & tmp) >>
					  FDI_DP_PORT_WIDTH_SHIFT) + 1;

		ironlake_get_fdi_m_n_config(crtc, pipe_config);
	}
}

static bool haswell_get_pipe_config(struct intel_crtc *crtc,
				    struct intel_crtc_state *pipe_config)
{
	struct drm_i915_private *dev_priv = to_i915(crtc->base.dev);
	enum intel_display_power_domain power_domain;
	u64 power_domain_mask;
	bool active;

	power_domain = POWER_DOMAIN_PIPE(crtc->pipe);
	if (!intel_display_power_get_if_enabled(dev_priv, power_domain))
		return false;
	power_domain_mask = BIT_ULL(power_domain);

	pipe_config->shared_dpll = NULL;

	active = hsw_get_transcoder_state(crtc, pipe_config, &power_domain_mask);

	if (IS_GEN9_LP(dev_priv) &&
	    bxt_get_dsi_transcoder_state(crtc, pipe_config, &power_domain_mask)) {
		WARN_ON(active);
		active = true;
	}

	if (!active)
		goto out;

	if (!transcoder_is_dsi(pipe_config->cpu_transcoder)) {
		haswell_get_ddi_port_state(crtc, pipe_config);
		intel_get_pipe_timings(crtc, pipe_config);
	}

	intel_get_pipe_src_size(crtc, pipe_config);

	pipe_config->gamma_mode =
		I915_READ(GAMMA_MODE(crtc->pipe)) & GAMMA_MODE_MODE_MASK;

	if (INTEL_GEN(dev_priv) >= 9) {
		intel_crtc_init_scalers(crtc, pipe_config);

		pipe_config->scaler_state.scaler_id = -1;
		pipe_config->scaler_state.scaler_users &= ~(1 << SKL_CRTC_INDEX);
	}

	power_domain = POWER_DOMAIN_PIPE_PANEL_FITTER(crtc->pipe);
	if (intel_display_power_get_if_enabled(dev_priv, power_domain)) {
		power_domain_mask |= BIT_ULL(power_domain);
		if (INTEL_GEN(dev_priv) >= 9)
			skylake_get_pfit_config(crtc, pipe_config);
		else
			ironlake_get_pfit_config(crtc, pipe_config);
	}

	if (IS_HASWELL(dev_priv))
		pipe_config->ips_enabled = hsw_crtc_supports_ips(crtc) &&
			(I915_READ(IPS_CTL) & IPS_ENABLE);

	if (pipe_config->cpu_transcoder != TRANSCODER_EDP &&
	    !transcoder_is_dsi(pipe_config->cpu_transcoder)) {
		pipe_config->pixel_multiplier =
			I915_READ(PIPE_MULT(pipe_config->cpu_transcoder)) + 1;
	} else {
		pipe_config->pixel_multiplier = 1;
	}

out:
	for_each_power_domain(power_domain, power_domain_mask)
		intel_display_power_put(dev_priv, power_domain);

	return active;
}

static u32 intel_cursor_base(const struct intel_plane_state *plane_state)
{
	struct drm_i915_private *dev_priv =
		to_i915(plane_state->base.plane->dev);
	const struct drm_framebuffer *fb = plane_state->base.fb;
	const struct drm_i915_gem_object *obj = intel_fb_obj(fb);
	u32 base;

	if (INTEL_INFO(dev_priv)->cursor_needs_physical)
		base = obj->phys_handle->busaddr;
	else
		base = intel_plane_ggtt_offset(plane_state);

	base += plane_state->main.offset;

	/* ILK+ do this automagically */
	if (HAS_GMCH_DISPLAY(dev_priv) &&
	    plane_state->base.rotation & DRM_MODE_ROTATE_180)
		base += (plane_state->base.crtc_h *
			 plane_state->base.crtc_w - 1) * fb->format->cpp[0];

	return base;
}

static u32 intel_cursor_position(const struct intel_plane_state *plane_state)
{
	int x = plane_state->base.crtc_x;
	int y = plane_state->base.crtc_y;
	u32 pos = 0;

	if (x < 0) {
		pos |= CURSOR_POS_SIGN << CURSOR_X_SHIFT;
		x = -x;
	}
	pos |= x << CURSOR_X_SHIFT;

	if (y < 0) {
		pos |= CURSOR_POS_SIGN << CURSOR_Y_SHIFT;
		y = -y;
	}
	pos |= y << CURSOR_Y_SHIFT;

	return pos;
}

static bool intel_cursor_size_ok(const struct intel_plane_state *plane_state)
{
	const struct drm_mode_config *config =
		&plane_state->base.plane->dev->mode_config;
	int width = plane_state->base.crtc_w;
	int height = plane_state->base.crtc_h;

	return width > 0 && width <= config->cursor_width &&
		height > 0 && height <= config->cursor_height;
}

static int intel_check_cursor(struct intel_crtc_state *crtc_state,
			      struct intel_plane_state *plane_state)
{
	const struct drm_framebuffer *fb = plane_state->base.fb;
	int src_x, src_y;
	u32 offset;
	int ret;

	ret = drm_plane_helper_check_state(&plane_state->base,
					   &plane_state->clip,
					   DRM_PLANE_HELPER_NO_SCALING,
					   DRM_PLANE_HELPER_NO_SCALING,
					   true, true);
	if (ret)
		return ret;

	if (!fb)
		return 0;

	if (fb->modifier != DRM_FORMAT_MOD_LINEAR) {
		DRM_DEBUG_KMS("cursor cannot be tiled\n");
		return -EINVAL;
	}

	src_x = plane_state->base.src_x >> 16;
	src_y = plane_state->base.src_y >> 16;

	intel_add_fb_offsets(&src_x, &src_y, plane_state, 0);
	offset = intel_compute_tile_offset(&src_x, &src_y, plane_state, 0);

	if (src_x != 0 || src_y != 0) {
		DRM_DEBUG_KMS("Arbitrary cursor panning not supported\n");
		return -EINVAL;
	}

	plane_state->main.offset = offset;

	return 0;
}

static u32 i845_cursor_ctl(const struct intel_crtc_state *crtc_state,
			   const struct intel_plane_state *plane_state)
{
	const struct drm_framebuffer *fb = plane_state->base.fb;

	return CURSOR_ENABLE |
		CURSOR_GAMMA_ENABLE |
		CURSOR_FORMAT_ARGB |
		CURSOR_STRIDE(fb->pitches[0]);
}

static bool i845_cursor_size_ok(const struct intel_plane_state *plane_state)
{
	int width = plane_state->base.crtc_w;

	/*
	 * 845g/865g are only limited by the width of their cursors,
	 * the height is arbitrary up to the precision of the register.
	 */
	return intel_cursor_size_ok(plane_state) && IS_ALIGNED(width, 64);
}

static int i845_check_cursor(struct intel_plane *plane,
			     struct intel_crtc_state *crtc_state,
			     struct intel_plane_state *plane_state)
{
	const struct drm_framebuffer *fb = plane_state->base.fb;
	int ret;

	ret = intel_check_cursor(crtc_state, plane_state);
	if (ret)
		return ret;

	/* if we want to turn off the cursor ignore width and height */
	if (!fb)
		return 0;

	/* Check for which cursor types we support */
	if (!i845_cursor_size_ok(plane_state)) {
		DRM_DEBUG("Cursor dimension %dx%d not supported\n",
			  plane_state->base.crtc_w,
			  plane_state->base.crtc_h);
		return -EINVAL;
	}

	switch (fb->pitches[0]) {
	case 256:
	case 512:
	case 1024:
	case 2048:
		break;
	default:
		DRM_DEBUG_KMS("Invalid cursor stride (%u)\n",
			      fb->pitches[0]);
		return -EINVAL;
	}

	plane_state->ctl = i845_cursor_ctl(crtc_state, plane_state);

	return 0;
}

static void i845_update_cursor(struct intel_plane *plane,
			       const struct intel_crtc_state *crtc_state,
			       const struct intel_plane_state *plane_state)
{
	struct drm_i915_private *dev_priv = to_i915(plane->base.dev);
	u32 cntl = 0, base = 0, pos = 0, size = 0;
	unsigned long irqflags;

	if (plane_state && plane_state->base.visible) {
		unsigned int width = plane_state->base.crtc_w;
		unsigned int height = plane_state->base.crtc_h;

		cntl = plane_state->ctl;
		size = (height << 12) | width;

		base = intel_cursor_base(plane_state);
		pos = intel_cursor_position(plane_state);
	}

	spin_lock_irqsave(&dev_priv->uncore.lock, irqflags);

	/* On these chipsets we can only modify the base/size/stride
	 * whilst the cursor is disabled.
	 */
	if (plane->cursor.base != base ||
	    plane->cursor.size != size ||
	    plane->cursor.cntl != cntl) {
		I915_WRITE_FW(CURCNTR(PIPE_A), 0);
		I915_WRITE_FW(CURBASE(PIPE_A), base);
		I915_WRITE_FW(CURSIZE, size);
		I915_WRITE_FW(CURPOS(PIPE_A), pos);
		I915_WRITE_FW(CURCNTR(PIPE_A), cntl);

		plane->cursor.base = base;
		plane->cursor.size = size;
		plane->cursor.cntl = cntl;
	} else {
		I915_WRITE_FW(CURPOS(PIPE_A), pos);
	}

	POSTING_READ_FW(CURCNTR(PIPE_A));

	spin_unlock_irqrestore(&dev_priv->uncore.lock, irqflags);
}

static void i845_disable_cursor(struct intel_plane *plane,
				struct intel_crtc *crtc)
{
	i845_update_cursor(plane, NULL, NULL);
}

static u32 i9xx_cursor_ctl(const struct intel_crtc_state *crtc_state,
			   const struct intel_plane_state *plane_state)
{
	struct drm_i915_private *dev_priv =
		to_i915(plane_state->base.plane->dev);
	struct intel_crtc *crtc = to_intel_crtc(crtc_state->base.crtc);
	u32 cntl;

	cntl = MCURSOR_GAMMA_ENABLE;

	if (HAS_DDI(dev_priv))
		cntl |= CURSOR_PIPE_CSC_ENABLE;

	cntl |= MCURSOR_PIPE_SELECT(crtc->pipe);

	switch (plane_state->base.crtc_w) {
	case 64:
		cntl |= CURSOR_MODE_64_ARGB_AX;
		break;
	case 128:
		cntl |= CURSOR_MODE_128_ARGB_AX;
		break;
	case 256:
		cntl |= CURSOR_MODE_256_ARGB_AX;
		break;
	default:
		MISSING_CASE(plane_state->base.crtc_w);
		return 0;
	}

	if (plane_state->base.rotation & DRM_MODE_ROTATE_180)
		cntl |= CURSOR_ROTATE_180;

	return cntl;
}

static bool i9xx_cursor_size_ok(const struct intel_plane_state *plane_state)
{
	struct drm_i915_private *dev_priv =
		to_i915(plane_state->base.plane->dev);
	int width = plane_state->base.crtc_w;
	int height = plane_state->base.crtc_h;

	if (!intel_cursor_size_ok(plane_state))
		return false;

	/* Cursor width is limited to a few power-of-two sizes */
	switch (width) {
	case 256:
	case 128:
	case 64:
		break;
	default:
		return false;
	}

	/*
	 * IVB+ have CUR_FBC_CTL which allows an arbitrary cursor
	 * height from 8 lines up to the cursor width, when the
	 * cursor is not rotated. Everything else requires square
	 * cursors.
	 */
	if (HAS_CUR_FBC(dev_priv) &&
	    plane_state->base.rotation & DRM_MODE_ROTATE_0) {
		if (height < 8 || height > width)
			return false;
	} else {
		if (height != width)
			return false;
	}

	return true;
}

static int i9xx_check_cursor(struct intel_plane *plane,
			     struct intel_crtc_state *crtc_state,
			     struct intel_plane_state *plane_state)
{
	struct drm_i915_private *dev_priv = to_i915(plane->base.dev);
	const struct drm_framebuffer *fb = plane_state->base.fb;
	enum pipe pipe = plane->pipe;
	int ret;

	ret = intel_check_cursor(crtc_state, plane_state);
	if (ret)
		return ret;

	/* if we want to turn off the cursor ignore width and height */
	if (!fb)
		return 0;

	/* Check for which cursor types we support */
	if (!i9xx_cursor_size_ok(plane_state)) {
		DRM_DEBUG("Cursor dimension %dx%d not supported\n",
			  plane_state->base.crtc_w,
			  plane_state->base.crtc_h);
		return -EINVAL;
	}

	if (fb->pitches[0] != plane_state->base.crtc_w * fb->format->cpp[0]) {
		DRM_DEBUG_KMS("Invalid cursor stride (%u) (cursor width %d)\n",
			      fb->pitches[0], plane_state->base.crtc_w);
		return -EINVAL;
	}

	/*
	 * There's something wrong with the cursor on CHV pipe C.
	 * If it straddles the left edge of the screen then
	 * moving it away from the edge or disabling it often
	 * results in a pipe underrun, and often that can lead to
	 * dead pipe (constant underrun reported, and it scans
	 * out just a solid color). To recover from that, the
	 * display power well must be turned off and on again.
	 * Refuse the put the cursor into that compromised position.
	 */
	if (IS_CHERRYVIEW(dev_priv) && pipe == PIPE_C &&
	    plane_state->base.visible && plane_state->base.crtc_x < 0) {
		DRM_DEBUG_KMS("CHV cursor C not allowed to straddle the left screen edge\n");
		return -EINVAL;
	}

	plane_state->ctl = i9xx_cursor_ctl(crtc_state, plane_state);

	return 0;
}

static void i9xx_update_cursor(struct intel_plane *plane,
			       const struct intel_crtc_state *crtc_state,
			       const struct intel_plane_state *plane_state)
{
	struct drm_i915_private *dev_priv = to_i915(plane->base.dev);
	enum pipe pipe = plane->pipe;
	u32 cntl = 0, base = 0, pos = 0, fbc_ctl = 0;
	unsigned long irqflags;

	if (plane_state && plane_state->base.visible) {
		cntl = plane_state->ctl;

		if (plane_state->base.crtc_h != plane_state->base.crtc_w)
			fbc_ctl = CUR_FBC_CTL_EN | (plane_state->base.crtc_h - 1);

		base = intel_cursor_base(plane_state);
		pos = intel_cursor_position(plane_state);
	}

	spin_lock_irqsave(&dev_priv->uncore.lock, irqflags);

	/*
	 * On some platforms writing CURCNTR first will also
	 * cause CURPOS to be armed by the CURBASE write.
	 * Without the CURCNTR write the CURPOS write would
	 * arm itself.
	 *
	 * CURCNTR and CUR_FBC_CTL are always
	 * armed by the CURBASE write only.
	 */
	if (plane->cursor.base != base ||
	    plane->cursor.size != fbc_ctl ||
	    plane->cursor.cntl != cntl) {
		I915_WRITE_FW(CURCNTR(pipe), cntl);
		if (HAS_CUR_FBC(dev_priv))
			I915_WRITE_FW(CUR_FBC_CTL(pipe), fbc_ctl);
		I915_WRITE_FW(CURPOS(pipe), pos);
		I915_WRITE_FW(CURBASE(pipe), base);

		plane->cursor.base = base;
		plane->cursor.size = fbc_ctl;
		plane->cursor.cntl = cntl;
	} else {
		I915_WRITE_FW(CURPOS(pipe), pos);
	}

	POSTING_READ_FW(CURBASE(pipe));

	spin_unlock_irqrestore(&dev_priv->uncore.lock, irqflags);
<<<<<<< HEAD
}

static void i9xx_disable_cursor(struct intel_plane *plane,
				struct intel_crtc *crtc)
{
	i9xx_update_cursor(plane, NULL, NULL);
}

=======
}

static void i9xx_disable_cursor(struct intel_plane *plane,
				struct intel_crtc *crtc)
{
	i9xx_update_cursor(plane, NULL, NULL);
}

>>>>>>> 8c52f364

/* VESA 640x480x72Hz mode to set on the pipe */
static struct drm_display_mode load_detect_mode = {
	DRM_MODE("640x480", DRM_MODE_TYPE_DEFAULT, 31500, 640, 664,
		 704, 832, 0, 480, 489, 491, 520, 0, DRM_MODE_FLAG_NHSYNC | DRM_MODE_FLAG_NVSYNC),
};

struct drm_framebuffer *
intel_framebuffer_create(struct drm_i915_gem_object *obj,
			 struct drm_mode_fb_cmd2 *mode_cmd)
{
	struct intel_framebuffer *intel_fb;
	int ret;

	intel_fb = kzalloc(sizeof(*intel_fb), GFP_KERNEL);
	if (!intel_fb)
		return ERR_PTR(-ENOMEM);

	ret = intel_framebuffer_init(intel_fb, obj, mode_cmd);
	if (ret)
		goto err;

	return &intel_fb->base;

err:
	kfree(intel_fb);
	return ERR_PTR(ret);
}

static u32
intel_framebuffer_pitch_for_width(int width, int bpp)
{
	u32 pitch = DIV_ROUND_UP(width * bpp, 8);
	return ALIGN(pitch, 64);
}

static u32
intel_framebuffer_size_for_mode(struct drm_display_mode *mode, int bpp)
{
	u32 pitch = intel_framebuffer_pitch_for_width(mode->hdisplay, bpp);
	return PAGE_ALIGN(pitch * mode->vdisplay);
}

static struct drm_framebuffer *
intel_framebuffer_create_for_mode(struct drm_device *dev,
				  struct drm_display_mode *mode,
				  int depth, int bpp)
{
	struct drm_framebuffer *fb;
	struct drm_i915_gem_object *obj;
	struct drm_mode_fb_cmd2 mode_cmd = { 0 };

	obj = i915_gem_object_create(to_i915(dev),
				    intel_framebuffer_size_for_mode(mode, bpp));
	if (IS_ERR(obj))
		return ERR_CAST(obj);

	mode_cmd.width = mode->hdisplay;
	mode_cmd.height = mode->vdisplay;
	mode_cmd.pitches[0] = intel_framebuffer_pitch_for_width(mode_cmd.width,
								bpp);
	mode_cmd.pixel_format = drm_mode_legacy_fb_format(bpp, depth);

	fb = intel_framebuffer_create(obj, &mode_cmd);
	if (IS_ERR(fb))
		i915_gem_object_put(obj);

	return fb;
}

static struct drm_framebuffer *
mode_fits_in_fbdev(struct drm_device *dev,
		   struct drm_display_mode *mode)
{
#ifdef CONFIG_DRM_FBDEV_EMULATION
	struct drm_i915_private *dev_priv = to_i915(dev);
	struct drm_i915_gem_object *obj;
	struct drm_framebuffer *fb;

	if (!dev_priv->fbdev)
		return NULL;

	if (!dev_priv->fbdev->fb)
		return NULL;

	obj = dev_priv->fbdev->fb->obj;
	BUG_ON(!obj);

	fb = &dev_priv->fbdev->fb->base;
	if (fb->pitches[0] < intel_framebuffer_pitch_for_width(mode->hdisplay,
							       fb->format->cpp[0] * 8))
		return NULL;

	if (obj->base.size < mode->vdisplay * fb->pitches[0])
		return NULL;

	drm_framebuffer_reference(fb);
	return fb;
#else
	return NULL;
#endif
}

static int intel_modeset_setup_plane_state(struct drm_atomic_state *state,
					   struct drm_crtc *crtc,
					   struct drm_display_mode *mode,
					   struct drm_framebuffer *fb,
					   int x, int y)
{
	struct drm_plane_state *plane_state;
	int hdisplay, vdisplay;
	int ret;

	plane_state = drm_atomic_get_plane_state(state, crtc->primary);
	if (IS_ERR(plane_state))
		return PTR_ERR(plane_state);

	if (mode)
		drm_mode_get_hv_timing(mode, &hdisplay, &vdisplay);
	else
		hdisplay = vdisplay = 0;

	ret = drm_atomic_set_crtc_for_plane(plane_state, fb ? crtc : NULL);
	if (ret)
		return ret;
	drm_atomic_set_fb_for_plane(plane_state, fb);
	plane_state->crtc_x = 0;
	plane_state->crtc_y = 0;
	plane_state->crtc_w = hdisplay;
	plane_state->crtc_h = vdisplay;
	plane_state->src_x = x << 16;
	plane_state->src_y = y << 16;
	plane_state->src_w = hdisplay << 16;
	plane_state->src_h = vdisplay << 16;

	return 0;
}

int intel_get_load_detect_pipe(struct drm_connector *connector,
			       struct drm_display_mode *mode,
			       struct intel_load_detect_pipe *old,
			       struct drm_modeset_acquire_ctx *ctx)
{
	struct intel_crtc *intel_crtc;
	struct intel_encoder *intel_encoder =
		intel_attached_encoder(connector);
	struct drm_crtc *possible_crtc;
	struct drm_encoder *encoder = &intel_encoder->base;
	struct drm_crtc *crtc = NULL;
	struct drm_device *dev = encoder->dev;
	struct drm_i915_private *dev_priv = to_i915(dev);
	struct drm_framebuffer *fb;
	struct drm_mode_config *config = &dev->mode_config;
	struct drm_atomic_state *state = NULL, *restore_state = NULL;
	struct drm_connector_state *connector_state;
	struct intel_crtc_state *crtc_state;
	int ret, i = -1;

	DRM_DEBUG_KMS("[CONNECTOR:%d:%s], [ENCODER:%d:%s]\n",
		      connector->base.id, connector->name,
		      encoder->base.id, encoder->name);

	old->restore_state = NULL;

	WARN_ON(!drm_modeset_is_locked(&config->connection_mutex));

	/*
	 * Algorithm gets a little messy:
	 *
	 *   - if the connector already has an assigned crtc, use it (but make
	 *     sure it's on first)
	 *
	 *   - try to find the first unused crtc that can drive this connector,
	 *     and use that if we find one
	 */

	/* See if we already have a CRTC for this connector */
	if (connector->state->crtc) {
		crtc = connector->state->crtc;

		ret = drm_modeset_lock(&crtc->mutex, ctx);
		if (ret)
			goto fail;

		/* Make sure the crtc and connector are running */
		goto found;
	}

	/* Find an unused one (if possible) */
	for_each_crtc(dev, possible_crtc) {
		i++;
		if (!(encoder->possible_crtcs & (1 << i)))
			continue;

		ret = drm_modeset_lock(&possible_crtc->mutex, ctx);
		if (ret)
			goto fail;

		if (possible_crtc->state->enable) {
			drm_modeset_unlock(&possible_crtc->mutex);
			continue;
		}

		crtc = possible_crtc;
		break;
	}

	/*
	 * If we didn't find an unused CRTC, don't use any.
	 */
	if (!crtc) {
		DRM_DEBUG_KMS("no pipe available for load-detect\n");
		ret = -ENODEV;
		goto fail;
	}

found:
	intel_crtc = to_intel_crtc(crtc);

	ret = drm_modeset_lock(&crtc->primary->mutex, ctx);
	if (ret)
		goto fail;

	state = drm_atomic_state_alloc(dev);
	restore_state = drm_atomic_state_alloc(dev);
	if (!state || !restore_state) {
		ret = -ENOMEM;
		goto fail;
	}

	state->acquire_ctx = ctx;
	restore_state->acquire_ctx = ctx;

	connector_state = drm_atomic_get_connector_state(state, connector);
	if (IS_ERR(connector_state)) {
		ret = PTR_ERR(connector_state);
		goto fail;
	}

	ret = drm_atomic_set_crtc_for_connector(connector_state, crtc);
	if (ret)
		goto fail;

	crtc_state = intel_atomic_get_crtc_state(state, intel_crtc);
	if (IS_ERR(crtc_state)) {
		ret = PTR_ERR(crtc_state);
		goto fail;
	}

	crtc_state->base.active = crtc_state->base.enable = true;

	if (!mode)
		mode = &load_detect_mode;

	/* We need a framebuffer large enough to accommodate all accesses
	 * that the plane may generate whilst we perform load detection.
	 * We can not rely on the fbcon either being present (we get called
	 * during its initialisation to detect all boot displays, or it may
	 * not even exist) or that it is large enough to satisfy the
	 * requested mode.
	 */
	fb = mode_fits_in_fbdev(dev, mode);
	if (fb == NULL) {
		DRM_DEBUG_KMS("creating tmp fb for load-detection\n");
		fb = intel_framebuffer_create_for_mode(dev, mode, 24, 32);
	} else
		DRM_DEBUG_KMS("reusing fbdev for load-detection framebuffer\n");
	if (IS_ERR(fb)) {
		DRM_DEBUG_KMS("failed to allocate framebuffer for load-detection\n");
		ret = PTR_ERR(fb);
		goto fail;
	}

	ret = intel_modeset_setup_plane_state(state, crtc, mode, fb, 0, 0);
	if (ret)
		goto fail;

	drm_framebuffer_unreference(fb);

	ret = drm_atomic_set_mode_for_crtc(&crtc_state->base, mode);
	if (ret)
		goto fail;

	ret = PTR_ERR_OR_ZERO(drm_atomic_get_connector_state(restore_state, connector));
	if (!ret)
		ret = PTR_ERR_OR_ZERO(drm_atomic_get_crtc_state(restore_state, crtc));
	if (!ret)
		ret = PTR_ERR_OR_ZERO(drm_atomic_get_plane_state(restore_state, crtc->primary));
	if (ret) {
		DRM_DEBUG_KMS("Failed to create a copy of old state to restore: %i\n", ret);
		goto fail;
	}

	ret = drm_atomic_commit(state);
	if (ret) {
		DRM_DEBUG_KMS("failed to set mode on load-detect pipe\n");
		goto fail;
	}

	old->restore_state = restore_state;
	drm_atomic_state_put(state);

	/* let the connector get through one full cycle before testing */
	intel_wait_for_vblank(dev_priv, intel_crtc->pipe);
	return true;

fail:
	if (state) {
		drm_atomic_state_put(state);
		state = NULL;
	}
	if (restore_state) {
		drm_atomic_state_put(restore_state);
		restore_state = NULL;
	}

	if (ret == -EDEADLK)
		return ret;

	return false;
}

void intel_release_load_detect_pipe(struct drm_connector *connector,
				    struct intel_load_detect_pipe *old,
				    struct drm_modeset_acquire_ctx *ctx)
{
	struct intel_encoder *intel_encoder =
		intel_attached_encoder(connector);
	struct drm_encoder *encoder = &intel_encoder->base;
	struct drm_atomic_state *state = old->restore_state;
	int ret;

	DRM_DEBUG_KMS("[CONNECTOR:%d:%s], [ENCODER:%d:%s]\n",
		      connector->base.id, connector->name,
		      encoder->base.id, encoder->name);

	if (!state)
		return;

	ret = drm_atomic_helper_commit_duplicated_state(state, ctx);
	if (ret)
		DRM_DEBUG_KMS("Couldn't release load detect pipe: %i\n", ret);
	drm_atomic_state_put(state);
}

static int i9xx_pll_refclk(struct drm_device *dev,
			   const struct intel_crtc_state *pipe_config)
{
	struct drm_i915_private *dev_priv = to_i915(dev);
	u32 dpll = pipe_config->dpll_hw_state.dpll;

	if ((dpll & PLL_REF_INPUT_MASK) == PLLB_REF_INPUT_SPREADSPECTRUMIN)
		return dev_priv->vbt.lvds_ssc_freq;
	else if (HAS_PCH_SPLIT(dev_priv))
		return 120000;
	else if (!IS_GEN2(dev_priv))
		return 96000;
	else
		return 48000;
}

/* Returns the clock of the currently programmed mode of the given pipe. */
static void i9xx_crtc_clock_get(struct intel_crtc *crtc,
				struct intel_crtc_state *pipe_config)
{
	struct drm_device *dev = crtc->base.dev;
	struct drm_i915_private *dev_priv = to_i915(dev);
	int pipe = pipe_config->cpu_transcoder;
	u32 dpll = pipe_config->dpll_hw_state.dpll;
	u32 fp;
	struct dpll clock;
	int port_clock;
	int refclk = i9xx_pll_refclk(dev, pipe_config);

	if ((dpll & DISPLAY_RATE_SELECT_FPA1) == 0)
		fp = pipe_config->dpll_hw_state.fp0;
	else
		fp = pipe_config->dpll_hw_state.fp1;

	clock.m1 = (fp & FP_M1_DIV_MASK) >> FP_M1_DIV_SHIFT;
	if (IS_PINEVIEW(dev_priv)) {
		clock.n = ffs((fp & FP_N_PINEVIEW_DIV_MASK) >> FP_N_DIV_SHIFT) - 1;
		clock.m2 = (fp & FP_M2_PINEVIEW_DIV_MASK) >> FP_M2_DIV_SHIFT;
	} else {
		clock.n = (fp & FP_N_DIV_MASK) >> FP_N_DIV_SHIFT;
		clock.m2 = (fp & FP_M2_DIV_MASK) >> FP_M2_DIV_SHIFT;
	}

	if (!IS_GEN2(dev_priv)) {
		if (IS_PINEVIEW(dev_priv))
			clock.p1 = ffs((dpll & DPLL_FPA01_P1_POST_DIV_MASK_PINEVIEW) >>
				DPLL_FPA01_P1_POST_DIV_SHIFT_PINEVIEW);
		else
			clock.p1 = ffs((dpll & DPLL_FPA01_P1_POST_DIV_MASK) >>
			       DPLL_FPA01_P1_POST_DIV_SHIFT);

		switch (dpll & DPLL_MODE_MASK) {
		case DPLLB_MODE_DAC_SERIAL:
			clock.p2 = dpll & DPLL_DAC_SERIAL_P2_CLOCK_DIV_5 ?
				5 : 10;
			break;
		case DPLLB_MODE_LVDS:
			clock.p2 = dpll & DPLLB_LVDS_P2_CLOCK_DIV_7 ?
				7 : 14;
			break;
		default:
			DRM_DEBUG_KMS("Unknown DPLL mode %08x in programmed "
				  "mode\n", (int)(dpll & DPLL_MODE_MASK));
			return;
		}

		if (IS_PINEVIEW(dev_priv))
			port_clock = pnv_calc_dpll_params(refclk, &clock);
		else
			port_clock = i9xx_calc_dpll_params(refclk, &clock);
	} else {
		u32 lvds = IS_I830(dev_priv) ? 0 : I915_READ(LVDS);
		bool is_lvds = (pipe == 1) && (lvds & LVDS_PORT_EN);

		if (is_lvds) {
			clock.p1 = ffs((dpll & DPLL_FPA01_P1_POST_DIV_MASK_I830_LVDS) >>
				       DPLL_FPA01_P1_POST_DIV_SHIFT);

			if (lvds & LVDS_CLKB_POWER_UP)
				clock.p2 = 7;
			else
				clock.p2 = 14;
		} else {
			if (dpll & PLL_P1_DIVIDE_BY_TWO)
				clock.p1 = 2;
			else {
				clock.p1 = ((dpll & DPLL_FPA01_P1_POST_DIV_MASK_I830) >>
					    DPLL_FPA01_P1_POST_DIV_SHIFT) + 2;
			}
			if (dpll & PLL_P2_DIVIDE_BY_4)
				clock.p2 = 4;
			else
				clock.p2 = 2;
		}

		port_clock = i9xx_calc_dpll_params(refclk, &clock);
	}

	/*
	 * This value includes pixel_multiplier. We will use
	 * port_clock to compute adjusted_mode.crtc_clock in the
	 * encoder's get_config() function.
	 */
	pipe_config->port_clock = port_clock;
}

int intel_dotclock_calculate(int link_freq,
			     const struct intel_link_m_n *m_n)
{
	/*
	 * The calculation for the data clock is:
	 * pixel_clock = ((m/n)*(link_clock * nr_lanes))/bpp
	 * But we want to avoid losing precison if possible, so:
	 * pixel_clock = ((m * link_clock * nr_lanes)/(n*bpp))
	 *
	 * and the link clock is simpler:
	 * link_clock = (m * link_clock) / n
	 */

	if (!m_n->link_n)
		return 0;

	return div_u64((u64)m_n->link_m * link_freq, m_n->link_n);
}

static void ironlake_pch_clock_get(struct intel_crtc *crtc,
				   struct intel_crtc_state *pipe_config)
{
	struct drm_i915_private *dev_priv = to_i915(crtc->base.dev);

	/* read out port_clock from the DPLL */
	i9xx_crtc_clock_get(crtc, pipe_config);

	/*
	 * In case there is an active pipe without active ports,
	 * we may need some idea for the dotclock anyway.
	 * Calculate one based on the FDI configuration.
	 */
	pipe_config->base.adjusted_mode.crtc_clock =
		intel_dotclock_calculate(intel_fdi_link_freq(dev_priv, pipe_config),
					 &pipe_config->fdi_m_n);
}

/** Returns the currently programmed mode of the given pipe. */
struct drm_display_mode *intel_crtc_mode_get(struct drm_device *dev,
					     struct drm_crtc *crtc)
{
	struct drm_i915_private *dev_priv = to_i915(dev);
	struct intel_crtc *intel_crtc = to_intel_crtc(crtc);
	enum transcoder cpu_transcoder = intel_crtc->config->cpu_transcoder;
	struct drm_display_mode *mode;
	struct intel_crtc_state *pipe_config;
	int htot = I915_READ(HTOTAL(cpu_transcoder));
	int hsync = I915_READ(HSYNC(cpu_transcoder));
	int vtot = I915_READ(VTOTAL(cpu_transcoder));
	int vsync = I915_READ(VSYNC(cpu_transcoder));
	enum pipe pipe = intel_crtc->pipe;

	mode = kzalloc(sizeof(*mode), GFP_KERNEL);
	if (!mode)
		return NULL;

	pipe_config = kzalloc(sizeof(*pipe_config), GFP_KERNEL);
	if (!pipe_config) {
		kfree(mode);
		return NULL;
	}

	/*
	 * Construct a pipe_config sufficient for getting the clock info
	 * back out of crtc_clock_get.
	 *
	 * Note, if LVDS ever uses a non-1 pixel multiplier, we'll need
	 * to use a real value here instead.
	 */
	pipe_config->cpu_transcoder = (enum transcoder) pipe;
	pipe_config->pixel_multiplier = 1;
	pipe_config->dpll_hw_state.dpll = I915_READ(DPLL(pipe));
	pipe_config->dpll_hw_state.fp0 = I915_READ(FP0(pipe));
	pipe_config->dpll_hw_state.fp1 = I915_READ(FP1(pipe));
	i9xx_crtc_clock_get(intel_crtc, pipe_config);

	mode->clock = pipe_config->port_clock / pipe_config->pixel_multiplier;
	mode->hdisplay = (htot & 0xffff) + 1;
	mode->htotal = ((htot & 0xffff0000) >> 16) + 1;
	mode->hsync_start = (hsync & 0xffff) + 1;
	mode->hsync_end = ((hsync & 0xffff0000) >> 16) + 1;
	mode->vdisplay = (vtot & 0xffff) + 1;
	mode->vtotal = ((vtot & 0xffff0000) >> 16) + 1;
	mode->vsync_start = (vsync & 0xffff) + 1;
	mode->vsync_end = ((vsync & 0xffff0000) >> 16) + 1;

	drm_mode_set_name(mode);

	kfree(pipe_config);

	return mode;
}

static void intel_crtc_destroy(struct drm_crtc *crtc)
{
	struct intel_crtc *intel_crtc = to_intel_crtc(crtc);
	struct drm_device *dev = crtc->dev;
	struct intel_flip_work *work;

	spin_lock_irq(&dev->event_lock);
	work = intel_crtc->flip_work;
	intel_crtc->flip_work = NULL;
	spin_unlock_irq(&dev->event_lock);

	if (work) {
		cancel_work_sync(&work->mmio_work);
		cancel_work_sync(&work->unpin_work);
		kfree(work);
	}

	drm_crtc_cleanup(crtc);

	kfree(intel_crtc);
}

static void intel_unpin_work_fn(struct work_struct *__work)
{
	struct intel_flip_work *work =
		container_of(__work, struct intel_flip_work, unpin_work);
	struct intel_crtc *crtc = to_intel_crtc(work->crtc);
	struct drm_device *dev = crtc->base.dev;
	struct drm_plane *primary = crtc->base.primary;

	if (is_mmio_work(work))
		flush_work(&work->mmio_work);

	mutex_lock(&dev->struct_mutex);
	intel_unpin_fb_vma(work->old_vma);
	i915_gem_object_put(work->pending_flip_obj);
	mutex_unlock(&dev->struct_mutex);

	i915_gem_request_put(work->flip_queued_req);

	intel_frontbuffer_flip_complete(to_i915(dev),
					to_intel_plane(primary)->frontbuffer_bit);
	intel_fbc_post_update(crtc);
	drm_framebuffer_unreference(work->old_fb);

	BUG_ON(atomic_read(&crtc->unpin_work_count) == 0);
	atomic_dec(&crtc->unpin_work_count);

	kfree(work);
}

/* Is 'a' after or equal to 'b'? */
static bool g4x_flip_count_after_eq(u32 a, u32 b)
{
	return !((a - b) & 0x80000000);
}

static bool __pageflip_finished_cs(struct intel_crtc *crtc,
				   struct intel_flip_work *work)
{
	struct drm_device *dev = crtc->base.dev;
	struct drm_i915_private *dev_priv = to_i915(dev);

	if (abort_flip_on_reset(crtc))
		return true;

	/*
	 * The relevant registers doen't exist on pre-ctg.
	 * As the flip done interrupt doesn't trigger for mmio
	 * flips on gmch platforms, a flip count check isn't
	 * really needed there. But since ctg has the registers,
	 * include it in the check anyway.
	 */
	if (INTEL_GEN(dev_priv) < 5 && !IS_G4X(dev_priv))
		return true;

	/*
	 * BDW signals flip done immediately if the plane
	 * is disabled, even if the plane enable is already
	 * armed to occur at the next vblank :(
	 */

	/*
	 * A DSPSURFLIVE check isn't enough in case the mmio and CS flips
	 * used the same base address. In that case the mmio flip might
	 * have completed, but the CS hasn't even executed the flip yet.
	 *
	 * A flip count check isn't enough as the CS might have updated
	 * the base address just after start of vblank, but before we
	 * managed to process the interrupt. This means we'd complete the
	 * CS flip too soon.
	 *
	 * Combining both checks should get us a good enough result. It may
	 * still happen that the CS flip has been executed, but has not
	 * yet actually completed. But in case the base address is the same
	 * anyway, we don't really care.
	 */
	return (I915_READ(DSPSURFLIVE(crtc->plane)) & ~0xfff) ==
		crtc->flip_work->gtt_offset &&
		g4x_flip_count_after_eq(I915_READ(PIPE_FLIPCOUNT_G4X(crtc->pipe)),
				    crtc->flip_work->flip_count);
}

static bool
__pageflip_finished_mmio(struct intel_crtc *crtc,
			       struct intel_flip_work *work)
{
	/*
	 * MMIO work completes when vblank is different from
	 * flip_queued_vblank.
	 *
	 * Reset counter value doesn't matter, this is handled by
	 * i915_wait_request finishing early, so no need to handle
	 * reset here.
	 */
	return intel_crtc_get_vblank_counter(crtc) != work->flip_queued_vblank;
}


static bool pageflip_finished(struct intel_crtc *crtc,
			      struct intel_flip_work *work)
{
	if (!atomic_read(&work->pending))
		return false;

	smp_rmb();

	if (is_mmio_work(work))
		return __pageflip_finished_mmio(crtc, work);
	else
		return __pageflip_finished_cs(crtc, work);
}

void intel_finish_page_flip_cs(struct drm_i915_private *dev_priv, int pipe)
{
	struct drm_device *dev = &dev_priv->drm;
	struct intel_crtc *crtc = intel_get_crtc_for_pipe(dev_priv, pipe);
	struct intel_flip_work *work;
	unsigned long flags;

	/* Ignore early vblank irqs */
	if (!crtc)
		return;

	/*
	 * This is called both by irq handlers and the reset code (to complete
	 * lost pageflips) so needs the full irqsave spinlocks.
	 */
	spin_lock_irqsave(&dev->event_lock, flags);
	work = crtc->flip_work;

	if (work != NULL &&
	    !is_mmio_work(work) &&
	    pageflip_finished(crtc, work))
		page_flip_completed(crtc);

	spin_unlock_irqrestore(&dev->event_lock, flags);
}

void intel_finish_page_flip_mmio(struct drm_i915_private *dev_priv, int pipe)
{
	struct drm_device *dev = &dev_priv->drm;
	struct intel_crtc *crtc = intel_get_crtc_for_pipe(dev_priv, pipe);
	struct intel_flip_work *work;
	unsigned long flags;

	/* Ignore early vblank irqs */
	if (!crtc)
		return;

	/*
	 * This is called both by irq handlers and the reset code (to complete
	 * lost pageflips) so needs the full irqsave spinlocks.
	 */
	spin_lock_irqsave(&dev->event_lock, flags);
	work = crtc->flip_work;

	if (work != NULL &&
	    is_mmio_work(work) &&
	    pageflip_finished(crtc, work))
		page_flip_completed(crtc);

	spin_unlock_irqrestore(&dev->event_lock, flags);
}

static inline void intel_mark_page_flip_active(struct intel_crtc *crtc,
					       struct intel_flip_work *work)
{
	work->flip_queued_vblank = intel_crtc_get_vblank_counter(crtc);

	/* Ensure that the work item is consistent when activating it ... */
	smp_mb__before_atomic();
	atomic_set(&work->pending, 1);
}

static int intel_gen2_queue_flip(struct drm_device *dev,
				 struct drm_crtc *crtc,
				 struct drm_framebuffer *fb,
				 struct drm_i915_gem_object *obj,
				 struct drm_i915_gem_request *req,
				 uint32_t flags)
{
	struct intel_crtc *intel_crtc = to_intel_crtc(crtc);
	u32 flip_mask, *cs;

	cs = intel_ring_begin(req, 6);
	if (IS_ERR(cs))
		return PTR_ERR(cs);

	/* Can't queue multiple flips, so wait for the previous
	 * one to finish before executing the next.
	 */
	if (intel_crtc->plane)
		flip_mask = MI_WAIT_FOR_PLANE_B_FLIP;
	else
		flip_mask = MI_WAIT_FOR_PLANE_A_FLIP;
	*cs++ = MI_WAIT_FOR_EVENT | flip_mask;
	*cs++ = MI_NOOP;
	*cs++ = MI_DISPLAY_FLIP | MI_DISPLAY_FLIP_PLANE(intel_crtc->plane);
	*cs++ = fb->pitches[0];
	*cs++ = intel_crtc->flip_work->gtt_offset;
	*cs++ = 0; /* aux display base address, unused */

	return 0;
}

static int intel_gen3_queue_flip(struct drm_device *dev,
				 struct drm_crtc *crtc,
				 struct drm_framebuffer *fb,
				 struct drm_i915_gem_object *obj,
				 struct drm_i915_gem_request *req,
				 uint32_t flags)
{
	struct intel_crtc *intel_crtc = to_intel_crtc(crtc);
	u32 flip_mask, *cs;

	cs = intel_ring_begin(req, 6);
	if (IS_ERR(cs))
		return PTR_ERR(cs);

	if (intel_crtc->plane)
		flip_mask = MI_WAIT_FOR_PLANE_B_FLIP;
	else
		flip_mask = MI_WAIT_FOR_PLANE_A_FLIP;
	*cs++ = MI_WAIT_FOR_EVENT | flip_mask;
	*cs++ = MI_NOOP;
	*cs++ = MI_DISPLAY_FLIP_I915 | MI_DISPLAY_FLIP_PLANE(intel_crtc->plane);
	*cs++ = fb->pitches[0];
	*cs++ = intel_crtc->flip_work->gtt_offset;
	*cs++ = MI_NOOP;

	return 0;
}

static int intel_gen4_queue_flip(struct drm_device *dev,
				 struct drm_crtc *crtc,
				 struct drm_framebuffer *fb,
				 struct drm_i915_gem_object *obj,
				 struct drm_i915_gem_request *req,
				 uint32_t flags)
{
	struct drm_i915_private *dev_priv = to_i915(dev);
	struct intel_crtc *intel_crtc = to_intel_crtc(crtc);
	u32 pf, pipesrc, *cs;

	cs = intel_ring_begin(req, 4);
	if (IS_ERR(cs))
		return PTR_ERR(cs);

	/* i965+ uses the linear or tiled offsets from the
	 * Display Registers (which do not change across a page-flip)
	 * so we need only reprogram the base address.
	 */
	*cs++ = MI_DISPLAY_FLIP | MI_DISPLAY_FLIP_PLANE(intel_crtc->plane);
	*cs++ = fb->pitches[0];
	*cs++ = intel_crtc->flip_work->gtt_offset |
		intel_fb_modifier_to_tiling(fb->modifier);

	/* XXX Enabling the panel-fitter across page-flip is so far
	 * untested on non-native modes, so ignore it for now.
	 * pf = I915_READ(pipe == 0 ? PFA_CTL_1 : PFB_CTL_1) & PF_ENABLE;
	 */
	pf = 0;
	pipesrc = I915_READ(PIPESRC(intel_crtc->pipe)) & 0x0fff0fff;
	*cs++ = pf | pipesrc;

	return 0;
}

static int intel_gen6_queue_flip(struct drm_device *dev,
				 struct drm_crtc *crtc,
				 struct drm_framebuffer *fb,
				 struct drm_i915_gem_object *obj,
				 struct drm_i915_gem_request *req,
				 uint32_t flags)
{
	struct drm_i915_private *dev_priv = to_i915(dev);
	struct intel_crtc *intel_crtc = to_intel_crtc(crtc);
	u32 pf, pipesrc, *cs;

	cs = intel_ring_begin(req, 4);
	if (IS_ERR(cs))
		return PTR_ERR(cs);

	*cs++ = MI_DISPLAY_FLIP | MI_DISPLAY_FLIP_PLANE(intel_crtc->plane);
	*cs++ = fb->pitches[0] | intel_fb_modifier_to_tiling(fb->modifier);
	*cs++ = intel_crtc->flip_work->gtt_offset;

	/* Contrary to the suggestions in the documentation,
	 * "Enable Panel Fitter" does not seem to be required when page
	 * flipping with a non-native mode, and worse causes a normal
	 * modeset to fail.
	 * pf = I915_READ(PF_CTL(intel_crtc->pipe)) & PF_ENABLE;
	 */
	pf = 0;
	pipesrc = I915_READ(PIPESRC(intel_crtc->pipe)) & 0x0fff0fff;
	*cs++ = pf | pipesrc;

	return 0;
}

static int intel_gen7_queue_flip(struct drm_device *dev,
				 struct drm_crtc *crtc,
				 struct drm_framebuffer *fb,
				 struct drm_i915_gem_object *obj,
				 struct drm_i915_gem_request *req,
				 uint32_t flags)
{
	struct drm_i915_private *dev_priv = to_i915(dev);
	struct intel_crtc *intel_crtc = to_intel_crtc(crtc);
	u32 *cs, plane_bit = 0;
	int len, ret;

	switch (intel_crtc->plane) {
	case PLANE_A:
		plane_bit = MI_DISPLAY_FLIP_IVB_PLANE_A;
		break;
	case PLANE_B:
		plane_bit = MI_DISPLAY_FLIP_IVB_PLANE_B;
		break;
	case PLANE_C:
		plane_bit = MI_DISPLAY_FLIP_IVB_PLANE_C;
		break;
	default:
		WARN_ONCE(1, "unknown plane in flip command\n");
		return -ENODEV;
	}

	len = 4;
	if (req->engine->id == RCS) {
		len += 6;
		/*
		 * On Gen 8, SRM is now taking an extra dword to accommodate
		 * 48bits addresses, and we need a NOOP for the batch size to
		 * stay even.
		 */
		if (IS_GEN8(dev_priv))
			len += 2;
	}

	/*
	 * BSpec MI_DISPLAY_FLIP for IVB:
	 * "The full packet must be contained within the same cache line."
	 *
	 * Currently the LRI+SRM+MI_DISPLAY_FLIP all fit within the same
	 * cacheline, if we ever start emitting more commands before
	 * the MI_DISPLAY_FLIP we may need to first emit everything else,
	 * then do the cacheline alignment, and finally emit the
	 * MI_DISPLAY_FLIP.
	 */
	ret = intel_ring_cacheline_align(req);
	if (ret)
		return ret;

	cs = intel_ring_begin(req, len);
	if (IS_ERR(cs))
		return PTR_ERR(cs);

	/* Unmask the flip-done completion message. Note that the bspec says that
	 * we should do this for both the BCS and RCS, and that we must not unmask
	 * more than one flip event at any time (or ensure that one flip message
	 * can be sent by waiting for flip-done prior to queueing new flips).
	 * Experimentation says that BCS works despite DERRMR masking all
	 * flip-done completion events and that unmasking all planes at once
	 * for the RCS also doesn't appear to drop events. Setting the DERRMR
	 * to zero does lead to lockups within MI_DISPLAY_FLIP.
	 */
	if (req->engine->id == RCS) {
		*cs++ = MI_LOAD_REGISTER_IMM(1);
		*cs++ = i915_mmio_reg_offset(DERRMR);
		*cs++ = ~(DERRMR_PIPEA_PRI_FLIP_DONE |
			  DERRMR_PIPEB_PRI_FLIP_DONE |
			  DERRMR_PIPEC_PRI_FLIP_DONE);
		if (IS_GEN8(dev_priv))
			*cs++ = MI_STORE_REGISTER_MEM_GEN8 |
				MI_SRM_LRM_GLOBAL_GTT;
		else
			*cs++ = MI_STORE_REGISTER_MEM | MI_SRM_LRM_GLOBAL_GTT;
		*cs++ = i915_mmio_reg_offset(DERRMR);
		*cs++ = i915_ggtt_offset(req->engine->scratch) + 256;
		if (IS_GEN8(dev_priv)) {
			*cs++ = 0;
			*cs++ = MI_NOOP;
		}
	}

	*cs++ = MI_DISPLAY_FLIP_I915 | plane_bit;
	*cs++ = fb->pitches[0] | intel_fb_modifier_to_tiling(fb->modifier);
	*cs++ = intel_crtc->flip_work->gtt_offset;
	*cs++ = MI_NOOP;

	return 0;
}

static bool use_mmio_flip(struct intel_engine_cs *engine,
			  struct drm_i915_gem_object *obj)
{
	/*
	 * This is not being used for older platforms, because
	 * non-availability of flip done interrupt forces us to use
	 * CS flips. Older platforms derive flip done using some clever
	 * tricks involving the flip_pending status bits and vblank irqs.
	 * So using MMIO flips there would disrupt this mechanism.
	 */

	if (engine == NULL)
		return true;

	if (INTEL_GEN(engine->i915) < 5)
		return false;

	if (i915.use_mmio_flip < 0)
		return false;
	else if (i915.use_mmio_flip > 0)
		return true;
	else if (i915.enable_execlists)
		return true;

	return engine != i915_gem_object_last_write_engine(obj);
}

static void skl_do_mmio_flip(struct intel_crtc *intel_crtc,
			     unsigned int rotation,
			     struct intel_flip_work *work)
{
	struct drm_device *dev = intel_crtc->base.dev;
	struct drm_i915_private *dev_priv = to_i915(dev);
	struct drm_framebuffer *fb = intel_crtc->base.primary->fb;
	const enum pipe pipe = intel_crtc->pipe;
	u32 ctl, stride = skl_plane_stride(fb, 0, rotation);

	ctl = I915_READ(PLANE_CTL(pipe, 0));
	ctl &= ~PLANE_CTL_TILED_MASK;
	switch (fb->modifier) {
	case DRM_FORMAT_MOD_LINEAR:
		break;
	case I915_FORMAT_MOD_X_TILED:
		ctl |= PLANE_CTL_TILED_X;
		break;
	case I915_FORMAT_MOD_Y_TILED:
		ctl |= PLANE_CTL_TILED_Y;
		break;
	case I915_FORMAT_MOD_Yf_TILED:
		ctl |= PLANE_CTL_TILED_YF;
		break;
	default:
		MISSING_CASE(fb->modifier);
	}

	/*
	 * Both PLANE_CTL and PLANE_STRIDE are not updated on vblank but on
	 * PLANE_SURF updates, the update is then guaranteed to be atomic.
	 */
	I915_WRITE(PLANE_CTL(pipe, 0), ctl);
	I915_WRITE(PLANE_STRIDE(pipe, 0), stride);

	I915_WRITE(PLANE_SURF(pipe, 0), work->gtt_offset);
	POSTING_READ(PLANE_SURF(pipe, 0));
}

static void ilk_do_mmio_flip(struct intel_crtc *intel_crtc,
			     struct intel_flip_work *work)
{
	struct drm_device *dev = intel_crtc->base.dev;
	struct drm_i915_private *dev_priv = to_i915(dev);
	struct drm_framebuffer *fb = intel_crtc->base.primary->fb;
	i915_reg_t reg = DSPCNTR(intel_crtc->plane);
	u32 dspcntr;

	dspcntr = I915_READ(reg);

	if (fb->modifier == I915_FORMAT_MOD_X_TILED)
		dspcntr |= DISPPLANE_TILED;
	else
		dspcntr &= ~DISPPLANE_TILED;

	I915_WRITE(reg, dspcntr);

	I915_WRITE(DSPSURF(intel_crtc->plane), work->gtt_offset);
	POSTING_READ(DSPSURF(intel_crtc->plane));
}

static void intel_mmio_flip_work_func(struct work_struct *w)
{
	struct intel_flip_work *work =
		container_of(w, struct intel_flip_work, mmio_work);
	struct intel_crtc *crtc = to_intel_crtc(work->crtc);
	struct drm_i915_private *dev_priv = to_i915(crtc->base.dev);
	struct intel_framebuffer *intel_fb =
		to_intel_framebuffer(crtc->base.primary->fb);
	struct drm_i915_gem_object *obj = intel_fb->obj;

	WARN_ON(i915_gem_object_wait(obj, 0, MAX_SCHEDULE_TIMEOUT, NULL) < 0);

	intel_pipe_update_start(crtc);

	if (INTEL_GEN(dev_priv) >= 9)
		skl_do_mmio_flip(crtc, work->rotation, work);
	else
		/* use_mmio_flip() retricts MMIO flips to ilk+ */
		ilk_do_mmio_flip(crtc, work);

	intel_pipe_update_end(crtc, work);
}

static int intel_default_queue_flip(struct drm_device *dev,
				    struct drm_crtc *crtc,
				    struct drm_framebuffer *fb,
				    struct drm_i915_gem_object *obj,
				    struct drm_i915_gem_request *req,
				    uint32_t flags)
{
	return -ENODEV;
}

static bool __pageflip_stall_check_cs(struct drm_i915_private *dev_priv,
				      struct intel_crtc *intel_crtc,
				      struct intel_flip_work *work)
{
	u32 addr, vblank;

	if (!atomic_read(&work->pending))
		return false;

	smp_rmb();

	vblank = intel_crtc_get_vblank_counter(intel_crtc);
	if (work->flip_ready_vblank == 0) {
		if (work->flip_queued_req &&
		    !i915_gem_request_completed(work->flip_queued_req))
			return false;

		work->flip_ready_vblank = vblank;
	}

	if (vblank - work->flip_ready_vblank < 3)
		return false;

	/* Potential stall - if we see that the flip has happened,
	 * assume a missed interrupt. */
	if (INTEL_GEN(dev_priv) >= 4)
		addr = I915_HI_DISPBASE(I915_READ(DSPSURF(intel_crtc->plane)));
	else
		addr = I915_READ(DSPADDR(intel_crtc->plane));

	/* There is a potential issue here with a false positive after a flip
	 * to the same address. We could address this by checking for a
	 * non-incrementing frame counter.
	 */
	return addr == work->gtt_offset;
}

void intel_check_page_flip(struct drm_i915_private *dev_priv, int pipe)
{
	struct drm_device *dev = &dev_priv->drm;
	struct intel_crtc *crtc = intel_get_crtc_for_pipe(dev_priv, pipe);
	struct intel_flip_work *work;

	WARN_ON(!in_interrupt());

	if (crtc == NULL)
		return;

	spin_lock(&dev->event_lock);
	work = crtc->flip_work;

	if (work != NULL && !is_mmio_work(work) &&
	    __pageflip_stall_check_cs(dev_priv, crtc, work)) {
		WARN_ONCE(1,
			  "Kicking stuck page flip: queued at %d, now %d\n",
			work->flip_queued_vblank, intel_crtc_get_vblank_counter(crtc));
		page_flip_completed(crtc);
		work = NULL;
	}

	if (work != NULL && !is_mmio_work(work) &&
	    intel_crtc_get_vblank_counter(crtc) - work->flip_queued_vblank > 1)
		intel_queue_rps_boost_for_request(work->flip_queued_req);
	spin_unlock(&dev->event_lock);
}

__maybe_unused
static int intel_crtc_page_flip(struct drm_crtc *crtc,
				struct drm_framebuffer *fb,
				struct drm_pending_vblank_event *event,
				uint32_t page_flip_flags)
{
	struct drm_device *dev = crtc->dev;
	struct drm_i915_private *dev_priv = to_i915(dev);
	struct drm_framebuffer *old_fb = crtc->primary->fb;
	struct drm_i915_gem_object *obj = intel_fb_obj(fb);
	struct intel_crtc *intel_crtc = to_intel_crtc(crtc);
	struct drm_plane *primary = crtc->primary;
	enum pipe pipe = intel_crtc->pipe;
	struct intel_flip_work *work;
	struct intel_engine_cs *engine;
	bool mmio_flip;
	struct drm_i915_gem_request *request;
	struct i915_vma *vma;
	int ret;

	/*
	 * drm_mode_page_flip_ioctl() should already catch this, but double
	 * check to be safe.  In the future we may enable pageflipping from
	 * a disabled primary plane.
	 */
	if (WARN_ON(intel_fb_obj(old_fb) == NULL))
		return -EBUSY;

	/* Can't change pixel format via MI display flips. */
	if (fb->format != crtc->primary->fb->format)
		return -EINVAL;

	/*
	 * TILEOFF/LINOFF registers can't be changed via MI display flips.
	 * Note that pitch changes could also affect these register.
	 */
	if (INTEL_GEN(dev_priv) > 3 &&
	    (fb->offsets[0] != crtc->primary->fb->offsets[0] ||
	     fb->pitches[0] != crtc->primary->fb->pitches[0]))
		return -EINVAL;

	if (i915_terminally_wedged(&dev_priv->gpu_error))
		goto out_hang;

	work = kzalloc(sizeof(*work), GFP_KERNEL);
	if (work == NULL)
		return -ENOMEM;

	work->event = event;
	work->crtc = crtc;
	work->old_fb = old_fb;
	INIT_WORK(&work->unpin_work, intel_unpin_work_fn);

	ret = drm_crtc_vblank_get(crtc);
	if (ret)
		goto free_work;

	/* We borrow the event spin lock for protecting flip_work */
	spin_lock_irq(&dev->event_lock);
	if (intel_crtc->flip_work) {
		/* Before declaring the flip queue wedged, check if
		 * the hardware completed the operation behind our backs.
		 */
		if (pageflip_finished(intel_crtc, intel_crtc->flip_work)) {
			DRM_DEBUG_DRIVER("flip queue: previous flip completed, continuing\n");
			page_flip_completed(intel_crtc);
		} else {
			DRM_DEBUG_DRIVER("flip queue: crtc already busy\n");
			spin_unlock_irq(&dev->event_lock);

			drm_crtc_vblank_put(crtc);
			kfree(work);
			return -EBUSY;
		}
	}
	intel_crtc->flip_work = work;
	spin_unlock_irq(&dev->event_lock);

	if (atomic_read(&intel_crtc->unpin_work_count) >= 2)
		flush_workqueue(dev_priv->wq);

	/* Reference the objects for the scheduled work. */
	drm_framebuffer_reference(work->old_fb);

	crtc->primary->fb = fb;
	update_state_fb(crtc->primary);

	work->pending_flip_obj = i915_gem_object_get(obj);

	ret = i915_mutex_lock_interruptible(dev);
	if (ret)
		goto cleanup;

	intel_crtc->reset_count = i915_reset_count(&dev_priv->gpu_error);
	if (i915_reset_backoff_or_wedged(&dev_priv->gpu_error)) {
		ret = -EIO;
		goto unlock;
	}

	atomic_inc(&intel_crtc->unpin_work_count);

	if (INTEL_GEN(dev_priv) >= 5 || IS_G4X(dev_priv))
		work->flip_count = I915_READ(PIPE_FLIPCOUNT_G4X(pipe)) + 1;

	if (IS_VALLEYVIEW(dev_priv) || IS_CHERRYVIEW(dev_priv)) {
		engine = dev_priv->engine[BCS];
		if (fb->modifier != old_fb->modifier)
			/* vlv: DISPLAY_FLIP fails to change tiling */
			engine = NULL;
	} else if (IS_IVYBRIDGE(dev_priv) || IS_HASWELL(dev_priv)) {
		engine = dev_priv->engine[BCS];
	} else if (INTEL_GEN(dev_priv) >= 7) {
		engine = i915_gem_object_last_write_engine(obj);
		if (engine == NULL || engine->id != RCS)
			engine = dev_priv->engine[BCS];
	} else {
		engine = dev_priv->engine[RCS];
	}

	mmio_flip = use_mmio_flip(engine, obj);

	vma = intel_pin_and_fence_fb_obj(fb, primary->state->rotation);
	if (IS_ERR(vma)) {
		ret = PTR_ERR(vma);
		goto cleanup_pending;
	}

	work->old_vma = to_intel_plane_state(primary->state)->vma;
	to_intel_plane_state(primary->state)->vma = vma;

	work->gtt_offset = i915_ggtt_offset(vma) + intel_crtc->dspaddr_offset;
	work->rotation = crtc->primary->state->rotation;

	/*
	 * There's the potential that the next frame will not be compatible with
	 * FBC, so we want to call pre_update() before the actual page flip.
	 * The problem is that pre_update() caches some information about the fb
	 * object, so we want to do this only after the object is pinned. Let's
	 * be on the safe side and do this immediately before scheduling the
	 * flip.
	 */
	intel_fbc_pre_update(intel_crtc, intel_crtc->config,
			     to_intel_plane_state(primary->state));

	if (mmio_flip) {
		INIT_WORK(&work->mmio_work, intel_mmio_flip_work_func);
		queue_work(system_unbound_wq, &work->mmio_work);
	} else {
		request = i915_gem_request_alloc(engine,
						 dev_priv->kernel_context);
		if (IS_ERR(request)) {
			ret = PTR_ERR(request);
			goto cleanup_unpin;
		}

		ret = i915_gem_request_await_object(request, obj, false);
		if (ret)
			goto cleanup_request;

		ret = dev_priv->display.queue_flip(dev, crtc, fb, obj, request,
						   page_flip_flags);
		if (ret)
			goto cleanup_request;

		intel_mark_page_flip_active(intel_crtc, work);

		work->flip_queued_req = i915_gem_request_get(request);
		i915_add_request(request);
	}

	i915_gem_object_wait_priority(obj, 0, I915_PRIORITY_DISPLAY);
	i915_gem_track_fb(intel_fb_obj(old_fb), obj,
			  to_intel_plane(primary)->frontbuffer_bit);
	mutex_unlock(&dev->struct_mutex);

	intel_frontbuffer_flip_prepare(to_i915(dev),
				       to_intel_plane(primary)->frontbuffer_bit);

	trace_i915_flip_request(intel_crtc->plane, obj);

	return 0;

cleanup_request:
	i915_add_request(request);
cleanup_unpin:
	to_intel_plane_state(primary->state)->vma = work->old_vma;
	intel_unpin_fb_vma(vma);
cleanup_pending:
	atomic_dec(&intel_crtc->unpin_work_count);
unlock:
	mutex_unlock(&dev->struct_mutex);
cleanup:
	crtc->primary->fb = old_fb;
	update_state_fb(crtc->primary);

	i915_gem_object_put(obj);
	drm_framebuffer_unreference(work->old_fb);

	spin_lock_irq(&dev->event_lock);
	intel_crtc->flip_work = NULL;
	spin_unlock_irq(&dev->event_lock);

	drm_crtc_vblank_put(crtc);
free_work:
	kfree(work);

	if (ret == -EIO) {
		struct drm_atomic_state *state;
		struct drm_plane_state *plane_state;

out_hang:
		state = drm_atomic_state_alloc(dev);
		if (!state)
			return -ENOMEM;
		state->acquire_ctx = dev->mode_config.acquire_ctx;

retry:
		plane_state = drm_atomic_get_plane_state(state, primary);
		ret = PTR_ERR_OR_ZERO(plane_state);
		if (!ret) {
			drm_atomic_set_fb_for_plane(plane_state, fb);

			ret = drm_atomic_set_crtc_for_plane(plane_state, crtc);
			if (!ret)
				ret = drm_atomic_commit(state);
		}

		if (ret == -EDEADLK) {
			drm_modeset_backoff(state->acquire_ctx);
			drm_atomic_state_clear(state);
			goto retry;
		}

		drm_atomic_state_put(state);

		if (ret == 0 && event) {
			spin_lock_irq(&dev->event_lock);
			drm_crtc_send_vblank_event(crtc, event);
			spin_unlock_irq(&dev->event_lock);
		}
	}
	return ret;
}


/**
 * intel_wm_need_update - Check whether watermarks need updating
 * @plane: drm plane
 * @state: new plane state
 *
 * Check current plane state versus the new one to determine whether
 * watermarks need to be recalculated.
 *
 * Returns true or false.
 */
static bool intel_wm_need_update(struct drm_plane *plane,
				 struct drm_plane_state *state)
{
	struct intel_plane_state *new = to_intel_plane_state(state);
	struct intel_plane_state *cur = to_intel_plane_state(plane->state);

	/* Update watermarks on tiling or size changes. */
	if (new->base.visible != cur->base.visible)
		return true;

	if (!cur->base.fb || !new->base.fb)
		return false;

	if (cur->base.fb->modifier != new->base.fb->modifier ||
	    cur->base.rotation != new->base.rotation ||
	    drm_rect_width(&new->base.src) != drm_rect_width(&cur->base.src) ||
	    drm_rect_height(&new->base.src) != drm_rect_height(&cur->base.src) ||
	    drm_rect_width(&new->base.dst) != drm_rect_width(&cur->base.dst) ||
	    drm_rect_height(&new->base.dst) != drm_rect_height(&cur->base.dst))
		return true;

	return false;
}

static bool needs_scaling(struct intel_plane_state *state)
{
	int src_w = drm_rect_width(&state->base.src) >> 16;
	int src_h = drm_rect_height(&state->base.src) >> 16;
	int dst_w = drm_rect_width(&state->base.dst);
	int dst_h = drm_rect_height(&state->base.dst);

	return (src_w != dst_w || src_h != dst_h);
}

int intel_plane_atomic_calc_changes(struct drm_crtc_state *crtc_state,
				    struct drm_plane_state *plane_state)
{
	struct intel_crtc_state *pipe_config = to_intel_crtc_state(crtc_state);
	struct drm_crtc *crtc = crtc_state->crtc;
	struct intel_crtc *intel_crtc = to_intel_crtc(crtc);
	struct intel_plane *plane = to_intel_plane(plane_state->plane);
	struct drm_device *dev = crtc->dev;
	struct drm_i915_private *dev_priv = to_i915(dev);
	struct intel_plane_state *old_plane_state =
		to_intel_plane_state(plane->base.state);
	bool mode_changed = needs_modeset(crtc_state);
	bool was_crtc_enabled = crtc->state->active;
	bool is_crtc_enabled = crtc_state->active;
	bool turn_off, turn_on, visible, was_visible;
	struct drm_framebuffer *fb = plane_state->fb;
	int ret;

	if (INTEL_GEN(dev_priv) >= 9 && plane->id != PLANE_CURSOR) {
		ret = skl_update_scaler_plane(
			to_intel_crtc_state(crtc_state),
			to_intel_plane_state(plane_state));
		if (ret)
			return ret;
	}

	was_visible = old_plane_state->base.visible;
	visible = plane_state->visible;

	if (!was_crtc_enabled && WARN_ON(was_visible))
		was_visible = false;

	/*
	 * Visibility is calculated as if the crtc was on, but
	 * after scaler setup everything depends on it being off
	 * when the crtc isn't active.
	 *
	 * FIXME this is wrong for watermarks. Watermarks should also
	 * be computed as if the pipe would be active. Perhaps move
	 * per-plane wm computation to the .check_plane() hook, and
	 * only combine the results from all planes in the current place?
	 */
	if (!is_crtc_enabled) {
		plane_state->visible = visible = false;
		to_intel_crtc_state(crtc_state)->active_planes &= ~BIT(plane->id);
	}

	if (!was_visible && !visible)
		return 0;

	if (fb != old_plane_state->base.fb)
		pipe_config->fb_changed = true;

	turn_off = was_visible && (!visible || mode_changed);
	turn_on = visible && (!was_visible || mode_changed);

	DRM_DEBUG_ATOMIC("[CRTC:%d:%s] has [PLANE:%d:%s] with fb %i\n",
			 intel_crtc->base.base.id, intel_crtc->base.name,
			 plane->base.base.id, plane->base.name,
			 fb ? fb->base.id : -1);

	DRM_DEBUG_ATOMIC("[PLANE:%d:%s] visible %i -> %i, off %i, on %i, ms %i\n",
			 plane->base.base.id, plane->base.name,
			 was_visible, visible,
			 turn_off, turn_on, mode_changed);

	if (turn_on) {
		if (INTEL_GEN(dev_priv) < 5 && !IS_G4X(dev_priv))
			pipe_config->update_wm_pre = true;

		/* must disable cxsr around plane enable/disable */
		if (plane->id != PLANE_CURSOR)
			pipe_config->disable_cxsr = true;
	} else if (turn_off) {
		if (INTEL_GEN(dev_priv) < 5 && !IS_G4X(dev_priv))
			pipe_config->update_wm_post = true;

		/* must disable cxsr around plane enable/disable */
		if (plane->id != PLANE_CURSOR)
			pipe_config->disable_cxsr = true;
	} else if (intel_wm_need_update(&plane->base, plane_state)) {
		if (INTEL_GEN(dev_priv) < 5 && !IS_G4X(dev_priv)) {
			/* FIXME bollocks */
			pipe_config->update_wm_pre = true;
			pipe_config->update_wm_post = true;
		}
	}

	if (visible || was_visible)
		pipe_config->fb_bits |= plane->frontbuffer_bit;

	/*
	 * WaCxSRDisabledForSpriteScaling:ivb
	 *
	 * cstate->update_wm was already set above, so this flag will
	 * take effect when we commit and program watermarks.
	 */
	if (plane->id == PLANE_SPRITE0 && IS_IVYBRIDGE(dev_priv) &&
	    needs_scaling(to_intel_plane_state(plane_state)) &&
	    !needs_scaling(old_plane_state))
		pipe_config->disable_lp_wm = true;

	return 0;
}

static bool encoders_cloneable(const struct intel_encoder *a,
			       const struct intel_encoder *b)
{
	/* masks could be asymmetric, so check both ways */
	return a == b || (a->cloneable & (1 << b->type) &&
			  b->cloneable & (1 << a->type));
}

static bool check_single_encoder_cloning(struct drm_atomic_state *state,
					 struct intel_crtc *crtc,
					 struct intel_encoder *encoder)
{
	struct intel_encoder *source_encoder;
	struct drm_connector *connector;
	struct drm_connector_state *connector_state;
	int i;

	for_each_new_connector_in_state(state, connector, connector_state, i) {
		if (connector_state->crtc != &crtc->base)
			continue;

		source_encoder =
			to_intel_encoder(connector_state->best_encoder);
		if (!encoders_cloneable(encoder, source_encoder))
			return false;
	}

	return true;
}

static int intel_crtc_atomic_check(struct drm_crtc *crtc,
				   struct drm_crtc_state *crtc_state)
{
	struct drm_device *dev = crtc->dev;
	struct drm_i915_private *dev_priv = to_i915(dev);
	struct intel_crtc *intel_crtc = to_intel_crtc(crtc);
	struct intel_crtc_state *pipe_config =
		to_intel_crtc_state(crtc_state);
	struct drm_atomic_state *state = crtc_state->state;
	int ret;
	bool mode_changed = needs_modeset(crtc_state);

	if (mode_changed && !crtc_state->active)
		pipe_config->update_wm_post = true;

	if (mode_changed && crtc_state->enable &&
	    dev_priv->display.crtc_compute_clock &&
	    !WARN_ON(pipe_config->shared_dpll)) {
		ret = dev_priv->display.crtc_compute_clock(intel_crtc,
							   pipe_config);
		if (ret)
			return ret;
	}

	if (crtc_state->color_mgmt_changed) {
		ret = intel_color_check(crtc, crtc_state);
		if (ret)
			return ret;

		/*
		 * Changing color management on Intel hardware is
		 * handled as part of planes update.
		 */
		crtc_state->planes_changed = true;
	}

	ret = 0;
	if (dev_priv->display.compute_pipe_wm) {
		ret = dev_priv->display.compute_pipe_wm(pipe_config);
		if (ret) {
			DRM_DEBUG_KMS("Target pipe watermarks are invalid\n");
			return ret;
		}
	}

	if (dev_priv->display.compute_intermediate_wm &&
	    !to_intel_atomic_state(state)->skip_intermediate_wm) {
		if (WARN_ON(!dev_priv->display.compute_pipe_wm))
			return 0;

		/*
		 * Calculate 'intermediate' watermarks that satisfy both the
		 * old state and the new state.  We can program these
		 * immediately.
		 */
		ret = dev_priv->display.compute_intermediate_wm(dev,
								intel_crtc,
								pipe_config);
		if (ret) {
			DRM_DEBUG_KMS("No valid intermediate pipe watermarks are possible\n");
			return ret;
		}
	} else if (dev_priv->display.compute_intermediate_wm) {
		if (HAS_PCH_SPLIT(dev_priv) && INTEL_GEN(dev_priv) < 9)
			pipe_config->wm.ilk.intermediate = pipe_config->wm.ilk.optimal;
	}

	if (INTEL_GEN(dev_priv) >= 9) {
		if (mode_changed)
			ret = skl_update_scaler_crtc(pipe_config);

		if (!ret)
			ret = skl_check_pipe_max_pixel_rate(intel_crtc,
							    pipe_config);
		if (!ret)
			ret = intel_atomic_setup_scalers(dev_priv, intel_crtc,
							 pipe_config);
	}

	return ret;
}

static const struct drm_crtc_helper_funcs intel_helper_funcs = {
	.atomic_begin = intel_begin_crtc_commit,
	.atomic_flush = intel_finish_crtc_commit,
	.atomic_check = intel_crtc_atomic_check,
};

static void intel_modeset_update_connector_atomic_state(struct drm_device *dev)
{
	struct intel_connector *connector;
	struct drm_connector_list_iter conn_iter;

	drm_connector_list_iter_begin(dev, &conn_iter);
	for_each_intel_connector_iter(connector, &conn_iter) {
		if (connector->base.state->crtc)
			drm_connector_unreference(&connector->base);

		if (connector->base.encoder) {
			connector->base.state->best_encoder =
				connector->base.encoder;
			connector->base.state->crtc =
				connector->base.encoder->crtc;

			drm_connector_reference(&connector->base);
		} else {
			connector->base.state->best_encoder = NULL;
			connector->base.state->crtc = NULL;
		}
	}
	drm_connector_list_iter_end(&conn_iter);
}

static void
connected_sink_compute_bpp(struct intel_connector *connector,
			   struct intel_crtc_state *pipe_config)
{
	const struct drm_display_info *info = &connector->base.display_info;
	int bpp = pipe_config->pipe_bpp;

	DRM_DEBUG_KMS("[CONNECTOR:%d:%s] checking for sink bpp constrains\n",
		      connector->base.base.id,
		      connector->base.name);

	/* Don't use an invalid EDID bpc value */
	if (info->bpc != 0 && info->bpc * 3 < bpp) {
		DRM_DEBUG_KMS("clamping display bpp (was %d) to EDID reported max of %d\n",
			      bpp, info->bpc * 3);
		pipe_config->pipe_bpp = info->bpc * 3;
	}

	/* Clamp bpp to 8 on screens without EDID 1.4 */
	if (info->bpc == 0 && bpp > 24) {
		DRM_DEBUG_KMS("clamping display bpp (was %d) to default limit of 24\n",
			      bpp);
		pipe_config->pipe_bpp = 24;
	}
}

static int
compute_baseline_pipe_bpp(struct intel_crtc *crtc,
			  struct intel_crtc_state *pipe_config)
{
	struct drm_i915_private *dev_priv = to_i915(crtc->base.dev);
	struct drm_atomic_state *state;
	struct drm_connector *connector;
	struct drm_connector_state *connector_state;
	int bpp, i;

	if ((IS_G4X(dev_priv) || IS_VALLEYVIEW(dev_priv) ||
	    IS_CHERRYVIEW(dev_priv)))
		bpp = 10*3;
	else if (INTEL_GEN(dev_priv) >= 5)
		bpp = 12*3;
	else
		bpp = 8*3;


	pipe_config->pipe_bpp = bpp;

	state = pipe_config->base.state;

	/* Clamp display bpp to EDID value */
	for_each_new_connector_in_state(state, connector, connector_state, i) {
		if (connector_state->crtc != &crtc->base)
			continue;

		connected_sink_compute_bpp(to_intel_connector(connector),
					   pipe_config);
	}

	return bpp;
}

static void intel_dump_crtc_timings(const struct drm_display_mode *mode)
{
	DRM_DEBUG_KMS("crtc timings: %d %d %d %d %d %d %d %d %d, "
			"type: 0x%x flags: 0x%x\n",
		mode->crtc_clock,
		mode->crtc_hdisplay, mode->crtc_hsync_start,
		mode->crtc_hsync_end, mode->crtc_htotal,
		mode->crtc_vdisplay, mode->crtc_vsync_start,
		mode->crtc_vsync_end, mode->crtc_vtotal, mode->type, mode->flags);
}

static inline void
intel_dump_m_n_config(struct intel_crtc_state *pipe_config, char *id,
		      unsigned int lane_count, struct intel_link_m_n *m_n)
{
	DRM_DEBUG_KMS("%s: lanes: %i; gmch_m: %u, gmch_n: %u, link_m: %u, link_n: %u, tu: %u\n",
		      id, lane_count,
		      m_n->gmch_m, m_n->gmch_n,
		      m_n->link_m, m_n->link_n, m_n->tu);
}

static void intel_dump_pipe_config(struct intel_crtc *crtc,
				   struct intel_crtc_state *pipe_config,
				   const char *context)
{
	struct drm_device *dev = crtc->base.dev;
	struct drm_i915_private *dev_priv = to_i915(dev);
	struct drm_plane *plane;
	struct intel_plane *intel_plane;
	struct intel_plane_state *state;
	struct drm_framebuffer *fb;

	DRM_DEBUG_KMS("[CRTC:%d:%s]%s\n",
		      crtc->base.base.id, crtc->base.name, context);

	DRM_DEBUG_KMS("cpu_transcoder: %s, pipe bpp: %i, dithering: %i\n",
		      transcoder_name(pipe_config->cpu_transcoder),
		      pipe_config->pipe_bpp, pipe_config->dither);

	if (pipe_config->has_pch_encoder)
		intel_dump_m_n_config(pipe_config, "fdi",
				      pipe_config->fdi_lanes,
				      &pipe_config->fdi_m_n);

	if (intel_crtc_has_dp_encoder(pipe_config)) {
		intel_dump_m_n_config(pipe_config, "dp m_n",
				pipe_config->lane_count, &pipe_config->dp_m_n);
		if (pipe_config->has_drrs)
			intel_dump_m_n_config(pipe_config, "dp m2_n2",
					      pipe_config->lane_count,
					      &pipe_config->dp_m2_n2);
	}

	DRM_DEBUG_KMS("audio: %i, infoframes: %i\n",
		      pipe_config->has_audio, pipe_config->has_infoframe);

	DRM_DEBUG_KMS("requested mode:\n");
	drm_mode_debug_printmodeline(&pipe_config->base.mode);
	DRM_DEBUG_KMS("adjusted mode:\n");
	drm_mode_debug_printmodeline(&pipe_config->base.adjusted_mode);
	intel_dump_crtc_timings(&pipe_config->base.adjusted_mode);
	DRM_DEBUG_KMS("port clock: %d, pipe src size: %dx%d, pixel rate %d\n",
		      pipe_config->port_clock,
		      pipe_config->pipe_src_w, pipe_config->pipe_src_h,
		      pipe_config->pixel_rate);

	if (INTEL_GEN(dev_priv) >= 9)
		DRM_DEBUG_KMS("num_scalers: %d, scaler_users: 0x%x, scaler_id: %d\n",
			      crtc->num_scalers,
			      pipe_config->scaler_state.scaler_users,
		              pipe_config->scaler_state.scaler_id);

	if (HAS_GMCH_DISPLAY(dev_priv))
		DRM_DEBUG_KMS("gmch pfit: control: 0x%08x, ratios: 0x%08x, lvds border: 0x%08x\n",
			      pipe_config->gmch_pfit.control,
			      pipe_config->gmch_pfit.pgm_ratios,
			      pipe_config->gmch_pfit.lvds_border_bits);
	else
		DRM_DEBUG_KMS("pch pfit: pos: 0x%08x, size: 0x%08x, %s\n",
			      pipe_config->pch_pfit.pos,
			      pipe_config->pch_pfit.size,
		              enableddisabled(pipe_config->pch_pfit.enabled));

	DRM_DEBUG_KMS("ips: %i, double wide: %i\n",
		      pipe_config->ips_enabled, pipe_config->double_wide);

	intel_dpll_dump_hw_state(dev_priv, &pipe_config->dpll_hw_state);

	DRM_DEBUG_KMS("planes on this crtc\n");
	list_for_each_entry(plane, &dev->mode_config.plane_list, head) {
		struct drm_format_name_buf format_name;
		intel_plane = to_intel_plane(plane);
		if (intel_plane->pipe != crtc->pipe)
			continue;

		state = to_intel_plane_state(plane->state);
		fb = state->base.fb;
		if (!fb) {
			DRM_DEBUG_KMS("[PLANE:%d:%s] disabled, scaler_id = %d\n",
				      plane->base.id, plane->name, state->scaler_id);
			continue;
		}

		DRM_DEBUG_KMS("[PLANE:%d:%s] FB:%d, fb = %ux%u format = %s\n",
			      plane->base.id, plane->name,
			      fb->base.id, fb->width, fb->height,
			      drm_get_format_name(fb->format->format, &format_name));
		if (INTEL_GEN(dev_priv) >= 9)
			DRM_DEBUG_KMS("\tscaler:%d src %dx%d+%d+%d dst %dx%d+%d+%d\n",
				      state->scaler_id,
				      state->base.src.x1 >> 16,
				      state->base.src.y1 >> 16,
				      drm_rect_width(&state->base.src) >> 16,
				      drm_rect_height(&state->base.src) >> 16,
				      state->base.dst.x1, state->base.dst.y1,
				      drm_rect_width(&state->base.dst),
				      drm_rect_height(&state->base.dst));
	}
}

static bool check_digital_port_conflicts(struct drm_atomic_state *state)
{
	struct drm_device *dev = state->dev;
	struct drm_connector *connector;
	struct drm_connector_list_iter conn_iter;
	unsigned int used_ports = 0;
	unsigned int used_mst_ports = 0;

	/*
	 * Walk the connector list instead of the encoder
	 * list to detect the problem on ddi platforms
	 * where there's just one encoder per digital port.
	 */
	drm_connector_list_iter_begin(dev, &conn_iter);
	drm_for_each_connector_iter(connector, &conn_iter) {
		struct drm_connector_state *connector_state;
		struct intel_encoder *encoder;

		connector_state = drm_atomic_get_existing_connector_state(state, connector);
		if (!connector_state)
			connector_state = connector->state;

		if (!connector_state->best_encoder)
			continue;

		encoder = to_intel_encoder(connector_state->best_encoder);

		WARN_ON(!connector_state->crtc);

		switch (encoder->type) {
			unsigned int port_mask;
		case INTEL_OUTPUT_UNKNOWN:
			if (WARN_ON(!HAS_DDI(to_i915(dev))))
				break;
		case INTEL_OUTPUT_DP:
		case INTEL_OUTPUT_HDMI:
		case INTEL_OUTPUT_EDP:
			port_mask = 1 << enc_to_dig_port(&encoder->base)->port;

			/* the same port mustn't appear more than once */
			if (used_ports & port_mask)
				return false;

			used_ports |= port_mask;
			break;
		case INTEL_OUTPUT_DP_MST:
			used_mst_ports |=
				1 << enc_to_mst(&encoder->base)->primary->port;
			break;
		default:
			break;
		}
	}
	drm_connector_list_iter_end(&conn_iter);

	/* can't mix MST and SST/HDMI on the same port */
	if (used_ports & used_mst_ports)
		return false;

	return true;
}

static void
clear_intel_crtc_state(struct intel_crtc_state *crtc_state)
{
	struct drm_i915_private *dev_priv =
		to_i915(crtc_state->base.crtc->dev);
	struct intel_crtc_scaler_state scaler_state;
	struct intel_dpll_hw_state dpll_hw_state;
	struct intel_shared_dpll *shared_dpll;
	struct intel_crtc_wm_state wm_state;
	bool force_thru;

	/* FIXME: before the switch to atomic started, a new pipe_config was
	 * kzalloc'd. Code that depends on any field being zero should be
	 * fixed, so that the crtc_state can be safely duplicated. For now,
	 * only fields that are know to not cause problems are preserved. */

	scaler_state = crtc_state->scaler_state;
	shared_dpll = crtc_state->shared_dpll;
	dpll_hw_state = crtc_state->dpll_hw_state;
	force_thru = crtc_state->pch_pfit.force_thru;
	if (IS_G4X(dev_priv) ||
	    IS_VALLEYVIEW(dev_priv) || IS_CHERRYVIEW(dev_priv))
		wm_state = crtc_state->wm;

	/* Keep base drm_crtc_state intact, only clear our extended struct */
	BUILD_BUG_ON(offsetof(struct intel_crtc_state, base));
	memset(&crtc_state->base + 1, 0,
	       sizeof(*crtc_state) - sizeof(crtc_state->base));

	crtc_state->scaler_state = scaler_state;
	crtc_state->shared_dpll = shared_dpll;
	crtc_state->dpll_hw_state = dpll_hw_state;
	crtc_state->pch_pfit.force_thru = force_thru;
	if (IS_G4X(dev_priv) ||
	    IS_VALLEYVIEW(dev_priv) || IS_CHERRYVIEW(dev_priv))
		crtc_state->wm = wm_state;
}

static int
intel_modeset_pipe_config(struct drm_crtc *crtc,
			  struct intel_crtc_state *pipe_config)
{
	struct drm_atomic_state *state = pipe_config->base.state;
	struct intel_encoder *encoder;
	struct drm_connector *connector;
	struct drm_connector_state *connector_state;
	int base_bpp, ret = -EINVAL;
	int i;
	bool retry = true;

	clear_intel_crtc_state(pipe_config);

	pipe_config->cpu_transcoder =
		(enum transcoder) to_intel_crtc(crtc)->pipe;

	/*
	 * Sanitize sync polarity flags based on requested ones. If neither
	 * positive or negative polarity is requested, treat this as meaning
	 * negative polarity.
	 */
	if (!(pipe_config->base.adjusted_mode.flags &
	      (DRM_MODE_FLAG_PHSYNC | DRM_MODE_FLAG_NHSYNC)))
		pipe_config->base.adjusted_mode.flags |= DRM_MODE_FLAG_NHSYNC;

	if (!(pipe_config->base.adjusted_mode.flags &
	      (DRM_MODE_FLAG_PVSYNC | DRM_MODE_FLAG_NVSYNC)))
		pipe_config->base.adjusted_mode.flags |= DRM_MODE_FLAG_NVSYNC;

	base_bpp = compute_baseline_pipe_bpp(to_intel_crtc(crtc),
					     pipe_config);
	if (base_bpp < 0)
		goto fail;

	/*
	 * Determine the real pipe dimensions. Note that stereo modes can
	 * increase the actual pipe size due to the frame doubling and
	 * insertion of additional space for blanks between the frame. This
	 * is stored in the crtc timings. We use the requested mode to do this
	 * computation to clearly distinguish it from the adjusted mode, which
	 * can be changed by the connectors in the below retry loop.
	 */
	drm_mode_get_hv_timing(&pipe_config->base.mode,
			       &pipe_config->pipe_src_w,
			       &pipe_config->pipe_src_h);

	for_each_new_connector_in_state(state, connector, connector_state, i) {
		if (connector_state->crtc != crtc)
			continue;

		encoder = to_intel_encoder(connector_state->best_encoder);

		if (!check_single_encoder_cloning(state, to_intel_crtc(crtc), encoder)) {
			DRM_DEBUG_KMS("rejecting invalid cloning configuration\n");
			goto fail;
		}

		/*
		 * Determine output_types before calling the .compute_config()
		 * hooks so that the hooks can use this information safely.
		 */
		pipe_config->output_types |= 1 << encoder->type;
	}

encoder_retry:
	/* Ensure the port clock defaults are reset when retrying. */
	pipe_config->port_clock = 0;
	pipe_config->pixel_multiplier = 1;

	/* Fill in default crtc timings, allow encoders to overwrite them. */
	drm_mode_set_crtcinfo(&pipe_config->base.adjusted_mode,
			      CRTC_STEREO_DOUBLE);

	/* Pass our mode to the connectors and the CRTC to give them a chance to
	 * adjust it according to limitations or connector properties, and also
	 * a chance to reject the mode entirely.
	 */
	for_each_new_connector_in_state(state, connector, connector_state, i) {
		if (connector_state->crtc != crtc)
			continue;

		encoder = to_intel_encoder(connector_state->best_encoder);

		if (!(encoder->compute_config(encoder, pipe_config, connector_state))) {
			DRM_DEBUG_KMS("Encoder config failure\n");
			goto fail;
		}
	}

	/* Set default port clock if not overwritten by the encoder. Needs to be
	 * done afterwards in case the encoder adjusts the mode. */
	if (!pipe_config->port_clock)
		pipe_config->port_clock = pipe_config->base.adjusted_mode.crtc_clock
			* pipe_config->pixel_multiplier;

	ret = intel_crtc_compute_config(to_intel_crtc(crtc), pipe_config);
	if (ret < 0) {
		DRM_DEBUG_KMS("CRTC fixup failed\n");
		goto fail;
	}

	if (ret == RETRY) {
		if (WARN(!retry, "loop in pipe configuration computation\n")) {
			ret = -EINVAL;
			goto fail;
		}

		DRM_DEBUG_KMS("CRTC bw constrained, retrying\n");
		retry = false;
		goto encoder_retry;
	}

	/* Dithering seems to not pass-through bits correctly when it should, so
	 * only enable it on 6bpc panels and when its not a compliance
	 * test requesting 6bpc video pattern.
	 */
	pipe_config->dither = (pipe_config->pipe_bpp == 6*3) &&
		!pipe_config->dither_force_disable;
	DRM_DEBUG_KMS("hw max bpp: %i, pipe bpp: %i, dithering: %i\n",
		      base_bpp, pipe_config->pipe_bpp, pipe_config->dither);

fail:
	return ret;
}

static void
intel_modeset_update_crtc_state(struct drm_atomic_state *state)
{
	struct drm_crtc *crtc;
	struct drm_crtc_state *new_crtc_state;
	int i;

	/* Double check state. */
	for_each_new_crtc_in_state(state, crtc, new_crtc_state, i) {
		to_intel_crtc(crtc)->config = to_intel_crtc_state(new_crtc_state);

		/*
		 * Update legacy state to satisfy fbc code. This can
		 * be removed when fbc uses the atomic state.
		 */
		if (drm_atomic_get_existing_plane_state(state, crtc->primary)) {
			struct drm_plane_state *plane_state = crtc->primary->state;

			crtc->primary->fb = plane_state->fb;
			crtc->x = plane_state->src_x >> 16;
			crtc->y = plane_state->src_y >> 16;
		}
	}
}

static bool intel_fuzzy_clock_check(int clock1, int clock2)
{
	int diff;

	if (clock1 == clock2)
		return true;

	if (!clock1 || !clock2)
		return false;

	diff = abs(clock1 - clock2);

	if (((((diff + clock1 + clock2) * 100)) / (clock1 + clock2)) < 105)
		return true;

	return false;
}

static bool
intel_compare_m_n(unsigned int m, unsigned int n,
		  unsigned int m2, unsigned int n2,
		  bool exact)
{
	if (m == m2 && n == n2)
		return true;

	if (exact || !m || !n || !m2 || !n2)
		return false;

	BUILD_BUG_ON(DATA_LINK_M_N_MASK > INT_MAX);

	if (n > n2) {
		while (n > n2) {
			m2 <<= 1;
			n2 <<= 1;
		}
	} else if (n < n2) {
		while (n < n2) {
			m <<= 1;
			n <<= 1;
		}
	}

	if (n != n2)
		return false;

	return intel_fuzzy_clock_check(m, m2);
}

static bool
intel_compare_link_m_n(const struct intel_link_m_n *m_n,
		       struct intel_link_m_n *m2_n2,
		       bool adjust)
{
	if (m_n->tu == m2_n2->tu &&
	    intel_compare_m_n(m_n->gmch_m, m_n->gmch_n,
			      m2_n2->gmch_m, m2_n2->gmch_n, !adjust) &&
	    intel_compare_m_n(m_n->link_m, m_n->link_n,
			      m2_n2->link_m, m2_n2->link_n, !adjust)) {
		if (adjust)
			*m2_n2 = *m_n;

		return true;
	}

	return false;
}

static void __printf(3, 4)
pipe_config_err(bool adjust, const char *name, const char *format, ...)
{
	char *level;
	unsigned int category;
	struct va_format vaf;
	va_list args;

	if (adjust) {
		level = KERN_DEBUG;
		category = DRM_UT_KMS;
	} else {
		level = KERN_ERR;
		category = DRM_UT_NONE;
	}

	va_start(args, format);
	vaf.fmt = format;
	vaf.va = &args;

	drm_printk(level, category, "mismatch in %s %pV", name, &vaf);

	va_end(args);
}

static bool
intel_pipe_config_compare(struct drm_i915_private *dev_priv,
			  struct intel_crtc_state *current_config,
			  struct intel_crtc_state *pipe_config,
			  bool adjust)
{
	bool ret = true;

#define PIPE_CONF_CHECK_X(name)	\
	if (current_config->name != pipe_config->name) { \
		pipe_config_err(adjust, __stringify(name), \
			  "(expected 0x%08x, found 0x%08x)\n", \
			  current_config->name, \
			  pipe_config->name); \
		ret = false; \
	}

#define PIPE_CONF_CHECK_I(name)	\
	if (current_config->name != pipe_config->name) { \
		pipe_config_err(adjust, __stringify(name), \
			  "(expected %i, found %i)\n", \
			  current_config->name, \
			  pipe_config->name); \
		ret = false; \
	}

#define PIPE_CONF_CHECK_P(name)	\
	if (current_config->name != pipe_config->name) { \
		pipe_config_err(adjust, __stringify(name), \
			  "(expected %p, found %p)\n", \
			  current_config->name, \
			  pipe_config->name); \
		ret = false; \
	}

#define PIPE_CONF_CHECK_M_N(name) \
	if (!intel_compare_link_m_n(&current_config->name, \
				    &pipe_config->name,\
				    adjust)) { \
		pipe_config_err(adjust, __stringify(name), \
			  "(expected tu %i gmch %i/%i link %i/%i, " \
			  "found tu %i, gmch %i/%i link %i/%i)\n", \
			  current_config->name.tu, \
			  current_config->name.gmch_m, \
			  current_config->name.gmch_n, \
			  current_config->name.link_m, \
			  current_config->name.link_n, \
			  pipe_config->name.tu, \
			  pipe_config->name.gmch_m, \
			  pipe_config->name.gmch_n, \
			  pipe_config->name.link_m, \
			  pipe_config->name.link_n); \
		ret = false; \
	}

/* This is required for BDW+ where there is only one set of registers for
 * switching between high and low RR.
 * This macro can be used whenever a comparison has to be made between one
 * hw state and multiple sw state variables.
 */
#define PIPE_CONF_CHECK_M_N_ALT(name, alt_name) \
	if (!intel_compare_link_m_n(&current_config->name, \
				    &pipe_config->name, adjust) && \
	    !intel_compare_link_m_n(&current_config->alt_name, \
				    &pipe_config->name, adjust)) { \
		pipe_config_err(adjust, __stringify(name), \
			  "(expected tu %i gmch %i/%i link %i/%i, " \
			  "or tu %i gmch %i/%i link %i/%i, " \
			  "found tu %i, gmch %i/%i link %i/%i)\n", \
			  current_config->name.tu, \
			  current_config->name.gmch_m, \
			  current_config->name.gmch_n, \
			  current_config->name.link_m, \
			  current_config->name.link_n, \
			  current_config->alt_name.tu, \
			  current_config->alt_name.gmch_m, \
			  current_config->alt_name.gmch_n, \
			  current_config->alt_name.link_m, \
			  current_config->alt_name.link_n, \
			  pipe_config->name.tu, \
			  pipe_config->name.gmch_m, \
			  pipe_config->name.gmch_n, \
			  pipe_config->name.link_m, \
			  pipe_config->name.link_n); \
		ret = false; \
	}

#define PIPE_CONF_CHECK_FLAGS(name, mask)	\
	if ((current_config->name ^ pipe_config->name) & (mask)) { \
		pipe_config_err(adjust, __stringify(name), \
			  "(%x) (expected %i, found %i)\n", \
			  (mask), \
			  current_config->name & (mask), \
			  pipe_config->name & (mask)); \
		ret = false; \
	}

#define PIPE_CONF_CHECK_CLOCK_FUZZY(name) \
	if (!intel_fuzzy_clock_check(current_config->name, pipe_config->name)) { \
		pipe_config_err(adjust, __stringify(name), \
			  "(expected %i, found %i)\n", \
			  current_config->name, \
			  pipe_config->name); \
		ret = false; \
	}

#define PIPE_CONF_QUIRK(quirk)	\
	((current_config->quirks | pipe_config->quirks) & (quirk))

	PIPE_CONF_CHECK_I(cpu_transcoder);

	PIPE_CONF_CHECK_I(has_pch_encoder);
	PIPE_CONF_CHECK_I(fdi_lanes);
	PIPE_CONF_CHECK_M_N(fdi_m_n);

	PIPE_CONF_CHECK_I(lane_count);
	PIPE_CONF_CHECK_X(lane_lat_optim_mask);

	if (INTEL_GEN(dev_priv) < 8) {
		PIPE_CONF_CHECK_M_N(dp_m_n);

		if (current_config->has_drrs)
			PIPE_CONF_CHECK_M_N(dp_m2_n2);
	} else
		PIPE_CONF_CHECK_M_N_ALT(dp_m_n, dp_m2_n2);

	PIPE_CONF_CHECK_X(output_types);

	PIPE_CONF_CHECK_I(base.adjusted_mode.crtc_hdisplay);
	PIPE_CONF_CHECK_I(base.adjusted_mode.crtc_htotal);
	PIPE_CONF_CHECK_I(base.adjusted_mode.crtc_hblank_start);
	PIPE_CONF_CHECK_I(base.adjusted_mode.crtc_hblank_end);
	PIPE_CONF_CHECK_I(base.adjusted_mode.crtc_hsync_start);
	PIPE_CONF_CHECK_I(base.adjusted_mode.crtc_hsync_end);

	PIPE_CONF_CHECK_I(base.adjusted_mode.crtc_vdisplay);
	PIPE_CONF_CHECK_I(base.adjusted_mode.crtc_vtotal);
	PIPE_CONF_CHECK_I(base.adjusted_mode.crtc_vblank_start);
	PIPE_CONF_CHECK_I(base.adjusted_mode.crtc_vblank_end);
	PIPE_CONF_CHECK_I(base.adjusted_mode.crtc_vsync_start);
	PIPE_CONF_CHECK_I(base.adjusted_mode.crtc_vsync_end);

	PIPE_CONF_CHECK_I(pixel_multiplier);
	PIPE_CONF_CHECK_I(has_hdmi_sink);
	if ((INTEL_GEN(dev_priv) < 8 && !IS_HASWELL(dev_priv)) ||
	    IS_VALLEYVIEW(dev_priv) || IS_CHERRYVIEW(dev_priv))
		PIPE_CONF_CHECK_I(limited_color_range);

	PIPE_CONF_CHECK_I(hdmi_scrambling);
	PIPE_CONF_CHECK_I(hdmi_high_tmds_clock_ratio);
	PIPE_CONF_CHECK_I(has_infoframe);

	PIPE_CONF_CHECK_I(has_audio);

	PIPE_CONF_CHECK_FLAGS(base.adjusted_mode.flags,
			      DRM_MODE_FLAG_INTERLACE);

	if (!PIPE_CONF_QUIRK(PIPE_CONFIG_QUIRK_MODE_SYNC_FLAGS)) {
		PIPE_CONF_CHECK_FLAGS(base.adjusted_mode.flags,
				      DRM_MODE_FLAG_PHSYNC);
		PIPE_CONF_CHECK_FLAGS(base.adjusted_mode.flags,
				      DRM_MODE_FLAG_NHSYNC);
		PIPE_CONF_CHECK_FLAGS(base.adjusted_mode.flags,
				      DRM_MODE_FLAG_PVSYNC);
		PIPE_CONF_CHECK_FLAGS(base.adjusted_mode.flags,
				      DRM_MODE_FLAG_NVSYNC);
	}

	PIPE_CONF_CHECK_X(gmch_pfit.control);
	/* pfit ratios are autocomputed by the hw on gen4+ */
	if (INTEL_GEN(dev_priv) < 4)
		PIPE_CONF_CHECK_X(gmch_pfit.pgm_ratios);
	PIPE_CONF_CHECK_X(gmch_pfit.lvds_border_bits);

	if (!adjust) {
		PIPE_CONF_CHECK_I(pipe_src_w);
		PIPE_CONF_CHECK_I(pipe_src_h);

		PIPE_CONF_CHECK_I(pch_pfit.enabled);
		if (current_config->pch_pfit.enabled) {
			PIPE_CONF_CHECK_X(pch_pfit.pos);
			PIPE_CONF_CHECK_X(pch_pfit.size);
		}

		PIPE_CONF_CHECK_I(scaler_state.scaler_id);
		PIPE_CONF_CHECK_CLOCK_FUZZY(pixel_rate);
	}

	/* BDW+ don't expose a synchronous way to read the state */
	if (IS_HASWELL(dev_priv))
		PIPE_CONF_CHECK_I(ips_enabled);

	PIPE_CONF_CHECK_I(double_wide);

	PIPE_CONF_CHECK_P(shared_dpll);
	PIPE_CONF_CHECK_X(dpll_hw_state.dpll);
	PIPE_CONF_CHECK_X(dpll_hw_state.dpll_md);
	PIPE_CONF_CHECK_X(dpll_hw_state.fp0);
	PIPE_CONF_CHECK_X(dpll_hw_state.fp1);
	PIPE_CONF_CHECK_X(dpll_hw_state.wrpll);
	PIPE_CONF_CHECK_X(dpll_hw_state.spll);
	PIPE_CONF_CHECK_X(dpll_hw_state.ctrl1);
	PIPE_CONF_CHECK_X(dpll_hw_state.cfgcr1);
	PIPE_CONF_CHECK_X(dpll_hw_state.cfgcr2);

	PIPE_CONF_CHECK_X(dsi_pll.ctrl);
	PIPE_CONF_CHECK_X(dsi_pll.div);

	if (IS_G4X(dev_priv) || INTEL_GEN(dev_priv) >= 5)
		PIPE_CONF_CHECK_I(pipe_bpp);

	PIPE_CONF_CHECK_CLOCK_FUZZY(base.adjusted_mode.crtc_clock);
	PIPE_CONF_CHECK_CLOCK_FUZZY(port_clock);

#undef PIPE_CONF_CHECK_X
#undef PIPE_CONF_CHECK_I
#undef PIPE_CONF_CHECK_P
#undef PIPE_CONF_CHECK_FLAGS
#undef PIPE_CONF_CHECK_CLOCK_FUZZY
#undef PIPE_CONF_QUIRK

	return ret;
}

static void intel_pipe_config_sanity_check(struct drm_i915_private *dev_priv,
					   const struct intel_crtc_state *pipe_config)
{
	if (pipe_config->has_pch_encoder) {
		int fdi_dotclock = intel_dotclock_calculate(intel_fdi_link_freq(dev_priv, pipe_config),
							    &pipe_config->fdi_m_n);
		int dotclock = pipe_config->base.adjusted_mode.crtc_clock;

		/*
		 * FDI already provided one idea for the dotclock.
		 * Yell if the encoder disagrees.
		 */
		WARN(!intel_fuzzy_clock_check(fdi_dotclock, dotclock),
		     "FDI dotclock and encoder dotclock mismatch, fdi: %i, encoder: %i\n",
		     fdi_dotclock, dotclock);
	}
}

static void verify_wm_state(struct drm_crtc *crtc,
			    struct drm_crtc_state *new_state)
{
	struct drm_i915_private *dev_priv = to_i915(crtc->dev);
	struct skl_ddb_allocation hw_ddb, *sw_ddb;
	struct skl_pipe_wm hw_wm, *sw_wm;
	struct skl_plane_wm *hw_plane_wm, *sw_plane_wm;
	struct skl_ddb_entry *hw_ddb_entry, *sw_ddb_entry;
	struct intel_crtc *intel_crtc = to_intel_crtc(crtc);
	const enum pipe pipe = intel_crtc->pipe;
	int plane, level, max_level = ilk_wm_max_level(dev_priv);

	if (INTEL_GEN(dev_priv) < 9 || !new_state->active)
		return;

	skl_pipe_wm_get_hw_state(crtc, &hw_wm);
	sw_wm = &to_intel_crtc_state(new_state)->wm.skl.optimal;

	skl_ddb_get_hw_state(dev_priv, &hw_ddb);
	sw_ddb = &dev_priv->wm.skl_hw.ddb;

	/* planes */
	for_each_universal_plane(dev_priv, pipe, plane) {
		hw_plane_wm = &hw_wm.planes[plane];
		sw_plane_wm = &sw_wm->planes[plane];

		/* Watermarks */
		for (level = 0; level <= max_level; level++) {
			if (skl_wm_level_equals(&hw_plane_wm->wm[level],
						&sw_plane_wm->wm[level]))
				continue;

			DRM_ERROR("mismatch in WM pipe %c plane %d level %d (expected e=%d b=%u l=%u, got e=%d b=%u l=%u)\n",
				  pipe_name(pipe), plane + 1, level,
				  sw_plane_wm->wm[level].plane_en,
				  sw_plane_wm->wm[level].plane_res_b,
				  sw_plane_wm->wm[level].plane_res_l,
				  hw_plane_wm->wm[level].plane_en,
				  hw_plane_wm->wm[level].plane_res_b,
				  hw_plane_wm->wm[level].plane_res_l);
		}

		if (!skl_wm_level_equals(&hw_plane_wm->trans_wm,
					 &sw_plane_wm->trans_wm)) {
			DRM_ERROR("mismatch in trans WM pipe %c plane %d (expected e=%d b=%u l=%u, got e=%d b=%u l=%u)\n",
				  pipe_name(pipe), plane + 1,
				  sw_plane_wm->trans_wm.plane_en,
				  sw_plane_wm->trans_wm.plane_res_b,
				  sw_plane_wm->trans_wm.plane_res_l,
				  hw_plane_wm->trans_wm.plane_en,
				  hw_plane_wm->trans_wm.plane_res_b,
				  hw_plane_wm->trans_wm.plane_res_l);
		}

		/* DDB */
		hw_ddb_entry = &hw_ddb.plane[pipe][plane];
		sw_ddb_entry = &sw_ddb->plane[pipe][plane];

		if (!skl_ddb_entry_equal(hw_ddb_entry, sw_ddb_entry)) {
			DRM_ERROR("mismatch in DDB state pipe %c plane %d (expected (%u,%u), found (%u,%u))\n",
				  pipe_name(pipe), plane + 1,
				  sw_ddb_entry->start, sw_ddb_entry->end,
				  hw_ddb_entry->start, hw_ddb_entry->end);
		}
	}

	/*
	 * cursor
	 * If the cursor plane isn't active, we may not have updated it's ddb
	 * allocation. In that case since the ddb allocation will be updated
	 * once the plane becomes visible, we can skip this check
	 */
	if (1) {
		hw_plane_wm = &hw_wm.planes[PLANE_CURSOR];
		sw_plane_wm = &sw_wm->planes[PLANE_CURSOR];

		/* Watermarks */
		for (level = 0; level <= max_level; level++) {
			if (skl_wm_level_equals(&hw_plane_wm->wm[level],
						&sw_plane_wm->wm[level]))
				continue;

			DRM_ERROR("mismatch in WM pipe %c cursor level %d (expected e=%d b=%u l=%u, got e=%d b=%u l=%u)\n",
				  pipe_name(pipe), level,
				  sw_plane_wm->wm[level].plane_en,
				  sw_plane_wm->wm[level].plane_res_b,
				  sw_plane_wm->wm[level].plane_res_l,
				  hw_plane_wm->wm[level].plane_en,
				  hw_plane_wm->wm[level].plane_res_b,
				  hw_plane_wm->wm[level].plane_res_l);
		}

		if (!skl_wm_level_equals(&hw_plane_wm->trans_wm,
					 &sw_plane_wm->trans_wm)) {
			DRM_ERROR("mismatch in trans WM pipe %c cursor (expected e=%d b=%u l=%u, got e=%d b=%u l=%u)\n",
				  pipe_name(pipe),
				  sw_plane_wm->trans_wm.plane_en,
				  sw_plane_wm->trans_wm.plane_res_b,
				  sw_plane_wm->trans_wm.plane_res_l,
				  hw_plane_wm->trans_wm.plane_en,
				  hw_plane_wm->trans_wm.plane_res_b,
				  hw_plane_wm->trans_wm.plane_res_l);
		}

		/* DDB */
		hw_ddb_entry = &hw_ddb.plane[pipe][PLANE_CURSOR];
		sw_ddb_entry = &sw_ddb->plane[pipe][PLANE_CURSOR];

		if (!skl_ddb_entry_equal(hw_ddb_entry, sw_ddb_entry)) {
			DRM_ERROR("mismatch in DDB state pipe %c cursor (expected (%u,%u), found (%u,%u))\n",
				  pipe_name(pipe),
				  sw_ddb_entry->start, sw_ddb_entry->end,
				  hw_ddb_entry->start, hw_ddb_entry->end);
		}
	}
}

static void
verify_connector_state(struct drm_device *dev,
		       struct drm_atomic_state *state,
		       struct drm_crtc *crtc)
{
	struct drm_connector *connector;
	struct drm_connector_state *new_conn_state;
	int i;

	for_each_new_connector_in_state(state, connector, new_conn_state, i) {
		struct drm_encoder *encoder = connector->encoder;
		struct drm_crtc_state *crtc_state = NULL;

		if (new_conn_state->crtc != crtc)
			continue;

		if (crtc)
			crtc_state = drm_atomic_get_new_crtc_state(state, new_conn_state->crtc);

		intel_connector_verify_state(crtc_state, new_conn_state);

		I915_STATE_WARN(new_conn_state->best_encoder != encoder,
		     "connector's atomic encoder doesn't match legacy encoder\n");
	}
}

static void
verify_encoder_state(struct drm_device *dev, struct drm_atomic_state *state)
{
	struct intel_encoder *encoder;
	struct drm_connector *connector;
	struct drm_connector_state *old_conn_state, *new_conn_state;
	int i;

	for_each_intel_encoder(dev, encoder) {
		bool enabled = false, found = false;
		enum pipe pipe;

		DRM_DEBUG_KMS("[ENCODER:%d:%s]\n",
			      encoder->base.base.id,
			      encoder->base.name);

		for_each_oldnew_connector_in_state(state, connector, old_conn_state,
						   new_conn_state, i) {
			if (old_conn_state->best_encoder == &encoder->base)
				found = true;

			if (new_conn_state->best_encoder != &encoder->base)
				continue;
			found = enabled = true;

			I915_STATE_WARN(new_conn_state->crtc !=
					encoder->base.crtc,
			     "connector's crtc doesn't match encoder crtc\n");
		}

		if (!found)
			continue;

		I915_STATE_WARN(!!encoder->base.crtc != enabled,
		     "encoder's enabled state mismatch "
		     "(expected %i, found %i)\n",
		     !!encoder->base.crtc, enabled);

		if (!encoder->base.crtc) {
			bool active;

			active = encoder->get_hw_state(encoder, &pipe);
			I915_STATE_WARN(active,
			     "encoder detached but still enabled on pipe %c.\n",
			     pipe_name(pipe));
		}
	}
}

static void
verify_crtc_state(struct drm_crtc *crtc,
		  struct drm_crtc_state *old_crtc_state,
		  struct drm_crtc_state *new_crtc_state)
{
	struct drm_device *dev = crtc->dev;
	struct drm_i915_private *dev_priv = to_i915(dev);
	struct intel_encoder *encoder;
	struct intel_crtc *intel_crtc = to_intel_crtc(crtc);
	struct intel_crtc_state *pipe_config, *sw_config;
	struct drm_atomic_state *old_state;
	bool active;

	old_state = old_crtc_state->state;
	__drm_atomic_helper_crtc_destroy_state(old_crtc_state);
	pipe_config = to_intel_crtc_state(old_crtc_state);
	memset(pipe_config, 0, sizeof(*pipe_config));
	pipe_config->base.crtc = crtc;
	pipe_config->base.state = old_state;

	DRM_DEBUG_KMS("[CRTC:%d:%s]\n", crtc->base.id, crtc->name);

	active = dev_priv->display.get_pipe_config(intel_crtc, pipe_config);

	/* we keep both pipes enabled on 830 */
	if (IS_I830(dev_priv))
		active = new_crtc_state->active;

	I915_STATE_WARN(new_crtc_state->active != active,
	     "crtc active state doesn't match with hw state "
	     "(expected %i, found %i)\n", new_crtc_state->active, active);

	I915_STATE_WARN(intel_crtc->active != new_crtc_state->active,
	     "transitional active state does not match atomic hw state "
	     "(expected %i, found %i)\n", new_crtc_state->active, intel_crtc->active);

	for_each_encoder_on_crtc(dev, crtc, encoder) {
		enum pipe pipe;

		active = encoder->get_hw_state(encoder, &pipe);
		I915_STATE_WARN(active != new_crtc_state->active,
			"[ENCODER:%i] active %i with crtc active %i\n",
			encoder->base.base.id, active, new_crtc_state->active);

		I915_STATE_WARN(active && intel_crtc->pipe != pipe,
				"Encoder connected to wrong pipe %c\n",
				pipe_name(pipe));

		if (active) {
			pipe_config->output_types |= 1 << encoder->type;
			encoder->get_config(encoder, pipe_config);
		}
	}

	intel_crtc_compute_pixel_rate(pipe_config);

	if (!new_crtc_state->active)
		return;

	intel_pipe_config_sanity_check(dev_priv, pipe_config);

	sw_config = to_intel_crtc_state(new_crtc_state);
	if (!intel_pipe_config_compare(dev_priv, sw_config,
				       pipe_config, false)) {
		I915_STATE_WARN(1, "pipe state doesn't match!\n");
		intel_dump_pipe_config(intel_crtc, pipe_config,
				       "[hw state]");
		intel_dump_pipe_config(intel_crtc, sw_config,
				       "[sw state]");
	}
}

static void
verify_single_dpll_state(struct drm_i915_private *dev_priv,
			 struct intel_shared_dpll *pll,
			 struct drm_crtc *crtc,
			 struct drm_crtc_state *new_state)
{
	struct intel_dpll_hw_state dpll_hw_state;
	unsigned crtc_mask;
	bool active;

	memset(&dpll_hw_state, 0, sizeof(dpll_hw_state));

	DRM_DEBUG_KMS("%s\n", pll->name);

	active = pll->funcs.get_hw_state(dev_priv, pll, &dpll_hw_state);

	if (!(pll->flags & INTEL_DPLL_ALWAYS_ON)) {
		I915_STATE_WARN(!pll->on && pll->active_mask,
		     "pll in active use but not on in sw tracking\n");
		I915_STATE_WARN(pll->on && !pll->active_mask,
		     "pll is on but not used by any active crtc\n");
		I915_STATE_WARN(pll->on != active,
		     "pll on state mismatch (expected %i, found %i)\n",
		     pll->on, active);
	}

	if (!crtc) {
		I915_STATE_WARN(pll->active_mask & ~pll->state.crtc_mask,
				"more active pll users than references: %x vs %x\n",
				pll->active_mask, pll->state.crtc_mask);

		return;
	}

	crtc_mask = 1 << drm_crtc_index(crtc);

	if (new_state->active)
		I915_STATE_WARN(!(pll->active_mask & crtc_mask),
				"pll active mismatch (expected pipe %c in active mask 0x%02x)\n",
				pipe_name(drm_crtc_index(crtc)), pll->active_mask);
	else
		I915_STATE_WARN(pll->active_mask & crtc_mask,
				"pll active mismatch (didn't expect pipe %c in active mask 0x%02x)\n",
				pipe_name(drm_crtc_index(crtc)), pll->active_mask);

	I915_STATE_WARN(!(pll->state.crtc_mask & crtc_mask),
			"pll enabled crtcs mismatch (expected 0x%x in 0x%02x)\n",
			crtc_mask, pll->state.crtc_mask);

	I915_STATE_WARN(pll->on && memcmp(&pll->state.hw_state,
					  &dpll_hw_state,
					  sizeof(dpll_hw_state)),
			"pll hw state mismatch\n");
}

static void
verify_shared_dpll_state(struct drm_device *dev, struct drm_crtc *crtc,
			 struct drm_crtc_state *old_crtc_state,
			 struct drm_crtc_state *new_crtc_state)
{
	struct drm_i915_private *dev_priv = to_i915(dev);
	struct intel_crtc_state *old_state = to_intel_crtc_state(old_crtc_state);
	struct intel_crtc_state *new_state = to_intel_crtc_state(new_crtc_state);

	if (new_state->shared_dpll)
		verify_single_dpll_state(dev_priv, new_state->shared_dpll, crtc, new_crtc_state);

	if (old_state->shared_dpll &&
	    old_state->shared_dpll != new_state->shared_dpll) {
		unsigned crtc_mask = 1 << drm_crtc_index(crtc);
		struct intel_shared_dpll *pll = old_state->shared_dpll;

		I915_STATE_WARN(pll->active_mask & crtc_mask,
				"pll active mismatch (didn't expect pipe %c in active mask)\n",
				pipe_name(drm_crtc_index(crtc)));
		I915_STATE_WARN(pll->state.crtc_mask & crtc_mask,
				"pll enabled crtcs mismatch (found %x in enabled mask)\n",
				pipe_name(drm_crtc_index(crtc)));
	}
}

static void
intel_modeset_verify_crtc(struct drm_crtc *crtc,
			  struct drm_atomic_state *state,
			  struct drm_crtc_state *old_state,
			  struct drm_crtc_state *new_state)
{
	if (!needs_modeset(new_state) &&
	    !to_intel_crtc_state(new_state)->update_pipe)
		return;

	verify_wm_state(crtc, new_state);
	verify_connector_state(crtc->dev, state, crtc);
	verify_crtc_state(crtc, old_state, new_state);
	verify_shared_dpll_state(crtc->dev, crtc, old_state, new_state);
}

static void
verify_disabled_dpll_state(struct drm_device *dev)
{
	struct drm_i915_private *dev_priv = to_i915(dev);
	int i;

	for (i = 0; i < dev_priv->num_shared_dpll; i++)
		verify_single_dpll_state(dev_priv, &dev_priv->shared_dplls[i], NULL, NULL);
}

static void
intel_modeset_verify_disabled(struct drm_device *dev,
			      struct drm_atomic_state *state)
{
	verify_encoder_state(dev, state);
	verify_connector_state(dev, state, NULL);
	verify_disabled_dpll_state(dev);
}

static void update_scanline_offset(struct intel_crtc *crtc)
{
	struct drm_i915_private *dev_priv = to_i915(crtc->base.dev);

	/*
	 * The scanline counter increments at the leading edge of hsync.
	 *
	 * On most platforms it starts counting from vtotal-1 on the
	 * first active line. That means the scanline counter value is
	 * always one less than what we would expect. Ie. just after
	 * start of vblank, which also occurs at start of hsync (on the
	 * last active line), the scanline counter will read vblank_start-1.
	 *
	 * On gen2 the scanline counter starts counting from 1 instead
	 * of vtotal-1, so we have to subtract one (or rather add vtotal-1
	 * to keep the value positive), instead of adding one.
	 *
	 * On HSW+ the behaviour of the scanline counter depends on the output
	 * type. For DP ports it behaves like most other platforms, but on HDMI
	 * there's an extra 1 line difference. So we need to add two instead of
	 * one to the value.
	 *
	 * On VLV/CHV DSI the scanline counter would appear to increment
	 * approx. 1/3 of a scanline before start of vblank. Unfortunately
	 * that means we can't tell whether we're in vblank or not while
	 * we're on that particular line. We must still set scanline_offset
	 * to 1 so that the vblank timestamps come out correct when we query
	 * the scanline counter from within the vblank interrupt handler.
	 * However if queried just before the start of vblank we'll get an
	 * answer that's slightly in the future.
	 */
	if (IS_GEN2(dev_priv)) {
		const struct drm_display_mode *adjusted_mode = &crtc->config->base.adjusted_mode;
		int vtotal;

		vtotal = adjusted_mode->crtc_vtotal;
		if (adjusted_mode->flags & DRM_MODE_FLAG_INTERLACE)
			vtotal /= 2;

		crtc->scanline_offset = vtotal - 1;
	} else if (HAS_DDI(dev_priv) &&
		   intel_crtc_has_type(crtc->config, INTEL_OUTPUT_HDMI)) {
		crtc->scanline_offset = 2;
	} else
		crtc->scanline_offset = 1;
}

static void intel_modeset_clear_plls(struct drm_atomic_state *state)
{
	struct drm_device *dev = state->dev;
	struct drm_i915_private *dev_priv = to_i915(dev);
	struct drm_crtc *crtc;
	struct drm_crtc_state *old_crtc_state, *new_crtc_state;
	int i;

	if (!dev_priv->display.crtc_compute_clock)
		return;

	for_each_oldnew_crtc_in_state(state, crtc, old_crtc_state, new_crtc_state, i) {
		struct intel_crtc *intel_crtc = to_intel_crtc(crtc);
		struct intel_shared_dpll *old_dpll =
			to_intel_crtc_state(old_crtc_state)->shared_dpll;

		if (!needs_modeset(new_crtc_state))
			continue;

		to_intel_crtc_state(new_crtc_state)->shared_dpll = NULL;

		if (!old_dpll)
			continue;

		intel_release_shared_dpll(old_dpll, intel_crtc, state);
	}
}

/*
 * This implements the workaround described in the "notes" section of the mode
 * set sequence documentation. When going from no pipes or single pipe to
 * multiple pipes, and planes are enabled after the pipe, we need to wait at
 * least 2 vblanks on the first pipe before enabling planes on the second pipe.
 */
static int haswell_mode_set_planes_workaround(struct drm_atomic_state *state)
{
	struct drm_crtc_state *crtc_state;
	struct intel_crtc *intel_crtc;
	struct drm_crtc *crtc;
	struct intel_crtc_state *first_crtc_state = NULL;
	struct intel_crtc_state *other_crtc_state = NULL;
	enum pipe first_pipe = INVALID_PIPE, enabled_pipe = INVALID_PIPE;
	int i;

	/* look at all crtc's that are going to be enabled in during modeset */
	for_each_new_crtc_in_state(state, crtc, crtc_state, i) {
		intel_crtc = to_intel_crtc(crtc);

		if (!crtc_state->active || !needs_modeset(crtc_state))
			continue;

		if (first_crtc_state) {
			other_crtc_state = to_intel_crtc_state(crtc_state);
			break;
		} else {
			first_crtc_state = to_intel_crtc_state(crtc_state);
			first_pipe = intel_crtc->pipe;
		}
	}

	/* No workaround needed? */
	if (!first_crtc_state)
		return 0;

	/* w/a possibly needed, check how many crtc's are already enabled. */
	for_each_intel_crtc(state->dev, intel_crtc) {
		struct intel_crtc_state *pipe_config;

		pipe_config = intel_atomic_get_crtc_state(state, intel_crtc);
		if (IS_ERR(pipe_config))
			return PTR_ERR(pipe_config);

		pipe_config->hsw_workaround_pipe = INVALID_PIPE;

		if (!pipe_config->base.active ||
		    needs_modeset(&pipe_config->base))
			continue;

		/* 2 or more enabled crtcs means no need for w/a */
		if (enabled_pipe != INVALID_PIPE)
			return 0;

		enabled_pipe = intel_crtc->pipe;
	}

	if (enabled_pipe != INVALID_PIPE)
		first_crtc_state->hsw_workaround_pipe = enabled_pipe;
	else if (other_crtc_state)
		other_crtc_state->hsw_workaround_pipe = first_pipe;

	return 0;
}

static int intel_lock_all_pipes(struct drm_atomic_state *state)
{
	struct drm_crtc *crtc;

	/* Add all pipes to the state */
	for_each_crtc(state->dev, crtc) {
		struct drm_crtc_state *crtc_state;

		crtc_state = drm_atomic_get_crtc_state(state, crtc);
		if (IS_ERR(crtc_state))
			return PTR_ERR(crtc_state);
	}

	return 0;
}

static int intel_modeset_all_pipes(struct drm_atomic_state *state)
{
	struct drm_crtc *crtc;

	/*
	 * Add all pipes to the state, and force
	 * a modeset on all the active ones.
	 */
	for_each_crtc(state->dev, crtc) {
		struct drm_crtc_state *crtc_state;
		int ret;

		crtc_state = drm_atomic_get_crtc_state(state, crtc);
		if (IS_ERR(crtc_state))
			return PTR_ERR(crtc_state);

		if (!crtc_state->active || needs_modeset(crtc_state))
			continue;

		crtc_state->mode_changed = true;

		ret = drm_atomic_add_affected_connectors(state, crtc);
		if (ret)
			return ret;

		ret = drm_atomic_add_affected_planes(state, crtc);
		if (ret)
			return ret;
	}

	return 0;
}

static int intel_modeset_checks(struct drm_atomic_state *state)
{
	struct intel_atomic_state *intel_state = to_intel_atomic_state(state);
	struct drm_i915_private *dev_priv = to_i915(state->dev);
	struct drm_crtc *crtc;
	struct drm_crtc_state *old_crtc_state, *new_crtc_state;
	int ret = 0, i;

	if (!check_digital_port_conflicts(state)) {
		DRM_DEBUG_KMS("rejecting conflicting digital port configuration\n");
		return -EINVAL;
	}

	intel_state->modeset = true;
	intel_state->active_crtcs = dev_priv->active_crtcs;
	intel_state->cdclk.logical = dev_priv->cdclk.logical;
	intel_state->cdclk.actual = dev_priv->cdclk.actual;

	for_each_oldnew_crtc_in_state(state, crtc, old_crtc_state, new_crtc_state, i) {
		if (new_crtc_state->active)
			intel_state->active_crtcs |= 1 << i;
		else
			intel_state->active_crtcs &= ~(1 << i);

		if (old_crtc_state->active != new_crtc_state->active)
			intel_state->active_pipe_changes |= drm_crtc_mask(crtc);
	}

	/*
	 * See if the config requires any additional preparation, e.g.
	 * to adjust global state with pipes off.  We need to do this
	 * here so we can get the modeset_pipe updated config for the new
	 * mode set on this crtc.  For other crtcs we need to use the
	 * adjusted_mode bits in the crtc directly.
	 */
	if (dev_priv->display.modeset_calc_cdclk) {
		ret = dev_priv->display.modeset_calc_cdclk(state);
		if (ret < 0)
			return ret;

		/*
		 * Writes to dev_priv->cdclk.logical must protected by
		 * holding all the crtc locks, even if we don't end up
		 * touching the hardware
		 */
		if (!intel_cdclk_state_compare(&dev_priv->cdclk.logical,
					       &intel_state->cdclk.logical)) {
			ret = intel_lock_all_pipes(state);
			if (ret < 0)
				return ret;
		}

		/* All pipes must be switched off while we change the cdclk. */
		if (!intel_cdclk_state_compare(&dev_priv->cdclk.actual,
					       &intel_state->cdclk.actual)) {
			ret = intel_modeset_all_pipes(state);
			if (ret < 0)
				return ret;
		}

		DRM_DEBUG_KMS("New cdclk calculated to be logical %u kHz, actual %u kHz\n",
			      intel_state->cdclk.logical.cdclk,
			      intel_state->cdclk.actual.cdclk);
	} else {
		to_intel_atomic_state(state)->cdclk.logical = dev_priv->cdclk.logical;
	}

	intel_modeset_clear_plls(state);

	if (IS_HASWELL(dev_priv))
		return haswell_mode_set_planes_workaround(state);

	return 0;
}

/*
 * Handle calculation of various watermark data at the end of the atomic check
 * phase.  The code here should be run after the per-crtc and per-plane 'check'
 * handlers to ensure that all derived state has been updated.
 */
static int calc_watermark_data(struct drm_atomic_state *state)
{
	struct drm_device *dev = state->dev;
	struct drm_i915_private *dev_priv = to_i915(dev);

	/* Is there platform-specific watermark information to calculate? */
	if (dev_priv->display.compute_global_watermarks)
		return dev_priv->display.compute_global_watermarks(state);

	return 0;
}

/**
 * intel_atomic_check - validate state object
 * @dev: drm device
 * @state: state to validate
 */
static int intel_atomic_check(struct drm_device *dev,
			      struct drm_atomic_state *state)
{
	struct drm_i915_private *dev_priv = to_i915(dev);
	struct intel_atomic_state *intel_state = to_intel_atomic_state(state);
	struct drm_crtc *crtc;
	struct drm_crtc_state *old_crtc_state, *crtc_state;
	int ret, i;
	bool any_ms = false;

	ret = drm_atomic_helper_check_modeset(dev, state);
	if (ret)
		return ret;

	for_each_oldnew_crtc_in_state(state, crtc, old_crtc_state, crtc_state, i) {
		struct intel_crtc_state *pipe_config =
			to_intel_crtc_state(crtc_state);

		/* Catch I915_MODE_FLAG_INHERITED */
		if (crtc_state->mode.private_flags != old_crtc_state->mode.private_flags)
			crtc_state->mode_changed = true;

		if (!needs_modeset(crtc_state))
			continue;

		if (!crtc_state->enable) {
			any_ms = true;
			continue;
		}

		/* FIXME: For only active_changed we shouldn't need to do any
		 * state recomputation at all. */

		ret = drm_atomic_add_affected_connectors(state, crtc);
		if (ret)
			return ret;

		ret = intel_modeset_pipe_config(crtc, pipe_config);
		if (ret) {
			intel_dump_pipe_config(to_intel_crtc(crtc),
					       pipe_config, "[failed]");
			return ret;
		}

		if (i915.fastboot &&
		    intel_pipe_config_compare(dev_priv,
					to_intel_crtc_state(old_crtc_state),
					pipe_config, true)) {
			crtc_state->mode_changed = false;
			pipe_config->update_pipe = true;
		}

		if (needs_modeset(crtc_state))
			any_ms = true;

		ret = drm_atomic_add_affected_planes(state, crtc);
		if (ret)
			return ret;

		intel_dump_pipe_config(to_intel_crtc(crtc), pipe_config,
				       needs_modeset(crtc_state) ?
				       "[modeset]" : "[fastset]");
	}

	if (any_ms) {
		ret = intel_modeset_checks(state);

		if (ret)
			return ret;
	} else {
		intel_state->cdclk.logical = dev_priv->cdclk.logical;
	}

	ret = drm_atomic_helper_check_planes(dev, state);
	if (ret)
		return ret;

	intel_fbc_choose_crtc(dev_priv, state);
	return calc_watermark_data(state);
}

static int intel_atomic_prepare_commit(struct drm_device *dev,
				       struct drm_atomic_state *state)
{
	struct drm_i915_private *dev_priv = to_i915(dev);
	struct drm_crtc_state *crtc_state;
	struct drm_crtc *crtc;
	int i, ret;

	for_each_new_crtc_in_state(state, crtc, crtc_state, i) {
		if (state->legacy_cursor_update)
			continue;

		ret = intel_crtc_wait_for_pending_flips(crtc);
		if (ret)
			return ret;

		if (atomic_read(&to_intel_crtc(crtc)->unpin_work_count) >= 2)
			flush_workqueue(dev_priv->wq);
	}

	ret = mutex_lock_interruptible(&dev->struct_mutex);
	if (ret)
		return ret;

	ret = drm_atomic_helper_prepare_planes(dev, state);
	mutex_unlock(&dev->struct_mutex);

	return ret;
}

u32 intel_crtc_get_vblank_counter(struct intel_crtc *crtc)
{
	struct drm_device *dev = crtc->base.dev;

	if (!dev->max_vblank_count)
		return drm_accurate_vblank_count(&crtc->base);

	return dev->driver->get_vblank_counter(dev, crtc->pipe);
}

static void intel_atomic_wait_for_vblanks(struct drm_device *dev,
					  struct drm_i915_private *dev_priv,
					  unsigned crtc_mask)
{
	unsigned last_vblank_count[I915_MAX_PIPES];
	enum pipe pipe;
	int ret;

	if (!crtc_mask)
		return;

	for_each_pipe(dev_priv, pipe) {
		struct intel_crtc *crtc = intel_get_crtc_for_pipe(dev_priv,
								  pipe);

		if (!((1 << pipe) & crtc_mask))
			continue;

		ret = drm_crtc_vblank_get(&crtc->base);
		if (WARN_ON(ret != 0)) {
			crtc_mask &= ~(1 << pipe);
			continue;
		}

		last_vblank_count[pipe] = drm_crtc_vblank_count(&crtc->base);
	}

	for_each_pipe(dev_priv, pipe) {
		struct intel_crtc *crtc = intel_get_crtc_for_pipe(dev_priv,
								  pipe);
		long lret;

		if (!((1 << pipe) & crtc_mask))
			continue;

		lret = wait_event_timeout(dev->vblank[pipe].queue,
				last_vblank_count[pipe] !=
					drm_crtc_vblank_count(&crtc->base),
				msecs_to_jiffies(50));

		WARN(!lret, "pipe %c vblank wait timed out\n", pipe_name(pipe));

		drm_crtc_vblank_put(&crtc->base);
	}
}

static bool needs_vblank_wait(struct intel_crtc_state *crtc_state)
{
	/* fb updated, need to unpin old fb */
	if (crtc_state->fb_changed)
		return true;

	/* wm changes, need vblank before final wm's */
	if (crtc_state->update_wm_post)
		return true;

	if (crtc_state->wm.need_postvbl_update)
		return true;

	return false;
}

static void intel_update_crtc(struct drm_crtc *crtc,
			      struct drm_atomic_state *state,
			      struct drm_crtc_state *old_crtc_state,
			      struct drm_crtc_state *new_crtc_state,
			      unsigned int *crtc_vblank_mask)
{
	struct drm_device *dev = crtc->dev;
	struct drm_i915_private *dev_priv = to_i915(dev);
	struct intel_crtc *intel_crtc = to_intel_crtc(crtc);
	struct intel_crtc_state *pipe_config = to_intel_crtc_state(new_crtc_state);
	bool modeset = needs_modeset(new_crtc_state);

	if (modeset) {
		update_scanline_offset(intel_crtc);
		dev_priv->display.crtc_enable(pipe_config, state);
	} else {
		intel_pre_plane_update(to_intel_crtc_state(old_crtc_state),
				       pipe_config);
	}

	if (drm_atomic_get_existing_plane_state(state, crtc->primary)) {
		intel_fbc_enable(
		    intel_crtc, pipe_config,
		    to_intel_plane_state(crtc->primary->state));
	}

	drm_atomic_helper_commit_planes_on_crtc(old_crtc_state);

	if (needs_vblank_wait(pipe_config))
		*crtc_vblank_mask |= drm_crtc_mask(crtc);
}

static void intel_update_crtcs(struct drm_atomic_state *state,
			       unsigned int *crtc_vblank_mask)
{
	struct drm_crtc *crtc;
	struct drm_crtc_state *old_crtc_state, *new_crtc_state;
	int i;

	for_each_oldnew_crtc_in_state(state, crtc, old_crtc_state, new_crtc_state, i) {
		if (!new_crtc_state->active)
			continue;

		intel_update_crtc(crtc, state, old_crtc_state,
				  new_crtc_state, crtc_vblank_mask);
	}
}

static void skl_update_crtcs(struct drm_atomic_state *state,
			     unsigned int *crtc_vblank_mask)
{
	struct drm_i915_private *dev_priv = to_i915(state->dev);
	struct intel_atomic_state *intel_state = to_intel_atomic_state(state);
	struct drm_crtc *crtc;
	struct intel_crtc *intel_crtc;
	struct drm_crtc_state *old_crtc_state, *new_crtc_state;
	struct intel_crtc_state *cstate;
	unsigned int updated = 0;
	bool progress;
	enum pipe pipe;
	int i;

	const struct skl_ddb_entry *entries[I915_MAX_PIPES] = {};

	for_each_oldnew_crtc_in_state(state, crtc, old_crtc_state, new_crtc_state, i)
		/* ignore allocations for crtc's that have been turned off. */
		if (new_crtc_state->active)
			entries[i] = &to_intel_crtc_state(old_crtc_state)->wm.skl.ddb;

	/*
	 * Whenever the number of active pipes changes, we need to make sure we
	 * update the pipes in the right order so that their ddb allocations
	 * never overlap with eachother inbetween CRTC updates. Otherwise we'll
	 * cause pipe underruns and other bad stuff.
	 */
	do {
		progress = false;

		for_each_oldnew_crtc_in_state(state, crtc, old_crtc_state, new_crtc_state, i) {
			bool vbl_wait = false;
			unsigned int cmask = drm_crtc_mask(crtc);

			intel_crtc = to_intel_crtc(crtc);
			cstate = to_intel_crtc_state(crtc->state);
			pipe = intel_crtc->pipe;

			if (updated & cmask || !cstate->base.active)
				continue;

			if (skl_ddb_allocation_overlaps(entries, &cstate->wm.skl.ddb, i))
				continue;

			updated |= cmask;
			entries[i] = &cstate->wm.skl.ddb;

			/*
			 * If this is an already active pipe, it's DDB changed,
			 * and this isn't the last pipe that needs updating
			 * then we need to wait for a vblank to pass for the
			 * new ddb allocation to take effect.
			 */
			if (!skl_ddb_entry_equal(&cstate->wm.skl.ddb,
						 &to_intel_crtc_state(old_crtc_state)->wm.skl.ddb) &&
			    !new_crtc_state->active_changed &&
			    intel_state->wm_results.dirty_pipes != updated)
				vbl_wait = true;

			intel_update_crtc(crtc, state, old_crtc_state,
					  new_crtc_state, crtc_vblank_mask);

			if (vbl_wait)
				intel_wait_for_vblank(dev_priv, pipe);

			progress = true;
		}
	} while (progress);
}

static void intel_atomic_helper_free_state(struct drm_i915_private *dev_priv)
{
	struct intel_atomic_state *state, *next;
	struct llist_node *freed;

	freed = llist_del_all(&dev_priv->atomic_helper.free_list);
	llist_for_each_entry_safe(state, next, freed, freed)
		drm_atomic_state_put(&state->base);
}

static void intel_atomic_helper_free_state_worker(struct work_struct *work)
{
	struct drm_i915_private *dev_priv =
		container_of(work, typeof(*dev_priv), atomic_helper.free_work);

	intel_atomic_helper_free_state(dev_priv);
}

static void intel_atomic_commit_tail(struct drm_atomic_state *state)
{
	struct drm_device *dev = state->dev;
	struct intel_atomic_state *intel_state = to_intel_atomic_state(state);
	struct drm_i915_private *dev_priv = to_i915(dev);
	struct drm_crtc_state *old_crtc_state, *new_crtc_state;
	struct drm_crtc *crtc;
	struct intel_crtc_state *intel_cstate;
	bool hw_check = intel_state->modeset;
	u64 put_domains[I915_MAX_PIPES] = {};
	unsigned crtc_vblank_mask = 0;
	int i;

	drm_atomic_helper_wait_for_dependencies(state);

	if (intel_state->modeset)
		intel_display_power_get(dev_priv, POWER_DOMAIN_MODESET);

	for_each_oldnew_crtc_in_state(state, crtc, old_crtc_state, new_crtc_state, i) {
		struct intel_crtc *intel_crtc = to_intel_crtc(crtc);

		if (needs_modeset(new_crtc_state) ||
		    to_intel_crtc_state(new_crtc_state)->update_pipe) {
			hw_check = true;

			put_domains[to_intel_crtc(crtc)->pipe] =
				modeset_get_crtc_power_domains(crtc,
					to_intel_crtc_state(new_crtc_state));
		}

		if (!needs_modeset(new_crtc_state))
			continue;

		intel_pre_plane_update(to_intel_crtc_state(old_crtc_state),
				       to_intel_crtc_state(new_crtc_state));

		if (old_crtc_state->active) {
			intel_crtc_disable_planes(crtc, old_crtc_state->plane_mask);
			dev_priv->display.crtc_disable(to_intel_crtc_state(old_crtc_state), state);
			intel_crtc->active = false;
			intel_fbc_disable(intel_crtc);
			intel_disable_shared_dpll(intel_crtc);

			/*
			 * Underruns don't always raise
			 * interrupts, so check manually.
			 */
			intel_check_cpu_fifo_underruns(dev_priv);
			intel_check_pch_fifo_underruns(dev_priv);

			if (!crtc->state->active) {
				/*
				 * Make sure we don't call initial_watermarks
				 * for ILK-style watermark updates.
				 *
				 * No clue what this is supposed to achieve.
				 */
				if (INTEL_GEN(dev_priv) >= 9)
					dev_priv->display.initial_watermarks(intel_state,
									     to_intel_crtc_state(crtc->state));
			}
		}
	}

	/* Only after disabling all output pipelines that will be changed can we
	 * update the the output configuration. */
	intel_modeset_update_crtc_state(state);

	if (intel_state->modeset) {
		drm_atomic_helper_update_legacy_modeset_state(state->dev, state);

		intel_set_cdclk(dev_priv, &dev_priv->cdclk.actual);

		/*
		 * SKL workaround: bspec recommends we disable the SAGV when we
		 * have more then one pipe enabled
		 */
		if (!intel_can_enable_sagv(state))
			intel_disable_sagv(dev_priv);

		intel_modeset_verify_disabled(dev, state);
	}

	/* Complete the events for pipes that have now been disabled */
	for_each_new_crtc_in_state(state, crtc, new_crtc_state, i) {
		bool modeset = needs_modeset(new_crtc_state);

		/* Complete events for now disable pipes here. */
		if (modeset && !new_crtc_state->active && new_crtc_state->event) {
			spin_lock_irq(&dev->event_lock);
			drm_crtc_send_vblank_event(crtc, new_crtc_state->event);
			spin_unlock_irq(&dev->event_lock);

			new_crtc_state->event = NULL;
		}
	}

	/* Now enable the clocks, plane, pipe, and connectors that we set up. */
	dev_priv->display.update_crtcs(state, &crtc_vblank_mask);

	/* FIXME: We should call drm_atomic_helper_commit_hw_done() here
	 * already, but still need the state for the delayed optimization. To
	 * fix this:
	 * - wrap the optimization/post_plane_update stuff into a per-crtc work.
	 * - schedule that vblank worker _before_ calling hw_done
	 * - at the start of commit_tail, cancel it _synchrously
	 * - switch over to the vblank wait helper in the core after that since
	 *   we don't need out special handling any more.
	 */
	if (!state->legacy_cursor_update)
		intel_atomic_wait_for_vblanks(dev, dev_priv, crtc_vblank_mask);

	/*
	 * Now that the vblank has passed, we can go ahead and program the
	 * optimal watermarks on platforms that need two-step watermark
	 * programming.
	 *
	 * TODO: Move this (and other cleanup) to an async worker eventually.
	 */
	for_each_new_crtc_in_state(state, crtc, new_crtc_state, i) {
		intel_cstate = to_intel_crtc_state(new_crtc_state);

		if (dev_priv->display.optimize_watermarks)
			dev_priv->display.optimize_watermarks(intel_state,
							      intel_cstate);
	}

	for_each_oldnew_crtc_in_state(state, crtc, old_crtc_state, new_crtc_state, i) {
		intel_post_plane_update(to_intel_crtc_state(old_crtc_state));

		if (put_domains[i])
			modeset_put_power_domains(dev_priv, put_domains[i]);

		intel_modeset_verify_crtc(crtc, state, old_crtc_state, new_crtc_state);
	}

	if (intel_state->modeset && intel_can_enable_sagv(state))
		intel_enable_sagv(dev_priv);

	drm_atomic_helper_commit_hw_done(state);

	if (intel_state->modeset) {
		/* As one of the primary mmio accessors, KMS has a high
		 * likelihood of triggering bugs in unclaimed access. After we
		 * finish modesetting, see if an error has been flagged, and if
		 * so enable debugging for the next modeset - and hope we catch
		 * the culprit.
		 */
		intel_uncore_arm_unclaimed_mmio_detection(dev_priv);
		intel_display_power_put(dev_priv, POWER_DOMAIN_MODESET);
	}

	mutex_lock(&dev->struct_mutex);
	drm_atomic_helper_cleanup_planes(dev, state);
	mutex_unlock(&dev->struct_mutex);

	drm_atomic_helper_commit_cleanup_done(state);

	drm_atomic_state_put(state);

	intel_atomic_helper_free_state(dev_priv);
}

static void intel_atomic_commit_work(struct work_struct *work)
{
	struct drm_atomic_state *state =
		container_of(work, struct drm_atomic_state, commit_work);

	intel_atomic_commit_tail(state);
}

static int __i915_sw_fence_call
intel_atomic_commit_ready(struct i915_sw_fence *fence,
			  enum i915_sw_fence_notify notify)
{
	struct intel_atomic_state *state =
		container_of(fence, struct intel_atomic_state, commit_ready);

	switch (notify) {
	case FENCE_COMPLETE:
		if (state->base.commit_work.func)
			queue_work(system_unbound_wq, &state->base.commit_work);
		break;

	case FENCE_FREE:
		{
			struct intel_atomic_helper *helper =
				&to_i915(state->base.dev)->atomic_helper;

			if (llist_add(&state->freed, &helper->free_list))
				schedule_work(&helper->free_work);
			break;
		}
	}

	return NOTIFY_DONE;
}

static void intel_atomic_track_fbs(struct drm_atomic_state *state)
{
	struct drm_plane_state *old_plane_state, *new_plane_state;
	struct drm_plane *plane;
	int i;

	for_each_oldnew_plane_in_state(state, plane, old_plane_state, new_plane_state, i)
		i915_gem_track_fb(intel_fb_obj(old_plane_state->fb),
				  intel_fb_obj(new_plane_state->fb),
				  to_intel_plane(plane)->frontbuffer_bit);
}

/**
 * intel_atomic_commit - commit validated state object
 * @dev: DRM device
 * @state: the top-level driver state object
 * @nonblock: nonblocking commit
 *
 * This function commits a top-level state object that has been validated
 * with drm_atomic_helper_check().
 *
 * RETURNS
 * Zero for success or -errno.
 */
static int intel_atomic_commit(struct drm_device *dev,
			       struct drm_atomic_state *state,
			       bool nonblock)
{
	struct intel_atomic_state *intel_state = to_intel_atomic_state(state);
	struct drm_i915_private *dev_priv = to_i915(dev);
	int ret = 0;

	ret = drm_atomic_helper_setup_commit(state, nonblock);
	if (ret)
		return ret;

	drm_atomic_state_get(state);
	i915_sw_fence_init(&intel_state->commit_ready,
			   intel_atomic_commit_ready);

	ret = intel_atomic_prepare_commit(dev, state);
	if (ret) {
		DRM_DEBUG_ATOMIC("Preparing state failed with %i\n", ret);
		i915_sw_fence_commit(&intel_state->commit_ready);
		return ret;
	}

	/*
	 * The intel_legacy_cursor_update() fast path takes care
	 * of avoiding the vblank waits for simple cursor
	 * movement and flips. For cursor on/off and size changes,
	 * we want to perform the vblank waits so that watermark
	 * updates happen during the correct frames. Gen9+ have
	 * double buffered watermarks and so shouldn't need this.
	 *
	 * Do this after drm_atomic_helper_setup_commit() and
	 * intel_atomic_prepare_commit() because we still want
	 * to skip the flip and fb cleanup waits. Although that
	 * does risk yanking the mapping from under the display
	 * engine.
	 *
	 * FIXME doing watermarks and fb cleanup from a vblank worker
	 * (assuming we had any) would solve these problems.
	 */
	if (INTEL_GEN(dev_priv) < 9)
		state->legacy_cursor_update = false;

	drm_atomic_helper_swap_state(state, true);
	dev_priv->wm.distrust_bios_wm = false;
	intel_shared_dpll_swap_state(state);
	intel_atomic_track_fbs(state);

	if (intel_state->modeset) {
		memcpy(dev_priv->min_pixclk, intel_state->min_pixclk,
		       sizeof(intel_state->min_pixclk));
		dev_priv->active_crtcs = intel_state->active_crtcs;
		dev_priv->cdclk.logical = intel_state->cdclk.logical;
		dev_priv->cdclk.actual = intel_state->cdclk.actual;
	}

	drm_atomic_state_get(state);
	INIT_WORK(&state->commit_work,
		  nonblock ? intel_atomic_commit_work : NULL);

	i915_sw_fence_commit(&intel_state->commit_ready);
	if (!nonblock) {
		i915_sw_fence_wait(&intel_state->commit_ready);
		intel_atomic_commit_tail(state);
	}

	return 0;
}

static const struct drm_crtc_funcs intel_crtc_funcs = {
	.gamma_set = drm_atomic_helper_legacy_gamma_set,
	.set_config = drm_atomic_helper_set_config,
	.set_property = drm_atomic_helper_crtc_set_property,
	.destroy = intel_crtc_destroy,
	.page_flip = drm_atomic_helper_page_flip,
	.atomic_duplicate_state = intel_crtc_duplicate_state,
	.atomic_destroy_state = intel_crtc_destroy_state,
	.set_crc_source = intel_crtc_set_crc_source,
};

/**
 * intel_prepare_plane_fb - Prepare fb for usage on plane
 * @plane: drm plane to prepare for
 * @fb: framebuffer to prepare for presentation
 *
 * Prepares a framebuffer for usage on a display plane.  Generally this
 * involves pinning the underlying object and updating the frontbuffer tracking
 * bits.  Some older platforms need special physical address handling for
 * cursor planes.
 *
 * Must be called with struct_mutex held.
 *
 * Returns 0 on success, negative error code on failure.
 */
int
intel_prepare_plane_fb(struct drm_plane *plane,
		       struct drm_plane_state *new_state)
{
	struct intel_atomic_state *intel_state =
		to_intel_atomic_state(new_state->state);
	struct drm_i915_private *dev_priv = to_i915(plane->dev);
	struct drm_framebuffer *fb = new_state->fb;
	struct drm_i915_gem_object *obj = intel_fb_obj(fb);
	struct drm_i915_gem_object *old_obj = intel_fb_obj(plane->state->fb);
	int ret;

	if (obj) {
		if (plane->type == DRM_PLANE_TYPE_CURSOR &&
		    INTEL_INFO(dev_priv)->cursor_needs_physical) {
			const int align = intel_cursor_alignment(dev_priv);

			ret = i915_gem_object_attach_phys(obj, align);
			if (ret) {
				DRM_DEBUG_KMS("failed to attach phys object\n");
				return ret;
			}
		} else {
			struct i915_vma *vma;

			vma = intel_pin_and_fence_fb_obj(fb, new_state->rotation);
			if (IS_ERR(vma)) {
				DRM_DEBUG_KMS("failed to pin object\n");
				return PTR_ERR(vma);
			}

			to_intel_plane_state(new_state)->vma = vma;
		}
	}

	if (!obj && !old_obj)
		return 0;

	if (old_obj) {
		struct drm_crtc_state *crtc_state =
			drm_atomic_get_existing_crtc_state(new_state->state,
							   plane->state->crtc);

		/* Big Hammer, we also need to ensure that any pending
		 * MI_WAIT_FOR_EVENT inside a user batch buffer on the
		 * current scanout is retired before unpinning the old
		 * framebuffer. Note that we rely on userspace rendering
		 * into the buffer attached to the pipe they are waiting
		 * on. If not, userspace generates a GPU hang with IPEHR
		 * point to the MI_WAIT_FOR_EVENT.
		 *
		 * This should only fail upon a hung GPU, in which case we
		 * can safely continue.
		 */
		if (needs_modeset(crtc_state)) {
			ret = i915_sw_fence_await_reservation(&intel_state->commit_ready,
							      old_obj->resv, NULL,
							      false, 0,
							      GFP_KERNEL);
			if (ret < 0)
				return ret;
		}
	}

	if (new_state->fence) { /* explicit fencing */
		ret = i915_sw_fence_await_dma_fence(&intel_state->commit_ready,
						    new_state->fence,
						    I915_FENCE_TIMEOUT,
						    GFP_KERNEL);
		if (ret < 0)
			return ret;
	}

	if (!obj)
		return 0;

	if (!new_state->fence) { /* implicit fencing */
		ret = i915_sw_fence_await_reservation(&intel_state->commit_ready,
						      obj->resv, NULL,
						      false, I915_FENCE_TIMEOUT,
						      GFP_KERNEL);
		if (ret < 0)
			return ret;

		i915_gem_object_wait_priority(obj, 0, I915_PRIORITY_DISPLAY);
	}

	return 0;
}

/**
 * intel_cleanup_plane_fb - Cleans up an fb after plane use
 * @plane: drm plane to clean up for
 * @fb: old framebuffer that was on plane
 *
 * Cleans up a framebuffer that has just been removed from a plane.
 *
 * Must be called with struct_mutex held.
 */
void
intel_cleanup_plane_fb(struct drm_plane *plane,
		       struct drm_plane_state *old_state)
{
	struct i915_vma *vma;

	/* Should only be called after a successful intel_prepare_plane_fb()! */
	vma = fetch_and_zero(&to_intel_plane_state(old_state)->vma);
	if (vma)
		intel_unpin_fb_vma(vma);
}

int
skl_max_scale(struct intel_crtc *intel_crtc, struct intel_crtc_state *crtc_state)
{
	struct drm_i915_private *dev_priv;
	int max_scale;
	int crtc_clock, max_dotclk;

	if (!intel_crtc || !crtc_state->base.enable)
		return DRM_PLANE_HELPER_NO_SCALING;

	dev_priv = to_i915(intel_crtc->base.dev);

	crtc_clock = crtc_state->base.adjusted_mode.crtc_clock;
	max_dotclk = to_intel_atomic_state(crtc_state->base.state)->cdclk.logical.cdclk;

	if (IS_GEMINILAKE(dev_priv))
		max_dotclk *= 2;

	if (WARN_ON_ONCE(!crtc_clock || max_dotclk < crtc_clock))
		return DRM_PLANE_HELPER_NO_SCALING;

	/*
	 * skl max scale is lower of:
	 *    close to 3 but not 3, -1 is for that purpose
	 *            or
	 *    cdclk/crtc_clock
	 */
	max_scale = min((1 << 16) * 3 - 1,
			(1 << 8) * ((max_dotclk << 8) / crtc_clock));

	return max_scale;
}

static int
intel_check_primary_plane(struct intel_plane *plane,
			  struct intel_crtc_state *crtc_state,
			  struct intel_plane_state *state)
{
	struct drm_i915_private *dev_priv = to_i915(plane->base.dev);
	struct drm_crtc *crtc = state->base.crtc;
	int min_scale = DRM_PLANE_HELPER_NO_SCALING;
	int max_scale = DRM_PLANE_HELPER_NO_SCALING;
	bool can_position = false;
	int ret;

	if (INTEL_GEN(dev_priv) >= 9) {
		/* use scaler when colorkey is not required */
		if (state->ckey.flags == I915_SET_COLORKEY_NONE) {
			min_scale = 1;
			max_scale = skl_max_scale(to_intel_crtc(crtc), crtc_state);
		}
		can_position = true;
	}

	ret = drm_plane_helper_check_state(&state->base,
					   &state->clip,
					   min_scale, max_scale,
					   can_position, true);
	if (ret)
		return ret;

	if (!state->base.fb)
		return 0;

	if (INTEL_GEN(dev_priv) >= 9) {
		ret = skl_check_plane_surface(state);
		if (ret)
			return ret;

		state->ctl = skl_plane_ctl(crtc_state, state);
	} else {
		ret = i9xx_check_plane_surface(state);
		if (ret)
			return ret;

		state->ctl = i9xx_plane_ctl(crtc_state, state);
	}

	return 0;
}

static void intel_begin_crtc_commit(struct drm_crtc *crtc,
				    struct drm_crtc_state *old_crtc_state)
{
	struct drm_device *dev = crtc->dev;
	struct drm_i915_private *dev_priv = to_i915(dev);
	struct intel_crtc *intel_crtc = to_intel_crtc(crtc);
	struct intel_crtc_state *intel_cstate =
		to_intel_crtc_state(crtc->state);
	struct intel_crtc_state *old_intel_cstate =
		to_intel_crtc_state(old_crtc_state);
	struct intel_atomic_state *old_intel_state =
		to_intel_atomic_state(old_crtc_state->state);
	bool modeset = needs_modeset(crtc->state);

	if (!modeset &&
	    (intel_cstate->base.color_mgmt_changed ||
	     intel_cstate->update_pipe)) {
		intel_color_set_csc(crtc->state);
		intel_color_load_luts(crtc->state);
	}

	/* Perform vblank evasion around commit operation */
	intel_pipe_update_start(intel_crtc);

	if (modeset)
		goto out;

	if (intel_cstate->update_pipe)
		intel_update_pipe_config(intel_crtc, old_intel_cstate);
	else if (INTEL_GEN(dev_priv) >= 9)
		skl_detach_scalers(intel_crtc);

out:
	if (dev_priv->display.atomic_update_watermarks)
		dev_priv->display.atomic_update_watermarks(old_intel_state,
							   intel_cstate);
}

static void intel_finish_crtc_commit(struct drm_crtc *crtc,
				     struct drm_crtc_state *old_crtc_state)
{
	struct intel_crtc *intel_crtc = to_intel_crtc(crtc);

	intel_pipe_update_end(intel_crtc, NULL);
}

/**
 * intel_plane_destroy - destroy a plane
 * @plane: plane to destroy
 *
 * Common destruction function for all types of planes (primary, cursor,
 * sprite).
 */
void intel_plane_destroy(struct drm_plane *plane)
{
	drm_plane_cleanup(plane);
	kfree(to_intel_plane(plane));
}

const struct drm_plane_funcs intel_plane_funcs = {
	.update_plane = drm_atomic_helper_update_plane,
	.disable_plane = drm_atomic_helper_disable_plane,
	.destroy = intel_plane_destroy,
	.set_property = drm_atomic_helper_plane_set_property,
	.atomic_get_property = intel_plane_atomic_get_property,
	.atomic_set_property = intel_plane_atomic_set_property,
	.atomic_duplicate_state = intel_plane_duplicate_state,
	.atomic_destroy_state = intel_plane_destroy_state,
};

static int
intel_legacy_cursor_update(struct drm_plane *plane,
			   struct drm_crtc *crtc,
			   struct drm_framebuffer *fb,
			   int crtc_x, int crtc_y,
			   unsigned int crtc_w, unsigned int crtc_h,
			   uint32_t src_x, uint32_t src_y,
			   uint32_t src_w, uint32_t src_h,
			   struct drm_modeset_acquire_ctx *ctx)
{
	struct drm_i915_private *dev_priv = to_i915(crtc->dev);
	int ret;
	struct drm_plane_state *old_plane_state, *new_plane_state;
	struct intel_plane *intel_plane = to_intel_plane(plane);
	struct drm_framebuffer *old_fb;
	struct drm_crtc_state *crtc_state = crtc->state;
	struct i915_vma *old_vma;

	/*
	 * When crtc is inactive or there is a modeset pending,
	 * wait for it to complete in the slowpath
	 */
	if (!crtc_state->active || needs_modeset(crtc_state) ||
	    to_intel_crtc_state(crtc_state)->update_pipe)
		goto slow;

	old_plane_state = plane->state;

	/*
	 * If any parameters change that may affect watermarks,
	 * take the slowpath. Only changing fb or position should be
	 * in the fastpath.
	 */
	if (old_plane_state->crtc != crtc ||
	    old_plane_state->src_w != src_w ||
	    old_plane_state->src_h != src_h ||
	    old_plane_state->crtc_w != crtc_w ||
	    old_plane_state->crtc_h != crtc_h ||
	    !old_plane_state->fb != !fb)
		goto slow;

	new_plane_state = intel_plane_duplicate_state(plane);
	if (!new_plane_state)
		return -ENOMEM;

	drm_atomic_set_fb_for_plane(new_plane_state, fb);

	new_plane_state->src_x = src_x;
	new_plane_state->src_y = src_y;
	new_plane_state->src_w = src_w;
	new_plane_state->src_h = src_h;
	new_plane_state->crtc_x = crtc_x;
	new_plane_state->crtc_y = crtc_y;
	new_plane_state->crtc_w = crtc_w;
	new_plane_state->crtc_h = crtc_h;

	ret = intel_plane_atomic_check_with_state(to_intel_crtc_state(crtc->state),
						  to_intel_plane_state(new_plane_state));
	if (ret)
		goto out_free;

	ret = mutex_lock_interruptible(&dev_priv->drm.struct_mutex);
	if (ret)
		goto out_free;

	if (INTEL_INFO(dev_priv)->cursor_needs_physical) {
		int align = intel_cursor_alignment(dev_priv);

		ret = i915_gem_object_attach_phys(intel_fb_obj(fb), align);
		if (ret) {
			DRM_DEBUG_KMS("failed to attach phys object\n");
			goto out_unlock;
		}
	} else {
		struct i915_vma *vma;

		vma = intel_pin_and_fence_fb_obj(fb, new_plane_state->rotation);
		if (IS_ERR(vma)) {
			DRM_DEBUG_KMS("failed to pin object\n");

			ret = PTR_ERR(vma);
			goto out_unlock;
		}

		to_intel_plane_state(new_plane_state)->vma = vma;
	}

	old_fb = old_plane_state->fb;
	old_vma = to_intel_plane_state(old_plane_state)->vma;

	i915_gem_track_fb(intel_fb_obj(old_fb), intel_fb_obj(fb),
			  intel_plane->frontbuffer_bit);

	/* Swap plane state */
	new_plane_state->fence = old_plane_state->fence;
	*to_intel_plane_state(old_plane_state) = *to_intel_plane_state(new_plane_state);
	new_plane_state->fence = NULL;
	new_plane_state->fb = old_fb;
	to_intel_plane_state(new_plane_state)->vma = old_vma;

	if (plane->state->visible) {
		trace_intel_update_plane(plane, to_intel_crtc(crtc));
		intel_plane->update_plane(intel_plane,
					  to_intel_crtc_state(crtc->state),
					  to_intel_plane_state(plane->state));
	} else {
		trace_intel_disable_plane(plane, to_intel_crtc(crtc));
		intel_plane->disable_plane(intel_plane, to_intel_crtc(crtc));
	}

	intel_cleanup_plane_fb(plane, new_plane_state);

out_unlock:
	mutex_unlock(&dev_priv->drm.struct_mutex);
out_free:
	intel_plane_destroy_state(plane, new_plane_state);
	return ret;

slow:
	return drm_atomic_helper_update_plane(plane, crtc, fb,
					      crtc_x, crtc_y, crtc_w, crtc_h,
					      src_x, src_y, src_w, src_h, ctx);
}

static const struct drm_plane_funcs intel_cursor_plane_funcs = {
	.update_plane = intel_legacy_cursor_update,
	.disable_plane = drm_atomic_helper_disable_plane,
	.destroy = intel_plane_destroy,
	.set_property = drm_atomic_helper_plane_set_property,
	.atomic_get_property = intel_plane_atomic_get_property,
	.atomic_set_property = intel_plane_atomic_set_property,
	.atomic_duplicate_state = intel_plane_duplicate_state,
	.atomic_destroy_state = intel_plane_destroy_state,
};

static struct intel_plane *
intel_primary_plane_create(struct drm_i915_private *dev_priv, enum pipe pipe)
{
	struct intel_plane *primary = NULL;
	struct intel_plane_state *state = NULL;
	const uint32_t *intel_primary_formats;
	unsigned int supported_rotations;
	unsigned int num_formats;
	int ret;

	primary = kzalloc(sizeof(*primary), GFP_KERNEL);
	if (!primary) {
		ret = -ENOMEM;
		goto fail;
	}

	state = intel_create_plane_state(&primary->base);
	if (!state) {
		ret = -ENOMEM;
		goto fail;
	}

	primary->base.state = &state->base;

	primary->can_scale = false;
	primary->max_downscale = 1;
	if (INTEL_GEN(dev_priv) >= 9) {
		primary->can_scale = true;
		state->scaler_id = -1;
	}
	primary->pipe = pipe;
	/*
	 * On gen2/3 only plane A can do FBC, but the panel fitter and LVDS
	 * port is hooked to pipe B. Hence we want plane A feeding pipe B.
	 */
	if (HAS_FBC(dev_priv) && INTEL_GEN(dev_priv) < 4)
		primary->plane = (enum plane) !pipe;
	else
		primary->plane = (enum plane) pipe;
	primary->id = PLANE_PRIMARY;
	primary->frontbuffer_bit = INTEL_FRONTBUFFER_PRIMARY(pipe);
	primary->check_plane = intel_check_primary_plane;

	if (INTEL_GEN(dev_priv) >= 9) {
		intel_primary_formats = skl_primary_formats;
		num_formats = ARRAY_SIZE(skl_primary_formats);

		primary->update_plane = skylake_update_primary_plane;
		primary->disable_plane = skylake_disable_primary_plane;
	} else if (INTEL_GEN(dev_priv) >= 4) {
		intel_primary_formats = i965_primary_formats;
		num_formats = ARRAY_SIZE(i965_primary_formats);

		primary->update_plane = i9xx_update_primary_plane;
		primary->disable_plane = i9xx_disable_primary_plane;
	} else {
		intel_primary_formats = i8xx_primary_formats;
		num_formats = ARRAY_SIZE(i8xx_primary_formats);

		primary->update_plane = i9xx_update_primary_plane;
		primary->disable_plane = i9xx_disable_primary_plane;
	}

	if (INTEL_GEN(dev_priv) >= 9)
		ret = drm_universal_plane_init(&dev_priv->drm, &primary->base,
					       0, &intel_plane_funcs,
					       intel_primary_formats, num_formats,
					       DRM_PLANE_TYPE_PRIMARY,
					       "plane 1%c", pipe_name(pipe));
	else if (INTEL_GEN(dev_priv) >= 5 || IS_G4X(dev_priv))
		ret = drm_universal_plane_init(&dev_priv->drm, &primary->base,
					       0, &intel_plane_funcs,
					       intel_primary_formats, num_formats,
					       DRM_PLANE_TYPE_PRIMARY,
					       "primary %c", pipe_name(pipe));
	else
		ret = drm_universal_plane_init(&dev_priv->drm, &primary->base,
					       0, &intel_plane_funcs,
					       intel_primary_formats, num_formats,
					       DRM_PLANE_TYPE_PRIMARY,
					       "plane %c", plane_name(primary->plane));
	if (ret)
		goto fail;

	if (INTEL_GEN(dev_priv) >= 9) {
		supported_rotations =
			DRM_MODE_ROTATE_0 | DRM_MODE_ROTATE_90 |
			DRM_MODE_ROTATE_180 | DRM_MODE_ROTATE_270;
	} else if (IS_CHERRYVIEW(dev_priv) && pipe == PIPE_B) {
		supported_rotations =
			DRM_MODE_ROTATE_0 | DRM_MODE_ROTATE_180 |
			DRM_MODE_REFLECT_X;
	} else if (INTEL_GEN(dev_priv) >= 4) {
		supported_rotations =
			DRM_MODE_ROTATE_0 | DRM_MODE_ROTATE_180;
	} else {
		supported_rotations = DRM_MODE_ROTATE_0;
	}

	if (INTEL_GEN(dev_priv) >= 4)
		drm_plane_create_rotation_property(&primary->base,
						   DRM_MODE_ROTATE_0,
						   supported_rotations);

	drm_plane_helper_add(&primary->base, &intel_plane_helper_funcs);

	return primary;

fail:
	kfree(state);
	kfree(primary);

	return ERR_PTR(ret);
}

static struct intel_plane *
intel_cursor_plane_create(struct drm_i915_private *dev_priv,
			  enum pipe pipe)
{
	struct intel_plane *cursor = NULL;
	struct intel_plane_state *state = NULL;
	int ret;

	cursor = kzalloc(sizeof(*cursor), GFP_KERNEL);
	if (!cursor) {
		ret = -ENOMEM;
		goto fail;
	}

	state = intel_create_plane_state(&cursor->base);
	if (!state) {
		ret = -ENOMEM;
		goto fail;
	}

	cursor->base.state = &state->base;

	cursor->can_scale = false;
	cursor->max_downscale = 1;
	cursor->pipe = pipe;
	cursor->plane = pipe;
	cursor->id = PLANE_CURSOR;
	cursor->frontbuffer_bit = INTEL_FRONTBUFFER_CURSOR(pipe);

	if (IS_I845G(dev_priv) || IS_I865G(dev_priv)) {
		cursor->update_plane = i845_update_cursor;
		cursor->disable_plane = i845_disable_cursor;
		cursor->check_plane = i845_check_cursor;
	} else {
		cursor->update_plane = i9xx_update_cursor;
		cursor->disable_plane = i9xx_disable_cursor;
		cursor->check_plane = i9xx_check_cursor;
	}

	cursor->cursor.base = ~0;
	cursor->cursor.cntl = ~0;

	if (IS_I845G(dev_priv) || IS_I865G(dev_priv) || HAS_CUR_FBC(dev_priv))
		cursor->cursor.size = ~0;

	ret = drm_universal_plane_init(&dev_priv->drm, &cursor->base,
				       0, &intel_cursor_plane_funcs,
				       intel_cursor_formats,
				       ARRAY_SIZE(intel_cursor_formats),
				       DRM_PLANE_TYPE_CURSOR,
				       "cursor %c", pipe_name(pipe));
	if (ret)
		goto fail;

	if (INTEL_GEN(dev_priv) >= 4)
		drm_plane_create_rotation_property(&cursor->base,
						   DRM_MODE_ROTATE_0,
						   DRM_MODE_ROTATE_0 |
						   DRM_MODE_ROTATE_180);

	if (INTEL_GEN(dev_priv) >= 9)
		state->scaler_id = -1;

	drm_plane_helper_add(&cursor->base, &intel_plane_helper_funcs);

	return cursor;

fail:
	kfree(state);
	kfree(cursor);

	return ERR_PTR(ret);
}

static void intel_crtc_init_scalers(struct intel_crtc *crtc,
				    struct intel_crtc_state *crtc_state)
{
	struct intel_crtc_scaler_state *scaler_state =
		&crtc_state->scaler_state;
	struct drm_i915_private *dev_priv = to_i915(crtc->base.dev);
	int i;

	crtc->num_scalers = dev_priv->info.num_scalers[crtc->pipe];
	if (!crtc->num_scalers)
		return;

	for (i = 0; i < crtc->num_scalers; i++) {
		struct intel_scaler *scaler = &scaler_state->scalers[i];

		scaler->in_use = 0;
		scaler->mode = PS_SCALER_MODE_DYN;
	}

	scaler_state->scaler_id = -1;
}

static int intel_crtc_init(struct drm_i915_private *dev_priv, enum pipe pipe)
{
	struct intel_crtc *intel_crtc;
	struct intel_crtc_state *crtc_state = NULL;
	struct intel_plane *primary = NULL;
	struct intel_plane *cursor = NULL;
	int sprite, ret;

	intel_crtc = kzalloc(sizeof(*intel_crtc), GFP_KERNEL);
	if (!intel_crtc)
		return -ENOMEM;

	crtc_state = kzalloc(sizeof(*crtc_state), GFP_KERNEL);
	if (!crtc_state) {
		ret = -ENOMEM;
		goto fail;
	}
	intel_crtc->config = crtc_state;
	intel_crtc->base.state = &crtc_state->base;
	crtc_state->base.crtc = &intel_crtc->base;

	primary = intel_primary_plane_create(dev_priv, pipe);
	if (IS_ERR(primary)) {
		ret = PTR_ERR(primary);
		goto fail;
	}
	intel_crtc->plane_ids_mask |= BIT(primary->id);

	for_each_sprite(dev_priv, pipe, sprite) {
		struct intel_plane *plane;

		plane = intel_sprite_plane_create(dev_priv, pipe, sprite);
		if (IS_ERR(plane)) {
			ret = PTR_ERR(plane);
			goto fail;
		}
		intel_crtc->plane_ids_mask |= BIT(plane->id);
	}

	cursor = intel_cursor_plane_create(dev_priv, pipe);
	if (IS_ERR(cursor)) {
		ret = PTR_ERR(cursor);
		goto fail;
	}
	intel_crtc->plane_ids_mask |= BIT(cursor->id);

	ret = drm_crtc_init_with_planes(&dev_priv->drm, &intel_crtc->base,
					&primary->base, &cursor->base,
					&intel_crtc_funcs,
					"pipe %c", pipe_name(pipe));
	if (ret)
		goto fail;

	intel_crtc->pipe = pipe;
	intel_crtc->plane = primary->plane;

	/* initialize shared scalers */
	intel_crtc_init_scalers(intel_crtc, crtc_state);

	BUG_ON(pipe >= ARRAY_SIZE(dev_priv->plane_to_crtc_mapping) ||
	       dev_priv->plane_to_crtc_mapping[intel_crtc->plane] != NULL);
	dev_priv->plane_to_crtc_mapping[intel_crtc->plane] = intel_crtc;
	dev_priv->pipe_to_crtc_mapping[intel_crtc->pipe] = intel_crtc;

	drm_crtc_helper_add(&intel_crtc->base, &intel_helper_funcs);

	intel_color_init(&intel_crtc->base);

	WARN_ON(drm_crtc_index(&intel_crtc->base) != intel_crtc->pipe);

	return 0;

fail:
	/*
	 * drm_mode_config_cleanup() will free up any
	 * crtcs/planes already initialized.
	 */
	kfree(crtc_state);
	kfree(intel_crtc);

	return ret;
}

enum pipe intel_get_pipe_from_connector(struct intel_connector *connector)
{
	struct drm_device *dev = connector->base.dev;

	WARN_ON(!drm_modeset_is_locked(&dev->mode_config.connection_mutex));

	if (!connector->base.state->crtc)
		return INVALID_PIPE;

	return to_intel_crtc(connector->base.state->crtc)->pipe;
}

int intel_get_pipe_from_crtc_id(struct drm_device *dev, void *data,
				struct drm_file *file)
{
	struct drm_i915_get_pipe_from_crtc_id *pipe_from_crtc_id = data;
	struct drm_crtc *drmmode_crtc;
	struct intel_crtc *crtc;

	drmmode_crtc = drm_crtc_find(dev, pipe_from_crtc_id->crtc_id);
	if (!drmmode_crtc)
		return -ENOENT;

	crtc = to_intel_crtc(drmmode_crtc);
	pipe_from_crtc_id->pipe = crtc->pipe;

	return 0;
}

static int intel_encoder_clones(struct intel_encoder *encoder)
{
	struct drm_device *dev = encoder->base.dev;
	struct intel_encoder *source_encoder;
	int index_mask = 0;
	int entry = 0;

	for_each_intel_encoder(dev, source_encoder) {
		if (encoders_cloneable(encoder, source_encoder))
			index_mask |= (1 << entry);

		entry++;
	}

	return index_mask;
}

static bool has_edp_a(struct drm_i915_private *dev_priv)
{
	if (!IS_MOBILE(dev_priv))
		return false;

	if ((I915_READ(DP_A) & DP_DETECTED) == 0)
		return false;

	if (IS_GEN5(dev_priv) && (I915_READ(FUSE_STRAP) & ILK_eDP_A_DISABLE))
		return false;

	return true;
}

static bool intel_crt_present(struct drm_i915_private *dev_priv)
{
	if (INTEL_GEN(dev_priv) >= 9)
		return false;

	if (IS_HSW_ULT(dev_priv) || IS_BDW_ULT(dev_priv))
		return false;

	if (IS_CHERRYVIEW(dev_priv))
		return false;

	if (HAS_PCH_LPT_H(dev_priv) &&
	    I915_READ(SFUSE_STRAP) & SFUSE_STRAP_CRT_DISABLED)
		return false;

	/* DDI E can't be used if DDI A requires 4 lanes */
	if (HAS_DDI(dev_priv) && I915_READ(DDI_BUF_CTL(PORT_A)) & DDI_A_4_LANES)
		return false;

	if (!dev_priv->vbt.int_crt_support)
		return false;

	return true;
}

void intel_pps_unlock_regs_wa(struct drm_i915_private *dev_priv)
{
	int pps_num;
	int pps_idx;

	if (HAS_DDI(dev_priv))
		return;
	/*
	 * This w/a is needed at least on CPT/PPT, but to be sure apply it
	 * everywhere where registers can be write protected.
	 */
	if (IS_VALLEYVIEW(dev_priv) || IS_CHERRYVIEW(dev_priv))
		pps_num = 2;
	else
		pps_num = 1;

	for (pps_idx = 0; pps_idx < pps_num; pps_idx++) {
		u32 val = I915_READ(PP_CONTROL(pps_idx));

		val = (val & ~PANEL_UNLOCK_MASK) | PANEL_UNLOCK_REGS;
		I915_WRITE(PP_CONTROL(pps_idx), val);
	}
}

static void intel_pps_init(struct drm_i915_private *dev_priv)
{
	if (HAS_PCH_SPLIT(dev_priv) || IS_GEN9_LP(dev_priv))
		dev_priv->pps_mmio_base = PCH_PPS_BASE;
	else if (IS_VALLEYVIEW(dev_priv) || IS_CHERRYVIEW(dev_priv))
		dev_priv->pps_mmio_base = VLV_PPS_BASE;
	else
		dev_priv->pps_mmio_base = PPS_BASE;

	intel_pps_unlock_regs_wa(dev_priv);
}

static void intel_setup_outputs(struct drm_i915_private *dev_priv)
{
	struct intel_encoder *encoder;
	bool dpd_is_edp = false;

	intel_pps_init(dev_priv);

	/*
	 * intel_edp_init_connector() depends on this completing first, to
	 * prevent the registeration of both eDP and LVDS and the incorrect
	 * sharing of the PPS.
	 */
	intel_lvds_init(dev_priv);

	if (intel_crt_present(dev_priv))
		intel_crt_init(dev_priv);

	if (IS_GEN9_LP(dev_priv)) {
		/*
		 * FIXME: Broxton doesn't support port detection via the
		 * DDI_BUF_CTL_A or SFUSE_STRAP registers, find another way to
		 * detect the ports.
		 */
		intel_ddi_init(dev_priv, PORT_A);
		intel_ddi_init(dev_priv, PORT_B);
		intel_ddi_init(dev_priv, PORT_C);

		intel_dsi_init(dev_priv);
	} else if (HAS_DDI(dev_priv)) {
		int found;

		/*
		 * Haswell uses DDI functions to detect digital outputs.
		 * On SKL pre-D0 the strap isn't connected, so we assume
		 * it's there.
		 */
		found = I915_READ(DDI_BUF_CTL(PORT_A)) & DDI_INIT_DISPLAY_DETECTED;
		/* WaIgnoreDDIAStrap: skl */
		if (found || IS_GEN9_BC(dev_priv))
			intel_ddi_init(dev_priv, PORT_A);

		/* DDI B, C and D detection is indicated by the SFUSE_STRAP
		 * register */
		found = I915_READ(SFUSE_STRAP);

		if (found & SFUSE_STRAP_DDIB_DETECTED)
			intel_ddi_init(dev_priv, PORT_B);
		if (found & SFUSE_STRAP_DDIC_DETECTED)
			intel_ddi_init(dev_priv, PORT_C);
		if (found & SFUSE_STRAP_DDID_DETECTED)
			intel_ddi_init(dev_priv, PORT_D);
		/*
		 * On SKL we don't have a way to detect DDI-E so we rely on VBT.
		 */
		if (IS_GEN9_BC(dev_priv) &&
		    (dev_priv->vbt.ddi_port_info[PORT_E].supports_dp ||
		     dev_priv->vbt.ddi_port_info[PORT_E].supports_dvi ||
		     dev_priv->vbt.ddi_port_info[PORT_E].supports_hdmi))
			intel_ddi_init(dev_priv, PORT_E);

	} else if (HAS_PCH_SPLIT(dev_priv)) {
		int found;
		dpd_is_edp = intel_dp_is_edp(dev_priv, PORT_D);

		if (has_edp_a(dev_priv))
			intel_dp_init(dev_priv, DP_A, PORT_A);

		if (I915_READ(PCH_HDMIB) & SDVO_DETECTED) {
			/* PCH SDVOB multiplex with HDMIB */
			found = intel_sdvo_init(dev_priv, PCH_SDVOB, PORT_B);
			if (!found)
				intel_hdmi_init(dev_priv, PCH_HDMIB, PORT_B);
			if (!found && (I915_READ(PCH_DP_B) & DP_DETECTED))
				intel_dp_init(dev_priv, PCH_DP_B, PORT_B);
		}

		if (I915_READ(PCH_HDMIC) & SDVO_DETECTED)
			intel_hdmi_init(dev_priv, PCH_HDMIC, PORT_C);

		if (!dpd_is_edp && I915_READ(PCH_HDMID) & SDVO_DETECTED)
			intel_hdmi_init(dev_priv, PCH_HDMID, PORT_D);

		if (I915_READ(PCH_DP_C) & DP_DETECTED)
			intel_dp_init(dev_priv, PCH_DP_C, PORT_C);

		if (I915_READ(PCH_DP_D) & DP_DETECTED)
			intel_dp_init(dev_priv, PCH_DP_D, PORT_D);
	} else if (IS_VALLEYVIEW(dev_priv) || IS_CHERRYVIEW(dev_priv)) {
		bool has_edp, has_port;

		/*
		 * The DP_DETECTED bit is the latched state of the DDC
		 * SDA pin at boot. However since eDP doesn't require DDC
		 * (no way to plug in a DP->HDMI dongle) the DDC pins for
		 * eDP ports may have been muxed to an alternate function.
		 * Thus we can't rely on the DP_DETECTED bit alone to detect
		 * eDP ports. Consult the VBT as well as DP_DETECTED to
		 * detect eDP ports.
		 *
		 * Sadly the straps seem to be missing sometimes even for HDMI
		 * ports (eg. on Voyo V3 - CHT x7-Z8700), so check both strap
		 * and VBT for the presence of the port. Additionally we can't
		 * trust the port type the VBT declares as we've seen at least
		 * HDMI ports that the VBT claim are DP or eDP.
		 */
		has_edp = intel_dp_is_edp(dev_priv, PORT_B);
		has_port = intel_bios_is_port_present(dev_priv, PORT_B);
		if (I915_READ(VLV_DP_B) & DP_DETECTED || has_port)
			has_edp &= intel_dp_init(dev_priv, VLV_DP_B, PORT_B);
		if ((I915_READ(VLV_HDMIB) & SDVO_DETECTED || has_port) && !has_edp)
			intel_hdmi_init(dev_priv, VLV_HDMIB, PORT_B);

		has_edp = intel_dp_is_edp(dev_priv, PORT_C);
		has_port = intel_bios_is_port_present(dev_priv, PORT_C);
		if (I915_READ(VLV_DP_C) & DP_DETECTED || has_port)
			has_edp &= intel_dp_init(dev_priv, VLV_DP_C, PORT_C);
		if ((I915_READ(VLV_HDMIC) & SDVO_DETECTED || has_port) && !has_edp)
			intel_hdmi_init(dev_priv, VLV_HDMIC, PORT_C);

		if (IS_CHERRYVIEW(dev_priv)) {
			/*
			 * eDP not supported on port D,
			 * so no need to worry about it
			 */
			has_port = intel_bios_is_port_present(dev_priv, PORT_D);
			if (I915_READ(CHV_DP_D) & DP_DETECTED || has_port)
				intel_dp_init(dev_priv, CHV_DP_D, PORT_D);
			if (I915_READ(CHV_HDMID) & SDVO_DETECTED || has_port)
				intel_hdmi_init(dev_priv, CHV_HDMID, PORT_D);
		}

		intel_dsi_init(dev_priv);
	} else if (!IS_GEN2(dev_priv) && !IS_PINEVIEW(dev_priv)) {
		bool found = false;

		if (I915_READ(GEN3_SDVOB) & SDVO_DETECTED) {
			DRM_DEBUG_KMS("probing SDVOB\n");
			found = intel_sdvo_init(dev_priv, GEN3_SDVOB, PORT_B);
			if (!found && IS_G4X(dev_priv)) {
				DRM_DEBUG_KMS("probing HDMI on SDVOB\n");
				intel_hdmi_init(dev_priv, GEN4_HDMIB, PORT_B);
			}

			if (!found && IS_G4X(dev_priv))
				intel_dp_init(dev_priv, DP_B, PORT_B);
		}

		/* Before G4X SDVOC doesn't have its own detect register */

		if (I915_READ(GEN3_SDVOB) & SDVO_DETECTED) {
			DRM_DEBUG_KMS("probing SDVOC\n");
			found = intel_sdvo_init(dev_priv, GEN3_SDVOC, PORT_C);
		}

		if (!found && (I915_READ(GEN3_SDVOC) & SDVO_DETECTED)) {

			if (IS_G4X(dev_priv)) {
				DRM_DEBUG_KMS("probing HDMI on SDVOC\n");
				intel_hdmi_init(dev_priv, GEN4_HDMIC, PORT_C);
			}
			if (IS_G4X(dev_priv))
				intel_dp_init(dev_priv, DP_C, PORT_C);
		}

		if (IS_G4X(dev_priv) && (I915_READ(DP_D) & DP_DETECTED))
			intel_dp_init(dev_priv, DP_D, PORT_D);
	} else if (IS_GEN2(dev_priv))
		intel_dvo_init(dev_priv);

	if (SUPPORTS_TV(dev_priv))
		intel_tv_init(dev_priv);

	intel_psr_init(dev_priv);

	for_each_intel_encoder(&dev_priv->drm, encoder) {
		encoder->base.possible_crtcs = encoder->crtc_mask;
		encoder->base.possible_clones =
			intel_encoder_clones(encoder);
	}

	intel_init_pch_refclk(dev_priv);

	drm_helper_move_panel_connectors_to_head(&dev_priv->drm);
}

static void intel_user_framebuffer_destroy(struct drm_framebuffer *fb)
{
	struct intel_framebuffer *intel_fb = to_intel_framebuffer(fb);

	drm_framebuffer_cleanup(fb);

	i915_gem_object_lock(intel_fb->obj);
	WARN_ON(!intel_fb->obj->framebuffer_references--);
	i915_gem_object_unlock(intel_fb->obj);

	i915_gem_object_put(intel_fb->obj);

	kfree(intel_fb);
}

static int intel_user_framebuffer_create_handle(struct drm_framebuffer *fb,
						struct drm_file *file,
						unsigned int *handle)
{
	struct intel_framebuffer *intel_fb = to_intel_framebuffer(fb);
	struct drm_i915_gem_object *obj = intel_fb->obj;

	if (obj->userptr.mm) {
		DRM_DEBUG("attempting to use a userptr for a framebuffer, denied\n");
		return -EINVAL;
	}

	return drm_gem_handle_create(file, &obj->base, handle);
}

static int intel_user_framebuffer_dirty(struct drm_framebuffer *fb,
					struct drm_file *file,
					unsigned flags, unsigned color,
					struct drm_clip_rect *clips,
					unsigned num_clips)
{
	struct drm_i915_gem_object *obj = intel_fb_obj(fb);

	i915_gem_object_flush_if_display(obj);
	intel_fb_obj_flush(obj, ORIGIN_DIRTYFB);

	return 0;
}

static const struct drm_framebuffer_funcs intel_fb_funcs = {
	.destroy = intel_user_framebuffer_destroy,
	.create_handle = intel_user_framebuffer_create_handle,
	.dirty = intel_user_framebuffer_dirty,
};

static
u32 intel_fb_pitch_limit(struct drm_i915_private *dev_priv,
			 uint64_t fb_modifier, uint32_t pixel_format)
{
	u32 gen = INTEL_GEN(dev_priv);

	if (gen >= 9) {
		int cpp = drm_format_plane_cpp(pixel_format, 0);

		/* "The stride in bytes must not exceed the of the size of 8K
		 *  pixels and 32K bytes."
		 */
		return min(8192 * cpp, 32768);
	} else if (gen >= 5 && !HAS_GMCH_DISPLAY(dev_priv)) {
		return 32*1024;
	} else if (gen >= 4) {
		if (fb_modifier == I915_FORMAT_MOD_X_TILED)
			return 16*1024;
		else
			return 32*1024;
	} else if (gen >= 3) {
		if (fb_modifier == I915_FORMAT_MOD_X_TILED)
			return 8*1024;
		else
			return 16*1024;
	} else {
		/* XXX DSPC is limited to 4k tiled */
		return 8*1024;
	}
}

static int intel_framebuffer_init(struct intel_framebuffer *intel_fb,
				  struct drm_i915_gem_object *obj,
				  struct drm_mode_fb_cmd2 *mode_cmd)
{
	struct drm_i915_private *dev_priv = to_i915(obj->base.dev);
	struct drm_format_name_buf format_name;
	u32 pitch_limit, stride_alignment;
	unsigned int tiling, stride;
	int ret = -EINVAL;

	i915_gem_object_lock(obj);
	obj->framebuffer_references++;
	tiling = i915_gem_object_get_tiling(obj);
	stride = i915_gem_object_get_stride(obj);
	i915_gem_object_unlock(obj);

	if (mode_cmd->flags & DRM_MODE_FB_MODIFIERS) {
		/*
		 * If there's a fence, enforce that
		 * the fb modifier and tiling mode match.
		 */
		if (tiling != I915_TILING_NONE &&
		    tiling != intel_fb_modifier_to_tiling(mode_cmd->modifier[0])) {
			DRM_DEBUG_KMS("tiling_mode doesn't match fb modifier\n");
			goto err;
		}
	} else {
		if (tiling == I915_TILING_X) {
			mode_cmd->modifier[0] = I915_FORMAT_MOD_X_TILED;
		} else if (tiling == I915_TILING_Y) {
			DRM_DEBUG_KMS("No Y tiling for legacy addfb\n");
			goto err;
		}
	}

	/* Passed in modifier sanity checking. */
	switch (mode_cmd->modifier[0]) {
	case I915_FORMAT_MOD_Y_TILED:
	case I915_FORMAT_MOD_Yf_TILED:
		if (INTEL_GEN(dev_priv) < 9) {
			DRM_DEBUG_KMS("Unsupported tiling 0x%llx!\n",
				      mode_cmd->modifier[0]);
			goto err;
		}
	case DRM_FORMAT_MOD_LINEAR:
	case I915_FORMAT_MOD_X_TILED:
		break;
	default:
		DRM_DEBUG_KMS("Unsupported fb modifier 0x%llx!\n",
			      mode_cmd->modifier[0]);
		goto err;
	}

	/*
	 * gen2/3 display engine uses the fence if present,
	 * so the tiling mode must match the fb modifier exactly.
	 */
	if (INTEL_INFO(dev_priv)->gen < 4 &&
	    tiling != intel_fb_modifier_to_tiling(mode_cmd->modifier[0])) {
		DRM_DEBUG_KMS("tiling_mode must match fb modifier exactly on gen2/3\n");
		goto err;
	}

	pitch_limit = intel_fb_pitch_limit(dev_priv, mode_cmd->modifier[0],
					   mode_cmd->pixel_format);
	if (mode_cmd->pitches[0] > pitch_limit) {
		DRM_DEBUG_KMS("%s pitch (%u) must be at most %d\n",
			      mode_cmd->modifier[0] != DRM_FORMAT_MOD_LINEAR ?
			      "tiled" : "linear",
			      mode_cmd->pitches[0], pitch_limit);
		goto err;
	}

	/*
	 * If there's a fence, enforce that
	 * the fb pitch and fence stride match.
	 */
	if (tiling != I915_TILING_NONE && mode_cmd->pitches[0] != stride) {
		DRM_DEBUG_KMS("pitch (%d) must match tiling stride (%d)\n",
			      mode_cmd->pitches[0], stride);
		goto err;
	}

	/* Reject formats not supported by any plane early. */
	switch (mode_cmd->pixel_format) {
	case DRM_FORMAT_C8:
	case DRM_FORMAT_RGB565:
	case DRM_FORMAT_XRGB8888:
	case DRM_FORMAT_ARGB8888:
		break;
	case DRM_FORMAT_XRGB1555:
		if (INTEL_GEN(dev_priv) > 3) {
			DRM_DEBUG_KMS("unsupported pixel format: %s\n",
				      drm_get_format_name(mode_cmd->pixel_format, &format_name));
			goto err;
		}
		break;
	case DRM_FORMAT_ABGR8888:
		if (!IS_VALLEYVIEW(dev_priv) && !IS_CHERRYVIEW(dev_priv) &&
		    INTEL_GEN(dev_priv) < 9) {
			DRM_DEBUG_KMS("unsupported pixel format: %s\n",
				      drm_get_format_name(mode_cmd->pixel_format, &format_name));
			goto err;
		}
		break;
	case DRM_FORMAT_XBGR8888:
	case DRM_FORMAT_XRGB2101010:
	case DRM_FORMAT_XBGR2101010:
		if (INTEL_GEN(dev_priv) < 4) {
			DRM_DEBUG_KMS("unsupported pixel format: %s\n",
				      drm_get_format_name(mode_cmd->pixel_format, &format_name));
			goto err;
		}
		break;
	case DRM_FORMAT_ABGR2101010:
		if (!IS_VALLEYVIEW(dev_priv) && !IS_CHERRYVIEW(dev_priv)) {
			DRM_DEBUG_KMS("unsupported pixel format: %s\n",
				      drm_get_format_name(mode_cmd->pixel_format, &format_name));
			goto err;
		}
		break;
	case DRM_FORMAT_YUYV:
	case DRM_FORMAT_UYVY:
	case DRM_FORMAT_YVYU:
	case DRM_FORMAT_VYUY:
		if (INTEL_GEN(dev_priv) < 5 && !IS_G4X(dev_priv)) {
			DRM_DEBUG_KMS("unsupported pixel format: %s\n",
				      drm_get_format_name(mode_cmd->pixel_format, &format_name));
			goto err;
		}
		break;
	default:
		DRM_DEBUG_KMS("unsupported pixel format: %s\n",
			      drm_get_format_name(mode_cmd->pixel_format, &format_name));
		goto err;
	}

	/* FIXME need to adjust LINOFF/TILEOFF accordingly. */
	if (mode_cmd->offsets[0] != 0)
		goto err;

	drm_helper_mode_fill_fb_struct(&dev_priv->drm,
				       &intel_fb->base, mode_cmd);

	stride_alignment = intel_fb_stride_alignment(&intel_fb->base, 0);
	if (mode_cmd->pitches[0] & (stride_alignment - 1)) {
		DRM_DEBUG_KMS("pitch (%d) must be at least %u byte aligned\n",
			      mode_cmd->pitches[0], stride_alignment);
		goto err;
	}

	intel_fb->obj = obj;

	ret = intel_fill_fb_info(dev_priv, &intel_fb->base);
	if (ret)
		goto err;

	ret = drm_framebuffer_init(obj->base.dev,
				   &intel_fb->base,
				   &intel_fb_funcs);
	if (ret) {
		DRM_ERROR("framebuffer init failed %d\n", ret);
		goto err;
	}

	return 0;

err:
	i915_gem_object_lock(obj);
	obj->framebuffer_references--;
	i915_gem_object_unlock(obj);
	return ret;
}

static struct drm_framebuffer *
intel_user_framebuffer_create(struct drm_device *dev,
			      struct drm_file *filp,
			      const struct drm_mode_fb_cmd2 *user_mode_cmd)
{
	struct drm_framebuffer *fb;
	struct drm_i915_gem_object *obj;
	struct drm_mode_fb_cmd2 mode_cmd = *user_mode_cmd;

	obj = i915_gem_object_lookup(filp, mode_cmd.handles[0]);
	if (!obj)
		return ERR_PTR(-ENOENT);

	fb = intel_framebuffer_create(obj, &mode_cmd);
	if (IS_ERR(fb))
		i915_gem_object_put(obj);

	return fb;
}

static void intel_atomic_state_free(struct drm_atomic_state *state)
{
	struct intel_atomic_state *intel_state = to_intel_atomic_state(state);

	drm_atomic_state_default_release(state);

	i915_sw_fence_fini(&intel_state->commit_ready);

	kfree(state);
}

static const struct drm_mode_config_funcs intel_mode_funcs = {
	.fb_create = intel_user_framebuffer_create,
	.output_poll_changed = intel_fbdev_output_poll_changed,
	.atomic_check = intel_atomic_check,
	.atomic_commit = intel_atomic_commit,
	.atomic_state_alloc = intel_atomic_state_alloc,
	.atomic_state_clear = intel_atomic_state_clear,
	.atomic_state_free = intel_atomic_state_free,
};

/**
 * intel_init_display_hooks - initialize the display modesetting hooks
 * @dev_priv: device private
 */
void intel_init_display_hooks(struct drm_i915_private *dev_priv)
{
	intel_init_cdclk_hooks(dev_priv);

	if (INTEL_INFO(dev_priv)->gen >= 9) {
		dev_priv->display.get_pipe_config = haswell_get_pipe_config;
		dev_priv->display.get_initial_plane_config =
			skylake_get_initial_plane_config;
		dev_priv->display.crtc_compute_clock =
			haswell_crtc_compute_clock;
		dev_priv->display.crtc_enable = haswell_crtc_enable;
		dev_priv->display.crtc_disable = haswell_crtc_disable;
	} else if (HAS_DDI(dev_priv)) {
		dev_priv->display.get_pipe_config = haswell_get_pipe_config;
		dev_priv->display.get_initial_plane_config =
			ironlake_get_initial_plane_config;
		dev_priv->display.crtc_compute_clock =
			haswell_crtc_compute_clock;
		dev_priv->display.crtc_enable = haswell_crtc_enable;
		dev_priv->display.crtc_disable = haswell_crtc_disable;
	} else if (HAS_PCH_SPLIT(dev_priv)) {
		dev_priv->display.get_pipe_config = ironlake_get_pipe_config;
		dev_priv->display.get_initial_plane_config =
			ironlake_get_initial_plane_config;
		dev_priv->display.crtc_compute_clock =
			ironlake_crtc_compute_clock;
		dev_priv->display.crtc_enable = ironlake_crtc_enable;
		dev_priv->display.crtc_disable = ironlake_crtc_disable;
	} else if (IS_CHERRYVIEW(dev_priv)) {
		dev_priv->display.get_pipe_config = i9xx_get_pipe_config;
		dev_priv->display.get_initial_plane_config =
			i9xx_get_initial_plane_config;
		dev_priv->display.crtc_compute_clock = chv_crtc_compute_clock;
		dev_priv->display.crtc_enable = valleyview_crtc_enable;
		dev_priv->display.crtc_disable = i9xx_crtc_disable;
	} else if (IS_VALLEYVIEW(dev_priv)) {
		dev_priv->display.get_pipe_config = i9xx_get_pipe_config;
		dev_priv->display.get_initial_plane_config =
			i9xx_get_initial_plane_config;
		dev_priv->display.crtc_compute_clock = vlv_crtc_compute_clock;
		dev_priv->display.crtc_enable = valleyview_crtc_enable;
		dev_priv->display.crtc_disable = i9xx_crtc_disable;
	} else if (IS_G4X(dev_priv)) {
		dev_priv->display.get_pipe_config = i9xx_get_pipe_config;
		dev_priv->display.get_initial_plane_config =
			i9xx_get_initial_plane_config;
		dev_priv->display.crtc_compute_clock = g4x_crtc_compute_clock;
		dev_priv->display.crtc_enable = i9xx_crtc_enable;
		dev_priv->display.crtc_disable = i9xx_crtc_disable;
	} else if (IS_PINEVIEW(dev_priv)) {
		dev_priv->display.get_pipe_config = i9xx_get_pipe_config;
		dev_priv->display.get_initial_plane_config =
			i9xx_get_initial_plane_config;
		dev_priv->display.crtc_compute_clock = pnv_crtc_compute_clock;
		dev_priv->display.crtc_enable = i9xx_crtc_enable;
		dev_priv->display.crtc_disable = i9xx_crtc_disable;
	} else if (!IS_GEN2(dev_priv)) {
		dev_priv->display.get_pipe_config = i9xx_get_pipe_config;
		dev_priv->display.get_initial_plane_config =
			i9xx_get_initial_plane_config;
		dev_priv->display.crtc_compute_clock = i9xx_crtc_compute_clock;
		dev_priv->display.crtc_enable = i9xx_crtc_enable;
		dev_priv->display.crtc_disable = i9xx_crtc_disable;
	} else {
		dev_priv->display.get_pipe_config = i9xx_get_pipe_config;
		dev_priv->display.get_initial_plane_config =
			i9xx_get_initial_plane_config;
		dev_priv->display.crtc_compute_clock = i8xx_crtc_compute_clock;
		dev_priv->display.crtc_enable = i9xx_crtc_enable;
		dev_priv->display.crtc_disable = i9xx_crtc_disable;
	}

	if (IS_GEN5(dev_priv)) {
		dev_priv->display.fdi_link_train = ironlake_fdi_link_train;
	} else if (IS_GEN6(dev_priv)) {
		dev_priv->display.fdi_link_train = gen6_fdi_link_train;
	} else if (IS_IVYBRIDGE(dev_priv)) {
		/* FIXME: detect B0+ stepping and use auto training */
		dev_priv->display.fdi_link_train = ivb_manual_fdi_link_train;
	} else if (IS_HASWELL(dev_priv) || IS_BROADWELL(dev_priv)) {
		dev_priv->display.fdi_link_train = hsw_fdi_link_train;
	}

	if (dev_priv->info.gen >= 9)
		dev_priv->display.update_crtcs = skl_update_crtcs;
	else
		dev_priv->display.update_crtcs = intel_update_crtcs;

	switch (INTEL_INFO(dev_priv)->gen) {
	case 2:
		dev_priv->display.queue_flip = intel_gen2_queue_flip;
		break;

	case 3:
		dev_priv->display.queue_flip = intel_gen3_queue_flip;
		break;

	case 4:
	case 5:
		dev_priv->display.queue_flip = intel_gen4_queue_flip;
		break;

	case 6:
		dev_priv->display.queue_flip = intel_gen6_queue_flip;
		break;
	case 7:
	case 8: /* FIXME(BDW): Check that the gen8 RCS flip works. */
		dev_priv->display.queue_flip = intel_gen7_queue_flip;
		break;
	case 9:
		/* Drop through - unsupported since execlist only. */
	default:
		/* Default just returns -ENODEV to indicate unsupported */
		dev_priv->display.queue_flip = intel_default_queue_flip;
	}
}

/*
 * Some machines (Lenovo U160) do not work with SSC on LVDS for some reason
 */
static void quirk_ssc_force_disable(struct drm_device *dev)
{
	struct drm_i915_private *dev_priv = to_i915(dev);
	dev_priv->quirks |= QUIRK_LVDS_SSC_DISABLE;
	DRM_INFO("applying lvds SSC disable quirk\n");
}

/*
 * A machine (e.g. Acer Aspire 5734Z) may need to invert the panel backlight
 * brightness value
 */
static void quirk_invert_brightness(struct drm_device *dev)
{
	struct drm_i915_private *dev_priv = to_i915(dev);
	dev_priv->quirks |= QUIRK_INVERT_BRIGHTNESS;
	DRM_INFO("applying inverted panel brightness quirk\n");
}

/* Some VBT's incorrectly indicate no backlight is present */
static void quirk_backlight_present(struct drm_device *dev)
{
	struct drm_i915_private *dev_priv = to_i915(dev);
	dev_priv->quirks |= QUIRK_BACKLIGHT_PRESENT;
	DRM_INFO("applying backlight present quirk\n");
}

struct intel_quirk {
	int device;
	int subsystem_vendor;
	int subsystem_device;
	void (*hook)(struct drm_device *dev);
};

/* For systems that don't have a meaningful PCI subdevice/subvendor ID */
struct intel_dmi_quirk {
	void (*hook)(struct drm_device *dev);
	const struct dmi_system_id (*dmi_id_list)[];
};

static int intel_dmi_reverse_brightness(const struct dmi_system_id *id)
{
	DRM_INFO("Backlight polarity reversed on %s\n", id->ident);
	return 1;
}

static const struct intel_dmi_quirk intel_dmi_quirks[] = {
	{
		.dmi_id_list = &(const struct dmi_system_id[]) {
			{
				.callback = intel_dmi_reverse_brightness,
				.ident = "NCR Corporation",
				.matches = {DMI_MATCH(DMI_SYS_VENDOR, "NCR Corporation"),
					    DMI_MATCH(DMI_PRODUCT_NAME, ""),
				},
			},
			{ }  /* terminating entry */
		},
		.hook = quirk_invert_brightness,
	},
};

static struct intel_quirk intel_quirks[] = {
	/* Lenovo U160 cannot use SSC on LVDS */
	{ 0x0046, 0x17aa, 0x3920, quirk_ssc_force_disable },

	/* Sony Vaio Y cannot use SSC on LVDS */
	{ 0x0046, 0x104d, 0x9076, quirk_ssc_force_disable },

	/* Acer Aspire 5734Z must invert backlight brightness */
	{ 0x2a42, 0x1025, 0x0459, quirk_invert_brightness },

	/* Acer/eMachines G725 */
	{ 0x2a42, 0x1025, 0x0210, quirk_invert_brightness },

	/* Acer/eMachines e725 */
	{ 0x2a42, 0x1025, 0x0212, quirk_invert_brightness },

	/* Acer/Packard Bell NCL20 */
	{ 0x2a42, 0x1025, 0x034b, quirk_invert_brightness },

	/* Acer Aspire 4736Z */
	{ 0x2a42, 0x1025, 0x0260, quirk_invert_brightness },

	/* Acer Aspire 5336 */
	{ 0x2a42, 0x1025, 0x048a, quirk_invert_brightness },

	/* Acer C720 and C720P Chromebooks (Celeron 2955U) have backlights */
	{ 0x0a06, 0x1025, 0x0a11, quirk_backlight_present },

	/* Acer C720 Chromebook (Core i3 4005U) */
	{ 0x0a16, 0x1025, 0x0a11, quirk_backlight_present },

	/* Apple Macbook 2,1 (Core 2 T7400) */
	{ 0x27a2, 0x8086, 0x7270, quirk_backlight_present },

	/* Apple Macbook 4,1 */
	{ 0x2a02, 0x106b, 0x00a1, quirk_backlight_present },

	/* Toshiba CB35 Chromebook (Celeron 2955U) */
	{ 0x0a06, 0x1179, 0x0a88, quirk_backlight_present },

	/* HP Chromebook 14 (Celeron 2955U) */
	{ 0x0a06, 0x103c, 0x21ed, quirk_backlight_present },

	/* Dell Chromebook 11 */
	{ 0x0a06, 0x1028, 0x0a35, quirk_backlight_present },

	/* Dell Chromebook 11 (2015 version) */
	{ 0x0a16, 0x1028, 0x0a35, quirk_backlight_present },
};

static void intel_init_quirks(struct drm_device *dev)
{
	struct pci_dev *d = dev->pdev;
	int i;

	for (i = 0; i < ARRAY_SIZE(intel_quirks); i++) {
		struct intel_quirk *q = &intel_quirks[i];

		if (d->device == q->device &&
		    (d->subsystem_vendor == q->subsystem_vendor ||
		     q->subsystem_vendor == PCI_ANY_ID) &&
		    (d->subsystem_device == q->subsystem_device ||
		     q->subsystem_device == PCI_ANY_ID))
			q->hook(dev);
	}
	for (i = 0; i < ARRAY_SIZE(intel_dmi_quirks); i++) {
		if (dmi_check_system(*intel_dmi_quirks[i].dmi_id_list) != 0)
			intel_dmi_quirks[i].hook(dev);
	}
}

/* Disable the VGA plane that we never use */
static void i915_disable_vga(struct drm_i915_private *dev_priv)
{
	struct pci_dev *pdev = dev_priv->drm.pdev;
	u8 sr1;
	i915_reg_t vga_reg = i915_vgacntrl_reg(dev_priv);

	/* WaEnableVGAAccessThroughIOPort:ctg,elk,ilk,snb,ivb,vlv,hsw */
	vga_get_uninterruptible(pdev, VGA_RSRC_LEGACY_IO);
	outb(SR01, VGA_SR_INDEX);
	sr1 = inb(VGA_SR_DATA);
	outb(sr1 | 1<<5, VGA_SR_DATA);
	vga_put(pdev, VGA_RSRC_LEGACY_IO);
	udelay(300);

	I915_WRITE(vga_reg, VGA_DISP_DISABLE);
	POSTING_READ(vga_reg);
}

void intel_modeset_init_hw(struct drm_device *dev)
{
	struct drm_i915_private *dev_priv = to_i915(dev);

	intel_update_cdclk(dev_priv);
	dev_priv->cdclk.logical = dev_priv->cdclk.actual = dev_priv->cdclk.hw;

	intel_init_clock_gating(dev_priv);
}

/*
 * Calculate what we think the watermarks should be for the state we've read
 * out of the hardware and then immediately program those watermarks so that
 * we ensure the hardware settings match our internal state.
 *
 * We can calculate what we think WM's should be by creating a duplicate of the
 * current state (which was constructed during hardware readout) and running it
 * through the atomic check code to calculate new watermark values in the
 * state object.
 */
static void sanitize_watermarks(struct drm_device *dev)
{
	struct drm_i915_private *dev_priv = to_i915(dev);
	struct drm_atomic_state *state;
	struct intel_atomic_state *intel_state;
	struct drm_crtc *crtc;
	struct drm_crtc_state *cstate;
	struct drm_modeset_acquire_ctx ctx;
	int ret;
	int i;

	/* Only supported on platforms that use atomic watermark design */
	if (!dev_priv->display.optimize_watermarks)
		return;

	/*
	 * We need to hold connection_mutex before calling duplicate_state so
	 * that the connector loop is protected.
	 */
	drm_modeset_acquire_init(&ctx, 0);
retry:
	ret = drm_modeset_lock_all_ctx(dev, &ctx);
	if (ret == -EDEADLK) {
		drm_modeset_backoff(&ctx);
		goto retry;
	} else if (WARN_ON(ret)) {
		goto fail;
	}

	state = drm_atomic_helper_duplicate_state(dev, &ctx);
	if (WARN_ON(IS_ERR(state)))
		goto fail;

	intel_state = to_intel_atomic_state(state);

	/*
	 * Hardware readout is the only time we don't want to calculate
	 * intermediate watermarks (since we don't trust the current
	 * watermarks).
	 */
	if (!HAS_GMCH_DISPLAY(dev_priv))
		intel_state->skip_intermediate_wm = true;

	ret = intel_atomic_check(dev, state);
	if (ret) {
		/*
		 * If we fail here, it means that the hardware appears to be
		 * programmed in a way that shouldn't be possible, given our
		 * understanding of watermark requirements.  This might mean a
		 * mistake in the hardware readout code or a mistake in the
		 * watermark calculations for a given platform.  Raise a WARN
		 * so that this is noticeable.
		 *
		 * If this actually happens, we'll have to just leave the
		 * BIOS-programmed watermarks untouched and hope for the best.
		 */
		WARN(true, "Could not determine valid watermarks for inherited state\n");
		goto put_state;
	}

	/* Write calculated watermark values back */
	for_each_new_crtc_in_state(state, crtc, cstate, i) {
		struct intel_crtc_state *cs = to_intel_crtc_state(cstate);

		cs->wm.need_postvbl_update = true;
		dev_priv->display.optimize_watermarks(intel_state, cs);
	}

put_state:
	drm_atomic_state_put(state);
fail:
	drm_modeset_drop_locks(&ctx);
	drm_modeset_acquire_fini(&ctx);
}

int intel_modeset_init(struct drm_device *dev)
{
	struct drm_i915_private *dev_priv = to_i915(dev);
	struct i915_ggtt *ggtt = &dev_priv->ggtt;
	enum pipe pipe;
	struct intel_crtc *crtc;

	drm_mode_config_init(dev);

	dev->mode_config.min_width = 0;
	dev->mode_config.min_height = 0;

	dev->mode_config.preferred_depth = 24;
	dev->mode_config.prefer_shadow = 1;

	dev->mode_config.allow_fb_modifiers = true;

	dev->mode_config.funcs = &intel_mode_funcs;

	init_llist_head(&dev_priv->atomic_helper.free_list);
	INIT_WORK(&dev_priv->atomic_helper.free_work,
		  intel_atomic_helper_free_state_worker);

	intel_init_quirks(dev);

	intel_init_pm(dev_priv);

	if (INTEL_INFO(dev_priv)->num_pipes == 0)
		return 0;

	/*
	 * There may be no VBT; and if the BIOS enabled SSC we can
	 * just keep using it to avoid unnecessary flicker.  Whereas if the
	 * BIOS isn't using it, don't assume it will work even if the VBT
	 * indicates as much.
	 */
	if (HAS_PCH_IBX(dev_priv) || HAS_PCH_CPT(dev_priv)) {
		bool bios_lvds_use_ssc = !!(I915_READ(PCH_DREF_CONTROL) &
					    DREF_SSC1_ENABLE);

		if (dev_priv->vbt.lvds_use_ssc != bios_lvds_use_ssc) {
			DRM_DEBUG_KMS("SSC %sabled by BIOS, overriding VBT which says %sabled\n",
				     bios_lvds_use_ssc ? "en" : "dis",
				     dev_priv->vbt.lvds_use_ssc ? "en" : "dis");
			dev_priv->vbt.lvds_use_ssc = bios_lvds_use_ssc;
		}
	}

	if (IS_GEN2(dev_priv)) {
		dev->mode_config.max_width = 2048;
		dev->mode_config.max_height = 2048;
	} else if (IS_GEN3(dev_priv)) {
		dev->mode_config.max_width = 4096;
		dev->mode_config.max_height = 4096;
	} else {
		dev->mode_config.max_width = 8192;
		dev->mode_config.max_height = 8192;
	}

	if (IS_I845G(dev_priv) || IS_I865G(dev_priv)) {
		dev->mode_config.cursor_width = IS_I845G(dev_priv) ? 64 : 512;
		dev->mode_config.cursor_height = 1023;
	} else if (IS_GEN2(dev_priv)) {
		dev->mode_config.cursor_width = GEN2_CURSOR_WIDTH;
		dev->mode_config.cursor_height = GEN2_CURSOR_HEIGHT;
	} else {
		dev->mode_config.cursor_width = MAX_CURSOR_WIDTH;
		dev->mode_config.cursor_height = MAX_CURSOR_HEIGHT;
	}

	dev->mode_config.fb_base = ggtt->mappable_base;

	DRM_DEBUG_KMS("%d display pipe%s available.\n",
		      INTEL_INFO(dev_priv)->num_pipes,
		      INTEL_INFO(dev_priv)->num_pipes > 1 ? "s" : "");

	for_each_pipe(dev_priv, pipe) {
		int ret;

		ret = intel_crtc_init(dev_priv, pipe);
		if (ret) {
			drm_mode_config_cleanup(dev);
			return ret;
		}
	}

	intel_shared_dpll_init(dev);

	intel_update_czclk(dev_priv);
	intel_modeset_init_hw(dev);

	if (dev_priv->max_cdclk_freq == 0)
		intel_update_max_cdclk(dev_priv);

	/* Just disable it once at startup */
	i915_disable_vga(dev_priv);
	intel_setup_outputs(dev_priv);

	drm_modeset_lock_all(dev);
	intel_modeset_setup_hw_state(dev, dev->mode_config.acquire_ctx);
	drm_modeset_unlock_all(dev);

	for_each_intel_crtc(dev, crtc) {
		struct intel_initial_plane_config plane_config = {};

		if (!crtc->active)
			continue;

		/*
		 * Note that reserving the BIOS fb up front prevents us
		 * from stuffing other stolen allocations like the ring
		 * on top.  This prevents some ugliness at boot time, and
		 * can even allow for smooth boot transitions if the BIOS
		 * fb is large enough for the active pipe configuration.
		 */
		dev_priv->display.get_initial_plane_config(crtc,
							   &plane_config);

		/*
		 * If the fb is shared between multiple heads, we'll
		 * just get the first one.
		 */
		intel_find_initial_plane_obj(crtc, &plane_config);
	}

	/*
	 * Make sure hardware watermarks really match the state we read out.
	 * Note that we need to do this after reconstructing the BIOS fb's
	 * since the watermark calculation done here will use pstate->fb.
	 */
	if (!HAS_GMCH_DISPLAY(dev_priv))
		sanitize_watermarks(dev);

	return 0;
}

void i830_enable_pipe(struct drm_i915_private *dev_priv, enum pipe pipe)
{
	/* 640x480@60Hz, ~25175 kHz */
	struct dpll clock = {
		.m1 = 18,
		.m2 = 7,
		.p1 = 13,
		.p2 = 4,
		.n = 2,
	};
	u32 dpll, fp;
	int i;

	WARN_ON(i9xx_calc_dpll_params(48000, &clock) != 25154);

	DRM_DEBUG_KMS("enabling pipe %c due to force quirk (vco=%d dot=%d)\n",
		      pipe_name(pipe), clock.vco, clock.dot);

	fp = i9xx_dpll_compute_fp(&clock);
	dpll = (I915_READ(DPLL(pipe)) & DPLL_DVO_2X_MODE) |
		DPLL_VGA_MODE_DIS |
		((clock.p1 - 2) << DPLL_FPA01_P1_POST_DIV_SHIFT) |
		PLL_P2_DIVIDE_BY_4 |
		PLL_REF_INPUT_DREFCLK |
		DPLL_VCO_ENABLE;

	I915_WRITE(FP0(pipe), fp);
	I915_WRITE(FP1(pipe), fp);

	I915_WRITE(HTOTAL(pipe), (640 - 1) | ((800 - 1) << 16));
	I915_WRITE(HBLANK(pipe), (640 - 1) | ((800 - 1) << 16));
	I915_WRITE(HSYNC(pipe), (656 - 1) | ((752 - 1) << 16));
	I915_WRITE(VTOTAL(pipe), (480 - 1) | ((525 - 1) << 16));
	I915_WRITE(VBLANK(pipe), (480 - 1) | ((525 - 1) << 16));
	I915_WRITE(VSYNC(pipe), (490 - 1) | ((492 - 1) << 16));
	I915_WRITE(PIPESRC(pipe), ((640 - 1) << 16) | (480 - 1));

	/*
	 * Apparently we need to have VGA mode enabled prior to changing
	 * the P1/P2 dividers. Otherwise the DPLL will keep using the old
	 * dividers, even though the register value does change.
	 */
	I915_WRITE(DPLL(pipe), dpll & ~DPLL_VGA_MODE_DIS);
	I915_WRITE(DPLL(pipe), dpll);

	/* Wait for the clocks to stabilize. */
	POSTING_READ(DPLL(pipe));
	udelay(150);

	/* The pixel multiplier can only be updated once the
	 * DPLL is enabled and the clocks are stable.
	 *
	 * So write it again.
	 */
	I915_WRITE(DPLL(pipe), dpll);

	/* We do this three times for luck */
	for (i = 0; i < 3 ; i++) {
		I915_WRITE(DPLL(pipe), dpll);
		POSTING_READ(DPLL(pipe));
		udelay(150); /* wait for warmup */
	}

	I915_WRITE(PIPECONF(pipe), PIPECONF_ENABLE | PIPECONF_PROGRESSIVE);
	POSTING_READ(PIPECONF(pipe));
}

void i830_disable_pipe(struct drm_i915_private *dev_priv, enum pipe pipe)
{
	DRM_DEBUG_KMS("disabling pipe %c due to force quirk\n",
		      pipe_name(pipe));

	assert_plane_disabled(dev_priv, PLANE_A);
	assert_plane_disabled(dev_priv, PLANE_B);

	I915_WRITE(PIPECONF(pipe), 0);
	POSTING_READ(PIPECONF(pipe));

	if (wait_for(pipe_dsl_stopped(dev_priv, pipe), 100))
		DRM_ERROR("pipe %c off wait timed out\n", pipe_name(pipe));

	I915_WRITE(DPLL(pipe), DPLL_VGA_MODE_DIS);
	POSTING_READ(DPLL(pipe));
}

static bool
intel_check_plane_mapping(struct intel_crtc *crtc)
{
	struct drm_i915_private *dev_priv = to_i915(crtc->base.dev);
	u32 val;

	if (INTEL_INFO(dev_priv)->num_pipes == 1)
		return true;

	val = I915_READ(DSPCNTR(!crtc->plane));

	if ((val & DISPLAY_PLANE_ENABLE) &&
	    (!!(val & DISPPLANE_SEL_PIPE_MASK) == crtc->pipe))
		return false;

	return true;
}

static bool intel_crtc_has_encoders(struct intel_crtc *crtc)
{
	struct drm_device *dev = crtc->base.dev;
	struct intel_encoder *encoder;

	for_each_encoder_on_crtc(dev, &crtc->base, encoder)
		return true;

	return false;
}

static struct intel_connector *intel_encoder_find_connector(struct intel_encoder *encoder)
{
	struct drm_device *dev = encoder->base.dev;
	struct intel_connector *connector;

	for_each_connector_on_encoder(dev, &encoder->base, connector)
		return connector;

	return NULL;
}

static bool has_pch_trancoder(struct drm_i915_private *dev_priv,
			      enum transcoder pch_transcoder)
{
	return HAS_PCH_IBX(dev_priv) || HAS_PCH_CPT(dev_priv) ||
		(HAS_PCH_LPT_H(dev_priv) && pch_transcoder == TRANSCODER_A);
}

static void intel_sanitize_crtc(struct intel_crtc *crtc,
				struct drm_modeset_acquire_ctx *ctx)
{
	struct drm_device *dev = crtc->base.dev;
	struct drm_i915_private *dev_priv = to_i915(dev);
	enum transcoder cpu_transcoder = crtc->config->cpu_transcoder;

	/* Clear any frame start delays used for debugging left by the BIOS */
	if (!transcoder_is_dsi(cpu_transcoder)) {
		i915_reg_t reg = PIPECONF(cpu_transcoder);

		I915_WRITE(reg,
			   I915_READ(reg) & ~PIPECONF_FRAME_START_DELAY_MASK);
	}

	/* restore vblank interrupts to correct state */
	drm_crtc_vblank_reset(&crtc->base);
	if (crtc->active) {
		struct intel_plane *plane;

		drm_crtc_vblank_on(&crtc->base);

		/* Disable everything but the primary plane */
		for_each_intel_plane_on_crtc(dev, crtc, plane) {
			if (plane->base.type == DRM_PLANE_TYPE_PRIMARY)
				continue;

			trace_intel_disable_plane(&plane->base, crtc);
			plane->disable_plane(plane, crtc);
		}
	}

	/* We need to sanitize the plane -> pipe mapping first because this will
	 * disable the crtc (and hence change the state) if it is wrong. Note
	 * that gen4+ has a fixed plane -> pipe mapping.  */
	if (INTEL_GEN(dev_priv) < 4 && !intel_check_plane_mapping(crtc)) {
		bool plane;

		DRM_DEBUG_KMS("[CRTC:%d:%s] wrong plane connection detected!\n",
			      crtc->base.base.id, crtc->base.name);

		/* Pipe has the wrong plane attached and the plane is active.
		 * Temporarily change the plane mapping and disable everything
		 * ...  */
		plane = crtc->plane;
		crtc->base.primary->state->visible = true;
		crtc->plane = !plane;
		intel_crtc_disable_noatomic(&crtc->base, ctx);
		crtc->plane = plane;
	}

	/* Adjust the state of the output pipe according to whether we
	 * have active connectors/encoders. */
	if (crtc->active && !intel_crtc_has_encoders(crtc))
		intel_crtc_disable_noatomic(&crtc->base, ctx);

	if (crtc->active || HAS_GMCH_DISPLAY(dev_priv)) {
		/*
		 * We start out with underrun reporting disabled to avoid races.
		 * For correct bookkeeping mark this on active crtcs.
		 *
		 * Also on gmch platforms we dont have any hardware bits to
		 * disable the underrun reporting. Which means we need to start
		 * out with underrun reporting disabled also on inactive pipes,
		 * since otherwise we'll complain about the garbage we read when
		 * e.g. coming up after runtime pm.
		 *
		 * No protection against concurrent access is required - at
		 * worst a fifo underrun happens which also sets this to false.
		 */
		crtc->cpu_fifo_underrun_disabled = true;
		/*
		 * We track the PCH trancoder underrun reporting state
		 * within the crtc. With crtc for pipe A housing the underrun
		 * reporting state for PCH transcoder A, crtc for pipe B housing
		 * it for PCH transcoder B, etc. LPT-H has only PCH transcoder A,
		 * and marking underrun reporting as disabled for the non-existing
		 * PCH transcoders B and C would prevent enabling the south
		 * error interrupt (see cpt_can_enable_serr_int()).
		 */
		if (has_pch_trancoder(dev_priv, (enum transcoder)crtc->pipe))
			crtc->pch_fifo_underrun_disabled = true;
	}
}

static void intel_sanitize_encoder(struct intel_encoder *encoder)
{
	struct intel_connector *connector;

	/* We need to check both for a crtc link (meaning that the
	 * encoder is active and trying to read from a pipe) and the
	 * pipe itself being active. */
	bool has_active_crtc = encoder->base.crtc &&
		to_intel_crtc(encoder->base.crtc)->active;

	connector = intel_encoder_find_connector(encoder);
	if (connector && !has_active_crtc) {
		DRM_DEBUG_KMS("[ENCODER:%d:%s] has active connectors but no active pipe!\n",
			      encoder->base.base.id,
			      encoder->base.name);

		/* Connector is active, but has no active pipe. This is
		 * fallout from our resume register restoring. Disable
		 * the encoder manually again. */
		if (encoder->base.crtc) {
			struct drm_crtc_state *crtc_state = encoder->base.crtc->state;

			DRM_DEBUG_KMS("[ENCODER:%d:%s] manually disabled\n",
				      encoder->base.base.id,
				      encoder->base.name);
			encoder->disable(encoder, to_intel_crtc_state(crtc_state), connector->base.state);
			if (encoder->post_disable)
				encoder->post_disable(encoder, to_intel_crtc_state(crtc_state), connector->base.state);
		}
		encoder->base.crtc = NULL;

		/* Inconsistent output/port/pipe state happens presumably due to
		 * a bug in one of the get_hw_state functions. Or someplace else
		 * in our code, like the register restore mess on resume. Clamp
		 * things to off as a safer default. */

		connector->base.dpms = DRM_MODE_DPMS_OFF;
		connector->base.encoder = NULL;
	}
	/* Enabled encoders without active connectors will be fixed in
	 * the crtc fixup. */
}

void i915_redisable_vga_power_on(struct drm_i915_private *dev_priv)
{
	i915_reg_t vga_reg = i915_vgacntrl_reg(dev_priv);

	if (!(I915_READ(vga_reg) & VGA_DISP_DISABLE)) {
		DRM_DEBUG_KMS("Something enabled VGA plane, disabling it\n");
		i915_disable_vga(dev_priv);
	}
}

void i915_redisable_vga(struct drm_i915_private *dev_priv)
{
	/* This function can be called both from intel_modeset_setup_hw_state or
	 * at a very early point in our resume sequence, where the power well
	 * structures are not yet restored. Since this function is at a very
	 * paranoid "someone might have enabled VGA while we were not looking"
	 * level, just check if the power well is enabled instead of trying to
	 * follow the "don't touch the power well if we don't need it" policy
	 * the rest of the driver uses. */
	if (!intel_display_power_get_if_enabled(dev_priv, POWER_DOMAIN_VGA))
		return;

	i915_redisable_vga_power_on(dev_priv);

	intel_display_power_put(dev_priv, POWER_DOMAIN_VGA);
}

static bool primary_get_hw_state(struct intel_plane *plane)
{
	struct drm_i915_private *dev_priv = to_i915(plane->base.dev);

	return I915_READ(DSPCNTR(plane->plane)) & DISPLAY_PLANE_ENABLE;
}

/* FIXME read out full plane state for all planes */
static void readout_plane_state(struct intel_crtc *crtc)
{
	struct intel_plane *primary = to_intel_plane(crtc->base.primary);
	bool visible;

	visible = crtc->active && primary_get_hw_state(primary);

	intel_set_plane_visible(to_intel_crtc_state(crtc->base.state),
				to_intel_plane_state(primary->base.state),
				visible);
}

static void intel_modeset_readout_hw_state(struct drm_device *dev)
{
	struct drm_i915_private *dev_priv = to_i915(dev);
	enum pipe pipe;
	struct intel_crtc *crtc;
	struct intel_encoder *encoder;
	struct intel_connector *connector;
	struct drm_connector_list_iter conn_iter;
	int i;

	dev_priv->active_crtcs = 0;

	for_each_intel_crtc(dev, crtc) {
		struct intel_crtc_state *crtc_state =
			to_intel_crtc_state(crtc->base.state);

		__drm_atomic_helper_crtc_destroy_state(&crtc_state->base);
		memset(crtc_state, 0, sizeof(*crtc_state));
		crtc_state->base.crtc = &crtc->base;

		crtc_state->base.active = crtc_state->base.enable =
			dev_priv->display.get_pipe_config(crtc, crtc_state);

		crtc->base.enabled = crtc_state->base.enable;
		crtc->active = crtc_state->base.active;

		if (crtc_state->base.active)
			dev_priv->active_crtcs |= 1 << crtc->pipe;

		readout_plane_state(crtc);

		DRM_DEBUG_KMS("[CRTC:%d:%s] hw state readout: %s\n",
			      crtc->base.base.id, crtc->base.name,
			      enableddisabled(crtc_state->base.active));
	}

	for (i = 0; i < dev_priv->num_shared_dpll; i++) {
		struct intel_shared_dpll *pll = &dev_priv->shared_dplls[i];

		pll->on = pll->funcs.get_hw_state(dev_priv, pll,
						  &pll->state.hw_state);
		pll->state.crtc_mask = 0;
		for_each_intel_crtc(dev, crtc) {
			struct intel_crtc_state *crtc_state =
				to_intel_crtc_state(crtc->base.state);

			if (crtc_state->base.active &&
			    crtc_state->shared_dpll == pll)
				pll->state.crtc_mask |= 1 << crtc->pipe;
		}
		pll->active_mask = pll->state.crtc_mask;

		DRM_DEBUG_KMS("%s hw state readout: crtc_mask 0x%08x, on %i\n",
			      pll->name, pll->state.crtc_mask, pll->on);
	}

	for_each_intel_encoder(dev, encoder) {
		pipe = 0;

		if (encoder->get_hw_state(encoder, &pipe)) {
			struct intel_crtc_state *crtc_state;

			crtc = intel_get_crtc_for_pipe(dev_priv, pipe);
			crtc_state = to_intel_crtc_state(crtc->base.state);

			encoder->base.crtc = &crtc->base;
			crtc_state->output_types |= 1 << encoder->type;
			encoder->get_config(encoder, crtc_state);
		} else {
			encoder->base.crtc = NULL;
		}

		DRM_DEBUG_KMS("[ENCODER:%d:%s] hw state readout: %s, pipe %c\n",
			      encoder->base.base.id, encoder->base.name,
			      enableddisabled(encoder->base.crtc),
			      pipe_name(pipe));
	}

	drm_connector_list_iter_begin(dev, &conn_iter);
	for_each_intel_connector_iter(connector, &conn_iter) {
		if (connector->get_hw_state(connector)) {
			connector->base.dpms = DRM_MODE_DPMS_ON;

			encoder = connector->encoder;
			connector->base.encoder = &encoder->base;

			if (encoder->base.crtc &&
			    encoder->base.crtc->state->active) {
				/*
				 * This has to be done during hardware readout
				 * because anything calling .crtc_disable may
				 * rely on the connector_mask being accurate.
				 */
				encoder->base.crtc->state->connector_mask |=
					1 << drm_connector_index(&connector->base);
				encoder->base.crtc->state->encoder_mask |=
					1 << drm_encoder_index(&encoder->base);
			}

		} else {
			connector->base.dpms = DRM_MODE_DPMS_OFF;
			connector->base.encoder = NULL;
		}
		DRM_DEBUG_KMS("[CONNECTOR:%d:%s] hw state readout: %s\n",
			      connector->base.base.id, connector->base.name,
			      enableddisabled(connector->base.encoder));
	}
	drm_connector_list_iter_end(&conn_iter);

	for_each_intel_crtc(dev, crtc) {
		struct intel_crtc_state *crtc_state =
			to_intel_crtc_state(crtc->base.state);
		int pixclk = 0;

		memset(&crtc->base.mode, 0, sizeof(crtc->base.mode));
		if (crtc_state->base.active) {
			intel_mode_from_pipe_config(&crtc->base.mode, crtc_state);
			intel_mode_from_pipe_config(&crtc_state->base.adjusted_mode, crtc_state);
			WARN_ON(drm_atomic_set_mode_for_crtc(crtc->base.state, &crtc->base.mode));

			/*
			 * The initial mode needs to be set in order to keep
			 * the atomic core happy. It wants a valid mode if the
			 * crtc's enabled, so we do the above call.
			 *
			 * But we don't set all the derived state fully, hence
			 * set a flag to indicate that a full recalculation is
			 * needed on the next commit.
			 */
			crtc_state->base.mode.private_flags = I915_MODE_FLAG_INHERITED;

			intel_crtc_compute_pixel_rate(crtc_state);

			if (INTEL_GEN(dev_priv) >= 9 || IS_BROADWELL(dev_priv) ||
			    IS_VALLEYVIEW(dev_priv) || IS_CHERRYVIEW(dev_priv))
				pixclk = crtc_state->pixel_rate;
			else
				WARN_ON(dev_priv->display.modeset_calc_cdclk);

			/* pixel rate mustn't exceed 95% of cdclk with IPS on BDW */
			if (IS_BROADWELL(dev_priv) && crtc_state->ips_enabled)
				pixclk = DIV_ROUND_UP(pixclk * 100, 95);

			drm_calc_timestamping_constants(&crtc->base,
							&crtc_state->base.adjusted_mode);
			update_scanline_offset(crtc);
		}

		dev_priv->min_pixclk[crtc->pipe] = pixclk;

		intel_pipe_config_sanity_check(dev_priv, crtc_state);
	}
}

static void
get_encoder_power_domains(struct drm_i915_private *dev_priv)
{
	struct intel_encoder *encoder;

	for_each_intel_encoder(&dev_priv->drm, encoder) {
		u64 get_domains;
		enum intel_display_power_domain domain;

		if (!encoder->get_power_domains)
			continue;

		get_domains = encoder->get_power_domains(encoder);
		for_each_power_domain(domain, get_domains)
			intel_display_power_get(dev_priv, domain);
	}
}

/* Scan out the current hw modeset state,
 * and sanitizes it to the current state
 */
static void
intel_modeset_setup_hw_state(struct drm_device *dev,
			     struct drm_modeset_acquire_ctx *ctx)
{
	struct drm_i915_private *dev_priv = to_i915(dev);
	enum pipe pipe;
	struct intel_crtc *crtc;
	struct intel_encoder *encoder;
	int i;

	intel_modeset_readout_hw_state(dev);

	/* HW state is read out, now we need to sanitize this mess. */
	get_encoder_power_domains(dev_priv);

	for_each_intel_encoder(dev, encoder) {
		intel_sanitize_encoder(encoder);
	}

	for_each_pipe(dev_priv, pipe) {
		crtc = intel_get_crtc_for_pipe(dev_priv, pipe);

		intel_sanitize_crtc(crtc, ctx);
		intel_dump_pipe_config(crtc, crtc->config,
				       "[setup_hw_state]");
	}

	intel_modeset_update_connector_atomic_state(dev);

	for (i = 0; i < dev_priv->num_shared_dpll; i++) {
		struct intel_shared_dpll *pll = &dev_priv->shared_dplls[i];

		if (!pll->on || pll->active_mask)
			continue;

		DRM_DEBUG_KMS("%s enabled but not in use, disabling\n", pll->name);

		pll->funcs.disable(dev_priv, pll);
		pll->on = false;
	}

	if (IS_G4X(dev_priv)) {
		g4x_wm_get_hw_state(dev);
		g4x_wm_sanitize(dev_priv);
	} else if (IS_VALLEYVIEW(dev_priv) || IS_CHERRYVIEW(dev_priv)) {
		vlv_wm_get_hw_state(dev);
		vlv_wm_sanitize(dev_priv);
	} else if (IS_GEN9(dev_priv)) {
		skl_wm_get_hw_state(dev);
	} else if (HAS_PCH_SPLIT(dev_priv)) {
		ilk_wm_get_hw_state(dev);
	}

	for_each_intel_crtc(dev, crtc) {
		u64 put_domains;

		put_domains = modeset_get_crtc_power_domains(&crtc->base, crtc->config);
		if (WARN_ON(put_domains))
			modeset_put_power_domains(dev_priv, put_domains);
	}
	intel_display_set_init_power(dev_priv, false);

	intel_power_domains_verify_state(dev_priv);

	intel_fbc_init_pipe_state(dev_priv);
}

void intel_display_resume(struct drm_device *dev)
{
	struct drm_i915_private *dev_priv = to_i915(dev);
	struct drm_atomic_state *state = dev_priv->modeset_restore_state;
	struct drm_modeset_acquire_ctx ctx;
	int ret;

	dev_priv->modeset_restore_state = NULL;
	if (state)
		state->acquire_ctx = &ctx;

	drm_modeset_acquire_init(&ctx, 0);

	while (1) {
		ret = drm_modeset_lock_all_ctx(dev, &ctx);
		if (ret != -EDEADLK)
			break;

		drm_modeset_backoff(&ctx);
	}

	if (!ret)
		ret = __intel_display_resume(dev, state, &ctx);

	drm_modeset_drop_locks(&ctx);
	drm_modeset_acquire_fini(&ctx);

	if (ret)
		DRM_ERROR("Restoring old state failed with %i\n", ret);
	if (state)
		drm_atomic_state_put(state);
}

void intel_modeset_gem_init(struct drm_device *dev)
{
	struct drm_i915_private *dev_priv = to_i915(dev);

	intel_init_gt_powersave(dev_priv);

	intel_setup_overlay(dev_priv);
}

int intel_connector_register(struct drm_connector *connector)
{
	struct intel_connector *intel_connector = to_intel_connector(connector);
	int ret;

	ret = intel_backlight_device_register(intel_connector);
	if (ret)
		goto err;

	return 0;

err:
	return ret;
}

void intel_connector_unregister(struct drm_connector *connector)
{
	struct intel_connector *intel_connector = to_intel_connector(connector);

	intel_backlight_device_unregister(intel_connector);
	intel_panel_destroy_backlight(connector);
}

void intel_modeset_cleanup(struct drm_device *dev)
{
	struct drm_i915_private *dev_priv = to_i915(dev);

	flush_work(&dev_priv->atomic_helper.free_work);
	WARN_ON(!llist_empty(&dev_priv->atomic_helper.free_list));

	intel_disable_gt_powersave(dev_priv);

	/*
	 * Interrupts and polling as the first thing to avoid creating havoc.
	 * Too much stuff here (turning of connectors, ...) would
	 * experience fancy races otherwise.
	 */
	intel_irq_uninstall(dev_priv);

	/*
	 * Due to the hpd irq storm handling the hotplug work can re-arm the
	 * poll handlers. Hence disable polling after hpd handling is shut down.
	 */
	drm_kms_helper_poll_fini(dev);

	intel_unregister_dsm_handler();

	intel_fbc_global_disable(dev_priv);

	/* flush any delayed tasks or pending work */
	flush_scheduled_work();

	drm_mode_config_cleanup(dev);

	intel_cleanup_overlay(dev_priv);

	intel_cleanup_gt_powersave(dev_priv);

	intel_teardown_gmbus(dev_priv);
}

void intel_connector_attach_encoder(struct intel_connector *connector,
				    struct intel_encoder *encoder)
{
	connector->encoder = encoder;
	drm_mode_connector_attach_encoder(&connector->base,
					  &encoder->base);
}

/*
 * set vga decode state - true == enable VGA decode
 */
int intel_modeset_vga_set_state(struct drm_i915_private *dev_priv, bool state)
{
	unsigned reg = INTEL_GEN(dev_priv) >= 6 ? SNB_GMCH_CTRL : INTEL_GMCH_CTRL;
	u16 gmch_ctrl;

	if (pci_read_config_word(dev_priv->bridge_dev, reg, &gmch_ctrl)) {
		DRM_ERROR("failed to read control word\n");
		return -EIO;
	}

	if (!!(gmch_ctrl & INTEL_GMCH_VGA_DISABLE) == !state)
		return 0;

	if (state)
		gmch_ctrl &= ~INTEL_GMCH_VGA_DISABLE;
	else
		gmch_ctrl |= INTEL_GMCH_VGA_DISABLE;

	if (pci_write_config_word(dev_priv->bridge_dev, reg, gmch_ctrl)) {
		DRM_ERROR("failed to write control word\n");
		return -EIO;
	}

	return 0;
}

#if IS_ENABLED(CONFIG_DRM_I915_CAPTURE_ERROR)

struct intel_display_error_state {

	u32 power_well_driver;

	int num_transcoders;

	struct intel_cursor_error_state {
		u32 control;
		u32 position;
		u32 base;
		u32 size;
	} cursor[I915_MAX_PIPES];

	struct intel_pipe_error_state {
		bool power_domain_on;
		u32 source;
		u32 stat;
	} pipe[I915_MAX_PIPES];

	struct intel_plane_error_state {
		u32 control;
		u32 stride;
		u32 size;
		u32 pos;
		u32 addr;
		u32 surface;
		u32 tile_offset;
	} plane[I915_MAX_PIPES];

	struct intel_transcoder_error_state {
		bool power_domain_on;
		enum transcoder cpu_transcoder;

		u32 conf;

		u32 htotal;
		u32 hblank;
		u32 hsync;
		u32 vtotal;
		u32 vblank;
		u32 vsync;
	} transcoder[4];
};

struct intel_display_error_state *
intel_display_capture_error_state(struct drm_i915_private *dev_priv)
{
	struct intel_display_error_state *error;
	int transcoders[] = {
		TRANSCODER_A,
		TRANSCODER_B,
		TRANSCODER_C,
		TRANSCODER_EDP,
	};
	int i;

	if (INTEL_INFO(dev_priv)->num_pipes == 0)
		return NULL;

	error = kzalloc(sizeof(*error), GFP_ATOMIC);
	if (error == NULL)
		return NULL;

	if (IS_HASWELL(dev_priv) || IS_BROADWELL(dev_priv))
		error->power_well_driver = I915_READ(HSW_PWR_WELL_DRIVER);

	for_each_pipe(dev_priv, i) {
		error->pipe[i].power_domain_on =
			__intel_display_power_is_enabled(dev_priv,
							 POWER_DOMAIN_PIPE(i));
		if (!error->pipe[i].power_domain_on)
			continue;

		error->cursor[i].control = I915_READ(CURCNTR(i));
		error->cursor[i].position = I915_READ(CURPOS(i));
		error->cursor[i].base = I915_READ(CURBASE(i));

		error->plane[i].control = I915_READ(DSPCNTR(i));
		error->plane[i].stride = I915_READ(DSPSTRIDE(i));
		if (INTEL_GEN(dev_priv) <= 3) {
			error->plane[i].size = I915_READ(DSPSIZE(i));
			error->plane[i].pos = I915_READ(DSPPOS(i));
		}
		if (INTEL_GEN(dev_priv) <= 7 && !IS_HASWELL(dev_priv))
			error->plane[i].addr = I915_READ(DSPADDR(i));
		if (INTEL_GEN(dev_priv) >= 4) {
			error->plane[i].surface = I915_READ(DSPSURF(i));
			error->plane[i].tile_offset = I915_READ(DSPTILEOFF(i));
		}

		error->pipe[i].source = I915_READ(PIPESRC(i));

		if (HAS_GMCH_DISPLAY(dev_priv))
			error->pipe[i].stat = I915_READ(PIPESTAT(i));
	}

	/* Note: this does not include DSI transcoders. */
	error->num_transcoders = INTEL_INFO(dev_priv)->num_pipes;
	if (HAS_DDI(dev_priv))
		error->num_transcoders++; /* Account for eDP. */

	for (i = 0; i < error->num_transcoders; i++) {
		enum transcoder cpu_transcoder = transcoders[i];

		error->transcoder[i].power_domain_on =
			__intel_display_power_is_enabled(dev_priv,
				POWER_DOMAIN_TRANSCODER(cpu_transcoder));
		if (!error->transcoder[i].power_domain_on)
			continue;

		error->transcoder[i].cpu_transcoder = cpu_transcoder;

		error->transcoder[i].conf = I915_READ(PIPECONF(cpu_transcoder));
		error->transcoder[i].htotal = I915_READ(HTOTAL(cpu_transcoder));
		error->transcoder[i].hblank = I915_READ(HBLANK(cpu_transcoder));
		error->transcoder[i].hsync = I915_READ(HSYNC(cpu_transcoder));
		error->transcoder[i].vtotal = I915_READ(VTOTAL(cpu_transcoder));
		error->transcoder[i].vblank = I915_READ(VBLANK(cpu_transcoder));
		error->transcoder[i].vsync = I915_READ(VSYNC(cpu_transcoder));
	}

	return error;
}

#define err_printf(e, ...) i915_error_printf(e, __VA_ARGS__)

void
intel_display_print_error_state(struct drm_i915_error_state_buf *m,
				struct intel_display_error_state *error)
{
	struct drm_i915_private *dev_priv = m->i915;
	int i;

	if (!error)
		return;

	err_printf(m, "Num Pipes: %d\n", INTEL_INFO(dev_priv)->num_pipes);
	if (IS_HASWELL(dev_priv) || IS_BROADWELL(dev_priv))
		err_printf(m, "PWR_WELL_CTL2: %08x\n",
			   error->power_well_driver);
	for_each_pipe(dev_priv, i) {
		err_printf(m, "Pipe [%d]:\n", i);
		err_printf(m, "  Power: %s\n",
			   onoff(error->pipe[i].power_domain_on));
		err_printf(m, "  SRC: %08x\n", error->pipe[i].source);
		err_printf(m, "  STAT: %08x\n", error->pipe[i].stat);

		err_printf(m, "Plane [%d]:\n", i);
		err_printf(m, "  CNTR: %08x\n", error->plane[i].control);
		err_printf(m, "  STRIDE: %08x\n", error->plane[i].stride);
		if (INTEL_GEN(dev_priv) <= 3) {
			err_printf(m, "  SIZE: %08x\n", error->plane[i].size);
			err_printf(m, "  POS: %08x\n", error->plane[i].pos);
		}
		if (INTEL_GEN(dev_priv) <= 7 && !IS_HASWELL(dev_priv))
			err_printf(m, "  ADDR: %08x\n", error->plane[i].addr);
		if (INTEL_GEN(dev_priv) >= 4) {
			err_printf(m, "  SURF: %08x\n", error->plane[i].surface);
			err_printf(m, "  TILEOFF: %08x\n", error->plane[i].tile_offset);
		}

		err_printf(m, "Cursor [%d]:\n", i);
		err_printf(m, "  CNTR: %08x\n", error->cursor[i].control);
		err_printf(m, "  POS: %08x\n", error->cursor[i].position);
		err_printf(m, "  BASE: %08x\n", error->cursor[i].base);
	}

	for (i = 0; i < error->num_transcoders; i++) {
		err_printf(m, "CPU transcoder: %s\n",
			   transcoder_name(error->transcoder[i].cpu_transcoder));
		err_printf(m, "  Power: %s\n",
			   onoff(error->transcoder[i].power_domain_on));
		err_printf(m, "  CONF: %08x\n", error->transcoder[i].conf);
		err_printf(m, "  HTOTAL: %08x\n", error->transcoder[i].htotal);
		err_printf(m, "  HBLANK: %08x\n", error->transcoder[i].hblank);
		err_printf(m, "  HSYNC: %08x\n", error->transcoder[i].hsync);
		err_printf(m, "  VTOTAL: %08x\n", error->transcoder[i].vtotal);
		err_printf(m, "  VBLANK: %08x\n", error->transcoder[i].vblank);
		err_printf(m, "  VSYNC: %08x\n", error->transcoder[i].vsync);
	}
}

#endif<|MERGE_RESOLUTION|>--- conflicted
+++ resolved
@@ -4681,11 +4681,7 @@
 	const struct drm_display_mode *adjusted_mode = &state->base.adjusted_mode;
 
 	return skl_update_scaler(state, !state->base.active, SKL_CRTC_INDEX,
-<<<<<<< HEAD
 		&state->scaler_state.scaler_id,
-=======
-		&state->scaler_state.scaler_id, DRM_MODE_ROTATE_0,
->>>>>>> 8c52f364
 		state->pipe_src_w, state->pipe_src_h,
 		adjusted_mode->crtc_hdisplay, adjusted_mode->crtc_vdisplay);
 }
@@ -9568,7 +9564,6 @@
 	POSTING_READ_FW(CURBASE(pipe));
 
 	spin_unlock_irqrestore(&dev_priv->uncore.lock, irqflags);
-<<<<<<< HEAD
 }
 
 static void i9xx_disable_cursor(struct intel_plane *plane,
@@ -9577,16 +9572,6 @@
 	i9xx_update_cursor(plane, NULL, NULL);
 }
 
-=======
-}
-
-static void i9xx_disable_cursor(struct intel_plane *plane,
-				struct intel_crtc *crtc)
-{
-	i9xx_update_cursor(plane, NULL, NULL);
-}
-
->>>>>>> 8c52f364
 
 /* VESA 640x480x72Hz mode to set on the pipe */
 static struct drm_display_mode load_detect_mode = {
