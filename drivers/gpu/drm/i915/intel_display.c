/*
 * Copyright © 2006-2007 Intel Corporation
 *
 * Permission is hereby granted, free of charge, to any person obtaining a
 * copy of this software and associated documentation files (the "Software"),
 * to deal in the Software without restriction, including without limitation
 * the rights to use, copy, modify, merge, publish, distribute, sublicense,
 * and/or sell copies of the Software, and to permit persons to whom the
 * Software is furnished to do so, subject to the following conditions:
 *
 * The above copyright notice and this permission notice (including the next
 * paragraph) shall be included in all copies or substantial portions of the
 * Software.
 *
 * THE SOFTWARE IS PROVIDED "AS IS", WITHOUT WARRANTY OF ANY KIND, EXPRESS OR
 * IMPLIED, INCLUDING BUT NOT LIMITED TO THE WARRANTIES OF MERCHANTABILITY,
 * FITNESS FOR A PARTICULAR PURPOSE AND NONINFRINGEMENT.  IN NO EVENT SHALL
 * THE AUTHORS OR COPYRIGHT HOLDERS BE LIABLE FOR ANY CLAIM, DAMAGES OR OTHER
 * LIABILITY, WHETHER IN AN ACTION OF CONTRACT, TORT OR OTHERWISE, ARISING
 * FROM, OUT OF OR IN CONNECTION WITH THE SOFTWARE OR THE USE OR OTHER
 * DEALINGS IN THE SOFTWARE.
 *
 * Authors:
 *	Eric Anholt <eric@anholt.net>
 */

#include <linux/dmi.h>
#include <linux/module.h>
#include <linux/input.h>
#include <linux/i2c.h>
#include <linux/kernel.h>
#include <linux/slab.h>
#include <linux/vgaarb.h>
#include <drm/drm_edid.h>
#include <drm/drmP.h>
#include "intel_drv.h"
#include "intel_frontbuffer.h"
#include <drm/i915_drm.h>
#include "i915_drv.h"
#include "i915_gem_clflush.h"
#include "intel_dsi.h"
#include "i915_trace.h"
#include <drm/drm_atomic.h>
#include <drm/drm_atomic_helper.h>
#include <drm/drm_dp_helper.h>
#include <drm/drm_crtc_helper.h>
#include <drm/drm_plane_helper.h>
#include <drm/drm_rect.h>
#include <linux/dma_remapping.h>
#include <linux/reservation.h>

/* Primary plane formats for gen <= 3 */
static const uint32_t i8xx_primary_formats[] = {
	DRM_FORMAT_C8,
	DRM_FORMAT_RGB565,
	DRM_FORMAT_XRGB1555,
	DRM_FORMAT_XRGB8888,
};

/* Primary plane formats for gen >= 4 */
static const uint32_t i965_primary_formats[] = {
	DRM_FORMAT_C8,
	DRM_FORMAT_RGB565,
	DRM_FORMAT_XRGB8888,
	DRM_FORMAT_XBGR8888,
	DRM_FORMAT_XRGB2101010,
	DRM_FORMAT_XBGR2101010,
};

static const uint64_t i9xx_format_modifiers[] = {
	I915_FORMAT_MOD_X_TILED,
	DRM_FORMAT_MOD_LINEAR,
	DRM_FORMAT_MOD_INVALID
};

static const uint32_t skl_primary_formats[] = {
	DRM_FORMAT_C8,
	DRM_FORMAT_RGB565,
	DRM_FORMAT_XRGB8888,
	DRM_FORMAT_XBGR8888,
	DRM_FORMAT_ARGB8888,
	DRM_FORMAT_ABGR8888,
	DRM_FORMAT_XRGB2101010,
	DRM_FORMAT_XBGR2101010,
	DRM_FORMAT_YUYV,
	DRM_FORMAT_YVYU,
	DRM_FORMAT_UYVY,
	DRM_FORMAT_VYUY,
};

static const uint64_t skl_format_modifiers_noccs[] = {
	I915_FORMAT_MOD_Yf_TILED,
	I915_FORMAT_MOD_Y_TILED,
	I915_FORMAT_MOD_X_TILED,
	DRM_FORMAT_MOD_LINEAR,
	DRM_FORMAT_MOD_INVALID
};

static const uint64_t skl_format_modifiers_ccs[] = {
	I915_FORMAT_MOD_Yf_TILED_CCS,
	I915_FORMAT_MOD_Y_TILED_CCS,
	I915_FORMAT_MOD_Yf_TILED,
	I915_FORMAT_MOD_Y_TILED,
	I915_FORMAT_MOD_X_TILED,
	DRM_FORMAT_MOD_LINEAR,
	DRM_FORMAT_MOD_INVALID
};

/* Cursor formats */
static const uint32_t intel_cursor_formats[] = {
	DRM_FORMAT_ARGB8888,
};

static const uint64_t cursor_format_modifiers[] = {
	DRM_FORMAT_MOD_LINEAR,
	DRM_FORMAT_MOD_INVALID
};

static void i9xx_crtc_clock_get(struct intel_crtc *crtc,
				struct intel_crtc_state *pipe_config);
static void ironlake_pch_clock_get(struct intel_crtc *crtc,
				   struct intel_crtc_state *pipe_config);

static int intel_framebuffer_init(struct intel_framebuffer *ifb,
				  struct drm_i915_gem_object *obj,
				  struct drm_mode_fb_cmd2 *mode_cmd);
static void i9xx_set_pipeconf(struct intel_crtc *intel_crtc);
static void intel_set_pipe_timings(struct intel_crtc *intel_crtc);
static void intel_set_pipe_src_size(struct intel_crtc *intel_crtc);
static void intel_cpu_transcoder_set_m_n(struct intel_crtc *crtc,
					 struct intel_link_m_n *m_n,
					 struct intel_link_m_n *m2_n2);
static void ironlake_set_pipeconf(struct drm_crtc *crtc);
static void haswell_set_pipeconf(struct drm_crtc *crtc);
static void haswell_set_pipemisc(struct drm_crtc *crtc);
static void vlv_prepare_pll(struct intel_crtc *crtc,
			    const struct intel_crtc_state *pipe_config);
static void chv_prepare_pll(struct intel_crtc *crtc,
			    const struct intel_crtc_state *pipe_config);
static void intel_begin_crtc_commit(struct drm_crtc *, struct drm_crtc_state *);
static void intel_finish_crtc_commit(struct drm_crtc *, struct drm_crtc_state *);
static void intel_crtc_init_scalers(struct intel_crtc *crtc,
				    struct intel_crtc_state *crtc_state);
static void skylake_pfit_enable(struct intel_crtc *crtc);
static void ironlake_pfit_disable(struct intel_crtc *crtc, bool force);
static void ironlake_pfit_enable(struct intel_crtc *crtc);
static void intel_modeset_setup_hw_state(struct drm_device *dev,
					 struct drm_modeset_acquire_ctx *ctx);
static void intel_pre_disable_primary_noatomic(struct drm_crtc *crtc);

struct intel_limit {
	struct {
		int min, max;
	} dot, vco, n, m, m1, m2, p, p1;

	struct {
		int dot_limit;
		int p2_slow, p2_fast;
	} p2;
};

/* returns HPLL frequency in kHz */
int vlv_get_hpll_vco(struct drm_i915_private *dev_priv)
{
	int hpll_freq, vco_freq[] = { 800, 1600, 2000, 2400 };

	/* Obtain SKU information */
	mutex_lock(&dev_priv->sb_lock);
	hpll_freq = vlv_cck_read(dev_priv, CCK_FUSE_REG) &
		CCK_FUSE_HPLL_FREQ_MASK;
	mutex_unlock(&dev_priv->sb_lock);

	return vco_freq[hpll_freq] * 1000;
}

int vlv_get_cck_clock(struct drm_i915_private *dev_priv,
		      const char *name, u32 reg, int ref_freq)
{
	u32 val;
	int divider;

	mutex_lock(&dev_priv->sb_lock);
	val = vlv_cck_read(dev_priv, reg);
	mutex_unlock(&dev_priv->sb_lock);

	divider = val & CCK_FREQUENCY_VALUES;

	WARN((val & CCK_FREQUENCY_STATUS) !=
	     (divider << CCK_FREQUENCY_STATUS_SHIFT),
	     "%s change in progress\n", name);

	return DIV_ROUND_CLOSEST(ref_freq << 1, divider + 1);
}

int vlv_get_cck_clock_hpll(struct drm_i915_private *dev_priv,
			   const char *name, u32 reg)
{
	if (dev_priv->hpll_freq == 0)
		dev_priv->hpll_freq = vlv_get_hpll_vco(dev_priv);

	return vlv_get_cck_clock(dev_priv, name, reg,
				 dev_priv->hpll_freq);
}

static void intel_update_czclk(struct drm_i915_private *dev_priv)
{
	if (!(IS_VALLEYVIEW(dev_priv) || IS_CHERRYVIEW(dev_priv)))
		return;

	dev_priv->czclk_freq = vlv_get_cck_clock_hpll(dev_priv, "czclk",
						      CCK_CZ_CLOCK_CONTROL);

	DRM_DEBUG_DRIVER("CZ clock rate: %d kHz\n", dev_priv->czclk_freq);
}

static inline u32 /* units of 100MHz */
intel_fdi_link_freq(struct drm_i915_private *dev_priv,
		    const struct intel_crtc_state *pipe_config)
{
	if (HAS_DDI(dev_priv))
		return pipe_config->port_clock; /* SPLL */
	else if (IS_GEN5(dev_priv))
		return ((I915_READ(FDI_PLL_BIOS_0) & FDI_PLL_FB_CLOCK_MASK) + 2) * 10000;
	else
		return 270000;
}

static const struct intel_limit intel_limits_i8xx_dac = {
	.dot = { .min = 25000, .max = 350000 },
	.vco = { .min = 908000, .max = 1512000 },
	.n = { .min = 2, .max = 16 },
	.m = { .min = 96, .max = 140 },
	.m1 = { .min = 18, .max = 26 },
	.m2 = { .min = 6, .max = 16 },
	.p = { .min = 4, .max = 128 },
	.p1 = { .min = 2, .max = 33 },
	.p2 = { .dot_limit = 165000,
		.p2_slow = 4, .p2_fast = 2 },
};

static const struct intel_limit intel_limits_i8xx_dvo = {
	.dot = { .min = 25000, .max = 350000 },
	.vco = { .min = 908000, .max = 1512000 },
	.n = { .min = 2, .max = 16 },
	.m = { .min = 96, .max = 140 },
	.m1 = { .min = 18, .max = 26 },
	.m2 = { .min = 6, .max = 16 },
	.p = { .min = 4, .max = 128 },
	.p1 = { .min = 2, .max = 33 },
	.p2 = { .dot_limit = 165000,
		.p2_slow = 4, .p2_fast = 4 },
};

static const struct intel_limit intel_limits_i8xx_lvds = {
	.dot = { .min = 25000, .max = 350000 },
	.vco = { .min = 908000, .max = 1512000 },
	.n = { .min = 2, .max = 16 },
	.m = { .min = 96, .max = 140 },
	.m1 = { .min = 18, .max = 26 },
	.m2 = { .min = 6, .max = 16 },
	.p = { .min = 4, .max = 128 },
	.p1 = { .min = 1, .max = 6 },
	.p2 = { .dot_limit = 165000,
		.p2_slow = 14, .p2_fast = 7 },
};

static const struct intel_limit intel_limits_i9xx_sdvo = {
	.dot = { .min = 20000, .max = 400000 },
	.vco = { .min = 1400000, .max = 2800000 },
	.n = { .min = 1, .max = 6 },
	.m = { .min = 70, .max = 120 },
	.m1 = { .min = 8, .max = 18 },
	.m2 = { .min = 3, .max = 7 },
	.p = { .min = 5, .max = 80 },
	.p1 = { .min = 1, .max = 8 },
	.p2 = { .dot_limit = 200000,
		.p2_slow = 10, .p2_fast = 5 },
};

static const struct intel_limit intel_limits_i9xx_lvds = {
	.dot = { .min = 20000, .max = 400000 },
	.vco = { .min = 1400000, .max = 2800000 },
	.n = { .min = 1, .max = 6 },
	.m = { .min = 70, .max = 120 },
	.m1 = { .min = 8, .max = 18 },
	.m2 = { .min = 3, .max = 7 },
	.p = { .min = 7, .max = 98 },
	.p1 = { .min = 1, .max = 8 },
	.p2 = { .dot_limit = 112000,
		.p2_slow = 14, .p2_fast = 7 },
};


static const struct intel_limit intel_limits_g4x_sdvo = {
	.dot = { .min = 25000, .max = 270000 },
	.vco = { .min = 1750000, .max = 3500000},
	.n = { .min = 1, .max = 4 },
	.m = { .min = 104, .max = 138 },
	.m1 = { .min = 17, .max = 23 },
	.m2 = { .min = 5, .max = 11 },
	.p = { .min = 10, .max = 30 },
	.p1 = { .min = 1, .max = 3},
	.p2 = { .dot_limit = 270000,
		.p2_slow = 10,
		.p2_fast = 10
	},
};

static const struct intel_limit intel_limits_g4x_hdmi = {
	.dot = { .min = 22000, .max = 400000 },
	.vco = { .min = 1750000, .max = 3500000},
	.n = { .min = 1, .max = 4 },
	.m = { .min = 104, .max = 138 },
	.m1 = { .min = 16, .max = 23 },
	.m2 = { .min = 5, .max = 11 },
	.p = { .min = 5, .max = 80 },
	.p1 = { .min = 1, .max = 8},
	.p2 = { .dot_limit = 165000,
		.p2_slow = 10, .p2_fast = 5 },
};

static const struct intel_limit intel_limits_g4x_single_channel_lvds = {
	.dot = { .min = 20000, .max = 115000 },
	.vco = { .min = 1750000, .max = 3500000 },
	.n = { .min = 1, .max = 3 },
	.m = { .min = 104, .max = 138 },
	.m1 = { .min = 17, .max = 23 },
	.m2 = { .min = 5, .max = 11 },
	.p = { .min = 28, .max = 112 },
	.p1 = { .min = 2, .max = 8 },
	.p2 = { .dot_limit = 0,
		.p2_slow = 14, .p2_fast = 14
	},
};

static const struct intel_limit intel_limits_g4x_dual_channel_lvds = {
	.dot = { .min = 80000, .max = 224000 },
	.vco = { .min = 1750000, .max = 3500000 },
	.n = { .min = 1, .max = 3 },
	.m = { .min = 104, .max = 138 },
	.m1 = { .min = 17, .max = 23 },
	.m2 = { .min = 5, .max = 11 },
	.p = { .min = 14, .max = 42 },
	.p1 = { .min = 2, .max = 6 },
	.p2 = { .dot_limit = 0,
		.p2_slow = 7, .p2_fast = 7
	},
};

static const struct intel_limit intel_limits_pineview_sdvo = {
	.dot = { .min = 20000, .max = 400000},
	.vco = { .min = 1700000, .max = 3500000 },
	/* Pineview's Ncounter is a ring counter */
	.n = { .min = 3, .max = 6 },
	.m = { .min = 2, .max = 256 },
	/* Pineview only has one combined m divider, which we treat as m2. */
	.m1 = { .min = 0, .max = 0 },
	.m2 = { .min = 0, .max = 254 },
	.p = { .min = 5, .max = 80 },
	.p1 = { .min = 1, .max = 8 },
	.p2 = { .dot_limit = 200000,
		.p2_slow = 10, .p2_fast = 5 },
};

static const struct intel_limit intel_limits_pineview_lvds = {
	.dot = { .min = 20000, .max = 400000 },
	.vco = { .min = 1700000, .max = 3500000 },
	.n = { .min = 3, .max = 6 },
	.m = { .min = 2, .max = 256 },
	.m1 = { .min = 0, .max = 0 },
	.m2 = { .min = 0, .max = 254 },
	.p = { .min = 7, .max = 112 },
	.p1 = { .min = 1, .max = 8 },
	.p2 = { .dot_limit = 112000,
		.p2_slow = 14, .p2_fast = 14 },
};

/* Ironlake / Sandybridge
 *
 * We calculate clock using (register_value + 2) for N/M1/M2, so here
 * the range value for them is (actual_value - 2).
 */
static const struct intel_limit intel_limits_ironlake_dac = {
	.dot = { .min = 25000, .max = 350000 },
	.vco = { .min = 1760000, .max = 3510000 },
	.n = { .min = 1, .max = 5 },
	.m = { .min = 79, .max = 127 },
	.m1 = { .min = 12, .max = 22 },
	.m2 = { .min = 5, .max = 9 },
	.p = { .min = 5, .max = 80 },
	.p1 = { .min = 1, .max = 8 },
	.p2 = { .dot_limit = 225000,
		.p2_slow = 10, .p2_fast = 5 },
};

static const struct intel_limit intel_limits_ironlake_single_lvds = {
	.dot = { .min = 25000, .max = 350000 },
	.vco = { .min = 1760000, .max = 3510000 },
	.n = { .min = 1, .max = 3 },
	.m = { .min = 79, .max = 118 },
	.m1 = { .min = 12, .max = 22 },
	.m2 = { .min = 5, .max = 9 },
	.p = { .min = 28, .max = 112 },
	.p1 = { .min = 2, .max = 8 },
	.p2 = { .dot_limit = 225000,
		.p2_slow = 14, .p2_fast = 14 },
};

static const struct intel_limit intel_limits_ironlake_dual_lvds = {
	.dot = { .min = 25000, .max = 350000 },
	.vco = { .min = 1760000, .max = 3510000 },
	.n = { .min = 1, .max = 3 },
	.m = { .min = 79, .max = 127 },
	.m1 = { .min = 12, .max = 22 },
	.m2 = { .min = 5, .max = 9 },
	.p = { .min = 14, .max = 56 },
	.p1 = { .min = 2, .max = 8 },
	.p2 = { .dot_limit = 225000,
		.p2_slow = 7, .p2_fast = 7 },
};

/* LVDS 100mhz refclk limits. */
static const struct intel_limit intel_limits_ironlake_single_lvds_100m = {
	.dot = { .min = 25000, .max = 350000 },
	.vco = { .min = 1760000, .max = 3510000 },
	.n = { .min = 1, .max = 2 },
	.m = { .min = 79, .max = 126 },
	.m1 = { .min = 12, .max = 22 },
	.m2 = { .min = 5, .max = 9 },
	.p = { .min = 28, .max = 112 },
	.p1 = { .min = 2, .max = 8 },
	.p2 = { .dot_limit = 225000,
		.p2_slow = 14, .p2_fast = 14 },
};

static const struct intel_limit intel_limits_ironlake_dual_lvds_100m = {
	.dot = { .min = 25000, .max = 350000 },
	.vco = { .min = 1760000, .max = 3510000 },
	.n = { .min = 1, .max = 3 },
	.m = { .min = 79, .max = 126 },
	.m1 = { .min = 12, .max = 22 },
	.m2 = { .min = 5, .max = 9 },
	.p = { .min = 14, .max = 42 },
	.p1 = { .min = 2, .max = 6 },
	.p2 = { .dot_limit = 225000,
		.p2_slow = 7, .p2_fast = 7 },
};

static const struct intel_limit intel_limits_vlv = {
	 /*
	  * These are the data rate limits (measured in fast clocks)
	  * since those are the strictest limits we have. The fast
	  * clock and actual rate limits are more relaxed, so checking
	  * them would make no difference.
	  */
	.dot = { .min = 25000 * 5, .max = 270000 * 5 },
	.vco = { .min = 4000000, .max = 6000000 },
	.n = { .min = 1, .max = 7 },
	.m1 = { .min = 2, .max = 3 },
	.m2 = { .min = 11, .max = 156 },
	.p1 = { .min = 2, .max = 3 },
	.p2 = { .p2_slow = 2, .p2_fast = 20 }, /* slow=min, fast=max */
};

static const struct intel_limit intel_limits_chv = {
	/*
	 * These are the data rate limits (measured in fast clocks)
	 * since those are the strictest limits we have.  The fast
	 * clock and actual rate limits are more relaxed, so checking
	 * them would make no difference.
	 */
	.dot = { .min = 25000 * 5, .max = 540000 * 5},
	.vco = { .min = 4800000, .max = 6480000 },
	.n = { .min = 1, .max = 1 },
	.m1 = { .min = 2, .max = 2 },
	.m2 = { .min = 24 << 22, .max = 175 << 22 },
	.p1 = { .min = 2, .max = 4 },
	.p2 = {	.p2_slow = 1, .p2_fast = 14 },
};

static const struct intel_limit intel_limits_bxt = {
	/* FIXME: find real dot limits */
	.dot = { .min = 0, .max = INT_MAX },
	.vco = { .min = 4800000, .max = 6700000 },
	.n = { .min = 1, .max = 1 },
	.m1 = { .min = 2, .max = 2 },
	/* FIXME: find real m2 limits */
	.m2 = { .min = 2 << 22, .max = 255 << 22 },
	.p1 = { .min = 2, .max = 4 },
	.p2 = { .p2_slow = 1, .p2_fast = 20 },
};

static bool
needs_modeset(struct drm_crtc_state *state)
{
	return drm_atomic_crtc_needs_modeset(state);
}

/*
 * Platform specific helpers to calculate the port PLL loopback- (clock.m),
 * and post-divider (clock.p) values, pre- (clock.vco) and post-divided fast
 * (clock.dot) clock rates. This fast dot clock is fed to the port's IO logic.
 * The helpers' return value is the rate of the clock that is fed to the
 * display engine's pipe which can be the above fast dot clock rate or a
 * divided-down version of it.
 */
/* m1 is reserved as 0 in Pineview, n is a ring counter */
static int pnv_calc_dpll_params(int refclk, struct dpll *clock)
{
	clock->m = clock->m2 + 2;
	clock->p = clock->p1 * clock->p2;
	if (WARN_ON(clock->n == 0 || clock->p == 0))
		return 0;
	clock->vco = DIV_ROUND_CLOSEST(refclk * clock->m, clock->n);
	clock->dot = DIV_ROUND_CLOSEST(clock->vco, clock->p);

	return clock->dot;
}

static uint32_t i9xx_dpll_compute_m(struct dpll *dpll)
{
	return 5 * (dpll->m1 + 2) + (dpll->m2 + 2);
}

static int i9xx_calc_dpll_params(int refclk, struct dpll *clock)
{
	clock->m = i9xx_dpll_compute_m(clock);
	clock->p = clock->p1 * clock->p2;
	if (WARN_ON(clock->n + 2 == 0 || clock->p == 0))
		return 0;
	clock->vco = DIV_ROUND_CLOSEST(refclk * clock->m, clock->n + 2);
	clock->dot = DIV_ROUND_CLOSEST(clock->vco, clock->p);

	return clock->dot;
}

static int vlv_calc_dpll_params(int refclk, struct dpll *clock)
{
	clock->m = clock->m1 * clock->m2;
	clock->p = clock->p1 * clock->p2;
	if (WARN_ON(clock->n == 0 || clock->p == 0))
		return 0;
	clock->vco = DIV_ROUND_CLOSEST(refclk * clock->m, clock->n);
	clock->dot = DIV_ROUND_CLOSEST(clock->vco, clock->p);

	return clock->dot / 5;
}

int chv_calc_dpll_params(int refclk, struct dpll *clock)
{
	clock->m = clock->m1 * clock->m2;
	clock->p = clock->p1 * clock->p2;
	if (WARN_ON(clock->n == 0 || clock->p == 0))
		return 0;
	clock->vco = DIV_ROUND_CLOSEST_ULL((uint64_t)refclk * clock->m,
			clock->n << 22);
	clock->dot = DIV_ROUND_CLOSEST(clock->vco, clock->p);

	return clock->dot / 5;
}

#define INTELPllInvalid(s)   do { /* DRM_DEBUG(s); */ return false; } while (0)
/**
 * Returns whether the given set of divisors are valid for a given refclk with
 * the given connectors.
 */

static bool intel_PLL_is_valid(struct drm_i915_private *dev_priv,
			       const struct intel_limit *limit,
			       const struct dpll *clock)
{
	if (clock->n   < limit->n.min   || limit->n.max   < clock->n)
		INTELPllInvalid("n out of range\n");
	if (clock->p1  < limit->p1.min  || limit->p1.max  < clock->p1)
		INTELPllInvalid("p1 out of range\n");
	if (clock->m2  < limit->m2.min  || limit->m2.max  < clock->m2)
		INTELPllInvalid("m2 out of range\n");
	if (clock->m1  < limit->m1.min  || limit->m1.max  < clock->m1)
		INTELPllInvalid("m1 out of range\n");

	if (!IS_PINEVIEW(dev_priv) && !IS_VALLEYVIEW(dev_priv) &&
	    !IS_CHERRYVIEW(dev_priv) && !IS_GEN9_LP(dev_priv))
		if (clock->m1 <= clock->m2)
			INTELPllInvalid("m1 <= m2\n");

	if (!IS_VALLEYVIEW(dev_priv) && !IS_CHERRYVIEW(dev_priv) &&
	    !IS_GEN9_LP(dev_priv)) {
		if (clock->p < limit->p.min || limit->p.max < clock->p)
			INTELPllInvalid("p out of range\n");
		if (clock->m < limit->m.min || limit->m.max < clock->m)
			INTELPllInvalid("m out of range\n");
	}

	if (clock->vco < limit->vco.min || limit->vco.max < clock->vco)
		INTELPllInvalid("vco out of range\n");
	/* XXX: We may need to be checking "Dot clock" depending on the multiplier,
	 * connector, etc., rather than just a single range.
	 */
	if (clock->dot < limit->dot.min || limit->dot.max < clock->dot)
		INTELPllInvalid("dot out of range\n");

	return true;
}

static int
i9xx_select_p2_div(const struct intel_limit *limit,
		   const struct intel_crtc_state *crtc_state,
		   int target)
{
	struct drm_device *dev = crtc_state->base.crtc->dev;

	if (intel_crtc_has_type(crtc_state, INTEL_OUTPUT_LVDS)) {
		/*
		 * For LVDS just rely on its current settings for dual-channel.
		 * We haven't figured out how to reliably set up different
		 * single/dual channel state, if we even can.
		 */
		if (intel_is_dual_link_lvds(dev))
			return limit->p2.p2_fast;
		else
			return limit->p2.p2_slow;
	} else {
		if (target < limit->p2.dot_limit)
			return limit->p2.p2_slow;
		else
			return limit->p2.p2_fast;
	}
}

/*
 * Returns a set of divisors for the desired target clock with the given
 * refclk, or FALSE.  The returned values represent the clock equation:
 * reflck * (5 * (m1 + 2) + (m2 + 2)) / (n + 2) / p1 / p2.
 *
 * Target and reference clocks are specified in kHz.
 *
 * If match_clock is provided, then best_clock P divider must match the P
 * divider from @match_clock used for LVDS downclocking.
 */
static bool
i9xx_find_best_dpll(const struct intel_limit *limit,
		    struct intel_crtc_state *crtc_state,
		    int target, int refclk, struct dpll *match_clock,
		    struct dpll *best_clock)
{
	struct drm_device *dev = crtc_state->base.crtc->dev;
	struct dpll clock;
	int err = target;

	memset(best_clock, 0, sizeof(*best_clock));

	clock.p2 = i9xx_select_p2_div(limit, crtc_state, target);

	for (clock.m1 = limit->m1.min; clock.m1 <= limit->m1.max;
	     clock.m1++) {
		for (clock.m2 = limit->m2.min;
		     clock.m2 <= limit->m2.max; clock.m2++) {
			if (clock.m2 >= clock.m1)
				break;
			for (clock.n = limit->n.min;
			     clock.n <= limit->n.max; clock.n++) {
				for (clock.p1 = limit->p1.min;
					clock.p1 <= limit->p1.max; clock.p1++) {
					int this_err;

					i9xx_calc_dpll_params(refclk, &clock);
					if (!intel_PLL_is_valid(to_i915(dev),
								limit,
								&clock))
						continue;
					if (match_clock &&
					    clock.p != match_clock->p)
						continue;

					this_err = abs(clock.dot - target);
					if (this_err < err) {
						*best_clock = clock;
						err = this_err;
					}
				}
			}
		}
	}

	return (err != target);
}

/*
 * Returns a set of divisors for the desired target clock with the given
 * refclk, or FALSE.  The returned values represent the clock equation:
 * reflck * (5 * (m1 + 2) + (m2 + 2)) / (n + 2) / p1 / p2.
 *
 * Target and reference clocks are specified in kHz.
 *
 * If match_clock is provided, then best_clock P divider must match the P
 * divider from @match_clock used for LVDS downclocking.
 */
static bool
pnv_find_best_dpll(const struct intel_limit *limit,
		   struct intel_crtc_state *crtc_state,
		   int target, int refclk, struct dpll *match_clock,
		   struct dpll *best_clock)
{
	struct drm_device *dev = crtc_state->base.crtc->dev;
	struct dpll clock;
	int err = target;

	memset(best_clock, 0, sizeof(*best_clock));

	clock.p2 = i9xx_select_p2_div(limit, crtc_state, target);

	for (clock.m1 = limit->m1.min; clock.m1 <= limit->m1.max;
	     clock.m1++) {
		for (clock.m2 = limit->m2.min;
		     clock.m2 <= limit->m2.max; clock.m2++) {
			for (clock.n = limit->n.min;
			     clock.n <= limit->n.max; clock.n++) {
				for (clock.p1 = limit->p1.min;
					clock.p1 <= limit->p1.max; clock.p1++) {
					int this_err;

					pnv_calc_dpll_params(refclk, &clock);
					if (!intel_PLL_is_valid(to_i915(dev),
								limit,
								&clock))
						continue;
					if (match_clock &&
					    clock.p != match_clock->p)
						continue;

					this_err = abs(clock.dot - target);
					if (this_err < err) {
						*best_clock = clock;
						err = this_err;
					}
				}
			}
		}
	}

	return (err != target);
}

/*
 * Returns a set of divisors for the desired target clock with the given
 * refclk, or FALSE.  The returned values represent the clock equation:
 * reflck * (5 * (m1 + 2) + (m2 + 2)) / (n + 2) / p1 / p2.
 *
 * Target and reference clocks are specified in kHz.
 *
 * If match_clock is provided, then best_clock P divider must match the P
 * divider from @match_clock used for LVDS downclocking.
 */
static bool
g4x_find_best_dpll(const struct intel_limit *limit,
		   struct intel_crtc_state *crtc_state,
		   int target, int refclk, struct dpll *match_clock,
		   struct dpll *best_clock)
{
	struct drm_device *dev = crtc_state->base.crtc->dev;
	struct dpll clock;
	int max_n;
	bool found = false;
	/* approximately equals target * 0.00585 */
	int err_most = (target >> 8) + (target >> 9);

	memset(best_clock, 0, sizeof(*best_clock));

	clock.p2 = i9xx_select_p2_div(limit, crtc_state, target);

	max_n = limit->n.max;
	/* based on hardware requirement, prefer smaller n to precision */
	for (clock.n = limit->n.min; clock.n <= max_n; clock.n++) {
		/* based on hardware requirement, prefere larger m1,m2 */
		for (clock.m1 = limit->m1.max;
		     clock.m1 >= limit->m1.min; clock.m1--) {
			for (clock.m2 = limit->m2.max;
			     clock.m2 >= limit->m2.min; clock.m2--) {
				for (clock.p1 = limit->p1.max;
				     clock.p1 >= limit->p1.min; clock.p1--) {
					int this_err;

					i9xx_calc_dpll_params(refclk, &clock);
					if (!intel_PLL_is_valid(to_i915(dev),
								limit,
								&clock))
						continue;

					this_err = abs(clock.dot - target);
					if (this_err < err_most) {
						*best_clock = clock;
						err_most = this_err;
						max_n = clock.n;
						found = true;
					}
				}
			}
		}
	}
	return found;
}

/*
 * Check if the calculated PLL configuration is more optimal compared to the
 * best configuration and error found so far. Return the calculated error.
 */
static bool vlv_PLL_is_optimal(struct drm_device *dev, int target_freq,
			       const struct dpll *calculated_clock,
			       const struct dpll *best_clock,
			       unsigned int best_error_ppm,
			       unsigned int *error_ppm)
{
	/*
	 * For CHV ignore the error and consider only the P value.
	 * Prefer a bigger P value based on HW requirements.
	 */
	if (IS_CHERRYVIEW(to_i915(dev))) {
		*error_ppm = 0;

		return calculated_clock->p > best_clock->p;
	}

	if (WARN_ON_ONCE(!target_freq))
		return false;

	*error_ppm = div_u64(1000000ULL *
				abs(target_freq - calculated_clock->dot),
			     target_freq);
	/*
	 * Prefer a better P value over a better (smaller) error if the error
	 * is small. Ensure this preference for future configurations too by
	 * setting the error to 0.
	 */
	if (*error_ppm < 100 && calculated_clock->p > best_clock->p) {
		*error_ppm = 0;

		return true;
	}

	return *error_ppm + 10 < best_error_ppm;
}

/*
 * Returns a set of divisors for the desired target clock with the given
 * refclk, or FALSE.  The returned values represent the clock equation:
 * reflck * (5 * (m1 + 2) + (m2 + 2)) / (n + 2) / p1 / p2.
 */
static bool
vlv_find_best_dpll(const struct intel_limit *limit,
		   struct intel_crtc_state *crtc_state,
		   int target, int refclk, struct dpll *match_clock,
		   struct dpll *best_clock)
{
	struct intel_crtc *crtc = to_intel_crtc(crtc_state->base.crtc);
	struct drm_device *dev = crtc->base.dev;
	struct dpll clock;
	unsigned int bestppm = 1000000;
	/* min update 19.2 MHz */
	int max_n = min(limit->n.max, refclk / 19200);
	bool found = false;

	target *= 5; /* fast clock */

	memset(best_clock, 0, sizeof(*best_clock));

	/* based on hardware requirement, prefer smaller n to precision */
	for (clock.n = limit->n.min; clock.n <= max_n; clock.n++) {
		for (clock.p1 = limit->p1.max; clock.p1 >= limit->p1.min; clock.p1--) {
			for (clock.p2 = limit->p2.p2_fast; clock.p2 >= limit->p2.p2_slow;
			     clock.p2 -= clock.p2 > 10 ? 2 : 1) {
				clock.p = clock.p1 * clock.p2;
				/* based on hardware requirement, prefer bigger m1,m2 values */
				for (clock.m1 = limit->m1.min; clock.m1 <= limit->m1.max; clock.m1++) {
					unsigned int ppm;

					clock.m2 = DIV_ROUND_CLOSEST(target * clock.p * clock.n,
								     refclk * clock.m1);

					vlv_calc_dpll_params(refclk, &clock);

					if (!intel_PLL_is_valid(to_i915(dev),
								limit,
								&clock))
						continue;

					if (!vlv_PLL_is_optimal(dev, target,
								&clock,
								best_clock,
								bestppm, &ppm))
						continue;

					*best_clock = clock;
					bestppm = ppm;
					found = true;
				}
			}
		}
	}

	return found;
}

/*
 * Returns a set of divisors for the desired target clock with the given
 * refclk, or FALSE.  The returned values represent the clock equation:
 * reflck * (5 * (m1 + 2) + (m2 + 2)) / (n + 2) / p1 / p2.
 */
static bool
chv_find_best_dpll(const struct intel_limit *limit,
		   struct intel_crtc_state *crtc_state,
		   int target, int refclk, struct dpll *match_clock,
		   struct dpll *best_clock)
{
	struct intel_crtc *crtc = to_intel_crtc(crtc_state->base.crtc);
	struct drm_device *dev = crtc->base.dev;
	unsigned int best_error_ppm;
	struct dpll clock;
	uint64_t m2;
	int found = false;

	memset(best_clock, 0, sizeof(*best_clock));
	best_error_ppm = 1000000;

	/*
	 * Based on hardware doc, the n always set to 1, and m1 always
	 * set to 2.  If requires to support 200Mhz refclk, we need to
	 * revisit this because n may not 1 anymore.
	 */
	clock.n = 1, clock.m1 = 2;
	target *= 5;	/* fast clock */

	for (clock.p1 = limit->p1.max; clock.p1 >= limit->p1.min; clock.p1--) {
		for (clock.p2 = limit->p2.p2_fast;
				clock.p2 >= limit->p2.p2_slow;
				clock.p2 -= clock.p2 > 10 ? 2 : 1) {
			unsigned int error_ppm;

			clock.p = clock.p1 * clock.p2;

			m2 = DIV_ROUND_CLOSEST_ULL(((uint64_t)target * clock.p *
					clock.n) << 22, refclk * clock.m1);

			if (m2 > INT_MAX/clock.m1)
				continue;

			clock.m2 = m2;

			chv_calc_dpll_params(refclk, &clock);

			if (!intel_PLL_is_valid(to_i915(dev), limit, &clock))
				continue;

			if (!vlv_PLL_is_optimal(dev, target, &clock, best_clock,
						best_error_ppm, &error_ppm))
				continue;

			*best_clock = clock;
			best_error_ppm = error_ppm;
			found = true;
		}
	}

	return found;
}

bool bxt_find_best_dpll(struct intel_crtc_state *crtc_state, int target_clock,
			struct dpll *best_clock)
{
	int refclk = 100000;
	const struct intel_limit *limit = &intel_limits_bxt;

	return chv_find_best_dpll(limit, crtc_state,
				  target_clock, refclk, NULL, best_clock);
}

bool intel_crtc_active(struct intel_crtc *crtc)
{
	/* Be paranoid as we can arrive here with only partial
	 * state retrieved from the hardware during setup.
	 *
	 * We can ditch the adjusted_mode.crtc_clock check as soon
	 * as Haswell has gained clock readout/fastboot support.
	 *
	 * We can ditch the crtc->primary->fb check as soon as we can
	 * properly reconstruct framebuffers.
	 *
	 * FIXME: The intel_crtc->active here should be switched to
	 * crtc->state->active once we have proper CRTC states wired up
	 * for atomic.
	 */
	return crtc->active && crtc->base.primary->state->fb &&
		crtc->config->base.adjusted_mode.crtc_clock;
}

enum transcoder intel_pipe_to_cpu_transcoder(struct drm_i915_private *dev_priv,
					     enum pipe pipe)
{
	struct intel_crtc *crtc = intel_get_crtc_for_pipe(dev_priv, pipe);

	return crtc->config->cpu_transcoder;
}

static bool pipe_dsl_stopped(struct drm_i915_private *dev_priv, enum pipe pipe)
{
	i915_reg_t reg = PIPEDSL(pipe);
	u32 line1, line2;
	u32 line_mask;

	if (IS_GEN2(dev_priv))
		line_mask = DSL_LINEMASK_GEN2;
	else
		line_mask = DSL_LINEMASK_GEN3;

	line1 = I915_READ(reg) & line_mask;
	msleep(5);
	line2 = I915_READ(reg) & line_mask;

	return line1 == line2;
}

/*
 * intel_wait_for_pipe_off - wait for pipe to turn off
 * @crtc: crtc whose pipe to wait for
 *
 * After disabling a pipe, we can't wait for vblank in the usual way,
 * spinning on the vblank interrupt status bit, since we won't actually
 * see an interrupt when the pipe is disabled.
 *
 * On Gen4 and above:
 *   wait for the pipe register state bit to turn off
 *
 * Otherwise:
 *   wait for the display line value to settle (it usually
 *   ends up stopping at the start of the next frame).
 *
 */
static void intel_wait_for_pipe_off(struct intel_crtc *crtc)
{
	struct drm_i915_private *dev_priv = to_i915(crtc->base.dev);
	enum transcoder cpu_transcoder = crtc->config->cpu_transcoder;
	enum pipe pipe = crtc->pipe;

	if (INTEL_GEN(dev_priv) >= 4) {
		i915_reg_t reg = PIPECONF(cpu_transcoder);

		/* Wait for the Pipe State to go off */
		if (intel_wait_for_register(dev_priv,
					    reg, I965_PIPECONF_ACTIVE, 0,
					    100))
			WARN(1, "pipe_off wait timed out\n");
	} else {
		/* Wait for the display line to settle */
		if (wait_for(pipe_dsl_stopped(dev_priv, pipe), 100))
			WARN(1, "pipe_off wait timed out\n");
	}
}

/* Only for pre-ILK configs */
void assert_pll(struct drm_i915_private *dev_priv,
		enum pipe pipe, bool state)
{
	u32 val;
	bool cur_state;

	val = I915_READ(DPLL(pipe));
	cur_state = !!(val & DPLL_VCO_ENABLE);
	I915_STATE_WARN(cur_state != state,
	     "PLL state assertion failure (expected %s, current %s)\n",
			onoff(state), onoff(cur_state));
}

/* XXX: the dsi pll is shared between MIPI DSI ports */
void assert_dsi_pll(struct drm_i915_private *dev_priv, bool state)
{
	u32 val;
	bool cur_state;

	mutex_lock(&dev_priv->sb_lock);
	val = vlv_cck_read(dev_priv, CCK_REG_DSI_PLL_CONTROL);
	mutex_unlock(&dev_priv->sb_lock);

	cur_state = val & DSI_PLL_VCO_EN;
	I915_STATE_WARN(cur_state != state,
	     "DSI PLL state assertion failure (expected %s, current %s)\n",
			onoff(state), onoff(cur_state));
}

static void assert_fdi_tx(struct drm_i915_private *dev_priv,
			  enum pipe pipe, bool state)
{
	bool cur_state;
	enum transcoder cpu_transcoder = intel_pipe_to_cpu_transcoder(dev_priv,
								      pipe);

	if (HAS_DDI(dev_priv)) {
		/* DDI does not have a specific FDI_TX register */
		u32 val = I915_READ(TRANS_DDI_FUNC_CTL(cpu_transcoder));
		cur_state = !!(val & TRANS_DDI_FUNC_ENABLE);
	} else {
		u32 val = I915_READ(FDI_TX_CTL(pipe));
		cur_state = !!(val & FDI_TX_ENABLE);
	}
	I915_STATE_WARN(cur_state != state,
	     "FDI TX state assertion failure (expected %s, current %s)\n",
			onoff(state), onoff(cur_state));
}
#define assert_fdi_tx_enabled(d, p) assert_fdi_tx(d, p, true)
#define assert_fdi_tx_disabled(d, p) assert_fdi_tx(d, p, false)

static void assert_fdi_rx(struct drm_i915_private *dev_priv,
			  enum pipe pipe, bool state)
{
	u32 val;
	bool cur_state;

	val = I915_READ(FDI_RX_CTL(pipe));
	cur_state = !!(val & FDI_RX_ENABLE);
	I915_STATE_WARN(cur_state != state,
	     "FDI RX state assertion failure (expected %s, current %s)\n",
			onoff(state), onoff(cur_state));
}
#define assert_fdi_rx_enabled(d, p) assert_fdi_rx(d, p, true)
#define assert_fdi_rx_disabled(d, p) assert_fdi_rx(d, p, false)

static void assert_fdi_tx_pll_enabled(struct drm_i915_private *dev_priv,
				      enum pipe pipe)
{
	u32 val;

	/* ILK FDI PLL is always enabled */
	if (IS_GEN5(dev_priv))
		return;

	/* On Haswell, DDI ports are responsible for the FDI PLL setup */
	if (HAS_DDI(dev_priv))
		return;

	val = I915_READ(FDI_TX_CTL(pipe));
	I915_STATE_WARN(!(val & FDI_TX_PLL_ENABLE), "FDI TX PLL assertion failure, should be active but is disabled\n");
}

void assert_fdi_rx_pll(struct drm_i915_private *dev_priv,
		       enum pipe pipe, bool state)
{
	u32 val;
	bool cur_state;

	val = I915_READ(FDI_RX_CTL(pipe));
	cur_state = !!(val & FDI_RX_PLL_ENABLE);
	I915_STATE_WARN(cur_state != state,
	     "FDI RX PLL assertion failure (expected %s, current %s)\n",
			onoff(state), onoff(cur_state));
}

void assert_panel_unlocked(struct drm_i915_private *dev_priv, enum pipe pipe)
{
	i915_reg_t pp_reg;
	u32 val;
	enum pipe panel_pipe = PIPE_A;
	bool locked = true;

	if (WARN_ON(HAS_DDI(dev_priv)))
		return;

	if (HAS_PCH_SPLIT(dev_priv)) {
		u32 port_sel;

		pp_reg = PP_CONTROL(0);
		port_sel = I915_READ(PP_ON_DELAYS(0)) & PANEL_PORT_SELECT_MASK;

		if (port_sel == PANEL_PORT_SELECT_LVDS &&
		    I915_READ(PCH_LVDS) & LVDS_PIPEB_SELECT)
			panel_pipe = PIPE_B;
		/* XXX: else fix for eDP */
	} else if (IS_VALLEYVIEW(dev_priv) || IS_CHERRYVIEW(dev_priv)) {
		/* presumably write lock depends on pipe, not port select */
		pp_reg = PP_CONTROL(pipe);
		panel_pipe = pipe;
	} else {
		pp_reg = PP_CONTROL(0);
		if (I915_READ(LVDS) & LVDS_PIPEB_SELECT)
			panel_pipe = PIPE_B;
	}

	val = I915_READ(pp_reg);
	if (!(val & PANEL_POWER_ON) ||
	    ((val & PANEL_UNLOCK_MASK) == PANEL_UNLOCK_REGS))
		locked = false;

	I915_STATE_WARN(panel_pipe == pipe && locked,
	     "panel assertion failure, pipe %c regs locked\n",
	     pipe_name(pipe));
}

static void assert_cursor(struct drm_i915_private *dev_priv,
			  enum pipe pipe, bool state)
{
	bool cur_state;

	if (IS_I845G(dev_priv) || IS_I865G(dev_priv))
		cur_state = I915_READ(CURCNTR(PIPE_A)) & CURSOR_ENABLE;
	else
		cur_state = I915_READ(CURCNTR(pipe)) & CURSOR_MODE;

	I915_STATE_WARN(cur_state != state,
	     "cursor on pipe %c assertion failure (expected %s, current %s)\n",
			pipe_name(pipe), onoff(state), onoff(cur_state));
}
#define assert_cursor_enabled(d, p) assert_cursor(d, p, true)
#define assert_cursor_disabled(d, p) assert_cursor(d, p, false)

void assert_pipe(struct drm_i915_private *dev_priv,
		 enum pipe pipe, bool state)
{
	bool cur_state;
	enum transcoder cpu_transcoder = intel_pipe_to_cpu_transcoder(dev_priv,
								      pipe);
	enum intel_display_power_domain power_domain;

	/* we keep both pipes enabled on 830 */
	if (IS_I830(dev_priv))
		state = true;

	power_domain = POWER_DOMAIN_TRANSCODER(cpu_transcoder);
	if (intel_display_power_get_if_enabled(dev_priv, power_domain)) {
		u32 val = I915_READ(PIPECONF(cpu_transcoder));
		cur_state = !!(val & PIPECONF_ENABLE);

		intel_display_power_put(dev_priv, power_domain);
	} else {
		cur_state = false;
	}

	I915_STATE_WARN(cur_state != state,
	     "pipe %c assertion failure (expected %s, current %s)\n",
			pipe_name(pipe), onoff(state), onoff(cur_state));
}

static void assert_plane(struct drm_i915_private *dev_priv,
			 enum plane plane, bool state)
{
	u32 val;
	bool cur_state;

	val = I915_READ(DSPCNTR(plane));
	cur_state = !!(val & DISPLAY_PLANE_ENABLE);
	I915_STATE_WARN(cur_state != state,
	     "plane %c assertion failure (expected %s, current %s)\n",
			plane_name(plane), onoff(state), onoff(cur_state));
}

#define assert_plane_enabled(d, p) assert_plane(d, p, true)
#define assert_plane_disabled(d, p) assert_plane(d, p, false)

static void assert_planes_disabled(struct drm_i915_private *dev_priv,
				   enum pipe pipe)
{
	int i;

	/* Primary planes are fixed to pipes on gen4+ */
	if (INTEL_GEN(dev_priv) >= 4) {
		u32 val = I915_READ(DSPCNTR(pipe));
		I915_STATE_WARN(val & DISPLAY_PLANE_ENABLE,
		     "plane %c assertion failure, should be disabled but not\n",
		     plane_name(pipe));
		return;
	}

	/* Need to check both planes against the pipe */
	for_each_pipe(dev_priv, i) {
		u32 val = I915_READ(DSPCNTR(i));
		enum pipe cur_pipe = (val & DISPPLANE_SEL_PIPE_MASK) >>
			DISPPLANE_SEL_PIPE_SHIFT;
		I915_STATE_WARN((val & DISPLAY_PLANE_ENABLE) && pipe == cur_pipe,
		     "plane %c assertion failure, should be off on pipe %c but is still active\n",
		     plane_name(i), pipe_name(pipe));
	}
}

static void assert_sprites_disabled(struct drm_i915_private *dev_priv,
				    enum pipe pipe)
{
	int sprite;

	if (INTEL_GEN(dev_priv) >= 9) {
		for_each_sprite(dev_priv, pipe, sprite) {
			u32 val = I915_READ(PLANE_CTL(pipe, sprite));
			I915_STATE_WARN(val & PLANE_CTL_ENABLE,
			     "plane %d assertion failure, should be off on pipe %c but is still active\n",
			     sprite, pipe_name(pipe));
		}
	} else if (IS_VALLEYVIEW(dev_priv) || IS_CHERRYVIEW(dev_priv)) {
		for_each_sprite(dev_priv, pipe, sprite) {
			u32 val = I915_READ(SPCNTR(pipe, PLANE_SPRITE0 + sprite));
			I915_STATE_WARN(val & SP_ENABLE,
			     "sprite %c assertion failure, should be off on pipe %c but is still active\n",
			     sprite_name(pipe, sprite), pipe_name(pipe));
		}
	} else if (INTEL_GEN(dev_priv) >= 7) {
		u32 val = I915_READ(SPRCTL(pipe));
		I915_STATE_WARN(val & SPRITE_ENABLE,
		     "sprite %c assertion failure, should be off on pipe %c but is still active\n",
		     plane_name(pipe), pipe_name(pipe));
	} else if (INTEL_GEN(dev_priv) >= 5 || IS_G4X(dev_priv)) {
		u32 val = I915_READ(DVSCNTR(pipe));
		I915_STATE_WARN(val & DVS_ENABLE,
		     "sprite %c assertion failure, should be off on pipe %c but is still active\n",
		     plane_name(pipe), pipe_name(pipe));
	}
}

static void assert_vblank_disabled(struct drm_crtc *crtc)
{
	if (I915_STATE_WARN_ON(drm_crtc_vblank_get(crtc) == 0))
		drm_crtc_vblank_put(crtc);
}

void assert_pch_transcoder_disabled(struct drm_i915_private *dev_priv,
				    enum pipe pipe)
{
	u32 val;
	bool enabled;

	val = I915_READ(PCH_TRANSCONF(pipe));
	enabled = !!(val & TRANS_ENABLE);
	I915_STATE_WARN(enabled,
	     "transcoder assertion failed, should be off on pipe %c but is still active\n",
	     pipe_name(pipe));
}

static bool dp_pipe_enabled(struct drm_i915_private *dev_priv,
			    enum pipe pipe, u32 port_sel, u32 val)
{
	if ((val & DP_PORT_EN) == 0)
		return false;

	if (HAS_PCH_CPT(dev_priv)) {
		u32 trans_dp_ctl = I915_READ(TRANS_DP_CTL(pipe));
		if ((trans_dp_ctl & TRANS_DP_PORT_SEL_MASK) != port_sel)
			return false;
	} else if (IS_CHERRYVIEW(dev_priv)) {
		if ((val & DP_PIPE_MASK_CHV) != DP_PIPE_SELECT_CHV(pipe))
			return false;
	} else {
		if ((val & DP_PIPE_MASK) != (pipe << 30))
			return false;
	}
	return true;
}

static bool hdmi_pipe_enabled(struct drm_i915_private *dev_priv,
			      enum pipe pipe, u32 val)
{
	if ((val & SDVO_ENABLE) == 0)
		return false;

	if (HAS_PCH_CPT(dev_priv)) {
		if ((val & SDVO_PIPE_SEL_MASK_CPT) != SDVO_PIPE_SEL_CPT(pipe))
			return false;
	} else if (IS_CHERRYVIEW(dev_priv)) {
		if ((val & SDVO_PIPE_SEL_MASK_CHV) != SDVO_PIPE_SEL_CHV(pipe))
			return false;
	} else {
		if ((val & SDVO_PIPE_SEL_MASK) != SDVO_PIPE_SEL(pipe))
			return false;
	}
	return true;
}

static bool lvds_pipe_enabled(struct drm_i915_private *dev_priv,
			      enum pipe pipe, u32 val)
{
	if ((val & LVDS_PORT_EN) == 0)
		return false;

	if (HAS_PCH_CPT(dev_priv)) {
		if ((val & PORT_TRANS_SEL_MASK) != PORT_TRANS_SEL_CPT(pipe))
			return false;
	} else {
		if ((val & LVDS_PIPE_MASK) != LVDS_PIPE(pipe))
			return false;
	}
	return true;
}

static bool adpa_pipe_enabled(struct drm_i915_private *dev_priv,
			      enum pipe pipe, u32 val)
{
	if ((val & ADPA_DAC_ENABLE) == 0)
		return false;
	if (HAS_PCH_CPT(dev_priv)) {
		if ((val & PORT_TRANS_SEL_MASK) != PORT_TRANS_SEL_CPT(pipe))
			return false;
	} else {
		if ((val & ADPA_PIPE_SELECT_MASK) != ADPA_PIPE_SELECT(pipe))
			return false;
	}
	return true;
}

static void assert_pch_dp_disabled(struct drm_i915_private *dev_priv,
				   enum pipe pipe, i915_reg_t reg,
				   u32 port_sel)
{
	u32 val = I915_READ(reg);
	I915_STATE_WARN(dp_pipe_enabled(dev_priv, pipe, port_sel, val),
	     "PCH DP (0x%08x) enabled on transcoder %c, should be disabled\n",
	     i915_mmio_reg_offset(reg), pipe_name(pipe));

	I915_STATE_WARN(HAS_PCH_IBX(dev_priv) && (val & DP_PORT_EN) == 0
	     && (val & DP_PIPEB_SELECT),
	     "IBX PCH dp port still using transcoder B\n");
}

static void assert_pch_hdmi_disabled(struct drm_i915_private *dev_priv,
				     enum pipe pipe, i915_reg_t reg)
{
	u32 val = I915_READ(reg);
	I915_STATE_WARN(hdmi_pipe_enabled(dev_priv, pipe, val),
	     "PCH HDMI (0x%08x) enabled on transcoder %c, should be disabled\n",
	     i915_mmio_reg_offset(reg), pipe_name(pipe));

	I915_STATE_WARN(HAS_PCH_IBX(dev_priv) && (val & SDVO_ENABLE) == 0
	     && (val & SDVO_PIPE_B_SELECT),
	     "IBX PCH hdmi port still using transcoder B\n");
}

static void assert_pch_ports_disabled(struct drm_i915_private *dev_priv,
				      enum pipe pipe)
{
	u32 val;

	assert_pch_dp_disabled(dev_priv, pipe, PCH_DP_B, TRANS_DP_PORT_SEL_B);
	assert_pch_dp_disabled(dev_priv, pipe, PCH_DP_C, TRANS_DP_PORT_SEL_C);
	assert_pch_dp_disabled(dev_priv, pipe, PCH_DP_D, TRANS_DP_PORT_SEL_D);

	val = I915_READ(PCH_ADPA);
	I915_STATE_WARN(adpa_pipe_enabled(dev_priv, pipe, val),
	     "PCH VGA enabled on transcoder %c, should be disabled\n",
	     pipe_name(pipe));

	val = I915_READ(PCH_LVDS);
	I915_STATE_WARN(lvds_pipe_enabled(dev_priv, pipe, val),
	     "PCH LVDS enabled on transcoder %c, should be disabled\n",
	     pipe_name(pipe));

	assert_pch_hdmi_disabled(dev_priv, pipe, PCH_HDMIB);
	assert_pch_hdmi_disabled(dev_priv, pipe, PCH_HDMIC);
	assert_pch_hdmi_disabled(dev_priv, pipe, PCH_HDMID);
}

static void _vlv_enable_pll(struct intel_crtc *crtc,
			    const struct intel_crtc_state *pipe_config)
{
	struct drm_i915_private *dev_priv = to_i915(crtc->base.dev);
	enum pipe pipe = crtc->pipe;

	I915_WRITE(DPLL(pipe), pipe_config->dpll_hw_state.dpll);
	POSTING_READ(DPLL(pipe));
	udelay(150);

	if (intel_wait_for_register(dev_priv,
				    DPLL(pipe),
				    DPLL_LOCK_VLV,
				    DPLL_LOCK_VLV,
				    1))
		DRM_ERROR("DPLL %d failed to lock\n", pipe);
}

static void vlv_enable_pll(struct intel_crtc *crtc,
			   const struct intel_crtc_state *pipe_config)
{
	struct drm_i915_private *dev_priv = to_i915(crtc->base.dev);
	enum pipe pipe = crtc->pipe;

	assert_pipe_disabled(dev_priv, pipe);

	/* PLL is protected by panel, make sure we can write it */
	assert_panel_unlocked(dev_priv, pipe);

	if (pipe_config->dpll_hw_state.dpll & DPLL_VCO_ENABLE)
		_vlv_enable_pll(crtc, pipe_config);

	I915_WRITE(DPLL_MD(pipe), pipe_config->dpll_hw_state.dpll_md);
	POSTING_READ(DPLL_MD(pipe));
}


static void _chv_enable_pll(struct intel_crtc *crtc,
			    const struct intel_crtc_state *pipe_config)
{
	struct drm_i915_private *dev_priv = to_i915(crtc->base.dev);
	enum pipe pipe = crtc->pipe;
	enum dpio_channel port = vlv_pipe_to_channel(pipe);
	u32 tmp;

	mutex_lock(&dev_priv->sb_lock);

	/* Enable back the 10bit clock to display controller */
	tmp = vlv_dpio_read(dev_priv, pipe, CHV_CMN_DW14(port));
	tmp |= DPIO_DCLKP_EN;
	vlv_dpio_write(dev_priv, pipe, CHV_CMN_DW14(port), tmp);

	mutex_unlock(&dev_priv->sb_lock);

	/*
	 * Need to wait > 100ns between dclkp clock enable bit and PLL enable.
	 */
	udelay(1);

	/* Enable PLL */
	I915_WRITE(DPLL(pipe), pipe_config->dpll_hw_state.dpll);

	/* Check PLL is locked */
	if (intel_wait_for_register(dev_priv,
				    DPLL(pipe), DPLL_LOCK_VLV, DPLL_LOCK_VLV,
				    1))
		DRM_ERROR("PLL %d failed to lock\n", pipe);
}

static void chv_enable_pll(struct intel_crtc *crtc,
			   const struct intel_crtc_state *pipe_config)
{
	struct drm_i915_private *dev_priv = to_i915(crtc->base.dev);
	enum pipe pipe = crtc->pipe;

	assert_pipe_disabled(dev_priv, pipe);

	/* PLL is protected by panel, make sure we can write it */
	assert_panel_unlocked(dev_priv, pipe);

	if (pipe_config->dpll_hw_state.dpll & DPLL_VCO_ENABLE)
		_chv_enable_pll(crtc, pipe_config);

	if (pipe != PIPE_A) {
		/*
		 * WaPixelRepeatModeFixForC0:chv
		 *
		 * DPLLCMD is AWOL. Use chicken bits to propagate
		 * the value from DPLLBMD to either pipe B or C.
		 */
		I915_WRITE(CBR4_VLV, pipe == PIPE_B ? CBR_DPLLBMD_PIPE_B : CBR_DPLLBMD_PIPE_C);
		I915_WRITE(DPLL_MD(PIPE_B), pipe_config->dpll_hw_state.dpll_md);
		I915_WRITE(CBR4_VLV, 0);
		dev_priv->chv_dpll_md[pipe] = pipe_config->dpll_hw_state.dpll_md;

		/*
		 * DPLLB VGA mode also seems to cause problems.
		 * We should always have it disabled.
		 */
		WARN_ON((I915_READ(DPLL(PIPE_B)) & DPLL_VGA_MODE_DIS) == 0);
	} else {
		I915_WRITE(DPLL_MD(pipe), pipe_config->dpll_hw_state.dpll_md);
		POSTING_READ(DPLL_MD(pipe));
	}
}

static int intel_num_dvo_pipes(struct drm_i915_private *dev_priv)
{
	struct intel_crtc *crtc;
	int count = 0;

	for_each_intel_crtc(&dev_priv->drm, crtc) {
		count += crtc->base.state->active &&
			intel_crtc_has_type(crtc->config, INTEL_OUTPUT_DVO);
	}

	return count;
}

static void i9xx_enable_pll(struct intel_crtc *crtc)
{
	struct drm_i915_private *dev_priv = to_i915(crtc->base.dev);
	i915_reg_t reg = DPLL(crtc->pipe);
	u32 dpll = crtc->config->dpll_hw_state.dpll;
	int i;

	assert_pipe_disabled(dev_priv, crtc->pipe);

	/* PLL is protected by panel, make sure we can write it */
	if (IS_MOBILE(dev_priv) && !IS_I830(dev_priv))
		assert_panel_unlocked(dev_priv, crtc->pipe);

	/* Enable DVO 2x clock on both PLLs if necessary */
	if (IS_I830(dev_priv) && intel_num_dvo_pipes(dev_priv) > 0) {
		/*
		 * It appears to be important that we don't enable this
		 * for the current pipe before otherwise configuring the
		 * PLL. No idea how this should be handled if multiple
		 * DVO outputs are enabled simultaneosly.
		 */
		dpll |= DPLL_DVO_2X_MODE;
		I915_WRITE(DPLL(!crtc->pipe),
			   I915_READ(DPLL(!crtc->pipe)) | DPLL_DVO_2X_MODE);
	}

	/*
	 * Apparently we need to have VGA mode enabled prior to changing
	 * the P1/P2 dividers. Otherwise the DPLL will keep using the old
	 * dividers, even though the register value does change.
	 */
	I915_WRITE(reg, 0);

	I915_WRITE(reg, dpll);

	/* Wait for the clocks to stabilize. */
	POSTING_READ(reg);
	udelay(150);

	if (INTEL_GEN(dev_priv) >= 4) {
		I915_WRITE(DPLL_MD(crtc->pipe),
			   crtc->config->dpll_hw_state.dpll_md);
	} else {
		/* The pixel multiplier can only be updated once the
		 * DPLL is enabled and the clocks are stable.
		 *
		 * So write it again.
		 */
		I915_WRITE(reg, dpll);
	}

	/* We do this three times for luck */
	for (i = 0; i < 3; i++) {
		I915_WRITE(reg, dpll);
		POSTING_READ(reg);
		udelay(150); /* wait for warmup */
	}
}

/**
 * i9xx_disable_pll - disable a PLL
 * @dev_priv: i915 private structure
 * @pipe: pipe PLL to disable
 *
 * Disable the PLL for @pipe, making sure the pipe is off first.
 *
 * Note!  This is for pre-ILK only.
 */
static void i9xx_disable_pll(struct intel_crtc *crtc)
{
	struct drm_i915_private *dev_priv = to_i915(crtc->base.dev);
	enum pipe pipe = crtc->pipe;

	/* Disable DVO 2x clock on both PLLs if necessary */
	if (IS_I830(dev_priv) &&
	    intel_crtc_has_type(crtc->config, INTEL_OUTPUT_DVO) &&
	    !intel_num_dvo_pipes(dev_priv)) {
		I915_WRITE(DPLL(PIPE_B),
			   I915_READ(DPLL(PIPE_B)) & ~DPLL_DVO_2X_MODE);
		I915_WRITE(DPLL(PIPE_A),
			   I915_READ(DPLL(PIPE_A)) & ~DPLL_DVO_2X_MODE);
	}

	/* Don't disable pipe or pipe PLLs if needed */
	if (IS_I830(dev_priv))
		return;

	/* Make sure the pipe isn't still relying on us */
	assert_pipe_disabled(dev_priv, pipe);

	I915_WRITE(DPLL(pipe), DPLL_VGA_MODE_DIS);
	POSTING_READ(DPLL(pipe));
}

static void vlv_disable_pll(struct drm_i915_private *dev_priv, enum pipe pipe)
{
	u32 val;

	/* Make sure the pipe isn't still relying on us */
	assert_pipe_disabled(dev_priv, pipe);

	val = DPLL_INTEGRATED_REF_CLK_VLV |
		DPLL_REF_CLK_ENABLE_VLV | DPLL_VGA_MODE_DIS;
	if (pipe != PIPE_A)
		val |= DPLL_INTEGRATED_CRI_CLK_VLV;

	I915_WRITE(DPLL(pipe), val);
	POSTING_READ(DPLL(pipe));
}

static void chv_disable_pll(struct drm_i915_private *dev_priv, enum pipe pipe)
{
	enum dpio_channel port = vlv_pipe_to_channel(pipe);
	u32 val;

	/* Make sure the pipe isn't still relying on us */
	assert_pipe_disabled(dev_priv, pipe);

	val = DPLL_SSC_REF_CLK_CHV |
		DPLL_REF_CLK_ENABLE_VLV | DPLL_VGA_MODE_DIS;
	if (pipe != PIPE_A)
		val |= DPLL_INTEGRATED_CRI_CLK_VLV;

	I915_WRITE(DPLL(pipe), val);
	POSTING_READ(DPLL(pipe));

	mutex_lock(&dev_priv->sb_lock);

	/* Disable 10bit clock to display controller */
	val = vlv_dpio_read(dev_priv, pipe, CHV_CMN_DW14(port));
	val &= ~DPIO_DCLKP_EN;
	vlv_dpio_write(dev_priv, pipe, CHV_CMN_DW14(port), val);

	mutex_unlock(&dev_priv->sb_lock);
}

void vlv_wait_port_ready(struct drm_i915_private *dev_priv,
			 struct intel_digital_port *dport,
			 unsigned int expected_mask)
{
	u32 port_mask;
	i915_reg_t dpll_reg;

	switch (dport->port) {
	case PORT_B:
		port_mask = DPLL_PORTB_READY_MASK;
		dpll_reg = DPLL(0);
		break;
	case PORT_C:
		port_mask = DPLL_PORTC_READY_MASK;
		dpll_reg = DPLL(0);
		expected_mask <<= 4;
		break;
	case PORT_D:
		port_mask = DPLL_PORTD_READY_MASK;
		dpll_reg = DPIO_PHY_STATUS;
		break;
	default:
		BUG();
	}

	if (intel_wait_for_register(dev_priv,
				    dpll_reg, port_mask, expected_mask,
				    1000))
		WARN(1, "timed out waiting for port %c ready: got 0x%x, expected 0x%x\n",
		     port_name(dport->port), I915_READ(dpll_reg) & port_mask, expected_mask);
}

static void ironlake_enable_pch_transcoder(struct drm_i915_private *dev_priv,
					   enum pipe pipe)
{
	struct intel_crtc *intel_crtc = intel_get_crtc_for_pipe(dev_priv,
								pipe);
	i915_reg_t reg;
	uint32_t val, pipeconf_val;

	/* Make sure PCH DPLL is enabled */
	assert_shared_dpll_enabled(dev_priv, intel_crtc->config->shared_dpll);

	/* FDI must be feeding us bits for PCH ports */
	assert_fdi_tx_enabled(dev_priv, pipe);
	assert_fdi_rx_enabled(dev_priv, pipe);

	if (HAS_PCH_CPT(dev_priv)) {
		/* Workaround: Set the timing override bit before enabling the
		 * pch transcoder. */
		reg = TRANS_CHICKEN2(pipe);
		val = I915_READ(reg);
		val |= TRANS_CHICKEN2_TIMING_OVERRIDE;
		I915_WRITE(reg, val);
	}

	reg = PCH_TRANSCONF(pipe);
	val = I915_READ(reg);
	pipeconf_val = I915_READ(PIPECONF(pipe));

	if (HAS_PCH_IBX(dev_priv)) {
		/*
		 * Make the BPC in transcoder be consistent with
		 * that in pipeconf reg. For HDMI we must use 8bpc
		 * here for both 8bpc and 12bpc.
		 */
		val &= ~PIPECONF_BPC_MASK;
		if (intel_crtc_has_type(intel_crtc->config, INTEL_OUTPUT_HDMI))
			val |= PIPECONF_8BPC;
		else
			val |= pipeconf_val & PIPECONF_BPC_MASK;
	}

	val &= ~TRANS_INTERLACE_MASK;
	if ((pipeconf_val & PIPECONF_INTERLACE_MASK) == PIPECONF_INTERLACED_ILK)
		if (HAS_PCH_IBX(dev_priv) &&
		    intel_crtc_has_type(intel_crtc->config, INTEL_OUTPUT_SDVO))
			val |= TRANS_LEGACY_INTERLACED_ILK;
		else
			val |= TRANS_INTERLACED;
	else
		val |= TRANS_PROGRESSIVE;

	I915_WRITE(reg, val | TRANS_ENABLE);
	if (intel_wait_for_register(dev_priv,
				    reg, TRANS_STATE_ENABLE, TRANS_STATE_ENABLE,
				    100))
		DRM_ERROR("failed to enable transcoder %c\n", pipe_name(pipe));
}

static void lpt_enable_pch_transcoder(struct drm_i915_private *dev_priv,
				      enum transcoder cpu_transcoder)
{
	u32 val, pipeconf_val;

	/* FDI must be feeding us bits for PCH ports */
	assert_fdi_tx_enabled(dev_priv, (enum pipe) cpu_transcoder);
	assert_fdi_rx_enabled(dev_priv, PIPE_A);

	/* Workaround: set timing override bit. */
	val = I915_READ(TRANS_CHICKEN2(PIPE_A));
	val |= TRANS_CHICKEN2_TIMING_OVERRIDE;
	I915_WRITE(TRANS_CHICKEN2(PIPE_A), val);

	val = TRANS_ENABLE;
	pipeconf_val = I915_READ(PIPECONF(cpu_transcoder));

	if ((pipeconf_val & PIPECONF_INTERLACE_MASK_HSW) ==
	    PIPECONF_INTERLACED_ILK)
		val |= TRANS_INTERLACED;
	else
		val |= TRANS_PROGRESSIVE;

	I915_WRITE(LPT_TRANSCONF, val);
	if (intel_wait_for_register(dev_priv,
				    LPT_TRANSCONF,
				    TRANS_STATE_ENABLE,
				    TRANS_STATE_ENABLE,
				    100))
		DRM_ERROR("Failed to enable PCH transcoder\n");
}

static void ironlake_disable_pch_transcoder(struct drm_i915_private *dev_priv,
					    enum pipe pipe)
{
	i915_reg_t reg;
	uint32_t val;

	/* FDI relies on the transcoder */
	assert_fdi_tx_disabled(dev_priv, pipe);
	assert_fdi_rx_disabled(dev_priv, pipe);

	/* Ports must be off as well */
	assert_pch_ports_disabled(dev_priv, pipe);

	reg = PCH_TRANSCONF(pipe);
	val = I915_READ(reg);
	val &= ~TRANS_ENABLE;
	I915_WRITE(reg, val);
	/* wait for PCH transcoder off, transcoder state */
	if (intel_wait_for_register(dev_priv,
				    reg, TRANS_STATE_ENABLE, 0,
				    50))
		DRM_ERROR("failed to disable transcoder %c\n", pipe_name(pipe));

	if (HAS_PCH_CPT(dev_priv)) {
		/* Workaround: Clear the timing override chicken bit again. */
		reg = TRANS_CHICKEN2(pipe);
		val = I915_READ(reg);
		val &= ~TRANS_CHICKEN2_TIMING_OVERRIDE;
		I915_WRITE(reg, val);
	}
}

void lpt_disable_pch_transcoder(struct drm_i915_private *dev_priv)
{
	u32 val;

	val = I915_READ(LPT_TRANSCONF);
	val &= ~TRANS_ENABLE;
	I915_WRITE(LPT_TRANSCONF, val);
	/* wait for PCH transcoder off, transcoder state */
	if (intel_wait_for_register(dev_priv,
				    LPT_TRANSCONF, TRANS_STATE_ENABLE, 0,
				    50))
		DRM_ERROR("Failed to disable PCH transcoder\n");

	/* Workaround: clear timing override bit. */
	val = I915_READ(TRANS_CHICKEN2(PIPE_A));
	val &= ~TRANS_CHICKEN2_TIMING_OVERRIDE;
	I915_WRITE(TRANS_CHICKEN2(PIPE_A), val);
}

enum pipe intel_crtc_pch_transcoder(struct intel_crtc *crtc)
{
	struct drm_i915_private *dev_priv = to_i915(crtc->base.dev);

	WARN_ON(!crtc->config->has_pch_encoder);

	if (HAS_PCH_LPT(dev_priv))
		return PIPE_A;
	else
		return crtc->pipe;
}

/**
 * intel_enable_pipe - enable a pipe, asserting requirements
 * @crtc: crtc responsible for the pipe
 *
 * Enable @crtc's pipe, making sure that various hardware specific requirements
 * are met, if applicable, e.g. PLL enabled, LVDS pairs enabled, etc.
 */
static void intel_enable_pipe(struct intel_crtc *crtc)
{
	struct drm_device *dev = crtc->base.dev;
	struct drm_i915_private *dev_priv = to_i915(dev);
	enum pipe pipe = crtc->pipe;
	enum transcoder cpu_transcoder = crtc->config->cpu_transcoder;
	i915_reg_t reg;
	u32 val;

	DRM_DEBUG_KMS("enabling pipe %c\n", pipe_name(pipe));

	assert_planes_disabled(dev_priv, pipe);
	assert_cursor_disabled(dev_priv, pipe);
	assert_sprites_disabled(dev_priv, pipe);

	/*
	 * A pipe without a PLL won't actually be able to drive bits from
	 * a plane.  On ILK+ the pipe PLLs are integrated, so we don't
	 * need the check.
	 */
	if (HAS_GMCH_DISPLAY(dev_priv)) {
		if (intel_crtc_has_type(crtc->config, INTEL_OUTPUT_DSI))
			assert_dsi_pll_enabled(dev_priv);
		else
			assert_pll_enabled(dev_priv, pipe);
	} else {
		if (crtc->config->has_pch_encoder) {
			/* if driving the PCH, we need FDI enabled */
			assert_fdi_rx_pll_enabled(dev_priv,
						  intel_crtc_pch_transcoder(crtc));
			assert_fdi_tx_pll_enabled(dev_priv,
						  (enum pipe) cpu_transcoder);
		}
		/* FIXME: assert CPU port conditions for SNB+ */
	}

	reg = PIPECONF(cpu_transcoder);
	val = I915_READ(reg);
	if (val & PIPECONF_ENABLE) {
		/* we keep both pipes enabled on 830 */
		WARN_ON(!IS_I830(dev_priv));
		return;
	}

	I915_WRITE(reg, val | PIPECONF_ENABLE);
	POSTING_READ(reg);

	/*
	 * Until the pipe starts DSL will read as 0, which would cause
	 * an apparent vblank timestamp jump, which messes up also the
	 * frame count when it's derived from the timestamps. So let's
	 * wait for the pipe to start properly before we call
	 * drm_crtc_vblank_on()
	 */
	if (dev->max_vblank_count == 0 &&
	    wait_for(intel_get_crtc_scanline(crtc) != crtc->scanline_offset, 50))
		DRM_ERROR("pipe %c didn't start\n", pipe_name(pipe));
}

/**
 * intel_disable_pipe - disable a pipe, asserting requirements
 * @crtc: crtc whose pipes is to be disabled
 *
 * Disable the pipe of @crtc, making sure that various hardware
 * specific requirements are met, if applicable, e.g. plane
 * disabled, panel fitter off, etc.
 *
 * Will wait until the pipe has shut down before returning.
 */
static void intel_disable_pipe(struct intel_crtc *crtc)
{
	struct drm_i915_private *dev_priv = to_i915(crtc->base.dev);
	enum transcoder cpu_transcoder = crtc->config->cpu_transcoder;
	enum pipe pipe = crtc->pipe;
	i915_reg_t reg;
	u32 val;

	DRM_DEBUG_KMS("disabling pipe %c\n", pipe_name(pipe));

	/*
	 * Make sure planes won't keep trying to pump pixels to us,
	 * or we might hang the display.
	 */
	assert_planes_disabled(dev_priv, pipe);
	assert_cursor_disabled(dev_priv, pipe);
	assert_sprites_disabled(dev_priv, pipe);

	reg = PIPECONF(cpu_transcoder);
	val = I915_READ(reg);
	if ((val & PIPECONF_ENABLE) == 0)
		return;

	/*
	 * Double wide has implications for planes
	 * so best keep it disabled when not needed.
	 */
	if (crtc->config->double_wide)
		val &= ~PIPECONF_DOUBLE_WIDE;

	/* Don't disable pipe or pipe PLLs if needed */
	if (!IS_I830(dev_priv))
		val &= ~PIPECONF_ENABLE;

	I915_WRITE(reg, val);
	if ((val & PIPECONF_ENABLE) == 0)
		intel_wait_for_pipe_off(crtc);
}

static unsigned int intel_tile_size(const struct drm_i915_private *dev_priv)
{
	return IS_GEN2(dev_priv) ? 2048 : 4096;
}

static unsigned int
intel_tile_width_bytes(const struct drm_framebuffer *fb, int plane)
{
	struct drm_i915_private *dev_priv = to_i915(fb->dev);
	unsigned int cpp = fb->format->cpp[plane];

	switch (fb->modifier) {
	case DRM_FORMAT_MOD_LINEAR:
		return cpp;
	case I915_FORMAT_MOD_X_TILED:
		if (IS_GEN2(dev_priv))
			return 128;
		else
			return 512;
	case I915_FORMAT_MOD_Y_TILED_CCS:
		if (plane == 1)
			return 128;
		/* fall through */
	case I915_FORMAT_MOD_Y_TILED:
		if (IS_GEN2(dev_priv) || HAS_128_BYTE_Y_TILING(dev_priv))
			return 128;
		else
			return 512;
	case I915_FORMAT_MOD_Yf_TILED_CCS:
		if (plane == 1)
			return 128;
		/* fall through */
	case I915_FORMAT_MOD_Yf_TILED:
		switch (cpp) {
		case 1:
			return 64;
		case 2:
		case 4:
			return 128;
		case 8:
		case 16:
			return 256;
		default:
			MISSING_CASE(cpp);
			return cpp;
		}
		break;
	default:
		MISSING_CASE(fb->modifier);
		return cpp;
	}
}

static unsigned int
intel_tile_height(const struct drm_framebuffer *fb, int plane)
{
	if (fb->modifier == DRM_FORMAT_MOD_LINEAR)
		return 1;
	else
		return intel_tile_size(to_i915(fb->dev)) /
			intel_tile_width_bytes(fb, plane);
}

/* Return the tile dimensions in pixel units */
static void intel_tile_dims(const struct drm_framebuffer *fb, int plane,
			    unsigned int *tile_width,
			    unsigned int *tile_height)
{
	unsigned int tile_width_bytes = intel_tile_width_bytes(fb, plane);
	unsigned int cpp = fb->format->cpp[plane];

	*tile_width = tile_width_bytes / cpp;
	*tile_height = intel_tile_size(to_i915(fb->dev)) / tile_width_bytes;
}

unsigned int
intel_fb_align_height(const struct drm_framebuffer *fb,
		      int plane, unsigned int height)
{
	unsigned int tile_height = intel_tile_height(fb, plane);

	return ALIGN(height, tile_height);
}

unsigned int intel_rotation_info_size(const struct intel_rotation_info *rot_info)
{
	unsigned int size = 0;
	int i;

	for (i = 0 ; i < ARRAY_SIZE(rot_info->plane); i++)
		size += rot_info->plane[i].width * rot_info->plane[i].height;

	return size;
}

static void
intel_fill_fb_ggtt_view(struct i915_ggtt_view *view,
			const struct drm_framebuffer *fb,
			unsigned int rotation)
{
	view->type = I915_GGTT_VIEW_NORMAL;
	if (drm_rotation_90_or_270(rotation)) {
		view->type = I915_GGTT_VIEW_ROTATED;
		view->rotated = to_intel_framebuffer(fb)->rot_info;
	}
}

static unsigned int intel_cursor_alignment(const struct drm_i915_private *dev_priv)
{
	if (IS_I830(dev_priv))
		return 16 * 1024;
	else if (IS_I85X(dev_priv))
		return 256;
	else if (IS_I845G(dev_priv) || IS_I865G(dev_priv))
		return 32;
	else
		return 4 * 1024;
}

static unsigned int intel_linear_alignment(const struct drm_i915_private *dev_priv)
{
	if (INTEL_INFO(dev_priv)->gen >= 9)
		return 256 * 1024;
	else if (IS_I965G(dev_priv) || IS_I965GM(dev_priv) ||
		 IS_VALLEYVIEW(dev_priv) || IS_CHERRYVIEW(dev_priv))
		return 128 * 1024;
	else if (INTEL_INFO(dev_priv)->gen >= 4)
		return 4 * 1024;
	else
		return 0;
}

static unsigned int intel_surf_alignment(const struct drm_framebuffer *fb,
					 int plane)
{
	struct drm_i915_private *dev_priv = to_i915(fb->dev);

	/* AUX_DIST needs only 4K alignment */
	if (plane == 1)
		return 4096;

	switch (fb->modifier) {
	case DRM_FORMAT_MOD_LINEAR:
		return intel_linear_alignment(dev_priv);
	case I915_FORMAT_MOD_X_TILED:
		if (INTEL_GEN(dev_priv) >= 9)
			return 256 * 1024;
		return 0;
	case I915_FORMAT_MOD_Y_TILED_CCS:
	case I915_FORMAT_MOD_Yf_TILED_CCS:
	case I915_FORMAT_MOD_Y_TILED:
	case I915_FORMAT_MOD_Yf_TILED:
		return 1 * 1024 * 1024;
	default:
		MISSING_CASE(fb->modifier);
		return 0;
	}
}

struct i915_vma *
intel_pin_and_fence_fb_obj(struct drm_framebuffer *fb, unsigned int rotation)
{
	struct drm_device *dev = fb->dev;
	struct drm_i915_private *dev_priv = to_i915(dev);
	struct drm_i915_gem_object *obj = intel_fb_obj(fb);
	struct i915_ggtt_view view;
	struct i915_vma *vma;
	u32 alignment;

	WARN_ON(!mutex_is_locked(&dev->struct_mutex));

	alignment = intel_surf_alignment(fb, 0);

	intel_fill_fb_ggtt_view(&view, fb, rotation);

	/* Note that the w/a also requires 64 PTE of padding following the
	 * bo. We currently fill all unused PTE with the shadow page and so
	 * we should always have valid PTE following the scanout preventing
	 * the VT-d warning.
	 */
	if (intel_scanout_needs_vtd_wa(dev_priv) && alignment < 256 * 1024)
		alignment = 256 * 1024;

	/*
	 * Global gtt pte registers are special registers which actually forward
	 * writes to a chunk of system memory. Which means that there is no risk
	 * that the register values disappear as soon as we call
	 * intel_runtime_pm_put(), so it is correct to wrap only the
	 * pin/unpin/fence and not more.
	 */
	intel_runtime_pm_get(dev_priv);

	atomic_inc(&dev_priv->gpu_error.pending_fb_pin);

	vma = i915_gem_object_pin_to_display_plane(obj, alignment, &view);
	if (IS_ERR(vma))
		goto err;

	if (i915_vma_is_map_and_fenceable(vma)) {
		/* Install a fence for tiled scan-out. Pre-i965 always needs a
		 * fence, whereas 965+ only requires a fence if using
		 * framebuffer compression.  For simplicity, we always, when
		 * possible, install a fence as the cost is not that onerous.
		 *
		 * If we fail to fence the tiled scanout, then either the
		 * modeset will reject the change (which is highly unlikely as
		 * the affected systems, all but one, do not have unmappable
		 * space) or we will not be able to enable full powersaving
		 * techniques (also likely not to apply due to various limits
		 * FBC and the like impose on the size of the buffer, which
		 * presumably we violated anyway with this unmappable buffer).
		 * Anyway, it is presumably better to stumble onwards with
		 * something and try to run the system in a "less than optimal"
		 * mode that matches the user configuration.
		 */
		if (i915_vma_get_fence(vma) == 0)
			i915_vma_pin_fence(vma);
	}

	i915_vma_get(vma);
err:
	atomic_dec(&dev_priv->gpu_error.pending_fb_pin);

	intel_runtime_pm_put(dev_priv);
	return vma;
}

void intel_unpin_fb_vma(struct i915_vma *vma)
{
	lockdep_assert_held(&vma->vm->i915->drm.struct_mutex);

	i915_vma_unpin_fence(vma);
	i915_gem_object_unpin_from_display_plane(vma);
	i915_vma_put(vma);
}

static int intel_fb_pitch(const struct drm_framebuffer *fb, int plane,
			  unsigned int rotation)
{
	if (drm_rotation_90_or_270(rotation))
		return to_intel_framebuffer(fb)->rotated[plane].pitch;
	else
		return fb->pitches[plane];
}

/*
 * Convert the x/y offsets into a linear offset.
 * Only valid with 0/180 degree rotation, which is fine since linear
 * offset is only used with linear buffers on pre-hsw and tiled buffers
 * with gen2/3, and 90/270 degree rotations isn't supported on any of them.
 */
u32 intel_fb_xy_to_linear(int x, int y,
			  const struct intel_plane_state *state,
			  int plane)
{
	const struct drm_framebuffer *fb = state->base.fb;
	unsigned int cpp = fb->format->cpp[plane];
	unsigned int pitch = fb->pitches[plane];

	return y * pitch + x * cpp;
}

/*
 * Add the x/y offsets derived from fb->offsets[] to the user
 * specified plane src x/y offsets. The resulting x/y offsets
 * specify the start of scanout from the beginning of the gtt mapping.
 */
void intel_add_fb_offsets(int *x, int *y,
			  const struct intel_plane_state *state,
			  int plane)

{
	const struct intel_framebuffer *intel_fb = to_intel_framebuffer(state->base.fb);
	unsigned int rotation = state->base.rotation;

	if (drm_rotation_90_or_270(rotation)) {
		*x += intel_fb->rotated[plane].x;
		*y += intel_fb->rotated[plane].y;
	} else {
		*x += intel_fb->normal[plane].x;
		*y += intel_fb->normal[plane].y;
	}
}

static u32 __intel_adjust_tile_offset(int *x, int *y,
				      unsigned int tile_width,
				      unsigned int tile_height,
				      unsigned int tile_size,
				      unsigned int pitch_tiles,
				      u32 old_offset,
				      u32 new_offset)
{
	unsigned int pitch_pixels = pitch_tiles * tile_width;
	unsigned int tiles;

	WARN_ON(old_offset & (tile_size - 1));
	WARN_ON(new_offset & (tile_size - 1));
	WARN_ON(new_offset > old_offset);

	tiles = (old_offset - new_offset) / tile_size;

	*y += tiles / pitch_tiles * tile_height;
	*x += tiles % pitch_tiles * tile_width;

	/* minimize x in case it got needlessly big */
	*y += *x / pitch_pixels * tile_height;
	*x %= pitch_pixels;

	return new_offset;
}

static u32 _intel_adjust_tile_offset(int *x, int *y,
				     const struct drm_framebuffer *fb, int plane,
				     unsigned int rotation,
				     u32 old_offset, u32 new_offset)
{
	const struct drm_i915_private *dev_priv = to_i915(fb->dev);
	unsigned int cpp = fb->format->cpp[plane];
	unsigned int pitch = intel_fb_pitch(fb, plane, rotation);

	WARN_ON(new_offset > old_offset);

	if (fb->modifier != DRM_FORMAT_MOD_LINEAR) {
		unsigned int tile_size, tile_width, tile_height;
		unsigned int pitch_tiles;

		tile_size = intel_tile_size(dev_priv);
		intel_tile_dims(fb, plane, &tile_width, &tile_height);

		if (drm_rotation_90_or_270(rotation)) {
			pitch_tiles = pitch / tile_height;
			swap(tile_width, tile_height);
		} else {
			pitch_tiles = pitch / (tile_width * cpp);
		}

		__intel_adjust_tile_offset(x, y, tile_width, tile_height,
					   tile_size, pitch_tiles,
					   old_offset, new_offset);
	} else {
		old_offset += *y * pitch + *x * cpp;

		*y = (old_offset - new_offset) / pitch;
		*x = ((old_offset - new_offset) - *y * pitch) / cpp;
	}

	return new_offset;
}

/*
 * Adjust the tile offset by moving the difference into
 * the x/y offsets.
 */
static u32 intel_adjust_tile_offset(int *x, int *y,
				    const struct intel_plane_state *state, int plane,
				    u32 old_offset, u32 new_offset)
{
	return _intel_adjust_tile_offset(x, y, state->base.fb, plane,
					 state->base.rotation,
					 old_offset, new_offset);
}

/*
 * Computes the linear offset to the base tile and adjusts
 * x, y. bytes per pixel is assumed to be a power-of-two.
 *
 * In the 90/270 rotated case, x and y are assumed
 * to be already rotated to match the rotated GTT view, and
 * pitch is the tile_height aligned framebuffer height.
 *
 * This function is used when computing the derived information
 * under intel_framebuffer, so using any of that information
 * here is not allowed. Anything under drm_framebuffer can be
 * used. This is why the user has to pass in the pitch since it
 * is specified in the rotated orientation.
 */
static u32 _intel_compute_tile_offset(const struct drm_i915_private *dev_priv,
				      int *x, int *y,
				      const struct drm_framebuffer *fb, int plane,
				      unsigned int pitch,
				      unsigned int rotation,
				      u32 alignment)
{
	uint64_t fb_modifier = fb->modifier;
	unsigned int cpp = fb->format->cpp[plane];
	u32 offset, offset_aligned;

	if (alignment)
		alignment--;

	if (fb_modifier != DRM_FORMAT_MOD_LINEAR) {
		unsigned int tile_size, tile_width, tile_height;
		unsigned int tile_rows, tiles, pitch_tiles;

		tile_size = intel_tile_size(dev_priv);
		intel_tile_dims(fb, plane, &tile_width, &tile_height);

		if (drm_rotation_90_or_270(rotation)) {
			pitch_tiles = pitch / tile_height;
			swap(tile_width, tile_height);
		} else {
			pitch_tiles = pitch / (tile_width * cpp);
		}

		tile_rows = *y / tile_height;
		*y %= tile_height;

		tiles = *x / tile_width;
		*x %= tile_width;

		offset = (tile_rows * pitch_tiles + tiles) * tile_size;
		offset_aligned = offset & ~alignment;

		__intel_adjust_tile_offset(x, y, tile_width, tile_height,
					   tile_size, pitch_tiles,
					   offset, offset_aligned);
	} else {
		offset = *y * pitch + *x * cpp;
		offset_aligned = offset & ~alignment;

		*y = (offset & alignment) / pitch;
		*x = ((offset & alignment) - *y * pitch) / cpp;
	}

	return offset_aligned;
}

u32 intel_compute_tile_offset(int *x, int *y,
			      const struct intel_plane_state *state,
			      int plane)
{
	struct intel_plane *intel_plane = to_intel_plane(state->base.plane);
	struct drm_i915_private *dev_priv = to_i915(intel_plane->base.dev);
	const struct drm_framebuffer *fb = state->base.fb;
	unsigned int rotation = state->base.rotation;
	int pitch = intel_fb_pitch(fb, plane, rotation);
	u32 alignment;

	if (intel_plane->id == PLANE_CURSOR)
		alignment = intel_cursor_alignment(dev_priv);
	else
		alignment = intel_surf_alignment(fb, plane);

	return _intel_compute_tile_offset(dev_priv, x, y, fb, plane, pitch,
					  rotation, alignment);
}

/* Convert the fb->offset[] into x/y offsets */
static int intel_fb_offset_to_xy(int *x, int *y,
				 const struct drm_framebuffer *fb, int plane)
{
	struct drm_i915_private *dev_priv = to_i915(fb->dev);
<<<<<<< HEAD

	if (fb->modifier != DRM_FORMAT_MOD_LINEAR &&
	    fb->offsets[plane] % intel_tile_size(dev_priv))
		return -EINVAL;

=======

	if (fb->modifier != DRM_FORMAT_MOD_LINEAR &&
	    fb->offsets[plane] % intel_tile_size(dev_priv))
		return -EINVAL;

>>>>>>> 0d0c2794
	*x = 0;
	*y = 0;

	_intel_adjust_tile_offset(x, y,
				  fb, plane, DRM_MODE_ROTATE_0,
				  fb->offsets[plane], 0);

	return 0;
}

static unsigned int intel_fb_modifier_to_tiling(uint64_t fb_modifier)
{
	switch (fb_modifier) {
	case I915_FORMAT_MOD_X_TILED:
		return I915_TILING_X;
	case I915_FORMAT_MOD_Y_TILED:
	case I915_FORMAT_MOD_Y_TILED_CCS:
		return I915_TILING_Y;
	default:
		return I915_TILING_NONE;
	}
}

static const struct drm_format_info ccs_formats[] = {
	{ .format = DRM_FORMAT_XRGB8888, .depth = 24, .num_planes = 2, .cpp = { 4, 1, }, .hsub = 8, .vsub = 16, },
	{ .format = DRM_FORMAT_XBGR8888, .depth = 24, .num_planes = 2, .cpp = { 4, 1, }, .hsub = 8, .vsub = 16, },
	{ .format = DRM_FORMAT_ARGB8888, .depth = 32, .num_planes = 2, .cpp = { 4, 1, }, .hsub = 8, .vsub = 16, },
	{ .format = DRM_FORMAT_ABGR8888, .depth = 32, .num_planes = 2, .cpp = { 4, 1, }, .hsub = 8, .vsub = 16, },
};

static const struct drm_format_info *
lookup_format_info(const struct drm_format_info formats[],
		   int num_formats, u32 format)
{
	int i;

	for (i = 0; i < num_formats; i++) {
		if (formats[i].format == format)
			return &formats[i];
	}

	return NULL;
}

static const struct drm_format_info *
intel_get_format_info(const struct drm_mode_fb_cmd2 *cmd)
{
	switch (cmd->modifier[0]) {
	case I915_FORMAT_MOD_Y_TILED_CCS:
	case I915_FORMAT_MOD_Yf_TILED_CCS:
		return lookup_format_info(ccs_formats,
					  ARRAY_SIZE(ccs_formats),
					  cmd->pixel_format);
	default:
		return NULL;
	}
}

static int
intel_fill_fb_info(struct drm_i915_private *dev_priv,
		   struct drm_framebuffer *fb)
{
	struct intel_framebuffer *intel_fb = to_intel_framebuffer(fb);
	struct intel_rotation_info *rot_info = &intel_fb->rot_info;
	u32 gtt_offset_rotated = 0;
	unsigned int max_size = 0;
	int i, num_planes = fb->format->num_planes;
	unsigned int tile_size = intel_tile_size(dev_priv);

	for (i = 0; i < num_planes; i++) {
		unsigned int width, height;
		unsigned int cpp, size;
		u32 offset;
		int x, y;
		int ret;

		cpp = fb->format->cpp[i];
		width = drm_framebuffer_plane_width(fb->width, fb, i);
		height = drm_framebuffer_plane_height(fb->height, fb, i);

		ret = intel_fb_offset_to_xy(&x, &y, fb, i);
		if (ret) {
			DRM_DEBUG_KMS("bad fb plane %d offset: 0x%x\n",
				      i, fb->offsets[i]);
			return ret;
		}

		if ((fb->modifier == I915_FORMAT_MOD_Y_TILED_CCS ||
		     fb->modifier == I915_FORMAT_MOD_Yf_TILED_CCS) && i == 1) {
			int hsub = fb->format->hsub;
			int vsub = fb->format->vsub;
			int tile_width, tile_height;
			int main_x, main_y;
			int ccs_x, ccs_y;

			intel_tile_dims(fb, i, &tile_width, &tile_height);
			tile_width *= hsub;
			tile_height *= vsub;

			ccs_x = (x * hsub) % tile_width;
			ccs_y = (y * vsub) % tile_height;
			main_x = intel_fb->normal[0].x % tile_width;
			main_y = intel_fb->normal[0].y % tile_height;

			/*
			 * CCS doesn't have its own x/y offset register, so the intra CCS tile
			 * x/y offsets must match between CCS and the main surface.
			 */
			if (main_x != ccs_x || main_y != ccs_y) {
				DRM_DEBUG_KMS("Bad CCS x/y (main %d,%d ccs %d,%d) full (main %d,%d ccs %d,%d)\n",
					      main_x, main_y,
					      ccs_x, ccs_y,
					      intel_fb->normal[0].x,
					      intel_fb->normal[0].y,
					      x, y);
				return -EINVAL;
			}
		}

		/*
		 * The fence (if used) is aligned to the start of the object
		 * so having the framebuffer wrap around across the edge of the
		 * fenced region doesn't really work. We have no API to configure
		 * the fence start offset within the object (nor could we probably
		 * on gen2/3). So it's just easier if we just require that the
		 * fb layout agrees with the fence layout. We already check that the
		 * fb stride matches the fence stride elsewhere.
		 */
		if (i == 0 && i915_gem_object_is_tiled(intel_fb->obj) &&
		    (x + width) * cpp > fb->pitches[i]) {
			DRM_DEBUG_KMS("bad fb plane %d offset: 0x%x\n",
				      i, fb->offsets[i]);
			return -EINVAL;
		}

		/*
		 * First pixel of the framebuffer from
		 * the start of the normal gtt mapping.
		 */
		intel_fb->normal[i].x = x;
		intel_fb->normal[i].y = y;

		offset = _intel_compute_tile_offset(dev_priv, &x, &y,
						    fb, i, fb->pitches[i],
						    DRM_MODE_ROTATE_0, tile_size);
		offset /= tile_size;

		if (fb->modifier != DRM_FORMAT_MOD_LINEAR) {
			unsigned int tile_width, tile_height;
			unsigned int pitch_tiles;
			struct drm_rect r;

			intel_tile_dims(fb, i, &tile_width, &tile_height);

			rot_info->plane[i].offset = offset;
			rot_info->plane[i].stride = DIV_ROUND_UP(fb->pitches[i], tile_width * cpp);
			rot_info->plane[i].width = DIV_ROUND_UP(x + width, tile_width);
			rot_info->plane[i].height = DIV_ROUND_UP(y + height, tile_height);

			intel_fb->rotated[i].pitch =
				rot_info->plane[i].height * tile_height;

			/* how many tiles does this plane need */
			size = rot_info->plane[i].stride * rot_info->plane[i].height;
			/*
			 * If the plane isn't horizontally tile aligned,
			 * we need one more tile.
			 */
			if (x != 0)
				size++;

			/* rotate the x/y offsets to match the GTT view */
			r.x1 = x;
			r.y1 = y;
			r.x2 = x + width;
			r.y2 = y + height;
			drm_rect_rotate(&r,
					rot_info->plane[i].width * tile_width,
					rot_info->plane[i].height * tile_height,
					DRM_MODE_ROTATE_270);
			x = r.x1;
			y = r.y1;

			/* rotate the tile dimensions to match the GTT view */
			pitch_tiles = intel_fb->rotated[i].pitch / tile_height;
			swap(tile_width, tile_height);

			/*
			 * We only keep the x/y offsets, so push all of the
			 * gtt offset into the x/y offsets.
			 */
			__intel_adjust_tile_offset(&x, &y,
						   tile_width, tile_height,
						   tile_size, pitch_tiles,
						   gtt_offset_rotated * tile_size, 0);

			gtt_offset_rotated += rot_info->plane[i].width * rot_info->plane[i].height;

			/*
			 * First pixel of the framebuffer from
			 * the start of the rotated gtt mapping.
			 */
			intel_fb->rotated[i].x = x;
			intel_fb->rotated[i].y = y;
		} else {
			size = DIV_ROUND_UP((y + height) * fb->pitches[i] +
					    x * cpp, tile_size);
		}

		/* how many tiles in total needed in the bo */
		max_size = max(max_size, offset + size);
	}

	if (max_size * tile_size > intel_fb->obj->base.size) {
		DRM_DEBUG_KMS("fb too big for bo (need %u bytes, have %zu bytes)\n",
			      max_size * tile_size, intel_fb->obj->base.size);
		return -EINVAL;
	}

	return 0;
}

static int i9xx_format_to_fourcc(int format)
{
	switch (format) {
	case DISPPLANE_8BPP:
		return DRM_FORMAT_C8;
	case DISPPLANE_BGRX555:
		return DRM_FORMAT_XRGB1555;
	case DISPPLANE_BGRX565:
		return DRM_FORMAT_RGB565;
	default:
	case DISPPLANE_BGRX888:
		return DRM_FORMAT_XRGB8888;
	case DISPPLANE_RGBX888:
		return DRM_FORMAT_XBGR8888;
	case DISPPLANE_BGRX101010:
		return DRM_FORMAT_XRGB2101010;
	case DISPPLANE_RGBX101010:
		return DRM_FORMAT_XBGR2101010;
	}
}

static int skl_format_to_fourcc(int format, bool rgb_order, bool alpha)
{
	switch (format) {
	case PLANE_CTL_FORMAT_RGB_565:
		return DRM_FORMAT_RGB565;
	default:
	case PLANE_CTL_FORMAT_XRGB_8888:
		if (rgb_order) {
			if (alpha)
				return DRM_FORMAT_ABGR8888;
			else
				return DRM_FORMAT_XBGR8888;
		} else {
			if (alpha)
				return DRM_FORMAT_ARGB8888;
			else
				return DRM_FORMAT_XRGB8888;
		}
	case PLANE_CTL_FORMAT_XRGB_2101010:
		if (rgb_order)
			return DRM_FORMAT_XBGR2101010;
		else
			return DRM_FORMAT_XRGB2101010;
	}
}

static bool
intel_alloc_initial_plane_obj(struct intel_crtc *crtc,
			      struct intel_initial_plane_config *plane_config)
{
	struct drm_device *dev = crtc->base.dev;
	struct drm_i915_private *dev_priv = to_i915(dev);
	struct i915_ggtt *ggtt = &dev_priv->ggtt;
	struct drm_i915_gem_object *obj = NULL;
	struct drm_mode_fb_cmd2 mode_cmd = { 0 };
	struct drm_framebuffer *fb = &plane_config->fb->base;
	u32 base_aligned = round_down(plane_config->base, PAGE_SIZE);
	u32 size_aligned = round_up(plane_config->base + plane_config->size,
				    PAGE_SIZE);

	size_aligned -= base_aligned;

	if (plane_config->size == 0)
		return false;

	/* If the FB is too big, just don't use it since fbdev is not very
	 * important and we should probably use that space with FBC or other
	 * features. */
	if (size_aligned * 2 > ggtt->stolen_usable_size)
		return false;

	mutex_lock(&dev->struct_mutex);
	obj = i915_gem_object_create_stolen_for_preallocated(dev_priv,
							     base_aligned,
							     base_aligned,
							     size_aligned);
	mutex_unlock(&dev->struct_mutex);
	if (!obj)
		return false;

	if (plane_config->tiling == I915_TILING_X)
		obj->tiling_and_stride = fb->pitches[0] | I915_TILING_X;

	mode_cmd.pixel_format = fb->format->format;
	mode_cmd.width = fb->width;
	mode_cmd.height = fb->height;
	mode_cmd.pitches[0] = fb->pitches[0];
	mode_cmd.modifier[0] = fb->modifier;
	mode_cmd.flags = DRM_MODE_FB_MODIFIERS;

	if (intel_framebuffer_init(to_intel_framebuffer(fb), obj, &mode_cmd)) {
		DRM_DEBUG_KMS("intel fb init failed\n");
		goto out_unref_obj;
	}


	DRM_DEBUG_KMS("initial plane fb obj %p\n", obj);
	return true;

out_unref_obj:
	i915_gem_object_put(obj);
	return false;
}

static void
intel_set_plane_visible(struct intel_crtc_state *crtc_state,
			struct intel_plane_state *plane_state,
			bool visible)
{
	struct intel_plane *plane = to_intel_plane(plane_state->base.plane);

	plane_state->base.visible = visible;

	/* FIXME pre-g4x don't work like this */
	if (visible) {
		crtc_state->base.plane_mask |= BIT(drm_plane_index(&plane->base));
		crtc_state->active_planes |= BIT(plane->id);
	} else {
		crtc_state->base.plane_mask &= ~BIT(drm_plane_index(&plane->base));
		crtc_state->active_planes &= ~BIT(plane->id);
	}

	DRM_DEBUG_KMS("%s active planes 0x%x\n",
		      crtc_state->base.crtc->name,
		      crtc_state->active_planes);
}

static void
intel_find_initial_plane_obj(struct intel_crtc *intel_crtc,
			     struct intel_initial_plane_config *plane_config)
{
	struct drm_device *dev = intel_crtc->base.dev;
	struct drm_i915_private *dev_priv = to_i915(dev);
	struct drm_crtc *c;
	struct drm_i915_gem_object *obj;
	struct drm_plane *primary = intel_crtc->base.primary;
	struct drm_plane_state *plane_state = primary->state;
	struct drm_crtc_state *crtc_state = intel_crtc->base.state;
	struct intel_plane *intel_plane = to_intel_plane(primary);
	struct intel_plane_state *intel_state =
		to_intel_plane_state(plane_state);
	struct drm_framebuffer *fb;

	if (!plane_config->fb)
		return;

	if (intel_alloc_initial_plane_obj(intel_crtc, plane_config)) {
		fb = &plane_config->fb->base;
		goto valid_fb;
	}

	kfree(plane_config->fb);

	/*
	 * Failed to alloc the obj, check to see if we should share
	 * an fb with another CRTC instead
	 */
	for_each_crtc(dev, c) {
		struct intel_plane_state *state;

		if (c == &intel_crtc->base)
			continue;

		if (!to_intel_crtc(c)->active)
			continue;

		state = to_intel_plane_state(c->primary->state);
		if (!state->vma)
			continue;

		if (intel_plane_ggtt_offset(state) == plane_config->base) {
			fb = c->primary->fb;
			drm_framebuffer_reference(fb);
			goto valid_fb;
		}
	}

	/*
	 * We've failed to reconstruct the BIOS FB.  Current display state
	 * indicates that the primary plane is visible, but has a NULL FB,
	 * which will lead to problems later if we don't fix it up.  The
	 * simplest solution is to just disable the primary plane now and
	 * pretend the BIOS never had it enabled.
	 */
	intel_set_plane_visible(to_intel_crtc_state(crtc_state),
				to_intel_plane_state(plane_state),
				false);
	intel_pre_disable_primary_noatomic(&intel_crtc->base);
	trace_intel_disable_plane(primary, intel_crtc);
	intel_plane->disable_plane(intel_plane, intel_crtc);

	return;

valid_fb:
	mutex_lock(&dev->struct_mutex);
	intel_state->vma =
		intel_pin_and_fence_fb_obj(fb, primary->state->rotation);
	mutex_unlock(&dev->struct_mutex);
	if (IS_ERR(intel_state->vma)) {
		DRM_ERROR("failed to pin boot fb on pipe %d: %li\n",
			  intel_crtc->pipe, PTR_ERR(intel_state->vma));

		intel_state->vma = NULL;
		drm_framebuffer_unreference(fb);
		return;
	}

	plane_state->src_x = 0;
	plane_state->src_y = 0;
	plane_state->src_w = fb->width << 16;
	plane_state->src_h = fb->height << 16;

	plane_state->crtc_x = 0;
	plane_state->crtc_y = 0;
	plane_state->crtc_w = fb->width;
	plane_state->crtc_h = fb->height;

	intel_state->base.src = drm_plane_state_src(plane_state);
	intel_state->base.dst = drm_plane_state_dest(plane_state);

	obj = intel_fb_obj(fb);
	if (i915_gem_object_is_tiled(obj))
		dev_priv->preserve_bios_swizzle = true;

	drm_framebuffer_reference(fb);
	primary->fb = primary->state->fb = fb;
	primary->crtc = primary->state->crtc = &intel_crtc->base;

	intel_set_plane_visible(to_intel_crtc_state(crtc_state),
				to_intel_plane_state(plane_state),
				true);

	atomic_or(to_intel_plane(primary)->frontbuffer_bit,
		  &obj->frontbuffer_bits);
}

static int skl_max_plane_width(const struct drm_framebuffer *fb, int plane,
			       unsigned int rotation)
{
	int cpp = fb->format->cpp[plane];

	switch (fb->modifier) {
	case DRM_FORMAT_MOD_LINEAR:
	case I915_FORMAT_MOD_X_TILED:
		switch (cpp) {
		case 8:
			return 4096;
		case 4:
		case 2:
		case 1:
			return 8192;
		default:
			MISSING_CASE(cpp);
			break;
		}
		break;
	case I915_FORMAT_MOD_Y_TILED_CCS:
	case I915_FORMAT_MOD_Yf_TILED_CCS:
		/* FIXME AUX plane? */
	case I915_FORMAT_MOD_Y_TILED:
	case I915_FORMAT_MOD_Yf_TILED:
		switch (cpp) {
		case 8:
			return 2048;
		case 4:
			return 4096;
		case 2:
		case 1:
			return 8192;
		default:
			MISSING_CASE(cpp);
			break;
		}
		break;
	default:
		MISSING_CASE(fb->modifier);
	}

	return 2048;
}

static bool skl_check_main_ccs_coordinates(struct intel_plane_state *plane_state,
					   int main_x, int main_y, u32 main_offset)
{
	const struct drm_framebuffer *fb = plane_state->base.fb;
	int hsub = fb->format->hsub;
	int vsub = fb->format->vsub;
	int aux_x = plane_state->aux.x;
	int aux_y = plane_state->aux.y;
	u32 aux_offset = plane_state->aux.offset;
	u32 alignment = intel_surf_alignment(fb, 1);

	while (aux_offset >= main_offset && aux_y <= main_y) {
		int x, y;

		if (aux_x == main_x && aux_y == main_y)
			break;

		if (aux_offset == 0)
			break;

		x = aux_x / hsub;
		y = aux_y / vsub;
		aux_offset = intel_adjust_tile_offset(&x, &y, plane_state, 1,
						      aux_offset, aux_offset - alignment);
		aux_x = x * hsub + aux_x % hsub;
		aux_y = y * vsub + aux_y % vsub;
	}

	if (aux_x != main_x || aux_y != main_y)
		return false;

	plane_state->aux.offset = aux_offset;
	plane_state->aux.x = aux_x;
	plane_state->aux.y = aux_y;

	return true;
}

static int skl_check_main_surface(struct intel_plane_state *plane_state)
{
	const struct drm_framebuffer *fb = plane_state->base.fb;
	unsigned int rotation = plane_state->base.rotation;
	int x = plane_state->base.src.x1 >> 16;
	int y = plane_state->base.src.y1 >> 16;
	int w = drm_rect_width(&plane_state->base.src) >> 16;
	int h = drm_rect_height(&plane_state->base.src) >> 16;
	int max_width = skl_max_plane_width(fb, 0, rotation);
	int max_height = 4096;
	u32 alignment, offset, aux_offset = plane_state->aux.offset;

	if (w > max_width || h > max_height) {
		DRM_DEBUG_KMS("requested Y/RGB source size %dx%d too big (limit %dx%d)\n",
			      w, h, max_width, max_height);
		return -EINVAL;
	}

	intel_add_fb_offsets(&x, &y, plane_state, 0);
	offset = intel_compute_tile_offset(&x, &y, plane_state, 0);
	alignment = intel_surf_alignment(fb, 0);

	/*
	 * AUX surface offset is specified as the distance from the
	 * main surface offset, and it must be non-negative. Make
	 * sure that is what we will get.
	 */
	if (offset > aux_offset)
		offset = intel_adjust_tile_offset(&x, &y, plane_state, 0,
						  offset, aux_offset & ~(alignment - 1));

	/*
	 * When using an X-tiled surface, the plane blows up
	 * if the x offset + width exceed the stride.
	 *
	 * TODO: linear and Y-tiled seem fine, Yf untested,
	 */
	if (fb->modifier == I915_FORMAT_MOD_X_TILED) {
		int cpp = fb->format->cpp[0];

		while ((x + w) * cpp > fb->pitches[0]) {
			if (offset == 0) {
				DRM_DEBUG_KMS("Unable to find suitable display surface offset due to X-tiling\n");
				return -EINVAL;
			}

			offset = intel_adjust_tile_offset(&x, &y, plane_state, 0,
							  offset, offset - alignment);
		}
	}

	/*
	 * CCS AUX surface doesn't have its own x/y offsets, we must make sure
	 * they match with the main surface x/y offsets.
	 */
	if (fb->modifier == I915_FORMAT_MOD_Y_TILED_CCS ||
	    fb->modifier == I915_FORMAT_MOD_Yf_TILED_CCS) {
		while (!skl_check_main_ccs_coordinates(plane_state, x, y, offset)) {
			if (offset == 0)
				break;

			offset = intel_adjust_tile_offset(&x, &y, plane_state, 0,
							  offset, offset - alignment);
		}

		if (x != plane_state->aux.x || y != plane_state->aux.y) {
			DRM_DEBUG_KMS("Unable to find suitable display surface offset due to CCS\n");
			return -EINVAL;
		}
	}

	plane_state->main.offset = offset;
	plane_state->main.x = x;
	plane_state->main.y = y;

	return 0;
}

static int skl_check_nv12_aux_surface(struct intel_plane_state *plane_state)
{
	const struct drm_framebuffer *fb = plane_state->base.fb;
	unsigned int rotation = plane_state->base.rotation;
	int max_width = skl_max_plane_width(fb, 1, rotation);
	int max_height = 4096;
	int x = plane_state->base.src.x1 >> 17;
	int y = plane_state->base.src.y1 >> 17;
	int w = drm_rect_width(&plane_state->base.src) >> 17;
	int h = drm_rect_height(&plane_state->base.src) >> 17;
	u32 offset;

	intel_add_fb_offsets(&x, &y, plane_state, 1);
	offset = intel_compute_tile_offset(&x, &y, plane_state, 1);

	/* FIXME not quite sure how/if these apply to the chroma plane */
	if (w > max_width || h > max_height) {
		DRM_DEBUG_KMS("CbCr source size %dx%d too big (limit %dx%d)\n",
			      w, h, max_width, max_height);
		return -EINVAL;
	}

	plane_state->aux.offset = offset;
	plane_state->aux.x = x;
	plane_state->aux.y = y;

	return 0;
}

static int skl_check_ccs_aux_surface(struct intel_plane_state *plane_state)
{
	struct intel_plane *plane = to_intel_plane(plane_state->base.plane);
	struct intel_crtc *crtc = to_intel_crtc(plane_state->base.crtc);
	const struct drm_framebuffer *fb = plane_state->base.fb;
	int src_x = plane_state->base.src.x1 >> 16;
	int src_y = plane_state->base.src.y1 >> 16;
	int hsub = fb->format->hsub;
	int vsub = fb->format->vsub;
	int x = src_x / hsub;
	int y = src_y / vsub;
	u32 offset;

	switch (plane->id) {
	case PLANE_PRIMARY:
	case PLANE_SPRITE0:
		break;
	default:
		DRM_DEBUG_KMS("RC support only on plane 1 and 2\n");
		return -EINVAL;
	}

	if (crtc->pipe == PIPE_C) {
		DRM_DEBUG_KMS("No RC support on pipe C\n");
		return -EINVAL;
	}

	if (plane_state->base.rotation & ~(DRM_MODE_ROTATE_0 | DRM_MODE_ROTATE_180)) {
		DRM_DEBUG_KMS("RC support only with 0/180 degree rotation %x\n",
			      plane_state->base.rotation);
		return -EINVAL;
	}

	intel_add_fb_offsets(&x, &y, plane_state, 1);
	offset = intel_compute_tile_offset(&x, &y, plane_state, 1);

	plane_state->aux.offset = offset;
	plane_state->aux.x = x * hsub + src_x % hsub;
	plane_state->aux.y = y * vsub + src_y % vsub;

	return 0;
}

int skl_check_plane_surface(struct intel_plane_state *plane_state)
{
	const struct drm_framebuffer *fb = plane_state->base.fb;
	unsigned int rotation = plane_state->base.rotation;
	int ret;

	if (!plane_state->base.visible)
		return 0;

	/* Rotate src coordinates to match rotated GTT view */
	if (drm_rotation_90_or_270(rotation))
		drm_rect_rotate(&plane_state->base.src,
				fb->width << 16, fb->height << 16,
				DRM_MODE_ROTATE_270);

	/*
	 * Handle the AUX surface first since
	 * the main surface setup depends on it.
	 */
	if (fb->format->format == DRM_FORMAT_NV12) {
		ret = skl_check_nv12_aux_surface(plane_state);
		if (ret)
			return ret;
	} else if (fb->modifier == I915_FORMAT_MOD_Y_TILED_CCS ||
		   fb->modifier == I915_FORMAT_MOD_Yf_TILED_CCS) {
		ret = skl_check_ccs_aux_surface(plane_state);
		if (ret)
			return ret;
	} else {
		plane_state->aux.offset = ~0xfff;
		plane_state->aux.x = 0;
		plane_state->aux.y = 0;
	}

	ret = skl_check_main_surface(plane_state);
	if (ret)
		return ret;

	return 0;
}

static u32 i9xx_plane_ctl(const struct intel_crtc_state *crtc_state,
			  const struct intel_plane_state *plane_state)
{
	struct drm_i915_private *dev_priv =
		to_i915(plane_state->base.plane->dev);
	struct intel_crtc *crtc = to_intel_crtc(crtc_state->base.crtc);
	const struct drm_framebuffer *fb = plane_state->base.fb;
	unsigned int rotation = plane_state->base.rotation;
	u32 dspcntr;

	dspcntr = DISPLAY_PLANE_ENABLE | DISPPLANE_GAMMA_ENABLE;

	if (IS_G4X(dev_priv) || IS_GEN5(dev_priv) ||
	    IS_GEN6(dev_priv) || IS_IVYBRIDGE(dev_priv))
		dspcntr |= DISPPLANE_TRICKLE_FEED_DISABLE;

	if (IS_HASWELL(dev_priv) || IS_BROADWELL(dev_priv))
		dspcntr |= DISPPLANE_PIPE_CSC_ENABLE;

	if (INTEL_GEN(dev_priv) < 4)
		dspcntr |= DISPPLANE_SEL_PIPE(crtc->pipe);

	switch (fb->format->format) {
	case DRM_FORMAT_C8:
		dspcntr |= DISPPLANE_8BPP;
		break;
	case DRM_FORMAT_XRGB1555:
		dspcntr |= DISPPLANE_BGRX555;
		break;
	case DRM_FORMAT_RGB565:
		dspcntr |= DISPPLANE_BGRX565;
		break;
	case DRM_FORMAT_XRGB8888:
		dspcntr |= DISPPLANE_BGRX888;
		break;
	case DRM_FORMAT_XBGR8888:
		dspcntr |= DISPPLANE_RGBX888;
		break;
	case DRM_FORMAT_XRGB2101010:
		dspcntr |= DISPPLANE_BGRX101010;
		break;
	case DRM_FORMAT_XBGR2101010:
		dspcntr |= DISPPLANE_RGBX101010;
		break;
	default:
		MISSING_CASE(fb->format->format);
		return 0;
	}

	if (INTEL_GEN(dev_priv) >= 4 &&
	    fb->modifier == I915_FORMAT_MOD_X_TILED)
		dspcntr |= DISPPLANE_TILED;

	if (rotation & DRM_MODE_ROTATE_180)
		dspcntr |= DISPPLANE_ROTATE_180;

	if (rotation & DRM_MODE_REFLECT_X)
		dspcntr |= DISPPLANE_MIRROR;

	return dspcntr;
}

int i9xx_check_plane_surface(struct intel_plane_state *plane_state)
{
	struct drm_i915_private *dev_priv =
		to_i915(plane_state->base.plane->dev);
	int src_x = plane_state->base.src.x1 >> 16;
	int src_y = plane_state->base.src.y1 >> 16;
	u32 offset;

	intel_add_fb_offsets(&src_x, &src_y, plane_state, 0);

	if (INTEL_GEN(dev_priv) >= 4)
		offset = intel_compute_tile_offset(&src_x, &src_y,
						   plane_state, 0);
	else
		offset = 0;

	/* HSW/BDW do this automagically in hardware */
	if (!IS_HASWELL(dev_priv) && !IS_BROADWELL(dev_priv)) {
		unsigned int rotation = plane_state->base.rotation;
		int src_w = drm_rect_width(&plane_state->base.src) >> 16;
		int src_h = drm_rect_height(&plane_state->base.src) >> 16;

		if (rotation & DRM_MODE_ROTATE_180) {
			src_x += src_w - 1;
			src_y += src_h - 1;
		} else if (rotation & DRM_MODE_REFLECT_X) {
			src_x += src_w - 1;
		}
	}

	plane_state->main.offset = offset;
	plane_state->main.x = src_x;
	plane_state->main.y = src_y;

	return 0;
}

static void i9xx_update_primary_plane(struct intel_plane *primary,
				      const struct intel_crtc_state *crtc_state,
				      const struct intel_plane_state *plane_state)
{
	struct drm_i915_private *dev_priv = to_i915(primary->base.dev);
	struct intel_crtc *crtc = to_intel_crtc(crtc_state->base.crtc);
	const struct drm_framebuffer *fb = plane_state->base.fb;
	enum plane plane = primary->plane;
	u32 linear_offset;
	u32 dspcntr = plane_state->ctl;
	i915_reg_t reg = DSPCNTR(plane);
	int x = plane_state->main.x;
	int y = plane_state->main.y;
	unsigned long irqflags;

	linear_offset = intel_fb_xy_to_linear(x, y, plane_state, 0);

	if (INTEL_GEN(dev_priv) >= 4)
		crtc->dspaddr_offset = plane_state->main.offset;
	else
		crtc->dspaddr_offset = linear_offset;

	crtc->adjusted_x = x;
	crtc->adjusted_y = y;

	spin_lock_irqsave(&dev_priv->uncore.lock, irqflags);

	if (INTEL_GEN(dev_priv) < 4) {
		/* pipesrc and dspsize control the size that is scaled from,
		 * which should always be the user's requested size.
		 */
		I915_WRITE_FW(DSPSIZE(plane),
			      ((crtc_state->pipe_src_h - 1) << 16) |
			      (crtc_state->pipe_src_w - 1));
		I915_WRITE_FW(DSPPOS(plane), 0);
	} else if (IS_CHERRYVIEW(dev_priv) && plane == PLANE_B) {
		I915_WRITE_FW(PRIMSIZE(plane),
			      ((crtc_state->pipe_src_h - 1) << 16) |
			      (crtc_state->pipe_src_w - 1));
		I915_WRITE_FW(PRIMPOS(plane), 0);
		I915_WRITE_FW(PRIMCNSTALPHA(plane), 0);
	}

	I915_WRITE_FW(reg, dspcntr);

	I915_WRITE_FW(DSPSTRIDE(plane), fb->pitches[0]);
	if (IS_HASWELL(dev_priv) || IS_BROADWELL(dev_priv)) {
		I915_WRITE_FW(DSPSURF(plane),
			      intel_plane_ggtt_offset(plane_state) +
			      crtc->dspaddr_offset);
		I915_WRITE_FW(DSPOFFSET(plane), (y << 16) | x);
	} else if (INTEL_GEN(dev_priv) >= 4) {
		I915_WRITE_FW(DSPSURF(plane),
			      intel_plane_ggtt_offset(plane_state) +
			      crtc->dspaddr_offset);
		I915_WRITE_FW(DSPTILEOFF(plane), (y << 16) | x);
		I915_WRITE_FW(DSPLINOFF(plane), linear_offset);
	} else {
		I915_WRITE_FW(DSPADDR(plane),
			      intel_plane_ggtt_offset(plane_state) +
			      crtc->dspaddr_offset);
	}
	POSTING_READ_FW(reg);

	spin_unlock_irqrestore(&dev_priv->uncore.lock, irqflags);
}

static void i9xx_disable_primary_plane(struct intel_plane *primary,
				       struct intel_crtc *crtc)
{
	struct drm_i915_private *dev_priv = to_i915(primary->base.dev);
	enum plane plane = primary->plane;
	unsigned long irqflags;

	spin_lock_irqsave(&dev_priv->uncore.lock, irqflags);

	I915_WRITE_FW(DSPCNTR(plane), 0);
	if (INTEL_INFO(dev_priv)->gen >= 4)
		I915_WRITE_FW(DSPSURF(plane), 0);
	else
		I915_WRITE_FW(DSPADDR(plane), 0);
	POSTING_READ_FW(DSPCNTR(plane));

	spin_unlock_irqrestore(&dev_priv->uncore.lock, irqflags);
}

static u32
intel_fb_stride_alignment(const struct drm_framebuffer *fb, int plane)
{
	if (fb->modifier == DRM_FORMAT_MOD_LINEAR)
		return 64;
	else
		return intel_tile_width_bytes(fb, plane);
}

static void skl_detach_scaler(struct intel_crtc *intel_crtc, int id)
{
	struct drm_device *dev = intel_crtc->base.dev;
	struct drm_i915_private *dev_priv = to_i915(dev);

	I915_WRITE(SKL_PS_CTRL(intel_crtc->pipe, id), 0);
	I915_WRITE(SKL_PS_WIN_POS(intel_crtc->pipe, id), 0);
	I915_WRITE(SKL_PS_WIN_SZ(intel_crtc->pipe, id), 0);
}

/*
 * This function detaches (aka. unbinds) unused scalers in hardware
 */
static void skl_detach_scalers(struct intel_crtc *intel_crtc)
{
	struct intel_crtc_scaler_state *scaler_state;
	int i;

	scaler_state = &intel_crtc->config->scaler_state;

	/* loop through and disable scalers that aren't in use */
	for (i = 0; i < intel_crtc->num_scalers; i++) {
		if (!scaler_state->scalers[i].in_use)
			skl_detach_scaler(intel_crtc, i);
	}
}

u32 skl_plane_stride(const struct drm_framebuffer *fb, int plane,
		     unsigned int rotation)
{
	u32 stride;

	if (plane >= fb->format->num_planes)
		return 0;

	stride = intel_fb_pitch(fb, plane, rotation);

	/*
	 * The stride is either expressed as a multiple of 64 bytes chunks for
	 * linear buffers or in number of tiles for tiled buffers.
	 */
	if (drm_rotation_90_or_270(rotation))
		stride /= intel_tile_height(fb, plane);
	else
		stride /= intel_fb_stride_alignment(fb, plane);

	return stride;
}

static u32 skl_plane_ctl_format(uint32_t pixel_format)
{
	switch (pixel_format) {
	case DRM_FORMAT_C8:
		return PLANE_CTL_FORMAT_INDEXED;
	case DRM_FORMAT_RGB565:
		return PLANE_CTL_FORMAT_RGB_565;
	case DRM_FORMAT_XBGR8888:
		return PLANE_CTL_FORMAT_XRGB_8888 | PLANE_CTL_ORDER_RGBX;
	case DRM_FORMAT_XRGB8888:
		return PLANE_CTL_FORMAT_XRGB_8888;
	/*
	 * XXX: For ARBG/ABGR formats we default to expecting scanout buffers
	 * to be already pre-multiplied. We need to add a knob (or a different
	 * DRM_FORMAT) for user-space to configure that.
	 */
	case DRM_FORMAT_ABGR8888:
		return PLANE_CTL_FORMAT_XRGB_8888 | PLANE_CTL_ORDER_RGBX |
			PLANE_CTL_ALPHA_SW_PREMULTIPLY;
	case DRM_FORMAT_ARGB8888:
		return PLANE_CTL_FORMAT_XRGB_8888 |
			PLANE_CTL_ALPHA_SW_PREMULTIPLY;
	case DRM_FORMAT_XRGB2101010:
		return PLANE_CTL_FORMAT_XRGB_2101010;
	case DRM_FORMAT_XBGR2101010:
		return PLANE_CTL_ORDER_RGBX | PLANE_CTL_FORMAT_XRGB_2101010;
	case DRM_FORMAT_YUYV:
		return PLANE_CTL_FORMAT_YUV422 | PLANE_CTL_YUV422_YUYV;
	case DRM_FORMAT_YVYU:
		return PLANE_CTL_FORMAT_YUV422 | PLANE_CTL_YUV422_YVYU;
	case DRM_FORMAT_UYVY:
		return PLANE_CTL_FORMAT_YUV422 | PLANE_CTL_YUV422_UYVY;
	case DRM_FORMAT_VYUY:
		return PLANE_CTL_FORMAT_YUV422 | PLANE_CTL_YUV422_VYUY;
	default:
		MISSING_CASE(pixel_format);
	}

	return 0;
}

static u32 skl_plane_ctl_tiling(uint64_t fb_modifier)
{
	switch (fb_modifier) {
	case DRM_FORMAT_MOD_LINEAR:
		break;
	case I915_FORMAT_MOD_X_TILED:
		return PLANE_CTL_TILED_X;
	case I915_FORMAT_MOD_Y_TILED:
		return PLANE_CTL_TILED_Y;
	case I915_FORMAT_MOD_Y_TILED_CCS:
		return PLANE_CTL_TILED_Y | PLANE_CTL_DECOMPRESSION_ENABLE;
	case I915_FORMAT_MOD_Yf_TILED:
		return PLANE_CTL_TILED_YF;
	case I915_FORMAT_MOD_Yf_TILED_CCS:
		return PLANE_CTL_TILED_YF | PLANE_CTL_DECOMPRESSION_ENABLE;
	default:
		MISSING_CASE(fb_modifier);
	}

	return 0;
}

static u32 skl_plane_ctl_rotation(unsigned int rotation)
{
	switch (rotation) {
	case DRM_MODE_ROTATE_0:
		break;
	/*
	 * DRM_MODE_ROTATE_ is counter clockwise to stay compatible with Xrandr
	 * while i915 HW rotation is clockwise, thats why this swapping.
	 */
	case DRM_MODE_ROTATE_90:
		return PLANE_CTL_ROTATE_270;
	case DRM_MODE_ROTATE_180:
		return PLANE_CTL_ROTATE_180;
	case DRM_MODE_ROTATE_270:
		return PLANE_CTL_ROTATE_90;
	default:
		MISSING_CASE(rotation);
	}

	return 0;
}

u32 skl_plane_ctl(const struct intel_crtc_state *crtc_state,
		  const struct intel_plane_state *plane_state)
{
	struct drm_i915_private *dev_priv =
		to_i915(plane_state->base.plane->dev);
	const struct drm_framebuffer *fb = plane_state->base.fb;
	unsigned int rotation = plane_state->base.rotation;
	const struct drm_intel_sprite_colorkey *key = &plane_state->ckey;
	u32 plane_ctl;

	plane_ctl = PLANE_CTL_ENABLE;

	if (!IS_GEMINILAKE(dev_priv) && !IS_CANNONLAKE(dev_priv)) {
		plane_ctl |=
			PLANE_CTL_PIPE_GAMMA_ENABLE |
			PLANE_CTL_PIPE_CSC_ENABLE |
			PLANE_CTL_PLANE_GAMMA_DISABLE;
	}

	plane_ctl |= skl_plane_ctl_format(fb->format->format);
	plane_ctl |= skl_plane_ctl_tiling(fb->modifier);
	plane_ctl |= skl_plane_ctl_rotation(rotation);

	if (key->flags & I915_SET_COLORKEY_DESTINATION)
		plane_ctl |= PLANE_CTL_KEY_ENABLE_DESTINATION;
	else if (key->flags & I915_SET_COLORKEY_SOURCE)
		plane_ctl |= PLANE_CTL_KEY_ENABLE_SOURCE;

	return plane_ctl;
}

static void skylake_update_primary_plane(struct intel_plane *plane,
					 const struct intel_crtc_state *crtc_state,
					 const struct intel_plane_state *plane_state)
{
	struct drm_i915_private *dev_priv = to_i915(plane->base.dev);
	struct intel_crtc *crtc = to_intel_crtc(crtc_state->base.crtc);
	const struct drm_framebuffer *fb = plane_state->base.fb;
	enum plane_id plane_id = plane->id;
	enum pipe pipe = plane->pipe;
	u32 plane_ctl = plane_state->ctl;
	unsigned int rotation = plane_state->base.rotation;
	u32 stride = skl_plane_stride(fb, 0, rotation);
	u32 aux_stride = skl_plane_stride(fb, 1, rotation);
	u32 surf_addr = plane_state->main.offset;
	int scaler_id = plane_state->scaler_id;
	int src_x = plane_state->main.x;
	int src_y = plane_state->main.y;
	int src_w = drm_rect_width(&plane_state->base.src) >> 16;
	int src_h = drm_rect_height(&plane_state->base.src) >> 16;
	int dst_x = plane_state->base.dst.x1;
	int dst_y = plane_state->base.dst.y1;
	int dst_w = drm_rect_width(&plane_state->base.dst);
	int dst_h = drm_rect_height(&plane_state->base.dst);
	unsigned long irqflags;

	/* Sizes are 0 based */
	src_w--;
	src_h--;
	dst_w--;
	dst_h--;

	crtc->dspaddr_offset = surf_addr;

	crtc->adjusted_x = src_x;
	crtc->adjusted_y = src_y;

	spin_lock_irqsave(&dev_priv->uncore.lock, irqflags);

	if (IS_GEMINILAKE(dev_priv) || IS_CANNONLAKE(dev_priv)) {
		I915_WRITE_FW(PLANE_COLOR_CTL(pipe, plane_id),
			      PLANE_COLOR_PIPE_GAMMA_ENABLE |
			      PLANE_COLOR_PIPE_CSC_ENABLE |
			      PLANE_COLOR_PLANE_GAMMA_DISABLE);
	}

	I915_WRITE_FW(PLANE_CTL(pipe, plane_id), plane_ctl);
	I915_WRITE_FW(PLANE_OFFSET(pipe, plane_id), (src_y << 16) | src_x);
	I915_WRITE_FW(PLANE_STRIDE(pipe, plane_id), stride);
	I915_WRITE_FW(PLANE_SIZE(pipe, plane_id), (src_h << 16) | src_w);
	I915_WRITE_FW(PLANE_AUX_DIST(pipe, plane_id),
		      (plane_state->aux.offset - surf_addr) | aux_stride);
	I915_WRITE_FW(PLANE_AUX_OFFSET(pipe, plane_id),
		      (plane_state->aux.y << 16) | plane_state->aux.x);

	if (scaler_id >= 0) {
		uint32_t ps_ctrl = 0;

		WARN_ON(!dst_w || !dst_h);
		ps_ctrl = PS_SCALER_EN | PS_PLANE_SEL(plane_id) |
			crtc_state->scaler_state.scalers[scaler_id].mode;
		I915_WRITE_FW(SKL_PS_CTRL(pipe, scaler_id), ps_ctrl);
		I915_WRITE_FW(SKL_PS_PWR_GATE(pipe, scaler_id), 0);
		I915_WRITE_FW(SKL_PS_WIN_POS(pipe, scaler_id), (dst_x << 16) | dst_y);
		I915_WRITE_FW(SKL_PS_WIN_SZ(pipe, scaler_id), (dst_w << 16) | dst_h);
		I915_WRITE_FW(PLANE_POS(pipe, plane_id), 0);
	} else {
		I915_WRITE_FW(PLANE_POS(pipe, plane_id), (dst_y << 16) | dst_x);
	}

	I915_WRITE_FW(PLANE_SURF(pipe, plane_id),
		      intel_plane_ggtt_offset(plane_state) + surf_addr);

	POSTING_READ_FW(PLANE_SURF(pipe, plane_id));

	spin_unlock_irqrestore(&dev_priv->uncore.lock, irqflags);
}

static void skylake_disable_primary_plane(struct intel_plane *primary,
					  struct intel_crtc *crtc)
{
	struct drm_i915_private *dev_priv = to_i915(primary->base.dev);
	enum plane_id plane_id = primary->id;
	enum pipe pipe = primary->pipe;
	unsigned long irqflags;

	spin_lock_irqsave(&dev_priv->uncore.lock, irqflags);

	I915_WRITE_FW(PLANE_CTL(pipe, plane_id), 0);
	I915_WRITE_FW(PLANE_SURF(pipe, plane_id), 0);
	POSTING_READ_FW(PLANE_SURF(pipe, plane_id));

	spin_unlock_irqrestore(&dev_priv->uncore.lock, irqflags);
}

static int
__intel_display_resume(struct drm_device *dev,
		       struct drm_atomic_state *state,
		       struct drm_modeset_acquire_ctx *ctx)
{
	struct drm_crtc_state *crtc_state;
	struct drm_crtc *crtc;
	int i, ret;

	intel_modeset_setup_hw_state(dev, ctx);
	i915_redisable_vga(to_i915(dev));

	if (!state)
		return 0;

	/*
	 * We've duplicated the state, pointers to the old state are invalid.
	 *
	 * Don't attempt to use the old state until we commit the duplicated state.
	 */
	for_each_new_crtc_in_state(state, crtc, crtc_state, i) {
		/*
		 * Force recalculation even if we restore
		 * current state. With fast modeset this may not result
		 * in a modeset when the state is compatible.
		 */
		crtc_state->mode_changed = true;
	}

	/* ignore any reset values/BIOS leftovers in the WM registers */
	if (!HAS_GMCH_DISPLAY(to_i915(dev)))
		to_intel_atomic_state(state)->skip_intermediate_wm = true;

	ret = drm_atomic_helper_commit_duplicated_state(state, ctx);

	WARN_ON(ret == -EDEADLK);
	return ret;
}

static bool gpu_reset_clobbers_display(struct drm_i915_private *dev_priv)
{
	return intel_has_gpu_reset(dev_priv) &&
		INTEL_GEN(dev_priv) < 5 && !IS_G4X(dev_priv);
}

void intel_prepare_reset(struct drm_i915_private *dev_priv)
{
	struct drm_device *dev = &dev_priv->drm;
	struct drm_modeset_acquire_ctx *ctx = &dev_priv->reset_ctx;
	struct drm_atomic_state *state;
	int ret;


	/* reset doesn't touch the display */
	if (!i915.force_reset_modeset_test &&
	    !gpu_reset_clobbers_display(dev_priv))
		return;

	/* We have a modeset vs reset deadlock, defensively unbreak it. */
	set_bit(I915_RESET_MODESET, &dev_priv->gpu_error.flags);
	wake_up_all(&dev_priv->gpu_error.wait_queue);

	if (atomic_read(&dev_priv->gpu_error.pending_fb_pin)) {
		DRM_DEBUG_KMS("Modeset potentially stuck, unbreaking through wedging\n");
		i915_gem_set_wedged(dev_priv);
	}

	/*
	 * Need mode_config.mutex so that we don't
	 * trample ongoing ->detect() and whatnot.
	 */
	mutex_lock(&dev->mode_config.mutex);
	drm_modeset_acquire_init(ctx, 0);
	while (1) {
		ret = drm_modeset_lock_all_ctx(dev, ctx);
		if (ret != -EDEADLK)
			break;

		drm_modeset_backoff(ctx);
	}
	/*
	 * Disabling the crtcs gracefully seems nicer. Also the
	 * g33 docs say we should at least disable all the planes.
	 */
	state = drm_atomic_helper_duplicate_state(dev, ctx);
	if (IS_ERR(state)) {
		ret = PTR_ERR(state);
		DRM_ERROR("Duplicating state failed with %i\n", ret);
		return;
	}

	ret = drm_atomic_helper_disable_all(dev, ctx);
	if (ret) {
		DRM_ERROR("Suspending crtc's failed with %i\n", ret);
		drm_atomic_state_put(state);
		return;
	}

	dev_priv->modeset_restore_state = state;
	state->acquire_ctx = ctx;
}

void intel_finish_reset(struct drm_i915_private *dev_priv)
{
	struct drm_device *dev = &dev_priv->drm;
	struct drm_modeset_acquire_ctx *ctx = &dev_priv->reset_ctx;
	struct drm_atomic_state *state = dev_priv->modeset_restore_state;
	int ret;

	/* reset doesn't touch the display */
	if (!i915.force_reset_modeset_test &&
	    !gpu_reset_clobbers_display(dev_priv))
		return;

	if (!state)
		goto unlock;

	dev_priv->modeset_restore_state = NULL;

	/* reset doesn't touch the display */
	if (!gpu_reset_clobbers_display(dev_priv)) {
		/* for testing only restore the display */
		ret = __intel_display_resume(dev, state, ctx);
		if (ret)
			DRM_ERROR("Restoring old state failed with %i\n", ret);
	} else {
		/*
		 * The display has been reset as well,
		 * so need a full re-initialization.
		 */
		intel_runtime_pm_disable_interrupts(dev_priv);
		intel_runtime_pm_enable_interrupts(dev_priv);

		intel_pps_unlock_regs_wa(dev_priv);
		intel_modeset_init_hw(dev);

		spin_lock_irq(&dev_priv->irq_lock);
		if (dev_priv->display.hpd_irq_setup)
			dev_priv->display.hpd_irq_setup(dev_priv);
		spin_unlock_irq(&dev_priv->irq_lock);

		ret = __intel_display_resume(dev, state, ctx);
		if (ret)
			DRM_ERROR("Restoring old state failed with %i\n", ret);

		intel_hpd_init(dev_priv);
	}

	drm_atomic_state_put(state);
unlock:
	drm_modeset_drop_locks(ctx);
	drm_modeset_acquire_fini(ctx);
	mutex_unlock(&dev->mode_config.mutex);

	clear_bit(I915_RESET_MODESET, &dev_priv->gpu_error.flags);
}

static void intel_update_pipe_config(const struct intel_crtc_state *old_crtc_state,
				     const struct intel_crtc_state *new_crtc_state)
{
	struct intel_crtc *crtc = to_intel_crtc(new_crtc_state->base.crtc);
	struct drm_i915_private *dev_priv = to_i915(crtc->base.dev);

	/* drm_atomic_helper_update_legacy_modeset_state might not be called. */
	crtc->base.mode = new_crtc_state->base.mode;

	/*
	 * Update pipe size and adjust fitter if needed: the reason for this is
	 * that in compute_mode_changes we check the native mode (not the pfit
	 * mode) to see if we can flip rather than do a full mode set. In the
	 * fastboot case, we'll flip, but if we don't update the pipesrc and
	 * pfit state, we'll end up with a big fb scanned out into the wrong
	 * sized surface.
	 */

	I915_WRITE(PIPESRC(crtc->pipe),
		   ((new_crtc_state->pipe_src_w - 1) << 16) |
		   (new_crtc_state->pipe_src_h - 1));

	/* on skylake this is done by detaching scalers */
	if (INTEL_GEN(dev_priv) >= 9) {
		skl_detach_scalers(crtc);

		if (new_crtc_state->pch_pfit.enabled)
			skylake_pfit_enable(crtc);
	} else if (HAS_PCH_SPLIT(dev_priv)) {
		if (new_crtc_state->pch_pfit.enabled)
			ironlake_pfit_enable(crtc);
		else if (old_crtc_state->pch_pfit.enabled)
			ironlake_pfit_disable(crtc, true);
	}
}

static void intel_fdi_normal_train(struct intel_crtc *crtc)
{
	struct drm_device *dev = crtc->base.dev;
	struct drm_i915_private *dev_priv = to_i915(dev);
	int pipe = crtc->pipe;
	i915_reg_t reg;
	u32 temp;

	/* enable normal train */
	reg = FDI_TX_CTL(pipe);
	temp = I915_READ(reg);
	if (IS_IVYBRIDGE(dev_priv)) {
		temp &= ~FDI_LINK_TRAIN_NONE_IVB;
		temp |= FDI_LINK_TRAIN_NONE_IVB | FDI_TX_ENHANCE_FRAME_ENABLE;
	} else {
		temp &= ~FDI_LINK_TRAIN_NONE;
		temp |= FDI_LINK_TRAIN_NONE | FDI_TX_ENHANCE_FRAME_ENABLE;
	}
	I915_WRITE(reg, temp);

	reg = FDI_RX_CTL(pipe);
	temp = I915_READ(reg);
	if (HAS_PCH_CPT(dev_priv)) {
		temp &= ~FDI_LINK_TRAIN_PATTERN_MASK_CPT;
		temp |= FDI_LINK_TRAIN_NORMAL_CPT;
	} else {
		temp &= ~FDI_LINK_TRAIN_NONE;
		temp |= FDI_LINK_TRAIN_NONE;
	}
	I915_WRITE(reg, temp | FDI_RX_ENHANCE_FRAME_ENABLE);

	/* wait one idle pattern time */
	POSTING_READ(reg);
	udelay(1000);

	/* IVB wants error correction enabled */
	if (IS_IVYBRIDGE(dev_priv))
		I915_WRITE(reg, I915_READ(reg) | FDI_FS_ERRC_ENABLE |
			   FDI_FE_ERRC_ENABLE);
}

/* The FDI link training functions for ILK/Ibexpeak. */
static void ironlake_fdi_link_train(struct intel_crtc *crtc,
				    const struct intel_crtc_state *crtc_state)
{
	struct drm_device *dev = crtc->base.dev;
	struct drm_i915_private *dev_priv = to_i915(dev);
	int pipe = crtc->pipe;
	i915_reg_t reg;
	u32 temp, tries;

	/* FDI needs bits from pipe first */
	assert_pipe_enabled(dev_priv, pipe);

	/* Train 1: umask FDI RX Interrupt symbol_lock and bit_lock bit
	   for train result */
	reg = FDI_RX_IMR(pipe);
	temp = I915_READ(reg);
	temp &= ~FDI_RX_SYMBOL_LOCK;
	temp &= ~FDI_RX_BIT_LOCK;
	I915_WRITE(reg, temp);
	I915_READ(reg);
	udelay(150);

	/* enable CPU FDI TX and PCH FDI RX */
	reg = FDI_TX_CTL(pipe);
	temp = I915_READ(reg);
	temp &= ~FDI_DP_PORT_WIDTH_MASK;
	temp |= FDI_DP_PORT_WIDTH(crtc_state->fdi_lanes);
	temp &= ~FDI_LINK_TRAIN_NONE;
	temp |= FDI_LINK_TRAIN_PATTERN_1;
	I915_WRITE(reg, temp | FDI_TX_ENABLE);

	reg = FDI_RX_CTL(pipe);
	temp = I915_READ(reg);
	temp &= ~FDI_LINK_TRAIN_NONE;
	temp |= FDI_LINK_TRAIN_PATTERN_1;
	I915_WRITE(reg, temp | FDI_RX_ENABLE);

	POSTING_READ(reg);
	udelay(150);

	/* Ironlake workaround, enable clock pointer after FDI enable*/
	I915_WRITE(FDI_RX_CHICKEN(pipe), FDI_RX_PHASE_SYNC_POINTER_OVR);
	I915_WRITE(FDI_RX_CHICKEN(pipe), FDI_RX_PHASE_SYNC_POINTER_OVR |
		   FDI_RX_PHASE_SYNC_POINTER_EN);

	reg = FDI_RX_IIR(pipe);
	for (tries = 0; tries < 5; tries++) {
		temp = I915_READ(reg);
		DRM_DEBUG_KMS("FDI_RX_IIR 0x%x\n", temp);

		if ((temp & FDI_RX_BIT_LOCK)) {
			DRM_DEBUG_KMS("FDI train 1 done.\n");
			I915_WRITE(reg, temp | FDI_RX_BIT_LOCK);
			break;
		}
	}
	if (tries == 5)
		DRM_ERROR("FDI train 1 fail!\n");

	/* Train 2 */
	reg = FDI_TX_CTL(pipe);
	temp = I915_READ(reg);
	temp &= ~FDI_LINK_TRAIN_NONE;
	temp |= FDI_LINK_TRAIN_PATTERN_2;
	I915_WRITE(reg, temp);

	reg = FDI_RX_CTL(pipe);
	temp = I915_READ(reg);
	temp &= ~FDI_LINK_TRAIN_NONE;
	temp |= FDI_LINK_TRAIN_PATTERN_2;
	I915_WRITE(reg, temp);

	POSTING_READ(reg);
	udelay(150);

	reg = FDI_RX_IIR(pipe);
	for (tries = 0; tries < 5; tries++) {
		temp = I915_READ(reg);
		DRM_DEBUG_KMS("FDI_RX_IIR 0x%x\n", temp);

		if (temp & FDI_RX_SYMBOL_LOCK) {
			I915_WRITE(reg, temp | FDI_RX_SYMBOL_LOCK);
			DRM_DEBUG_KMS("FDI train 2 done.\n");
			break;
		}
	}
	if (tries == 5)
		DRM_ERROR("FDI train 2 fail!\n");

	DRM_DEBUG_KMS("FDI train done\n");

}

static const int snb_b_fdi_train_param[] = {
	FDI_LINK_TRAIN_400MV_0DB_SNB_B,
	FDI_LINK_TRAIN_400MV_6DB_SNB_B,
	FDI_LINK_TRAIN_600MV_3_5DB_SNB_B,
	FDI_LINK_TRAIN_800MV_0DB_SNB_B,
};

/* The FDI link training functions for SNB/Cougarpoint. */
static void gen6_fdi_link_train(struct intel_crtc *crtc,
				const struct intel_crtc_state *crtc_state)
{
	struct drm_device *dev = crtc->base.dev;
	struct drm_i915_private *dev_priv = to_i915(dev);
	int pipe = crtc->pipe;
	i915_reg_t reg;
	u32 temp, i, retry;

	/* Train 1: umask FDI RX Interrupt symbol_lock and bit_lock bit
	   for train result */
	reg = FDI_RX_IMR(pipe);
	temp = I915_READ(reg);
	temp &= ~FDI_RX_SYMBOL_LOCK;
	temp &= ~FDI_RX_BIT_LOCK;
	I915_WRITE(reg, temp);

	POSTING_READ(reg);
	udelay(150);

	/* enable CPU FDI TX and PCH FDI RX */
	reg = FDI_TX_CTL(pipe);
	temp = I915_READ(reg);
	temp &= ~FDI_DP_PORT_WIDTH_MASK;
	temp |= FDI_DP_PORT_WIDTH(crtc_state->fdi_lanes);
	temp &= ~FDI_LINK_TRAIN_NONE;
	temp |= FDI_LINK_TRAIN_PATTERN_1;
	temp &= ~FDI_LINK_TRAIN_VOL_EMP_MASK;
	/* SNB-B */
	temp |= FDI_LINK_TRAIN_400MV_0DB_SNB_B;
	I915_WRITE(reg, temp | FDI_TX_ENABLE);

	I915_WRITE(FDI_RX_MISC(pipe),
		   FDI_RX_TP1_TO_TP2_48 | FDI_RX_FDI_DELAY_90);

	reg = FDI_RX_CTL(pipe);
	temp = I915_READ(reg);
	if (HAS_PCH_CPT(dev_priv)) {
		temp &= ~FDI_LINK_TRAIN_PATTERN_MASK_CPT;
		temp |= FDI_LINK_TRAIN_PATTERN_1_CPT;
	} else {
		temp &= ~FDI_LINK_TRAIN_NONE;
		temp |= FDI_LINK_TRAIN_PATTERN_1;
	}
	I915_WRITE(reg, temp | FDI_RX_ENABLE);

	POSTING_READ(reg);
	udelay(150);

	for (i = 0; i < 4; i++) {
		reg = FDI_TX_CTL(pipe);
		temp = I915_READ(reg);
		temp &= ~FDI_LINK_TRAIN_VOL_EMP_MASK;
		temp |= snb_b_fdi_train_param[i];
		I915_WRITE(reg, temp);

		POSTING_READ(reg);
		udelay(500);

		for (retry = 0; retry < 5; retry++) {
			reg = FDI_RX_IIR(pipe);
			temp = I915_READ(reg);
			DRM_DEBUG_KMS("FDI_RX_IIR 0x%x\n", temp);
			if (temp & FDI_RX_BIT_LOCK) {
				I915_WRITE(reg, temp | FDI_RX_BIT_LOCK);
				DRM_DEBUG_KMS("FDI train 1 done.\n");
				break;
			}
			udelay(50);
		}
		if (retry < 5)
			break;
	}
	if (i == 4)
		DRM_ERROR("FDI train 1 fail!\n");

	/* Train 2 */
	reg = FDI_TX_CTL(pipe);
	temp = I915_READ(reg);
	temp &= ~FDI_LINK_TRAIN_NONE;
	temp |= FDI_LINK_TRAIN_PATTERN_2;
	if (IS_GEN6(dev_priv)) {
		temp &= ~FDI_LINK_TRAIN_VOL_EMP_MASK;
		/* SNB-B */
		temp |= FDI_LINK_TRAIN_400MV_0DB_SNB_B;
	}
	I915_WRITE(reg, temp);

	reg = FDI_RX_CTL(pipe);
	temp = I915_READ(reg);
	if (HAS_PCH_CPT(dev_priv)) {
		temp &= ~FDI_LINK_TRAIN_PATTERN_MASK_CPT;
		temp |= FDI_LINK_TRAIN_PATTERN_2_CPT;
	} else {
		temp &= ~FDI_LINK_TRAIN_NONE;
		temp |= FDI_LINK_TRAIN_PATTERN_2;
	}
	I915_WRITE(reg, temp);

	POSTING_READ(reg);
	udelay(150);

	for (i = 0; i < 4; i++) {
		reg = FDI_TX_CTL(pipe);
		temp = I915_READ(reg);
		temp &= ~FDI_LINK_TRAIN_VOL_EMP_MASK;
		temp |= snb_b_fdi_train_param[i];
		I915_WRITE(reg, temp);

		POSTING_READ(reg);
		udelay(500);

		for (retry = 0; retry < 5; retry++) {
			reg = FDI_RX_IIR(pipe);
			temp = I915_READ(reg);
			DRM_DEBUG_KMS("FDI_RX_IIR 0x%x\n", temp);
			if (temp & FDI_RX_SYMBOL_LOCK) {
				I915_WRITE(reg, temp | FDI_RX_SYMBOL_LOCK);
				DRM_DEBUG_KMS("FDI train 2 done.\n");
				break;
			}
			udelay(50);
		}
		if (retry < 5)
			break;
	}
	if (i == 4)
		DRM_ERROR("FDI train 2 fail!\n");

	DRM_DEBUG_KMS("FDI train done.\n");
}

/* Manual link training for Ivy Bridge A0 parts */
static void ivb_manual_fdi_link_train(struct intel_crtc *crtc,
				      const struct intel_crtc_state *crtc_state)
{
	struct drm_device *dev = crtc->base.dev;
	struct drm_i915_private *dev_priv = to_i915(dev);
	int pipe = crtc->pipe;
	i915_reg_t reg;
	u32 temp, i, j;

	/* Train 1: umask FDI RX Interrupt symbol_lock and bit_lock bit
	   for train result */
	reg = FDI_RX_IMR(pipe);
	temp = I915_READ(reg);
	temp &= ~FDI_RX_SYMBOL_LOCK;
	temp &= ~FDI_RX_BIT_LOCK;
	I915_WRITE(reg, temp);

	POSTING_READ(reg);
	udelay(150);

	DRM_DEBUG_KMS("FDI_RX_IIR before link train 0x%x\n",
		      I915_READ(FDI_RX_IIR(pipe)));

	/* Try each vswing and preemphasis setting twice before moving on */
	for (j = 0; j < ARRAY_SIZE(snb_b_fdi_train_param) * 2; j++) {
		/* disable first in case we need to retry */
		reg = FDI_TX_CTL(pipe);
		temp = I915_READ(reg);
		temp &= ~(FDI_LINK_TRAIN_AUTO | FDI_LINK_TRAIN_NONE_IVB);
		temp &= ~FDI_TX_ENABLE;
		I915_WRITE(reg, temp);

		reg = FDI_RX_CTL(pipe);
		temp = I915_READ(reg);
		temp &= ~FDI_LINK_TRAIN_AUTO;
		temp &= ~FDI_LINK_TRAIN_PATTERN_MASK_CPT;
		temp &= ~FDI_RX_ENABLE;
		I915_WRITE(reg, temp);

		/* enable CPU FDI TX and PCH FDI RX */
		reg = FDI_TX_CTL(pipe);
		temp = I915_READ(reg);
		temp &= ~FDI_DP_PORT_WIDTH_MASK;
		temp |= FDI_DP_PORT_WIDTH(crtc_state->fdi_lanes);
		temp |= FDI_LINK_TRAIN_PATTERN_1_IVB;
		temp &= ~FDI_LINK_TRAIN_VOL_EMP_MASK;
		temp |= snb_b_fdi_train_param[j/2];
		temp |= FDI_COMPOSITE_SYNC;
		I915_WRITE(reg, temp | FDI_TX_ENABLE);

		I915_WRITE(FDI_RX_MISC(pipe),
			   FDI_RX_TP1_TO_TP2_48 | FDI_RX_FDI_DELAY_90);

		reg = FDI_RX_CTL(pipe);
		temp = I915_READ(reg);
		temp |= FDI_LINK_TRAIN_PATTERN_1_CPT;
		temp |= FDI_COMPOSITE_SYNC;
		I915_WRITE(reg, temp | FDI_RX_ENABLE);

		POSTING_READ(reg);
		udelay(1); /* should be 0.5us */

		for (i = 0; i < 4; i++) {
			reg = FDI_RX_IIR(pipe);
			temp = I915_READ(reg);
			DRM_DEBUG_KMS("FDI_RX_IIR 0x%x\n", temp);

			if (temp & FDI_RX_BIT_LOCK ||
			    (I915_READ(reg) & FDI_RX_BIT_LOCK)) {
				I915_WRITE(reg, temp | FDI_RX_BIT_LOCK);
				DRM_DEBUG_KMS("FDI train 1 done, level %i.\n",
					      i);
				break;
			}
			udelay(1); /* should be 0.5us */
		}
		if (i == 4) {
			DRM_DEBUG_KMS("FDI train 1 fail on vswing %d\n", j / 2);
			continue;
		}

		/* Train 2 */
		reg = FDI_TX_CTL(pipe);
		temp = I915_READ(reg);
		temp &= ~FDI_LINK_TRAIN_NONE_IVB;
		temp |= FDI_LINK_TRAIN_PATTERN_2_IVB;
		I915_WRITE(reg, temp);

		reg = FDI_RX_CTL(pipe);
		temp = I915_READ(reg);
		temp &= ~FDI_LINK_TRAIN_PATTERN_MASK_CPT;
		temp |= FDI_LINK_TRAIN_PATTERN_2_CPT;
		I915_WRITE(reg, temp);

		POSTING_READ(reg);
		udelay(2); /* should be 1.5us */

		for (i = 0; i < 4; i++) {
			reg = FDI_RX_IIR(pipe);
			temp = I915_READ(reg);
			DRM_DEBUG_KMS("FDI_RX_IIR 0x%x\n", temp);

			if (temp & FDI_RX_SYMBOL_LOCK ||
			    (I915_READ(reg) & FDI_RX_SYMBOL_LOCK)) {
				I915_WRITE(reg, temp | FDI_RX_SYMBOL_LOCK);
				DRM_DEBUG_KMS("FDI train 2 done, level %i.\n",
					      i);
				goto train_done;
			}
			udelay(2); /* should be 1.5us */
		}
		if (i == 4)
			DRM_DEBUG_KMS("FDI train 2 fail on vswing %d\n", j / 2);
	}

train_done:
	DRM_DEBUG_KMS("FDI train done.\n");
}

static void ironlake_fdi_pll_enable(struct intel_crtc *intel_crtc)
{
	struct drm_device *dev = intel_crtc->base.dev;
	struct drm_i915_private *dev_priv = to_i915(dev);
	int pipe = intel_crtc->pipe;
	i915_reg_t reg;
	u32 temp;

	/* enable PCH FDI RX PLL, wait warmup plus DMI latency */
	reg = FDI_RX_CTL(pipe);
	temp = I915_READ(reg);
	temp &= ~(FDI_DP_PORT_WIDTH_MASK | (0x7 << 16));
	temp |= FDI_DP_PORT_WIDTH(intel_crtc->config->fdi_lanes);
	temp |= (I915_READ(PIPECONF(pipe)) & PIPECONF_BPC_MASK) << 11;
	I915_WRITE(reg, temp | FDI_RX_PLL_ENABLE);

	POSTING_READ(reg);
	udelay(200);

	/* Switch from Rawclk to PCDclk */
	temp = I915_READ(reg);
	I915_WRITE(reg, temp | FDI_PCDCLK);

	POSTING_READ(reg);
	udelay(200);

	/* Enable CPU FDI TX PLL, always on for Ironlake */
	reg = FDI_TX_CTL(pipe);
	temp = I915_READ(reg);
	if ((temp & FDI_TX_PLL_ENABLE) == 0) {
		I915_WRITE(reg, temp | FDI_TX_PLL_ENABLE);

		POSTING_READ(reg);
		udelay(100);
	}
}

static void ironlake_fdi_pll_disable(struct intel_crtc *intel_crtc)
{
	struct drm_device *dev = intel_crtc->base.dev;
	struct drm_i915_private *dev_priv = to_i915(dev);
	int pipe = intel_crtc->pipe;
	i915_reg_t reg;
	u32 temp;

	/* Switch from PCDclk to Rawclk */
	reg = FDI_RX_CTL(pipe);
	temp = I915_READ(reg);
	I915_WRITE(reg, temp & ~FDI_PCDCLK);

	/* Disable CPU FDI TX PLL */
	reg = FDI_TX_CTL(pipe);
	temp = I915_READ(reg);
	I915_WRITE(reg, temp & ~FDI_TX_PLL_ENABLE);

	POSTING_READ(reg);
	udelay(100);

	reg = FDI_RX_CTL(pipe);
	temp = I915_READ(reg);
	I915_WRITE(reg, temp & ~FDI_RX_PLL_ENABLE);

	/* Wait for the clocks to turn off. */
	POSTING_READ(reg);
	udelay(100);
}

static void ironlake_fdi_disable(struct drm_crtc *crtc)
{
	struct drm_device *dev = crtc->dev;
	struct drm_i915_private *dev_priv = to_i915(dev);
	struct intel_crtc *intel_crtc = to_intel_crtc(crtc);
	int pipe = intel_crtc->pipe;
	i915_reg_t reg;
	u32 temp;

	/* disable CPU FDI tx and PCH FDI rx */
	reg = FDI_TX_CTL(pipe);
	temp = I915_READ(reg);
	I915_WRITE(reg, temp & ~FDI_TX_ENABLE);
	POSTING_READ(reg);

	reg = FDI_RX_CTL(pipe);
	temp = I915_READ(reg);
	temp &= ~(0x7 << 16);
	temp |= (I915_READ(PIPECONF(pipe)) & PIPECONF_BPC_MASK) << 11;
	I915_WRITE(reg, temp & ~FDI_RX_ENABLE);

	POSTING_READ(reg);
	udelay(100);

	/* Ironlake workaround, disable clock pointer after downing FDI */
	if (HAS_PCH_IBX(dev_priv))
		I915_WRITE(FDI_RX_CHICKEN(pipe), FDI_RX_PHASE_SYNC_POINTER_OVR);

	/* still set train pattern 1 */
	reg = FDI_TX_CTL(pipe);
	temp = I915_READ(reg);
	temp &= ~FDI_LINK_TRAIN_NONE;
	temp |= FDI_LINK_TRAIN_PATTERN_1;
	I915_WRITE(reg, temp);

	reg = FDI_RX_CTL(pipe);
	temp = I915_READ(reg);
	if (HAS_PCH_CPT(dev_priv)) {
		temp &= ~FDI_LINK_TRAIN_PATTERN_MASK_CPT;
		temp |= FDI_LINK_TRAIN_PATTERN_1_CPT;
	} else {
		temp &= ~FDI_LINK_TRAIN_NONE;
		temp |= FDI_LINK_TRAIN_PATTERN_1;
	}
	/* BPC in FDI rx is consistent with that in PIPECONF */
	temp &= ~(0x07 << 16);
	temp |= (I915_READ(PIPECONF(pipe)) & PIPECONF_BPC_MASK) << 11;
	I915_WRITE(reg, temp);

	POSTING_READ(reg);
	udelay(100);
}

bool intel_has_pending_fb_unpin(struct drm_i915_private *dev_priv)
{
	struct drm_crtc *crtc;
	bool cleanup_done;

	drm_for_each_crtc(crtc, &dev_priv->drm) {
		struct drm_crtc_commit *commit;
		spin_lock(&crtc->commit_lock);
		commit = list_first_entry_or_null(&crtc->commit_list,
						  struct drm_crtc_commit, commit_entry);
		cleanup_done = commit ?
			try_wait_for_completion(&commit->cleanup_done) : true;
		spin_unlock(&crtc->commit_lock);

		if (cleanup_done)
			continue;

		drm_crtc_wait_one_vblank(crtc);

		return true;
	}

	return false;
}

void lpt_disable_iclkip(struct drm_i915_private *dev_priv)
{
	u32 temp;

	I915_WRITE(PIXCLK_GATE, PIXCLK_GATE_GATE);

	mutex_lock(&dev_priv->sb_lock);

	temp = intel_sbi_read(dev_priv, SBI_SSCCTL6, SBI_ICLK);
	temp |= SBI_SSCCTL_DISABLE;
	intel_sbi_write(dev_priv, SBI_SSCCTL6, temp, SBI_ICLK);

	mutex_unlock(&dev_priv->sb_lock);
}

/* Program iCLKIP clock to the desired frequency */
static void lpt_program_iclkip(struct intel_crtc *crtc)
{
	struct drm_i915_private *dev_priv = to_i915(crtc->base.dev);
	int clock = crtc->config->base.adjusted_mode.crtc_clock;
	u32 divsel, phaseinc, auxdiv, phasedir = 0;
	u32 temp;

	lpt_disable_iclkip(dev_priv);

	/* The iCLK virtual clock root frequency is in MHz,
	 * but the adjusted_mode->crtc_clock in in KHz. To get the
	 * divisors, it is necessary to divide one by another, so we
	 * convert the virtual clock precision to KHz here for higher
	 * precision.
	 */
	for (auxdiv = 0; auxdiv < 2; auxdiv++) {
		u32 iclk_virtual_root_freq = 172800 * 1000;
		u32 iclk_pi_range = 64;
		u32 desired_divisor;

		desired_divisor = DIV_ROUND_CLOSEST(iclk_virtual_root_freq,
						    clock << auxdiv);
		divsel = (desired_divisor / iclk_pi_range) - 2;
		phaseinc = desired_divisor % iclk_pi_range;

		/*
		 * Near 20MHz is a corner case which is
		 * out of range for the 7-bit divisor
		 */
		if (divsel <= 0x7f)
			break;
	}

	/* This should not happen with any sane values */
	WARN_ON(SBI_SSCDIVINTPHASE_DIVSEL(divsel) &
		~SBI_SSCDIVINTPHASE_DIVSEL_MASK);
	WARN_ON(SBI_SSCDIVINTPHASE_DIR(phasedir) &
		~SBI_SSCDIVINTPHASE_INCVAL_MASK);

	DRM_DEBUG_KMS("iCLKIP clock: found settings for %dKHz refresh rate: auxdiv=%x, divsel=%x, phasedir=%x, phaseinc=%x\n",
			clock,
			auxdiv,
			divsel,
			phasedir,
			phaseinc);

	mutex_lock(&dev_priv->sb_lock);

	/* Program SSCDIVINTPHASE6 */
	temp = intel_sbi_read(dev_priv, SBI_SSCDIVINTPHASE6, SBI_ICLK);
	temp &= ~SBI_SSCDIVINTPHASE_DIVSEL_MASK;
	temp |= SBI_SSCDIVINTPHASE_DIVSEL(divsel);
	temp &= ~SBI_SSCDIVINTPHASE_INCVAL_MASK;
	temp |= SBI_SSCDIVINTPHASE_INCVAL(phaseinc);
	temp |= SBI_SSCDIVINTPHASE_DIR(phasedir);
	temp |= SBI_SSCDIVINTPHASE_PROPAGATE;
	intel_sbi_write(dev_priv, SBI_SSCDIVINTPHASE6, temp, SBI_ICLK);

	/* Program SSCAUXDIV */
	temp = intel_sbi_read(dev_priv, SBI_SSCAUXDIV6, SBI_ICLK);
	temp &= ~SBI_SSCAUXDIV_FINALDIV2SEL(1);
	temp |= SBI_SSCAUXDIV_FINALDIV2SEL(auxdiv);
	intel_sbi_write(dev_priv, SBI_SSCAUXDIV6, temp, SBI_ICLK);

	/* Enable modulator and associated divider */
	temp = intel_sbi_read(dev_priv, SBI_SSCCTL6, SBI_ICLK);
	temp &= ~SBI_SSCCTL_DISABLE;
	intel_sbi_write(dev_priv, SBI_SSCCTL6, temp, SBI_ICLK);

	mutex_unlock(&dev_priv->sb_lock);

	/* Wait for initialization time */
	udelay(24);

	I915_WRITE(PIXCLK_GATE, PIXCLK_GATE_UNGATE);
}

int lpt_get_iclkip(struct drm_i915_private *dev_priv)
{
	u32 divsel, phaseinc, auxdiv;
	u32 iclk_virtual_root_freq = 172800 * 1000;
	u32 iclk_pi_range = 64;
	u32 desired_divisor;
	u32 temp;

	if ((I915_READ(PIXCLK_GATE) & PIXCLK_GATE_UNGATE) == 0)
		return 0;

	mutex_lock(&dev_priv->sb_lock);

	temp = intel_sbi_read(dev_priv, SBI_SSCCTL6, SBI_ICLK);
	if (temp & SBI_SSCCTL_DISABLE) {
		mutex_unlock(&dev_priv->sb_lock);
		return 0;
	}

	temp = intel_sbi_read(dev_priv, SBI_SSCDIVINTPHASE6, SBI_ICLK);
	divsel = (temp & SBI_SSCDIVINTPHASE_DIVSEL_MASK) >>
		SBI_SSCDIVINTPHASE_DIVSEL_SHIFT;
	phaseinc = (temp & SBI_SSCDIVINTPHASE_INCVAL_MASK) >>
		SBI_SSCDIVINTPHASE_INCVAL_SHIFT;

	temp = intel_sbi_read(dev_priv, SBI_SSCAUXDIV6, SBI_ICLK);
	auxdiv = (temp & SBI_SSCAUXDIV_FINALDIV2SEL_MASK) >>
		SBI_SSCAUXDIV_FINALDIV2SEL_SHIFT;

	mutex_unlock(&dev_priv->sb_lock);

	desired_divisor = (divsel + 2) * iclk_pi_range + phaseinc;

	return DIV_ROUND_CLOSEST(iclk_virtual_root_freq,
				 desired_divisor << auxdiv);
}

static void ironlake_pch_transcoder_set_timings(struct intel_crtc *crtc,
						enum pipe pch_transcoder)
{
	struct drm_device *dev = crtc->base.dev;
	struct drm_i915_private *dev_priv = to_i915(dev);
	enum transcoder cpu_transcoder = crtc->config->cpu_transcoder;

	I915_WRITE(PCH_TRANS_HTOTAL(pch_transcoder),
		   I915_READ(HTOTAL(cpu_transcoder)));
	I915_WRITE(PCH_TRANS_HBLANK(pch_transcoder),
		   I915_READ(HBLANK(cpu_transcoder)));
	I915_WRITE(PCH_TRANS_HSYNC(pch_transcoder),
		   I915_READ(HSYNC(cpu_transcoder)));

	I915_WRITE(PCH_TRANS_VTOTAL(pch_transcoder),
		   I915_READ(VTOTAL(cpu_transcoder)));
	I915_WRITE(PCH_TRANS_VBLANK(pch_transcoder),
		   I915_READ(VBLANK(cpu_transcoder)));
	I915_WRITE(PCH_TRANS_VSYNC(pch_transcoder),
		   I915_READ(VSYNC(cpu_transcoder)));
	I915_WRITE(PCH_TRANS_VSYNCSHIFT(pch_transcoder),
		   I915_READ(VSYNCSHIFT(cpu_transcoder)));
}

static void cpt_set_fdi_bc_bifurcation(struct drm_device *dev, bool enable)
{
	struct drm_i915_private *dev_priv = to_i915(dev);
	uint32_t temp;

	temp = I915_READ(SOUTH_CHICKEN1);
	if (!!(temp & FDI_BC_BIFURCATION_SELECT) == enable)
		return;

	WARN_ON(I915_READ(FDI_RX_CTL(PIPE_B)) & FDI_RX_ENABLE);
	WARN_ON(I915_READ(FDI_RX_CTL(PIPE_C)) & FDI_RX_ENABLE);

	temp &= ~FDI_BC_BIFURCATION_SELECT;
	if (enable)
		temp |= FDI_BC_BIFURCATION_SELECT;

	DRM_DEBUG_KMS("%sabling fdi C rx\n", enable ? "en" : "dis");
	I915_WRITE(SOUTH_CHICKEN1, temp);
	POSTING_READ(SOUTH_CHICKEN1);
}

static void ivybridge_update_fdi_bc_bifurcation(struct intel_crtc *intel_crtc)
{
	struct drm_device *dev = intel_crtc->base.dev;

	switch (intel_crtc->pipe) {
	case PIPE_A:
		break;
	case PIPE_B:
		if (intel_crtc->config->fdi_lanes > 2)
			cpt_set_fdi_bc_bifurcation(dev, false);
		else
			cpt_set_fdi_bc_bifurcation(dev, true);

		break;
	case PIPE_C:
		cpt_set_fdi_bc_bifurcation(dev, true);

		break;
	default:
		BUG();
	}
}

/* Return which DP Port should be selected for Transcoder DP control */
static enum port
intel_trans_dp_port_sel(struct intel_crtc *crtc)
{
	struct drm_device *dev = crtc->base.dev;
	struct intel_encoder *encoder;

	for_each_encoder_on_crtc(dev, &crtc->base, encoder) {
		if (encoder->type == INTEL_OUTPUT_DP ||
		    encoder->type == INTEL_OUTPUT_EDP)
			return enc_to_dig_port(&encoder->base)->port;
	}

	return -1;
}

/*
 * Enable PCH resources required for PCH ports:
 *   - PCH PLLs
 *   - FDI training & RX/TX
 *   - update transcoder timings
 *   - DP transcoding bits
 *   - transcoder
 */
static void ironlake_pch_enable(const struct intel_crtc_state *crtc_state)
{
	struct intel_crtc *crtc = to_intel_crtc(crtc_state->base.crtc);
	struct drm_device *dev = crtc->base.dev;
	struct drm_i915_private *dev_priv = to_i915(dev);
	int pipe = crtc->pipe;
	u32 temp;

	assert_pch_transcoder_disabled(dev_priv, pipe);

	if (IS_IVYBRIDGE(dev_priv))
		ivybridge_update_fdi_bc_bifurcation(crtc);

	/* Write the TU size bits before fdi link training, so that error
	 * detection works. */
	I915_WRITE(FDI_RX_TUSIZE1(pipe),
		   I915_READ(PIPE_DATA_M1(pipe)) & TU_SIZE_MASK);

	/* For PCH output, training FDI link */
	dev_priv->display.fdi_link_train(crtc, crtc_state);

	/* We need to program the right clock selection before writing the pixel
	 * mutliplier into the DPLL. */
	if (HAS_PCH_CPT(dev_priv)) {
		u32 sel;

		temp = I915_READ(PCH_DPLL_SEL);
		temp |= TRANS_DPLL_ENABLE(pipe);
		sel = TRANS_DPLLB_SEL(pipe);
		if (crtc_state->shared_dpll ==
		    intel_get_shared_dpll_by_id(dev_priv, DPLL_ID_PCH_PLL_B))
			temp |= sel;
		else
			temp &= ~sel;
		I915_WRITE(PCH_DPLL_SEL, temp);
	}

	/* XXX: pch pll's can be enabled any time before we enable the PCH
	 * transcoder, and we actually should do this to not upset any PCH
	 * transcoder that already use the clock when we share it.
	 *
	 * Note that enable_shared_dpll tries to do the right thing, but
	 * get_shared_dpll unconditionally resets the pll - we need that to have
	 * the right LVDS enable sequence. */
	intel_enable_shared_dpll(crtc);

	/* set transcoder timing, panel must allow it */
	assert_panel_unlocked(dev_priv, pipe);
	ironlake_pch_transcoder_set_timings(crtc, pipe);

	intel_fdi_normal_train(crtc);

	/* For PCH DP, enable TRANS_DP_CTL */
	if (HAS_PCH_CPT(dev_priv) &&
	    intel_crtc_has_dp_encoder(crtc_state)) {
		const struct drm_display_mode *adjusted_mode =
			&crtc_state->base.adjusted_mode;
		u32 bpc = (I915_READ(PIPECONF(pipe)) & PIPECONF_BPC_MASK) >> 5;
		i915_reg_t reg = TRANS_DP_CTL(pipe);
		temp = I915_READ(reg);
		temp &= ~(TRANS_DP_PORT_SEL_MASK |
			  TRANS_DP_SYNC_MASK |
			  TRANS_DP_BPC_MASK);
		temp |= TRANS_DP_OUTPUT_ENABLE;
		temp |= bpc << 9; /* same format but at 11:9 */

		if (adjusted_mode->flags & DRM_MODE_FLAG_PHSYNC)
			temp |= TRANS_DP_HSYNC_ACTIVE_HIGH;
		if (adjusted_mode->flags & DRM_MODE_FLAG_PVSYNC)
			temp |= TRANS_DP_VSYNC_ACTIVE_HIGH;

		switch (intel_trans_dp_port_sel(crtc)) {
		case PORT_B:
			temp |= TRANS_DP_PORT_SEL_B;
			break;
		case PORT_C:
			temp |= TRANS_DP_PORT_SEL_C;
			break;
		case PORT_D:
			temp |= TRANS_DP_PORT_SEL_D;
			break;
		default:
			BUG();
		}

		I915_WRITE(reg, temp);
	}

	ironlake_enable_pch_transcoder(dev_priv, pipe);
}

static void lpt_pch_enable(const struct intel_crtc_state *crtc_state)
{
	struct intel_crtc *crtc = to_intel_crtc(crtc_state->base.crtc);
	struct drm_i915_private *dev_priv = to_i915(crtc->base.dev);
	enum transcoder cpu_transcoder = crtc_state->cpu_transcoder;

	assert_pch_transcoder_disabled(dev_priv, PIPE_A);

	lpt_program_iclkip(crtc);

	/* Set transcoder timing. */
	ironlake_pch_transcoder_set_timings(crtc, PIPE_A);

	lpt_enable_pch_transcoder(dev_priv, cpu_transcoder);
}

static void cpt_verify_modeset(struct drm_device *dev, int pipe)
{
	struct drm_i915_private *dev_priv = to_i915(dev);
	i915_reg_t dslreg = PIPEDSL(pipe);
	u32 temp;

	temp = I915_READ(dslreg);
	udelay(500);
	if (wait_for(I915_READ(dslreg) != temp, 5)) {
		if (wait_for(I915_READ(dslreg) != temp, 5))
			DRM_ERROR("mode set failed: pipe %c stuck\n", pipe_name(pipe));
	}
}

static int
skl_update_scaler(struct intel_crtc_state *crtc_state, bool force_detach,
		  unsigned int scaler_user, int *scaler_id,
		  int src_w, int src_h, int dst_w, int dst_h)
{
	struct intel_crtc_scaler_state *scaler_state =
		&crtc_state->scaler_state;
	struct intel_crtc *intel_crtc =
		to_intel_crtc(crtc_state->base.crtc);
	struct drm_i915_private *dev_priv = to_i915(intel_crtc->base.dev);
	const struct drm_display_mode *adjusted_mode =
		&crtc_state->base.adjusted_mode;
	int need_scaling;

	/*
	 * Src coordinates are already rotated by 270 degrees for
	 * the 90/270 degree plane rotation cases (to match the
	 * GTT mapping), hence no need to account for rotation here.
	 */
	need_scaling = src_w != dst_w || src_h != dst_h;

	if (crtc_state->ycbcr420 && scaler_user == SKL_CRTC_INDEX)
		need_scaling = true;

	/*
	 * Scaling/fitting not supported in IF-ID mode in GEN9+
	 * TODO: Interlace fetch mode doesn't support YUV420 planar formats.
	 * Once NV12 is enabled, handle it here while allocating scaler
	 * for NV12.
	 */
	if (INTEL_GEN(dev_priv) >= 9 && crtc_state->base.enable &&
	    need_scaling && adjusted_mode->flags & DRM_MODE_FLAG_INTERLACE) {
		DRM_DEBUG_KMS("Pipe/Plane scaling not supported with IF-ID mode\n");
		return -EINVAL;
	}

	/*
	 * if plane is being disabled or scaler is no more required or force detach
	 *  - free scaler binded to this plane/crtc
	 *  - in order to do this, update crtc->scaler_usage
	 *
	 * Here scaler state in crtc_state is set free so that
	 * scaler can be assigned to other user. Actual register
	 * update to free the scaler is done in plane/panel-fit programming.
	 * For this purpose crtc/plane_state->scaler_id isn't reset here.
	 */
	if (force_detach || !need_scaling) {
		if (*scaler_id >= 0) {
			scaler_state->scaler_users &= ~(1 << scaler_user);
			scaler_state->scalers[*scaler_id].in_use = 0;

			DRM_DEBUG_KMS("scaler_user index %u.%u: "
				"Staged freeing scaler id %d scaler_users = 0x%x\n",
				intel_crtc->pipe, scaler_user, *scaler_id,
				scaler_state->scaler_users);
			*scaler_id = -1;
		}
		return 0;
	}

	/* range checks */
	if (src_w < SKL_MIN_SRC_W || src_h < SKL_MIN_SRC_H ||
		dst_w < SKL_MIN_DST_W || dst_h < SKL_MIN_DST_H ||

		src_w > SKL_MAX_SRC_W || src_h > SKL_MAX_SRC_H ||
		dst_w > SKL_MAX_DST_W || dst_h > SKL_MAX_DST_H) {
		DRM_DEBUG_KMS("scaler_user index %u.%u: src %ux%u dst %ux%u "
			"size is out of scaler range\n",
			intel_crtc->pipe, scaler_user, src_w, src_h, dst_w, dst_h);
		return -EINVAL;
	}

	/* mark this plane as a scaler user in crtc_state */
	scaler_state->scaler_users |= (1 << scaler_user);
	DRM_DEBUG_KMS("scaler_user index %u.%u: "
		"staged scaling request for %ux%u->%ux%u scaler_users = 0x%x\n",
		intel_crtc->pipe, scaler_user, src_w, src_h, dst_w, dst_h,
		scaler_state->scaler_users);

	return 0;
}

/**
 * skl_update_scaler_crtc - Stages update to scaler state for a given crtc.
 *
 * @state: crtc's scaler state
 *
 * Return
 *     0 - scaler_usage updated successfully
 *    error - requested scaling cannot be supported or other error condition
 */
int skl_update_scaler_crtc(struct intel_crtc_state *state)
{
	const struct drm_display_mode *adjusted_mode = &state->base.adjusted_mode;

	return skl_update_scaler(state, !state->base.active, SKL_CRTC_INDEX,
		&state->scaler_state.scaler_id,
		state->pipe_src_w, state->pipe_src_h,
		adjusted_mode->crtc_hdisplay, adjusted_mode->crtc_vdisplay);
}

/**
 * skl_update_scaler_plane - Stages update to scaler state for a given plane.
 *
 * @state: crtc's scaler state
 * @plane_state: atomic plane state to update
 *
 * Return
 *     0 - scaler_usage updated successfully
 *    error - requested scaling cannot be supported or other error condition
 */
static int skl_update_scaler_plane(struct intel_crtc_state *crtc_state,
				   struct intel_plane_state *plane_state)
{

	struct intel_plane *intel_plane =
		to_intel_plane(plane_state->base.plane);
	struct drm_framebuffer *fb = plane_state->base.fb;
	int ret;

	bool force_detach = !fb || !plane_state->base.visible;

	ret = skl_update_scaler(crtc_state, force_detach,
				drm_plane_index(&intel_plane->base),
				&plane_state->scaler_id,
				drm_rect_width(&plane_state->base.src) >> 16,
				drm_rect_height(&plane_state->base.src) >> 16,
				drm_rect_width(&plane_state->base.dst),
				drm_rect_height(&plane_state->base.dst));

	if (ret || plane_state->scaler_id < 0)
		return ret;

	/* check colorkey */
	if (plane_state->ckey.flags != I915_SET_COLORKEY_NONE) {
		DRM_DEBUG_KMS("[PLANE:%d:%s] scaling with color key not allowed",
			      intel_plane->base.base.id,
			      intel_plane->base.name);
		return -EINVAL;
	}

	/* Check src format */
	switch (fb->format->format) {
	case DRM_FORMAT_RGB565:
	case DRM_FORMAT_XBGR8888:
	case DRM_FORMAT_XRGB8888:
	case DRM_FORMAT_ABGR8888:
	case DRM_FORMAT_ARGB8888:
	case DRM_FORMAT_XRGB2101010:
	case DRM_FORMAT_XBGR2101010:
	case DRM_FORMAT_YUYV:
	case DRM_FORMAT_YVYU:
	case DRM_FORMAT_UYVY:
	case DRM_FORMAT_VYUY:
		break;
	default:
		DRM_DEBUG_KMS("[PLANE:%d:%s] FB:%d unsupported scaling format 0x%x\n",
			      intel_plane->base.base.id, intel_plane->base.name,
			      fb->base.id, fb->format->format);
		return -EINVAL;
	}

	return 0;
}

static void skylake_scaler_disable(struct intel_crtc *crtc)
{
	int i;

	for (i = 0; i < crtc->num_scalers; i++)
		skl_detach_scaler(crtc, i);
}

static void skylake_pfit_enable(struct intel_crtc *crtc)
{
	struct drm_device *dev = crtc->base.dev;
	struct drm_i915_private *dev_priv = to_i915(dev);
	int pipe = crtc->pipe;
	struct intel_crtc_scaler_state *scaler_state =
		&crtc->config->scaler_state;

	if (crtc->config->pch_pfit.enabled) {
		int id;

		if (WARN_ON(crtc->config->scaler_state.scaler_id < 0))
			return;

		id = scaler_state->scaler_id;
		I915_WRITE(SKL_PS_CTRL(pipe, id), PS_SCALER_EN |
			PS_FILTER_MEDIUM | scaler_state->scalers[id].mode);
		I915_WRITE(SKL_PS_WIN_POS(pipe, id), crtc->config->pch_pfit.pos);
		I915_WRITE(SKL_PS_WIN_SZ(pipe, id), crtc->config->pch_pfit.size);
	}
}

static void ironlake_pfit_enable(struct intel_crtc *crtc)
{
	struct drm_device *dev = crtc->base.dev;
	struct drm_i915_private *dev_priv = to_i915(dev);
	int pipe = crtc->pipe;

	if (crtc->config->pch_pfit.enabled) {
		/* Force use of hard-coded filter coefficients
		 * as some pre-programmed values are broken,
		 * e.g. x201.
		 */
		if (IS_IVYBRIDGE(dev_priv) || IS_HASWELL(dev_priv))
			I915_WRITE(PF_CTL(pipe), PF_ENABLE | PF_FILTER_MED_3x3 |
						 PF_PIPE_SEL_IVB(pipe));
		else
			I915_WRITE(PF_CTL(pipe), PF_ENABLE | PF_FILTER_MED_3x3);
		I915_WRITE(PF_WIN_POS(pipe), crtc->config->pch_pfit.pos);
		I915_WRITE(PF_WIN_SZ(pipe), crtc->config->pch_pfit.size);
	}
}

void hsw_enable_ips(struct intel_crtc *crtc)
{
	struct drm_device *dev = crtc->base.dev;
	struct drm_i915_private *dev_priv = to_i915(dev);

	if (!crtc->config->ips_enabled)
		return;

	/*
	 * We can only enable IPS after we enable a plane and wait for a vblank
	 * This function is called from post_plane_update, which is run after
	 * a vblank wait.
	 */

	assert_plane_enabled(dev_priv, crtc->plane);
	if (IS_BROADWELL(dev_priv)) {
		mutex_lock(&dev_priv->rps.hw_lock);
		WARN_ON(sandybridge_pcode_write(dev_priv, DISPLAY_IPS_CONTROL,
						IPS_ENABLE | IPS_PCODE_CONTROL));
		mutex_unlock(&dev_priv->rps.hw_lock);
		/* Quoting Art Runyan: "its not safe to expect any particular
		 * value in IPS_CTL bit 31 after enabling IPS through the
		 * mailbox." Moreover, the mailbox may return a bogus state,
		 * so we need to just enable it and continue on.
		 */
	} else {
		I915_WRITE(IPS_CTL, IPS_ENABLE);
		/* The bit only becomes 1 in the next vblank, so this wait here
		 * is essentially intel_wait_for_vblank. If we don't have this
		 * and don't wait for vblanks until the end of crtc_enable, then
		 * the HW state readout code will complain that the expected
		 * IPS_CTL value is not the one we read. */
		if (intel_wait_for_register(dev_priv,
					    IPS_CTL, IPS_ENABLE, IPS_ENABLE,
					    50))
			DRM_ERROR("Timed out waiting for IPS enable\n");
	}
}

void hsw_disable_ips(struct intel_crtc *crtc)
{
	struct drm_device *dev = crtc->base.dev;
	struct drm_i915_private *dev_priv = to_i915(dev);

	if (!crtc->config->ips_enabled)
		return;

	assert_plane_enabled(dev_priv, crtc->plane);
	if (IS_BROADWELL(dev_priv)) {
		mutex_lock(&dev_priv->rps.hw_lock);
		WARN_ON(sandybridge_pcode_write(dev_priv, DISPLAY_IPS_CONTROL, 0));
		mutex_unlock(&dev_priv->rps.hw_lock);
		/* wait for pcode to finish disabling IPS, which may take up to 42ms */
		if (intel_wait_for_register(dev_priv,
					    IPS_CTL, IPS_ENABLE, 0,
					    42))
			DRM_ERROR("Timed out waiting for IPS disable\n");
	} else {
		I915_WRITE(IPS_CTL, 0);
		POSTING_READ(IPS_CTL);
	}

	/* We need to wait for a vblank before we can disable the plane. */
	intel_wait_for_vblank(dev_priv, crtc->pipe);
}

static void intel_crtc_dpms_overlay_disable(struct intel_crtc *intel_crtc)
{
	if (intel_crtc->overlay) {
		struct drm_device *dev = intel_crtc->base.dev;

		mutex_lock(&dev->struct_mutex);
		(void) intel_overlay_switch_off(intel_crtc->overlay);
		mutex_unlock(&dev->struct_mutex);
	}

	/* Let userspace switch the overlay on again. In most cases userspace
	 * has to recompute where to put it anyway.
	 */
}

/**
 * intel_post_enable_primary - Perform operations after enabling primary plane
 * @crtc: the CRTC whose primary plane was just enabled
 *
 * Performs potentially sleeping operations that must be done after the primary
 * plane is enabled, such as updating FBC and IPS.  Note that this may be
 * called due to an explicit primary plane update, or due to an implicit
 * re-enable that is caused when a sprite plane is updated to no longer
 * completely hide the primary plane.
 */
static void
intel_post_enable_primary(struct drm_crtc *crtc)
{
	struct drm_device *dev = crtc->dev;
	struct drm_i915_private *dev_priv = to_i915(dev);
	struct intel_crtc *intel_crtc = to_intel_crtc(crtc);
	int pipe = intel_crtc->pipe;

	/*
	 * FIXME IPS should be fine as long as one plane is
	 * enabled, but in practice it seems to have problems
	 * when going from primary only to sprite only and vice
	 * versa.
	 */
	hsw_enable_ips(intel_crtc);

	/*
	 * Gen2 reports pipe underruns whenever all planes are disabled.
	 * So don't enable underrun reporting before at least some planes
	 * are enabled.
	 * FIXME: Need to fix the logic to work when we turn off all planes
	 * but leave the pipe running.
	 */
	if (IS_GEN2(dev_priv))
		intel_set_cpu_fifo_underrun_reporting(dev_priv, pipe, true);

	/* Underruns don't always raise interrupts, so check manually. */
	intel_check_cpu_fifo_underruns(dev_priv);
	intel_check_pch_fifo_underruns(dev_priv);
}

/* FIXME move all this to pre_plane_update() with proper state tracking */
static void
intel_pre_disable_primary(struct drm_crtc *crtc)
{
	struct drm_device *dev = crtc->dev;
	struct drm_i915_private *dev_priv = to_i915(dev);
	struct intel_crtc *intel_crtc = to_intel_crtc(crtc);
	int pipe = intel_crtc->pipe;

	/*
	 * Gen2 reports pipe underruns whenever all planes are disabled.
	 * So diasble underrun reporting before all the planes get disabled.
	 * FIXME: Need to fix the logic to work when we turn off all planes
	 * but leave the pipe running.
	 */
	if (IS_GEN2(dev_priv))
		intel_set_cpu_fifo_underrun_reporting(dev_priv, pipe, false);

	/*
	 * FIXME IPS should be fine as long as one plane is
	 * enabled, but in practice it seems to have problems
	 * when going from primary only to sprite only and vice
	 * versa.
	 */
	hsw_disable_ips(intel_crtc);
}

/* FIXME get rid of this and use pre_plane_update */
static void
intel_pre_disable_primary_noatomic(struct drm_crtc *crtc)
{
	struct drm_device *dev = crtc->dev;
	struct drm_i915_private *dev_priv = to_i915(dev);
	struct intel_crtc *intel_crtc = to_intel_crtc(crtc);
	int pipe = intel_crtc->pipe;

	intel_pre_disable_primary(crtc);

	/*
	 * Vblank time updates from the shadow to live plane control register
	 * are blocked if the memory self-refresh mode is active at that
	 * moment. So to make sure the plane gets truly disabled, disable
	 * first the self-refresh mode. The self-refresh enable bit in turn
	 * will be checked/applied by the HW only at the next frame start
	 * event which is after the vblank start event, so we need to have a
	 * wait-for-vblank between disabling the plane and the pipe.
	 */
	if (HAS_GMCH_DISPLAY(dev_priv) &&
	    intel_set_memory_cxsr(dev_priv, false))
		intel_wait_for_vblank(dev_priv, pipe);
}

static void intel_post_plane_update(struct intel_crtc_state *old_crtc_state)
{
	struct intel_crtc *crtc = to_intel_crtc(old_crtc_state->base.crtc);
	struct drm_atomic_state *old_state = old_crtc_state->base.state;
	struct intel_crtc_state *pipe_config =
		intel_atomic_get_new_crtc_state(to_intel_atomic_state(old_state),
						crtc);
	struct drm_plane *primary = crtc->base.primary;
	struct drm_plane_state *old_pri_state =
		drm_atomic_get_existing_plane_state(old_state, primary);

	intel_frontbuffer_flip(to_i915(crtc->base.dev), pipe_config->fb_bits);

	if (pipe_config->update_wm_post && pipe_config->base.active)
		intel_update_watermarks(crtc);

	if (old_pri_state) {
		struct intel_plane_state *primary_state =
			intel_atomic_get_new_plane_state(to_intel_atomic_state(old_state),
							 to_intel_plane(primary));
		struct intel_plane_state *old_primary_state =
			to_intel_plane_state(old_pri_state);

		intel_fbc_post_update(crtc);

		if (primary_state->base.visible &&
		    (needs_modeset(&pipe_config->base) ||
		     !old_primary_state->base.visible))
			intel_post_enable_primary(&crtc->base);
	}
}

static void intel_pre_plane_update(struct intel_crtc_state *old_crtc_state,
				   struct intel_crtc_state *pipe_config)
{
	struct intel_crtc *crtc = to_intel_crtc(old_crtc_state->base.crtc);
	struct drm_device *dev = crtc->base.dev;
	struct drm_i915_private *dev_priv = to_i915(dev);
	struct drm_atomic_state *old_state = old_crtc_state->base.state;
	struct drm_plane *primary = crtc->base.primary;
	struct drm_plane_state *old_pri_state =
		drm_atomic_get_existing_plane_state(old_state, primary);
	bool modeset = needs_modeset(&pipe_config->base);
	struct intel_atomic_state *old_intel_state =
		to_intel_atomic_state(old_state);

	if (old_pri_state) {
		struct intel_plane_state *primary_state =
			intel_atomic_get_new_plane_state(old_intel_state,
							 to_intel_plane(primary));
		struct intel_plane_state *old_primary_state =
			to_intel_plane_state(old_pri_state);

		intel_fbc_pre_update(crtc, pipe_config, primary_state);

		if (old_primary_state->base.visible &&
		    (modeset || !primary_state->base.visible))
			intel_pre_disable_primary(&crtc->base);
	}

	/*
	 * Vblank time updates from the shadow to live plane control register
	 * are blocked if the memory self-refresh mode is active at that
	 * moment. So to make sure the plane gets truly disabled, disable
	 * first the self-refresh mode. The self-refresh enable bit in turn
	 * will be checked/applied by the HW only at the next frame start
	 * event which is after the vblank start event, so we need to have a
	 * wait-for-vblank between disabling the plane and the pipe.
	 */
	if (HAS_GMCH_DISPLAY(dev_priv) && old_crtc_state->base.active &&
	    pipe_config->disable_cxsr && intel_set_memory_cxsr(dev_priv, false))
		intel_wait_for_vblank(dev_priv, crtc->pipe);

	/*
	 * IVB workaround: must disable low power watermarks for at least
	 * one frame before enabling scaling.  LP watermarks can be re-enabled
	 * when scaling is disabled.
	 *
	 * WaCxSRDisabledForSpriteScaling:ivb
	 */
	if (pipe_config->disable_lp_wm && ilk_disable_lp_wm(dev))
		intel_wait_for_vblank(dev_priv, crtc->pipe);

	/*
	 * If we're doing a modeset, we're done.  No need to do any pre-vblank
	 * watermark programming here.
	 */
	if (needs_modeset(&pipe_config->base))
		return;

	/*
	 * For platforms that support atomic watermarks, program the
	 * 'intermediate' watermarks immediately.  On pre-gen9 platforms, these
	 * will be the intermediate values that are safe for both pre- and
	 * post- vblank; when vblank happens, the 'active' values will be set
	 * to the final 'target' values and we'll do this again to get the
	 * optimal watermarks.  For gen9+ platforms, the values we program here
	 * will be the final target values which will get automatically latched
	 * at vblank time; no further programming will be necessary.
	 *
	 * If a platform hasn't been transitioned to atomic watermarks yet,
	 * we'll continue to update watermarks the old way, if flags tell
	 * us to.
	 */
	if (dev_priv->display.initial_watermarks != NULL)
		dev_priv->display.initial_watermarks(old_intel_state,
						     pipe_config);
	else if (pipe_config->update_wm_pre)
		intel_update_watermarks(crtc);
}

static void intel_crtc_disable_planes(struct drm_crtc *crtc, unsigned plane_mask)
{
	struct drm_device *dev = crtc->dev;
	struct intel_crtc *intel_crtc = to_intel_crtc(crtc);
	struct drm_plane *p;
	int pipe = intel_crtc->pipe;

	intel_crtc_dpms_overlay_disable(intel_crtc);

	drm_for_each_plane_mask(p, dev, plane_mask)
		to_intel_plane(p)->disable_plane(to_intel_plane(p), intel_crtc);

	/*
	 * FIXME: Once we grow proper nuclear flip support out of this we need
	 * to compute the mask of flip planes precisely. For the time being
	 * consider this a flip to a NULL plane.
	 */
	intel_frontbuffer_flip(to_i915(dev), INTEL_FRONTBUFFER_ALL_MASK(pipe));
}

static void intel_encoders_pre_pll_enable(struct drm_crtc *crtc,
					  struct intel_crtc_state *crtc_state,
					  struct drm_atomic_state *old_state)
{
	struct drm_connector_state *conn_state;
	struct drm_connector *conn;
	int i;

	for_each_new_connector_in_state(old_state, conn, conn_state, i) {
		struct intel_encoder *encoder =
			to_intel_encoder(conn_state->best_encoder);

		if (conn_state->crtc != crtc)
			continue;

		if (encoder->pre_pll_enable)
			encoder->pre_pll_enable(encoder, crtc_state, conn_state);
	}
}

static void intel_encoders_pre_enable(struct drm_crtc *crtc,
				      struct intel_crtc_state *crtc_state,
				      struct drm_atomic_state *old_state)
{
	struct drm_connector_state *conn_state;
	struct drm_connector *conn;
	int i;

	for_each_new_connector_in_state(old_state, conn, conn_state, i) {
		struct intel_encoder *encoder =
			to_intel_encoder(conn_state->best_encoder);

		if (conn_state->crtc != crtc)
			continue;

		if (encoder->pre_enable)
			encoder->pre_enable(encoder, crtc_state, conn_state);
	}
}

static void intel_encoders_enable(struct drm_crtc *crtc,
				  struct intel_crtc_state *crtc_state,
				  struct drm_atomic_state *old_state)
{
	struct drm_connector_state *conn_state;
	struct drm_connector *conn;
	int i;

	for_each_new_connector_in_state(old_state, conn, conn_state, i) {
		struct intel_encoder *encoder =
			to_intel_encoder(conn_state->best_encoder);

		if (conn_state->crtc != crtc)
			continue;

		encoder->enable(encoder, crtc_state, conn_state);
		intel_opregion_notify_encoder(encoder, true);
	}
}

static void intel_encoders_disable(struct drm_crtc *crtc,
				   struct intel_crtc_state *old_crtc_state,
				   struct drm_atomic_state *old_state)
{
	struct drm_connector_state *old_conn_state;
	struct drm_connector *conn;
	int i;

	for_each_old_connector_in_state(old_state, conn, old_conn_state, i) {
		struct intel_encoder *encoder =
			to_intel_encoder(old_conn_state->best_encoder);

		if (old_conn_state->crtc != crtc)
			continue;

		intel_opregion_notify_encoder(encoder, false);
		encoder->disable(encoder, old_crtc_state, old_conn_state);
	}
}

static void intel_encoders_post_disable(struct drm_crtc *crtc,
					struct intel_crtc_state *old_crtc_state,
					struct drm_atomic_state *old_state)
{
	struct drm_connector_state *old_conn_state;
	struct drm_connector *conn;
	int i;

	for_each_old_connector_in_state(old_state, conn, old_conn_state, i) {
		struct intel_encoder *encoder =
			to_intel_encoder(old_conn_state->best_encoder);

		if (old_conn_state->crtc != crtc)
			continue;

		if (encoder->post_disable)
			encoder->post_disable(encoder, old_crtc_state, old_conn_state);
	}
}

static void intel_encoders_post_pll_disable(struct drm_crtc *crtc,
					    struct intel_crtc_state *old_crtc_state,
					    struct drm_atomic_state *old_state)
{
	struct drm_connector_state *old_conn_state;
	struct drm_connector *conn;
	int i;

	for_each_old_connector_in_state(old_state, conn, old_conn_state, i) {
		struct intel_encoder *encoder =
			to_intel_encoder(old_conn_state->best_encoder);

		if (old_conn_state->crtc != crtc)
			continue;

		if (encoder->post_pll_disable)
			encoder->post_pll_disable(encoder, old_crtc_state, old_conn_state);
	}
}

static void ironlake_crtc_enable(struct intel_crtc_state *pipe_config,
				 struct drm_atomic_state *old_state)
{
	struct drm_crtc *crtc = pipe_config->base.crtc;
	struct drm_device *dev = crtc->dev;
	struct drm_i915_private *dev_priv = to_i915(dev);
	struct intel_crtc *intel_crtc = to_intel_crtc(crtc);
	int pipe = intel_crtc->pipe;
	struct intel_atomic_state *old_intel_state =
		to_intel_atomic_state(old_state);

	if (WARN_ON(intel_crtc->active))
		return;

	/*
	 * Sometimes spurious CPU pipe underruns happen during FDI
	 * training, at least with VGA+HDMI cloning. Suppress them.
	 *
	 * On ILK we get an occasional spurious CPU pipe underruns
	 * between eDP port A enable and vdd enable. Also PCH port
	 * enable seems to result in the occasional CPU pipe underrun.
	 *
	 * Spurious PCH underruns also occur during PCH enabling.
	 */
	if (intel_crtc->config->has_pch_encoder || IS_GEN5(dev_priv))
		intel_set_cpu_fifo_underrun_reporting(dev_priv, pipe, false);
	if (intel_crtc->config->has_pch_encoder)
		intel_set_pch_fifo_underrun_reporting(dev_priv, pipe, false);

	if (intel_crtc->config->has_pch_encoder)
		intel_prepare_shared_dpll(intel_crtc);

	if (intel_crtc_has_dp_encoder(intel_crtc->config))
		intel_dp_set_m_n(intel_crtc, M1_N1);

	intel_set_pipe_timings(intel_crtc);
	intel_set_pipe_src_size(intel_crtc);

	if (intel_crtc->config->has_pch_encoder) {
		intel_cpu_transcoder_set_m_n(intel_crtc,
				     &intel_crtc->config->fdi_m_n, NULL);
	}

	ironlake_set_pipeconf(crtc);

	intel_crtc->active = true;

	intel_encoders_pre_enable(crtc, pipe_config, old_state);

	if (intel_crtc->config->has_pch_encoder) {
		/* Note: FDI PLL enabling _must_ be done before we enable the
		 * cpu pipes, hence this is separate from all the other fdi/pch
		 * enabling. */
		ironlake_fdi_pll_enable(intel_crtc);
	} else {
		assert_fdi_tx_disabled(dev_priv, pipe);
		assert_fdi_rx_disabled(dev_priv, pipe);
	}

	ironlake_pfit_enable(intel_crtc);

	/*
	 * On ILK+ LUT must be loaded before the pipe is running but with
	 * clocks enabled
	 */
	intel_color_load_luts(&pipe_config->base);

	if (dev_priv->display.initial_watermarks != NULL)
		dev_priv->display.initial_watermarks(old_intel_state, intel_crtc->config);
	intel_enable_pipe(intel_crtc);

	if (intel_crtc->config->has_pch_encoder)
		ironlake_pch_enable(pipe_config);

	assert_vblank_disabled(crtc);
	drm_crtc_vblank_on(crtc);

	intel_encoders_enable(crtc, pipe_config, old_state);

	if (HAS_PCH_CPT(dev_priv))
		cpt_verify_modeset(dev, intel_crtc->pipe);

	/* Must wait for vblank to avoid spurious PCH FIFO underruns */
	if (intel_crtc->config->has_pch_encoder)
		intel_wait_for_vblank(dev_priv, pipe);
	intel_set_cpu_fifo_underrun_reporting(dev_priv, pipe, true);
	intel_set_pch_fifo_underrun_reporting(dev_priv, pipe, true);
}

/* IPS only exists on ULT machines and is tied to pipe A. */
static bool hsw_crtc_supports_ips(struct intel_crtc *crtc)
{
	return HAS_IPS(to_i915(crtc->base.dev)) && crtc->pipe == PIPE_A;
}

static void haswell_crtc_enable(struct intel_crtc_state *pipe_config,
				struct drm_atomic_state *old_state)
{
	struct drm_crtc *crtc = pipe_config->base.crtc;
	struct drm_i915_private *dev_priv = to_i915(crtc->dev);
	struct intel_crtc *intel_crtc = to_intel_crtc(crtc);
	int pipe = intel_crtc->pipe, hsw_workaround_pipe;
	enum transcoder cpu_transcoder = intel_crtc->config->cpu_transcoder;
	struct intel_atomic_state *old_intel_state =
		to_intel_atomic_state(old_state);

	if (WARN_ON(intel_crtc->active))
		return;

	if (intel_crtc->config->has_pch_encoder)
		intel_set_pch_fifo_underrun_reporting(dev_priv, PIPE_A, false);

	intel_encoders_pre_pll_enable(crtc, pipe_config, old_state);

	if (intel_crtc->config->shared_dpll)
		intel_enable_shared_dpll(intel_crtc);

	if (intel_crtc_has_dp_encoder(intel_crtc->config))
		intel_dp_set_m_n(intel_crtc, M1_N1);

	if (!transcoder_is_dsi(cpu_transcoder))
		intel_set_pipe_timings(intel_crtc);

	intel_set_pipe_src_size(intel_crtc);

	if (cpu_transcoder != TRANSCODER_EDP &&
	    !transcoder_is_dsi(cpu_transcoder)) {
		I915_WRITE(PIPE_MULT(cpu_transcoder),
			   intel_crtc->config->pixel_multiplier - 1);
	}

	if (intel_crtc->config->has_pch_encoder) {
		intel_cpu_transcoder_set_m_n(intel_crtc,
				     &intel_crtc->config->fdi_m_n, NULL);
	}

	if (!transcoder_is_dsi(cpu_transcoder))
		haswell_set_pipeconf(crtc);

	haswell_set_pipemisc(crtc);

	intel_color_set_csc(&pipe_config->base);

	intel_crtc->active = true;

	if (intel_crtc->config->has_pch_encoder)
		intel_set_cpu_fifo_underrun_reporting(dev_priv, pipe, false);
	else
		intel_set_cpu_fifo_underrun_reporting(dev_priv, pipe, true);

	intel_encoders_pre_enable(crtc, pipe_config, old_state);

	if (intel_crtc->config->has_pch_encoder)
		dev_priv->display.fdi_link_train(intel_crtc, pipe_config);

	if (!transcoder_is_dsi(cpu_transcoder))
		intel_ddi_enable_pipe_clock(pipe_config);

	if (INTEL_GEN(dev_priv) >= 9)
		skylake_pfit_enable(intel_crtc);
	else
		ironlake_pfit_enable(intel_crtc);

	/*
	 * On ILK+ LUT must be loaded before the pipe is running but with
	 * clocks enabled
	 */
	intel_color_load_luts(&pipe_config->base);

	intel_ddi_set_pipe_settings(pipe_config);
	if (!transcoder_is_dsi(cpu_transcoder))
		intel_ddi_enable_transcoder_func(pipe_config);

	if (dev_priv->display.initial_watermarks != NULL)
		dev_priv->display.initial_watermarks(old_intel_state, pipe_config);

	/* XXX: Do the pipe assertions at the right place for BXT DSI. */
	if (!transcoder_is_dsi(cpu_transcoder))
		intel_enable_pipe(intel_crtc);

	if (intel_crtc->config->has_pch_encoder)
		lpt_pch_enable(pipe_config);

	if (intel_crtc_has_type(intel_crtc->config, INTEL_OUTPUT_DP_MST))
		intel_ddi_set_vc_payload_alloc(pipe_config, true);

	assert_vblank_disabled(crtc);
	drm_crtc_vblank_on(crtc);

	intel_encoders_enable(crtc, pipe_config, old_state);

	if (intel_crtc->config->has_pch_encoder) {
		intel_wait_for_vblank(dev_priv, pipe);
		intel_wait_for_vblank(dev_priv, pipe);
		intel_set_cpu_fifo_underrun_reporting(dev_priv, pipe, true);
		intel_set_pch_fifo_underrun_reporting(dev_priv, PIPE_A, true);
	}

	/* If we change the relative order between pipe/planes enabling, we need
	 * to change the workaround. */
	hsw_workaround_pipe = pipe_config->hsw_workaround_pipe;
	if (IS_HASWELL(dev_priv) && hsw_workaround_pipe != INVALID_PIPE) {
		intel_wait_for_vblank(dev_priv, hsw_workaround_pipe);
		intel_wait_for_vblank(dev_priv, hsw_workaround_pipe);
	}
}

static void ironlake_pfit_disable(struct intel_crtc *crtc, bool force)
{
	struct drm_device *dev = crtc->base.dev;
	struct drm_i915_private *dev_priv = to_i915(dev);
	int pipe = crtc->pipe;

	/* To avoid upsetting the power well on haswell only disable the pfit if
	 * it's in use. The hw state code will make sure we get this right. */
	if (force || crtc->config->pch_pfit.enabled) {
		I915_WRITE(PF_CTL(pipe), 0);
		I915_WRITE(PF_WIN_POS(pipe), 0);
		I915_WRITE(PF_WIN_SZ(pipe), 0);
	}
}

static void ironlake_crtc_disable(struct intel_crtc_state *old_crtc_state,
				  struct drm_atomic_state *old_state)
{
	struct drm_crtc *crtc = old_crtc_state->base.crtc;
	struct drm_device *dev = crtc->dev;
	struct drm_i915_private *dev_priv = to_i915(dev);
	struct intel_crtc *intel_crtc = to_intel_crtc(crtc);
	int pipe = intel_crtc->pipe;

	/*
	 * Sometimes spurious CPU pipe underruns happen when the
	 * pipe is already disabled, but FDI RX/TX is still enabled.
	 * Happens at least with VGA+HDMI cloning. Suppress them.
	 */
	if (intel_crtc->config->has_pch_encoder) {
		intel_set_cpu_fifo_underrun_reporting(dev_priv, pipe, false);
		intel_set_pch_fifo_underrun_reporting(dev_priv, pipe, false);
	}

	intel_encoders_disable(crtc, old_crtc_state, old_state);

	drm_crtc_vblank_off(crtc);
	assert_vblank_disabled(crtc);

	intel_disable_pipe(intel_crtc);

	ironlake_pfit_disable(intel_crtc, false);

	if (intel_crtc->config->has_pch_encoder)
		ironlake_fdi_disable(crtc);

	intel_encoders_post_disable(crtc, old_crtc_state, old_state);

	if (intel_crtc->config->has_pch_encoder) {
		ironlake_disable_pch_transcoder(dev_priv, pipe);

		if (HAS_PCH_CPT(dev_priv)) {
			i915_reg_t reg;
			u32 temp;

			/* disable TRANS_DP_CTL */
			reg = TRANS_DP_CTL(pipe);
			temp = I915_READ(reg);
			temp &= ~(TRANS_DP_OUTPUT_ENABLE |
				  TRANS_DP_PORT_SEL_MASK);
			temp |= TRANS_DP_PORT_SEL_NONE;
			I915_WRITE(reg, temp);

			/* disable DPLL_SEL */
			temp = I915_READ(PCH_DPLL_SEL);
			temp &= ~(TRANS_DPLL_ENABLE(pipe) | TRANS_DPLLB_SEL(pipe));
			I915_WRITE(PCH_DPLL_SEL, temp);
		}

		ironlake_fdi_pll_disable(intel_crtc);
	}

	intel_set_cpu_fifo_underrun_reporting(dev_priv, pipe, true);
	intel_set_pch_fifo_underrun_reporting(dev_priv, pipe, true);
}

static void haswell_crtc_disable(struct intel_crtc_state *old_crtc_state,
				 struct drm_atomic_state *old_state)
{
	struct drm_crtc *crtc = old_crtc_state->base.crtc;
	struct drm_i915_private *dev_priv = to_i915(crtc->dev);
	struct intel_crtc *intel_crtc = to_intel_crtc(crtc);
	enum transcoder cpu_transcoder = intel_crtc->config->cpu_transcoder;

	if (intel_crtc->config->has_pch_encoder)
		intel_set_pch_fifo_underrun_reporting(dev_priv, PIPE_A, false);

	intel_encoders_disable(crtc, old_crtc_state, old_state);

	drm_crtc_vblank_off(crtc);
	assert_vblank_disabled(crtc);

	/* XXX: Do the pipe assertions at the right place for BXT DSI. */
	if (!transcoder_is_dsi(cpu_transcoder))
		intel_disable_pipe(intel_crtc);

	if (intel_crtc_has_type(intel_crtc->config, INTEL_OUTPUT_DP_MST))
		intel_ddi_set_vc_payload_alloc(intel_crtc->config, false);

	if (!transcoder_is_dsi(cpu_transcoder))
		intel_ddi_disable_transcoder_func(dev_priv, cpu_transcoder);

	if (INTEL_GEN(dev_priv) >= 9)
		skylake_scaler_disable(intel_crtc);
	else
		ironlake_pfit_disable(intel_crtc, false);

	if (!transcoder_is_dsi(cpu_transcoder))
		intel_ddi_disable_pipe_clock(intel_crtc->config);

	intel_encoders_post_disable(crtc, old_crtc_state, old_state);

	if (old_crtc_state->has_pch_encoder)
		intel_set_pch_fifo_underrun_reporting(dev_priv, PIPE_A, true);
}

static void i9xx_pfit_enable(struct intel_crtc *crtc)
{
	struct drm_device *dev = crtc->base.dev;
	struct drm_i915_private *dev_priv = to_i915(dev);
	struct intel_crtc_state *pipe_config = crtc->config;

	if (!pipe_config->gmch_pfit.control)
		return;

	/*
	 * The panel fitter should only be adjusted whilst the pipe is disabled,
	 * according to register description and PRM.
	 */
	WARN_ON(I915_READ(PFIT_CONTROL) & PFIT_ENABLE);
	assert_pipe_disabled(dev_priv, crtc->pipe);

	I915_WRITE(PFIT_PGM_RATIOS, pipe_config->gmch_pfit.pgm_ratios);
	I915_WRITE(PFIT_CONTROL, pipe_config->gmch_pfit.control);

	/* Border color in case we don't scale up to the full screen. Black by
	 * default, change to something else for debugging. */
	I915_WRITE(BCLRPAT(crtc->pipe), 0);
}

enum intel_display_power_domain intel_port_to_power_domain(enum port port)
{
	switch (port) {
	case PORT_A:
		return POWER_DOMAIN_PORT_DDI_A_LANES;
	case PORT_B:
		return POWER_DOMAIN_PORT_DDI_B_LANES;
	case PORT_C:
		return POWER_DOMAIN_PORT_DDI_C_LANES;
	case PORT_D:
		return POWER_DOMAIN_PORT_DDI_D_LANES;
	case PORT_E:
		return POWER_DOMAIN_PORT_DDI_E_LANES;
	default:
		MISSING_CASE(port);
		return POWER_DOMAIN_PORT_OTHER;
	}
}

static u64 get_crtc_power_domains(struct drm_crtc *crtc,
				  struct intel_crtc_state *crtc_state)
{
	struct drm_device *dev = crtc->dev;
	struct drm_i915_private *dev_priv = to_i915(dev);
	struct drm_encoder *encoder;
	struct intel_crtc *intel_crtc = to_intel_crtc(crtc);
	enum pipe pipe = intel_crtc->pipe;
	u64 mask;
	enum transcoder transcoder = crtc_state->cpu_transcoder;

	if (!crtc_state->base.active)
		return 0;

	mask = BIT(POWER_DOMAIN_PIPE(pipe));
	mask |= BIT(POWER_DOMAIN_TRANSCODER(transcoder));
	if (crtc_state->pch_pfit.enabled ||
	    crtc_state->pch_pfit.force_thru)
		mask |= BIT_ULL(POWER_DOMAIN_PIPE_PANEL_FITTER(pipe));

	drm_for_each_encoder_mask(encoder, dev, crtc_state->base.encoder_mask) {
		struct intel_encoder *intel_encoder = to_intel_encoder(encoder);

		mask |= BIT_ULL(intel_encoder->power_domain);
	}

	if (HAS_DDI(dev_priv) && crtc_state->has_audio)
		mask |= BIT(POWER_DOMAIN_AUDIO);

	if (crtc_state->shared_dpll)
		mask |= BIT_ULL(POWER_DOMAIN_PLLS);

	return mask;
}

static u64
modeset_get_crtc_power_domains(struct drm_crtc *crtc,
			       struct intel_crtc_state *crtc_state)
{
	struct drm_i915_private *dev_priv = to_i915(crtc->dev);
	struct intel_crtc *intel_crtc = to_intel_crtc(crtc);
	enum intel_display_power_domain domain;
	u64 domains, new_domains, old_domains;

	old_domains = intel_crtc->enabled_power_domains;
	intel_crtc->enabled_power_domains = new_domains =
		get_crtc_power_domains(crtc, crtc_state);

	domains = new_domains & ~old_domains;

	for_each_power_domain(domain, domains)
		intel_display_power_get(dev_priv, domain);

	return old_domains & ~new_domains;
}

static void modeset_put_power_domains(struct drm_i915_private *dev_priv,
				      u64 domains)
{
	enum intel_display_power_domain domain;

	for_each_power_domain(domain, domains)
		intel_display_power_put(dev_priv, domain);
}

static void valleyview_crtc_enable(struct intel_crtc_state *pipe_config,
				   struct drm_atomic_state *old_state)
{
	struct intel_atomic_state *old_intel_state =
		to_intel_atomic_state(old_state);
	struct drm_crtc *crtc = pipe_config->base.crtc;
	struct drm_device *dev = crtc->dev;
	struct drm_i915_private *dev_priv = to_i915(dev);
	struct intel_crtc *intel_crtc = to_intel_crtc(crtc);
	int pipe = intel_crtc->pipe;

	if (WARN_ON(intel_crtc->active))
		return;

	if (intel_crtc_has_dp_encoder(intel_crtc->config))
		intel_dp_set_m_n(intel_crtc, M1_N1);

	intel_set_pipe_timings(intel_crtc);
	intel_set_pipe_src_size(intel_crtc);

	if (IS_CHERRYVIEW(dev_priv) && pipe == PIPE_B) {
		struct drm_i915_private *dev_priv = to_i915(dev);

		I915_WRITE(CHV_BLEND(pipe), CHV_BLEND_LEGACY);
		I915_WRITE(CHV_CANVAS(pipe), 0);
	}

	i9xx_set_pipeconf(intel_crtc);

	intel_crtc->active = true;

	intel_set_cpu_fifo_underrun_reporting(dev_priv, pipe, true);

	intel_encoders_pre_pll_enable(crtc, pipe_config, old_state);

	if (IS_CHERRYVIEW(dev_priv)) {
		chv_prepare_pll(intel_crtc, intel_crtc->config);
		chv_enable_pll(intel_crtc, intel_crtc->config);
	} else {
		vlv_prepare_pll(intel_crtc, intel_crtc->config);
		vlv_enable_pll(intel_crtc, intel_crtc->config);
	}

	intel_encoders_pre_enable(crtc, pipe_config, old_state);

	i9xx_pfit_enable(intel_crtc);

	intel_color_load_luts(&pipe_config->base);

	dev_priv->display.initial_watermarks(old_intel_state,
					     pipe_config);
	intel_enable_pipe(intel_crtc);

	assert_vblank_disabled(crtc);
	drm_crtc_vblank_on(crtc);

	intel_encoders_enable(crtc, pipe_config, old_state);
}

static void i9xx_set_pll_dividers(struct intel_crtc *crtc)
{
	struct drm_device *dev = crtc->base.dev;
	struct drm_i915_private *dev_priv = to_i915(dev);

	I915_WRITE(FP0(crtc->pipe), crtc->config->dpll_hw_state.fp0);
	I915_WRITE(FP1(crtc->pipe), crtc->config->dpll_hw_state.fp1);
}

static void i9xx_crtc_enable(struct intel_crtc_state *pipe_config,
			     struct drm_atomic_state *old_state)
{
	struct intel_atomic_state *old_intel_state =
		to_intel_atomic_state(old_state);
	struct drm_crtc *crtc = pipe_config->base.crtc;
	struct drm_device *dev = crtc->dev;
	struct drm_i915_private *dev_priv = to_i915(dev);
	struct intel_crtc *intel_crtc = to_intel_crtc(crtc);
	enum pipe pipe = intel_crtc->pipe;

	if (WARN_ON(intel_crtc->active))
		return;

	i9xx_set_pll_dividers(intel_crtc);

	if (intel_crtc_has_dp_encoder(intel_crtc->config))
		intel_dp_set_m_n(intel_crtc, M1_N1);

	intel_set_pipe_timings(intel_crtc);
	intel_set_pipe_src_size(intel_crtc);

	i9xx_set_pipeconf(intel_crtc);

	intel_crtc->active = true;

	if (!IS_GEN2(dev_priv))
		intel_set_cpu_fifo_underrun_reporting(dev_priv, pipe, true);

	intel_encoders_pre_enable(crtc, pipe_config, old_state);

	i9xx_enable_pll(intel_crtc);

	i9xx_pfit_enable(intel_crtc);

	intel_color_load_luts(&pipe_config->base);

	if (dev_priv->display.initial_watermarks != NULL)
		dev_priv->display.initial_watermarks(old_intel_state,
						     intel_crtc->config);
	else
		intel_update_watermarks(intel_crtc);
	intel_enable_pipe(intel_crtc);

	assert_vblank_disabled(crtc);
	drm_crtc_vblank_on(crtc);

	intel_encoders_enable(crtc, pipe_config, old_state);
}

static void i9xx_pfit_disable(struct intel_crtc *crtc)
{
	struct drm_device *dev = crtc->base.dev;
	struct drm_i915_private *dev_priv = to_i915(dev);

	if (!crtc->config->gmch_pfit.control)
		return;

	assert_pipe_disabled(dev_priv, crtc->pipe);

	DRM_DEBUG_DRIVER("disabling pfit, current: 0x%08x\n",
			 I915_READ(PFIT_CONTROL));
	I915_WRITE(PFIT_CONTROL, 0);
}

static void i9xx_crtc_disable(struct intel_crtc_state *old_crtc_state,
			      struct drm_atomic_state *old_state)
{
	struct drm_crtc *crtc = old_crtc_state->base.crtc;
	struct drm_device *dev = crtc->dev;
	struct drm_i915_private *dev_priv = to_i915(dev);
	struct intel_crtc *intel_crtc = to_intel_crtc(crtc);
	int pipe = intel_crtc->pipe;

	/*
	 * On gen2 planes are double buffered but the pipe isn't, so we must
	 * wait for planes to fully turn off before disabling the pipe.
	 */
	if (IS_GEN2(dev_priv))
		intel_wait_for_vblank(dev_priv, pipe);

	intel_encoders_disable(crtc, old_crtc_state, old_state);

	drm_crtc_vblank_off(crtc);
	assert_vblank_disabled(crtc);

	intel_disable_pipe(intel_crtc);

	i9xx_pfit_disable(intel_crtc);

	intel_encoders_post_disable(crtc, old_crtc_state, old_state);

	if (!intel_crtc_has_type(intel_crtc->config, INTEL_OUTPUT_DSI)) {
		if (IS_CHERRYVIEW(dev_priv))
			chv_disable_pll(dev_priv, pipe);
		else if (IS_VALLEYVIEW(dev_priv))
			vlv_disable_pll(dev_priv, pipe);
		else
			i9xx_disable_pll(intel_crtc);
	}

	intel_encoders_post_pll_disable(crtc, old_crtc_state, old_state);

	if (!IS_GEN2(dev_priv))
		intel_set_cpu_fifo_underrun_reporting(dev_priv, pipe, false);

	if (!dev_priv->display.initial_watermarks)
		intel_update_watermarks(intel_crtc);

	/* clock the pipe down to 640x480@60 to potentially save power */
	if (IS_I830(dev_priv))
		i830_enable_pipe(dev_priv, pipe);
}

static void intel_crtc_disable_noatomic(struct drm_crtc *crtc,
					struct drm_modeset_acquire_ctx *ctx)
{
	struct intel_encoder *encoder;
	struct intel_crtc *intel_crtc = to_intel_crtc(crtc);
	struct drm_i915_private *dev_priv = to_i915(crtc->dev);
	enum intel_display_power_domain domain;
	u64 domains;
	struct drm_atomic_state *state;
	struct intel_crtc_state *crtc_state;
	int ret;

	if (!intel_crtc->active)
		return;

	if (crtc->primary->state->visible) {
		intel_pre_disable_primary_noatomic(crtc);

		intel_crtc_disable_planes(crtc, 1 << drm_plane_index(crtc->primary));
		crtc->primary->state->visible = false;
	}

	state = drm_atomic_state_alloc(crtc->dev);
	if (!state) {
		DRM_DEBUG_KMS("failed to disable [CRTC:%d:%s], out of memory",
			      crtc->base.id, crtc->name);
		return;
	}

	state->acquire_ctx = ctx;

	/* Everything's already locked, -EDEADLK can't happen. */
	crtc_state = intel_atomic_get_crtc_state(state, intel_crtc);
	ret = drm_atomic_add_affected_connectors(state, crtc);

	WARN_ON(IS_ERR(crtc_state) || ret);

	dev_priv->display.crtc_disable(crtc_state, state);

	drm_atomic_state_put(state);

	DRM_DEBUG_KMS("[CRTC:%d:%s] hw state adjusted, was enabled, now disabled\n",
		      crtc->base.id, crtc->name);

	WARN_ON(drm_atomic_set_mode_for_crtc(crtc->state, NULL) < 0);
	crtc->state->active = false;
	intel_crtc->active = false;
	crtc->enabled = false;
	crtc->state->connector_mask = 0;
	crtc->state->encoder_mask = 0;

	for_each_encoder_on_crtc(crtc->dev, crtc, encoder)
		encoder->base.crtc = NULL;

	intel_fbc_disable(intel_crtc);
	intel_update_watermarks(intel_crtc);
	intel_disable_shared_dpll(intel_crtc);

	domains = intel_crtc->enabled_power_domains;
	for_each_power_domain(domain, domains)
		intel_display_power_put(dev_priv, domain);
	intel_crtc->enabled_power_domains = 0;

	dev_priv->active_crtcs &= ~(1 << intel_crtc->pipe);
	dev_priv->min_cdclk[intel_crtc->pipe] = 0;
}

/*
 * turn all crtc's off, but do not adjust state
 * This has to be paired with a call to intel_modeset_setup_hw_state.
 */
int intel_display_suspend(struct drm_device *dev)
{
	struct drm_i915_private *dev_priv = to_i915(dev);
	struct drm_atomic_state *state;
	int ret;

	state = drm_atomic_helper_suspend(dev);
	ret = PTR_ERR_OR_ZERO(state);
	if (ret)
		DRM_ERROR("Suspending crtc's failed with %i\n", ret);
	else
		dev_priv->modeset_restore_state = state;
	return ret;
}

void intel_encoder_destroy(struct drm_encoder *encoder)
{
	struct intel_encoder *intel_encoder = to_intel_encoder(encoder);

	drm_encoder_cleanup(encoder);
	kfree(intel_encoder);
}

/* Cross check the actual hw state with our own modeset state tracking (and it's
 * internal consistency). */
static void intel_connector_verify_state(struct drm_crtc_state *crtc_state,
					 struct drm_connector_state *conn_state)
{
	struct intel_connector *connector = to_intel_connector(conn_state->connector);

	DRM_DEBUG_KMS("[CONNECTOR:%d:%s]\n",
		      connector->base.base.id,
		      connector->base.name);

	if (connector->get_hw_state(connector)) {
		struct intel_encoder *encoder = connector->encoder;

		I915_STATE_WARN(!crtc_state,
			 "connector enabled without attached crtc\n");

		if (!crtc_state)
			return;

		I915_STATE_WARN(!crtc_state->active,
		      "connector is active, but attached crtc isn't\n");

		if (!encoder || encoder->type == INTEL_OUTPUT_DP_MST)
			return;

		I915_STATE_WARN(conn_state->best_encoder != &encoder->base,
			"atomic encoder doesn't match attached encoder\n");

		I915_STATE_WARN(conn_state->crtc != encoder->base.crtc,
			"attached encoder crtc differs from connector crtc\n");
	} else {
		I915_STATE_WARN(crtc_state && crtc_state->active,
			"attached crtc is active, but connector isn't\n");
		I915_STATE_WARN(!crtc_state && conn_state->best_encoder,
			"best encoder set without crtc!\n");
	}
}

int intel_connector_init(struct intel_connector *connector)
{
	struct intel_digital_connector_state *conn_state;

	/*
	 * Allocate enough memory to hold intel_digital_connector_state,
	 * This might be a few bytes too many, but for connectors that don't
	 * need it we'll free the state and allocate a smaller one on the first
	 * succesful commit anyway.
	 */
	conn_state = kzalloc(sizeof(*conn_state), GFP_KERNEL);
	if (!conn_state)
		return -ENOMEM;

	__drm_atomic_helper_connector_reset(&connector->base,
					    &conn_state->base);

	return 0;
}

struct intel_connector *intel_connector_alloc(void)
{
	struct intel_connector *connector;

	connector = kzalloc(sizeof *connector, GFP_KERNEL);
	if (!connector)
		return NULL;

	if (intel_connector_init(connector) < 0) {
		kfree(connector);
		return NULL;
	}

	return connector;
}

/* Simple connector->get_hw_state implementation for encoders that support only
 * one connector and no cloning and hence the encoder state determines the state
 * of the connector. */
bool intel_connector_get_hw_state(struct intel_connector *connector)
{
	enum pipe pipe = 0;
	struct intel_encoder *encoder = connector->encoder;

	return encoder->get_hw_state(encoder, &pipe);
}

static int pipe_required_fdi_lanes(struct intel_crtc_state *crtc_state)
{
	if (crtc_state->base.enable && crtc_state->has_pch_encoder)
		return crtc_state->fdi_lanes;

	return 0;
}

static int ironlake_check_fdi_lanes(struct drm_device *dev, enum pipe pipe,
				     struct intel_crtc_state *pipe_config)
{
	struct drm_i915_private *dev_priv = to_i915(dev);
	struct drm_atomic_state *state = pipe_config->base.state;
	struct intel_crtc *other_crtc;
	struct intel_crtc_state *other_crtc_state;

	DRM_DEBUG_KMS("checking fdi config on pipe %c, lanes %i\n",
		      pipe_name(pipe), pipe_config->fdi_lanes);
	if (pipe_config->fdi_lanes > 4) {
		DRM_DEBUG_KMS("invalid fdi lane config on pipe %c: %i lanes\n",
			      pipe_name(pipe), pipe_config->fdi_lanes);
		return -EINVAL;
	}

	if (IS_HASWELL(dev_priv) || IS_BROADWELL(dev_priv)) {
		if (pipe_config->fdi_lanes > 2) {
			DRM_DEBUG_KMS("only 2 lanes on haswell, required: %i lanes\n",
				      pipe_config->fdi_lanes);
			return -EINVAL;
		} else {
			return 0;
		}
	}

	if (INTEL_INFO(dev_priv)->num_pipes == 2)
		return 0;

	/* Ivybridge 3 pipe is really complicated */
	switch (pipe) {
	case PIPE_A:
		return 0;
	case PIPE_B:
		if (pipe_config->fdi_lanes <= 2)
			return 0;

		other_crtc = intel_get_crtc_for_pipe(dev_priv, PIPE_C);
		other_crtc_state =
			intel_atomic_get_crtc_state(state, other_crtc);
		if (IS_ERR(other_crtc_state))
			return PTR_ERR(other_crtc_state);

		if (pipe_required_fdi_lanes(other_crtc_state) > 0) {
			DRM_DEBUG_KMS("invalid shared fdi lane config on pipe %c: %i lanes\n",
				      pipe_name(pipe), pipe_config->fdi_lanes);
			return -EINVAL;
		}
		return 0;
	case PIPE_C:
		if (pipe_config->fdi_lanes > 2) {
			DRM_DEBUG_KMS("only 2 lanes on pipe %c: required %i lanes\n",
				      pipe_name(pipe), pipe_config->fdi_lanes);
			return -EINVAL;
		}

		other_crtc = intel_get_crtc_for_pipe(dev_priv, PIPE_B);
		other_crtc_state =
			intel_atomic_get_crtc_state(state, other_crtc);
		if (IS_ERR(other_crtc_state))
			return PTR_ERR(other_crtc_state);

		if (pipe_required_fdi_lanes(other_crtc_state) > 2) {
			DRM_DEBUG_KMS("fdi link B uses too many lanes to enable link C\n");
			return -EINVAL;
		}
		return 0;
	default:
		BUG();
	}
}

#define RETRY 1
static int ironlake_fdi_compute_config(struct intel_crtc *intel_crtc,
				       struct intel_crtc_state *pipe_config)
{
	struct drm_device *dev = intel_crtc->base.dev;
	const struct drm_display_mode *adjusted_mode = &pipe_config->base.adjusted_mode;
	int lane, link_bw, fdi_dotclock, ret;
	bool needs_recompute = false;

retry:
	/* FDI is a binary signal running at ~2.7GHz, encoding
	 * each output octet as 10 bits. The actual frequency
	 * is stored as a divider into a 100MHz clock, and the
	 * mode pixel clock is stored in units of 1KHz.
	 * Hence the bw of each lane in terms of the mode signal
	 * is:
	 */
	link_bw = intel_fdi_link_freq(to_i915(dev), pipe_config);

	fdi_dotclock = adjusted_mode->crtc_clock;

	lane = ironlake_get_lanes_required(fdi_dotclock, link_bw,
					   pipe_config->pipe_bpp);

	pipe_config->fdi_lanes = lane;

	intel_link_compute_m_n(pipe_config->pipe_bpp, lane, fdi_dotclock,
			       link_bw, &pipe_config->fdi_m_n, false);

	ret = ironlake_check_fdi_lanes(dev, intel_crtc->pipe, pipe_config);
	if (ret == -EINVAL && pipe_config->pipe_bpp > 6*3) {
		pipe_config->pipe_bpp -= 2*3;
		DRM_DEBUG_KMS("fdi link bw constraint, reducing pipe bpp to %i\n",
			      pipe_config->pipe_bpp);
		needs_recompute = true;
		pipe_config->bw_constrained = true;

		goto retry;
	}

	if (needs_recompute)
		return RETRY;

	return ret;
}

static bool pipe_config_supports_ips(struct drm_i915_private *dev_priv,
				     struct intel_crtc_state *pipe_config)
{
	if (pipe_config->ips_force_disable)
		return false;

	if (pipe_config->pipe_bpp > 24)
		return false;

	/* HSW can handle pixel rate up to cdclk? */
	if (IS_HASWELL(dev_priv))
		return true;

	/*
	 * We compare against max which means we must take
	 * the increased cdclk requirement into account when
	 * calculating the new cdclk.
	 *
	 * Should measure whether using a lower cdclk w/o IPS
	 */
	return pipe_config->pixel_rate <=
		dev_priv->max_cdclk_freq * 95 / 100;
}

static void hsw_compute_ips_config(struct intel_crtc *crtc,
				   struct intel_crtc_state *pipe_config)
{
	struct drm_device *dev = crtc->base.dev;
	struct drm_i915_private *dev_priv = to_i915(dev);

	pipe_config->ips_enabled = i915.enable_ips &&
		hsw_crtc_supports_ips(crtc) &&
		pipe_config_supports_ips(dev_priv, pipe_config);
}

static bool intel_crtc_supports_double_wide(const struct intel_crtc *crtc)
{
	const struct drm_i915_private *dev_priv = to_i915(crtc->base.dev);

	/* GDG double wide on either pipe, otherwise pipe A only */
	return INTEL_INFO(dev_priv)->gen < 4 &&
		(crtc->pipe == PIPE_A || IS_I915G(dev_priv));
}

static uint32_t ilk_pipe_pixel_rate(const struct intel_crtc_state *pipe_config)
{
	uint32_t pixel_rate;

	pixel_rate = pipe_config->base.adjusted_mode.crtc_clock;

	/*
	 * We only use IF-ID interlacing. If we ever use
	 * PF-ID we'll need to adjust the pixel_rate here.
	 */

	if (pipe_config->pch_pfit.enabled) {
		uint64_t pipe_w, pipe_h, pfit_w, pfit_h;
		uint32_t pfit_size = pipe_config->pch_pfit.size;

		pipe_w = pipe_config->pipe_src_w;
		pipe_h = pipe_config->pipe_src_h;

		pfit_w = (pfit_size >> 16) & 0xFFFF;
		pfit_h = pfit_size & 0xFFFF;
		if (pipe_w < pfit_w)
			pipe_w = pfit_w;
		if (pipe_h < pfit_h)
			pipe_h = pfit_h;

		if (WARN_ON(!pfit_w || !pfit_h))
			return pixel_rate;

		pixel_rate = div_u64((uint64_t) pixel_rate * pipe_w * pipe_h,
				     pfit_w * pfit_h);
	}

	return pixel_rate;
}

static void intel_crtc_compute_pixel_rate(struct intel_crtc_state *crtc_state)
{
	struct drm_i915_private *dev_priv = to_i915(crtc_state->base.crtc->dev);

	if (HAS_GMCH_DISPLAY(dev_priv))
		/* FIXME calculate proper pipe pixel rate for GMCH pfit */
		crtc_state->pixel_rate =
			crtc_state->base.adjusted_mode.crtc_clock;
	else
		crtc_state->pixel_rate =
			ilk_pipe_pixel_rate(crtc_state);
}

static int intel_crtc_compute_config(struct intel_crtc *crtc,
				     struct intel_crtc_state *pipe_config)
{
	struct drm_device *dev = crtc->base.dev;
	struct drm_i915_private *dev_priv = to_i915(dev);
	const struct drm_display_mode *adjusted_mode = &pipe_config->base.adjusted_mode;
	int clock_limit = dev_priv->max_dotclk_freq;

	if (INTEL_GEN(dev_priv) < 4) {
		clock_limit = dev_priv->max_cdclk_freq * 9 / 10;

		/*
		 * Enable double wide mode when the dot clock
		 * is > 90% of the (display) core speed.
		 */
		if (intel_crtc_supports_double_wide(crtc) &&
		    adjusted_mode->crtc_clock > clock_limit) {
			clock_limit = dev_priv->max_dotclk_freq;
			pipe_config->double_wide = true;
		}
	}

	if (adjusted_mode->crtc_clock > clock_limit) {
		DRM_DEBUG_KMS("requested pixel clock (%d kHz) too high (max: %d kHz, double wide: %s)\n",
			      adjusted_mode->crtc_clock, clock_limit,
			      yesno(pipe_config->double_wide));
		return -EINVAL;
	}

	if (pipe_config->ycbcr420 && pipe_config->base.ctm) {
		/*
		 * There is only one pipe CSC unit per pipe, and we need that
		 * for output conversion from RGB->YCBCR. So if CTM is already
		 * applied we can't support YCBCR420 output.
		 */
		DRM_DEBUG_KMS("YCBCR420 and CTM together are not possible\n");
		return -EINVAL;
	}

	/*
	 * Pipe horizontal size must be even in:
	 * - DVO ganged mode
	 * - LVDS dual channel mode
	 * - Double wide pipe
	 */
	if ((intel_crtc_has_type(pipe_config, INTEL_OUTPUT_LVDS) &&
	     intel_is_dual_link_lvds(dev)) || pipe_config->double_wide)
		pipe_config->pipe_src_w &= ~1;

	/* Cantiga+ cannot handle modes with a hsync front porch of 0.
	 * WaPruneModeWithIncorrectHsyncOffset:ctg,elk,ilk,snb,ivb,vlv,hsw.
	 */
	if ((INTEL_GEN(dev_priv) > 4 || IS_G4X(dev_priv)) &&
		adjusted_mode->crtc_hsync_start == adjusted_mode->crtc_hdisplay)
		return -EINVAL;

	intel_crtc_compute_pixel_rate(pipe_config);

	if (HAS_IPS(dev_priv))
		hsw_compute_ips_config(crtc, pipe_config);

	if (pipe_config->has_pch_encoder)
		return ironlake_fdi_compute_config(crtc, pipe_config);

	return 0;
}

static void
intel_reduce_m_n_ratio(uint32_t *num, uint32_t *den)
{
	while (*num > DATA_LINK_M_N_MASK ||
	       *den > DATA_LINK_M_N_MASK) {
		*num >>= 1;
		*den >>= 1;
	}
}

static void compute_m_n(unsigned int m, unsigned int n,
			uint32_t *ret_m, uint32_t *ret_n,
			bool reduce_m_n)
{
	/*
	 * Reduce M/N as much as possible without loss in precision. Several DP
	 * dongles in particular seem to be fussy about too large *link* M/N
	 * values. The passed in values are more likely to have the least
	 * significant bits zero than M after rounding below, so do this first.
	 */
	if (reduce_m_n) {
		while ((m & 1) == 0 && (n & 1) == 0) {
			m >>= 1;
			n >>= 1;
		}
	}

	*ret_n = min_t(unsigned int, roundup_pow_of_two(n), DATA_LINK_N_MAX);
	*ret_m = div_u64((uint64_t) m * *ret_n, n);
	intel_reduce_m_n_ratio(ret_m, ret_n);
}

void
intel_link_compute_m_n(int bits_per_pixel, int nlanes,
		       int pixel_clock, int link_clock,
		       struct intel_link_m_n *m_n,
		       bool reduce_m_n)
{
	m_n->tu = 64;

	compute_m_n(bits_per_pixel * pixel_clock,
		    link_clock * nlanes * 8,
		    &m_n->gmch_m, &m_n->gmch_n,
		    reduce_m_n);

	compute_m_n(pixel_clock, link_clock,
		    &m_n->link_m, &m_n->link_n,
		    reduce_m_n);
}

static inline bool intel_panel_use_ssc(struct drm_i915_private *dev_priv)
{
	if (i915.panel_use_ssc >= 0)
		return i915.panel_use_ssc != 0;
	return dev_priv->vbt.lvds_use_ssc
		&& !(dev_priv->quirks & QUIRK_LVDS_SSC_DISABLE);
}

static uint32_t pnv_dpll_compute_fp(struct dpll *dpll)
{
	return (1 << dpll->n) << 16 | dpll->m2;
}

static uint32_t i9xx_dpll_compute_fp(struct dpll *dpll)
{
	return dpll->n << 16 | dpll->m1 << 8 | dpll->m2;
}

static void i9xx_update_pll_dividers(struct intel_crtc *crtc,
				     struct intel_crtc_state *crtc_state,
				     struct dpll *reduced_clock)
{
	struct drm_i915_private *dev_priv = to_i915(crtc->base.dev);
	u32 fp, fp2 = 0;

	if (IS_PINEVIEW(dev_priv)) {
		fp = pnv_dpll_compute_fp(&crtc_state->dpll);
		if (reduced_clock)
			fp2 = pnv_dpll_compute_fp(reduced_clock);
	} else {
		fp = i9xx_dpll_compute_fp(&crtc_state->dpll);
		if (reduced_clock)
			fp2 = i9xx_dpll_compute_fp(reduced_clock);
	}

	crtc_state->dpll_hw_state.fp0 = fp;

	crtc->lowfreq_avail = false;
	if (intel_crtc_has_type(crtc_state, INTEL_OUTPUT_LVDS) &&
	    reduced_clock) {
		crtc_state->dpll_hw_state.fp1 = fp2;
		crtc->lowfreq_avail = true;
	} else {
		crtc_state->dpll_hw_state.fp1 = fp;
	}
}

static void vlv_pllb_recal_opamp(struct drm_i915_private *dev_priv, enum pipe
		pipe)
{
	u32 reg_val;

	/*
	 * PLLB opamp always calibrates to max value of 0x3f, force enable it
	 * and set it to a reasonable value instead.
	 */
	reg_val = vlv_dpio_read(dev_priv, pipe, VLV_PLL_DW9(1));
	reg_val &= 0xffffff00;
	reg_val |= 0x00000030;
	vlv_dpio_write(dev_priv, pipe, VLV_PLL_DW9(1), reg_val);

	reg_val = vlv_dpio_read(dev_priv, pipe, VLV_REF_DW13);
	reg_val &= 0x00ffffff;
	reg_val |= 0x8c000000;
	vlv_dpio_write(dev_priv, pipe, VLV_REF_DW13, reg_val);

	reg_val = vlv_dpio_read(dev_priv, pipe, VLV_PLL_DW9(1));
	reg_val &= 0xffffff00;
	vlv_dpio_write(dev_priv, pipe, VLV_PLL_DW9(1), reg_val);

	reg_val = vlv_dpio_read(dev_priv, pipe, VLV_REF_DW13);
	reg_val &= 0x00ffffff;
	reg_val |= 0xb0000000;
	vlv_dpio_write(dev_priv, pipe, VLV_REF_DW13, reg_val);
}

static void intel_pch_transcoder_set_m_n(struct intel_crtc *crtc,
					 struct intel_link_m_n *m_n)
{
	struct drm_device *dev = crtc->base.dev;
	struct drm_i915_private *dev_priv = to_i915(dev);
	int pipe = crtc->pipe;

	I915_WRITE(PCH_TRANS_DATA_M1(pipe), TU_SIZE(m_n->tu) | m_n->gmch_m);
	I915_WRITE(PCH_TRANS_DATA_N1(pipe), m_n->gmch_n);
	I915_WRITE(PCH_TRANS_LINK_M1(pipe), m_n->link_m);
	I915_WRITE(PCH_TRANS_LINK_N1(pipe), m_n->link_n);
}

static void intel_cpu_transcoder_set_m_n(struct intel_crtc *crtc,
					 struct intel_link_m_n *m_n,
					 struct intel_link_m_n *m2_n2)
{
	struct drm_i915_private *dev_priv = to_i915(crtc->base.dev);
	int pipe = crtc->pipe;
	enum transcoder transcoder = crtc->config->cpu_transcoder;

	if (INTEL_GEN(dev_priv) >= 5) {
		I915_WRITE(PIPE_DATA_M1(transcoder), TU_SIZE(m_n->tu) | m_n->gmch_m);
		I915_WRITE(PIPE_DATA_N1(transcoder), m_n->gmch_n);
		I915_WRITE(PIPE_LINK_M1(transcoder), m_n->link_m);
		I915_WRITE(PIPE_LINK_N1(transcoder), m_n->link_n);
		/* M2_N2 registers to be set only for gen < 8 (M2_N2 available
		 * for gen < 8) and if DRRS is supported (to make sure the
		 * registers are not unnecessarily accessed).
		 */
		if (m2_n2 && (IS_CHERRYVIEW(dev_priv) ||
		    INTEL_GEN(dev_priv) < 8) && crtc->config->has_drrs) {
			I915_WRITE(PIPE_DATA_M2(transcoder),
					TU_SIZE(m2_n2->tu) | m2_n2->gmch_m);
			I915_WRITE(PIPE_DATA_N2(transcoder), m2_n2->gmch_n);
			I915_WRITE(PIPE_LINK_M2(transcoder), m2_n2->link_m);
			I915_WRITE(PIPE_LINK_N2(transcoder), m2_n2->link_n);
		}
	} else {
		I915_WRITE(PIPE_DATA_M_G4X(pipe), TU_SIZE(m_n->tu) | m_n->gmch_m);
		I915_WRITE(PIPE_DATA_N_G4X(pipe), m_n->gmch_n);
		I915_WRITE(PIPE_LINK_M_G4X(pipe), m_n->link_m);
		I915_WRITE(PIPE_LINK_N_G4X(pipe), m_n->link_n);
	}
}

void intel_dp_set_m_n(struct intel_crtc *crtc, enum link_m_n_set m_n)
{
	struct intel_link_m_n *dp_m_n, *dp_m2_n2 = NULL;

	if (m_n == M1_N1) {
		dp_m_n = &crtc->config->dp_m_n;
		dp_m2_n2 = &crtc->config->dp_m2_n2;
	} else if (m_n == M2_N2) {

		/*
		 * M2_N2 registers are not supported. Hence m2_n2 divider value
		 * needs to be programmed into M1_N1.
		 */
		dp_m_n = &crtc->config->dp_m2_n2;
	} else {
		DRM_ERROR("Unsupported divider value\n");
		return;
	}

	if (crtc->config->has_pch_encoder)
		intel_pch_transcoder_set_m_n(crtc, &crtc->config->dp_m_n);
	else
		intel_cpu_transcoder_set_m_n(crtc, dp_m_n, dp_m2_n2);
}

static void vlv_compute_dpll(struct intel_crtc *crtc,
			     struct intel_crtc_state *pipe_config)
{
	pipe_config->dpll_hw_state.dpll = DPLL_INTEGRATED_REF_CLK_VLV |
		DPLL_REF_CLK_ENABLE_VLV | DPLL_VGA_MODE_DIS;
	if (crtc->pipe != PIPE_A)
		pipe_config->dpll_hw_state.dpll |= DPLL_INTEGRATED_CRI_CLK_VLV;

	/* DPLL not used with DSI, but still need the rest set up */
	if (!intel_crtc_has_type(pipe_config, INTEL_OUTPUT_DSI))
		pipe_config->dpll_hw_state.dpll |= DPLL_VCO_ENABLE |
			DPLL_EXT_BUFFER_ENABLE_VLV;

	pipe_config->dpll_hw_state.dpll_md =
		(pipe_config->pixel_multiplier - 1) << DPLL_MD_UDI_MULTIPLIER_SHIFT;
}

static void chv_compute_dpll(struct intel_crtc *crtc,
			     struct intel_crtc_state *pipe_config)
{
	pipe_config->dpll_hw_state.dpll = DPLL_SSC_REF_CLK_CHV |
		DPLL_REF_CLK_ENABLE_VLV | DPLL_VGA_MODE_DIS;
	if (crtc->pipe != PIPE_A)
		pipe_config->dpll_hw_state.dpll |= DPLL_INTEGRATED_CRI_CLK_VLV;

	/* DPLL not used with DSI, but still need the rest set up */
	if (!intel_crtc_has_type(pipe_config, INTEL_OUTPUT_DSI))
		pipe_config->dpll_hw_state.dpll |= DPLL_VCO_ENABLE;

	pipe_config->dpll_hw_state.dpll_md =
		(pipe_config->pixel_multiplier - 1) << DPLL_MD_UDI_MULTIPLIER_SHIFT;
}

static void vlv_prepare_pll(struct intel_crtc *crtc,
			    const struct intel_crtc_state *pipe_config)
{
	struct drm_device *dev = crtc->base.dev;
	struct drm_i915_private *dev_priv = to_i915(dev);
	enum pipe pipe = crtc->pipe;
	u32 mdiv;
	u32 bestn, bestm1, bestm2, bestp1, bestp2;
	u32 coreclk, reg_val;

	/* Enable Refclk */
	I915_WRITE(DPLL(pipe),
		   pipe_config->dpll_hw_state.dpll &
		   ~(DPLL_VCO_ENABLE | DPLL_EXT_BUFFER_ENABLE_VLV));

	/* No need to actually set up the DPLL with DSI */
	if ((pipe_config->dpll_hw_state.dpll & DPLL_VCO_ENABLE) == 0)
		return;

	mutex_lock(&dev_priv->sb_lock);

	bestn = pipe_config->dpll.n;
	bestm1 = pipe_config->dpll.m1;
	bestm2 = pipe_config->dpll.m2;
	bestp1 = pipe_config->dpll.p1;
	bestp2 = pipe_config->dpll.p2;

	/* See eDP HDMI DPIO driver vbios notes doc */

	/* PLL B needs special handling */
	if (pipe == PIPE_B)
		vlv_pllb_recal_opamp(dev_priv, pipe);

	/* Set up Tx target for periodic Rcomp update */
	vlv_dpio_write(dev_priv, pipe, VLV_PLL_DW9_BCAST, 0x0100000f);

	/* Disable target IRef on PLL */
	reg_val = vlv_dpio_read(dev_priv, pipe, VLV_PLL_DW8(pipe));
	reg_val &= 0x00ffffff;
	vlv_dpio_write(dev_priv, pipe, VLV_PLL_DW8(pipe), reg_val);

	/* Disable fast lock */
	vlv_dpio_write(dev_priv, pipe, VLV_CMN_DW0, 0x610);

	/* Set idtafcrecal before PLL is enabled */
	mdiv = ((bestm1 << DPIO_M1DIV_SHIFT) | (bestm2 & DPIO_M2DIV_MASK));
	mdiv |= ((bestp1 << DPIO_P1_SHIFT) | (bestp2 << DPIO_P2_SHIFT));
	mdiv |= ((bestn << DPIO_N_SHIFT));
	mdiv |= (1 << DPIO_K_SHIFT);

	/*
	 * Post divider depends on pixel clock rate, DAC vs digital (and LVDS,
	 * but we don't support that).
	 * Note: don't use the DAC post divider as it seems unstable.
	 */
	mdiv |= (DPIO_POST_DIV_HDMIDP << DPIO_POST_DIV_SHIFT);
	vlv_dpio_write(dev_priv, pipe, VLV_PLL_DW3(pipe), mdiv);

	mdiv |= DPIO_ENABLE_CALIBRATION;
	vlv_dpio_write(dev_priv, pipe, VLV_PLL_DW3(pipe), mdiv);

	/* Set HBR and RBR LPF coefficients */
	if (pipe_config->port_clock == 162000 ||
	    intel_crtc_has_type(crtc->config, INTEL_OUTPUT_ANALOG) ||
	    intel_crtc_has_type(crtc->config, INTEL_OUTPUT_HDMI))
		vlv_dpio_write(dev_priv, pipe, VLV_PLL_DW10(pipe),
				 0x009f0003);
	else
		vlv_dpio_write(dev_priv, pipe, VLV_PLL_DW10(pipe),
				 0x00d0000f);

	if (intel_crtc_has_dp_encoder(pipe_config)) {
		/* Use SSC source */
		if (pipe == PIPE_A)
			vlv_dpio_write(dev_priv, pipe, VLV_PLL_DW5(pipe),
					 0x0df40000);
		else
			vlv_dpio_write(dev_priv, pipe, VLV_PLL_DW5(pipe),
					 0x0df70000);
	} else { /* HDMI or VGA */
		/* Use bend source */
		if (pipe == PIPE_A)
			vlv_dpio_write(dev_priv, pipe, VLV_PLL_DW5(pipe),
					 0x0df70000);
		else
			vlv_dpio_write(dev_priv, pipe, VLV_PLL_DW5(pipe),
					 0x0df40000);
	}

	coreclk = vlv_dpio_read(dev_priv, pipe, VLV_PLL_DW7(pipe));
	coreclk = (coreclk & 0x0000ff00) | 0x01c00000;
	if (intel_crtc_has_dp_encoder(crtc->config))
		coreclk |= 0x01000000;
	vlv_dpio_write(dev_priv, pipe, VLV_PLL_DW7(pipe), coreclk);

	vlv_dpio_write(dev_priv, pipe, VLV_PLL_DW11(pipe), 0x87871000);
	mutex_unlock(&dev_priv->sb_lock);
}

static void chv_prepare_pll(struct intel_crtc *crtc,
			    const struct intel_crtc_state *pipe_config)
{
	struct drm_device *dev = crtc->base.dev;
	struct drm_i915_private *dev_priv = to_i915(dev);
	enum pipe pipe = crtc->pipe;
	enum dpio_channel port = vlv_pipe_to_channel(pipe);
	u32 loopfilter, tribuf_calcntr;
	u32 bestn, bestm1, bestm2, bestp1, bestp2, bestm2_frac;
	u32 dpio_val;
	int vco;

	/* Enable Refclk and SSC */
	I915_WRITE(DPLL(pipe),
		   pipe_config->dpll_hw_state.dpll & ~DPLL_VCO_ENABLE);

	/* No need to actually set up the DPLL with DSI */
	if ((pipe_config->dpll_hw_state.dpll & DPLL_VCO_ENABLE) == 0)
		return;

	bestn = pipe_config->dpll.n;
	bestm2_frac = pipe_config->dpll.m2 & 0x3fffff;
	bestm1 = pipe_config->dpll.m1;
	bestm2 = pipe_config->dpll.m2 >> 22;
	bestp1 = pipe_config->dpll.p1;
	bestp2 = pipe_config->dpll.p2;
	vco = pipe_config->dpll.vco;
	dpio_val = 0;
	loopfilter = 0;

	mutex_lock(&dev_priv->sb_lock);

	/* p1 and p2 divider */
	vlv_dpio_write(dev_priv, pipe, CHV_CMN_DW13(port),
			5 << DPIO_CHV_S1_DIV_SHIFT |
			bestp1 << DPIO_CHV_P1_DIV_SHIFT |
			bestp2 << DPIO_CHV_P2_DIV_SHIFT |
			1 << DPIO_CHV_K_DIV_SHIFT);

	/* Feedback post-divider - m2 */
	vlv_dpio_write(dev_priv, pipe, CHV_PLL_DW0(port), bestm2);

	/* Feedback refclk divider - n and m1 */
	vlv_dpio_write(dev_priv, pipe, CHV_PLL_DW1(port),
			DPIO_CHV_M1_DIV_BY_2 |
			1 << DPIO_CHV_N_DIV_SHIFT);

	/* M2 fraction division */
	vlv_dpio_write(dev_priv, pipe, CHV_PLL_DW2(port), bestm2_frac);

	/* M2 fraction division enable */
	dpio_val = vlv_dpio_read(dev_priv, pipe, CHV_PLL_DW3(port));
	dpio_val &= ~(DPIO_CHV_FEEDFWD_GAIN_MASK | DPIO_CHV_FRAC_DIV_EN);
	dpio_val |= (2 << DPIO_CHV_FEEDFWD_GAIN_SHIFT);
	if (bestm2_frac)
		dpio_val |= DPIO_CHV_FRAC_DIV_EN;
	vlv_dpio_write(dev_priv, pipe, CHV_PLL_DW3(port), dpio_val);

	/* Program digital lock detect threshold */
	dpio_val = vlv_dpio_read(dev_priv, pipe, CHV_PLL_DW9(port));
	dpio_val &= ~(DPIO_CHV_INT_LOCK_THRESHOLD_MASK |
					DPIO_CHV_INT_LOCK_THRESHOLD_SEL_COARSE);
	dpio_val |= (0x5 << DPIO_CHV_INT_LOCK_THRESHOLD_SHIFT);
	if (!bestm2_frac)
		dpio_val |= DPIO_CHV_INT_LOCK_THRESHOLD_SEL_COARSE;
	vlv_dpio_write(dev_priv, pipe, CHV_PLL_DW9(port), dpio_val);

	/* Loop filter */
	if (vco == 5400000) {
		loopfilter |= (0x3 << DPIO_CHV_PROP_COEFF_SHIFT);
		loopfilter |= (0x8 << DPIO_CHV_INT_COEFF_SHIFT);
		loopfilter |= (0x1 << DPIO_CHV_GAIN_CTRL_SHIFT);
		tribuf_calcntr = 0x9;
	} else if (vco <= 6200000) {
		loopfilter |= (0x5 << DPIO_CHV_PROP_COEFF_SHIFT);
		loopfilter |= (0xB << DPIO_CHV_INT_COEFF_SHIFT);
		loopfilter |= (0x3 << DPIO_CHV_GAIN_CTRL_SHIFT);
		tribuf_calcntr = 0x9;
	} else if (vco <= 6480000) {
		loopfilter |= (0x4 << DPIO_CHV_PROP_COEFF_SHIFT);
		loopfilter |= (0x9 << DPIO_CHV_INT_COEFF_SHIFT);
		loopfilter |= (0x3 << DPIO_CHV_GAIN_CTRL_SHIFT);
		tribuf_calcntr = 0x8;
	} else {
		/* Not supported. Apply the same limits as in the max case */
		loopfilter |= (0x4 << DPIO_CHV_PROP_COEFF_SHIFT);
		loopfilter |= (0x9 << DPIO_CHV_INT_COEFF_SHIFT);
		loopfilter |= (0x3 << DPIO_CHV_GAIN_CTRL_SHIFT);
		tribuf_calcntr = 0;
	}
	vlv_dpio_write(dev_priv, pipe, CHV_PLL_DW6(port), loopfilter);

	dpio_val = vlv_dpio_read(dev_priv, pipe, CHV_PLL_DW8(port));
	dpio_val &= ~DPIO_CHV_TDC_TARGET_CNT_MASK;
	dpio_val |= (tribuf_calcntr << DPIO_CHV_TDC_TARGET_CNT_SHIFT);
	vlv_dpio_write(dev_priv, pipe, CHV_PLL_DW8(port), dpio_val);

	/* AFC Recal */
	vlv_dpio_write(dev_priv, pipe, CHV_CMN_DW14(port),
			vlv_dpio_read(dev_priv, pipe, CHV_CMN_DW14(port)) |
			DPIO_AFC_RECAL);

	mutex_unlock(&dev_priv->sb_lock);
}

/**
 * vlv_force_pll_on - forcibly enable just the PLL
 * @dev_priv: i915 private structure
 * @pipe: pipe PLL to enable
 * @dpll: PLL configuration
 *
 * Enable the PLL for @pipe using the supplied @dpll config. To be used
 * in cases where we need the PLL enabled even when @pipe is not going to
 * be enabled.
 */
int vlv_force_pll_on(struct drm_i915_private *dev_priv, enum pipe pipe,
		     const struct dpll *dpll)
{
	struct intel_crtc *crtc = intel_get_crtc_for_pipe(dev_priv, pipe);
	struct intel_crtc_state *pipe_config;

	pipe_config = kzalloc(sizeof(*pipe_config), GFP_KERNEL);
	if (!pipe_config)
		return -ENOMEM;

	pipe_config->base.crtc = &crtc->base;
	pipe_config->pixel_multiplier = 1;
	pipe_config->dpll = *dpll;

	if (IS_CHERRYVIEW(dev_priv)) {
		chv_compute_dpll(crtc, pipe_config);
		chv_prepare_pll(crtc, pipe_config);
		chv_enable_pll(crtc, pipe_config);
	} else {
		vlv_compute_dpll(crtc, pipe_config);
		vlv_prepare_pll(crtc, pipe_config);
		vlv_enable_pll(crtc, pipe_config);
	}

	kfree(pipe_config);

	return 0;
}

/**
 * vlv_force_pll_off - forcibly disable just the PLL
 * @dev_priv: i915 private structure
 * @pipe: pipe PLL to disable
 *
 * Disable the PLL for @pipe. To be used in cases where we need
 * the PLL enabled even when @pipe is not going to be enabled.
 */
void vlv_force_pll_off(struct drm_i915_private *dev_priv, enum pipe pipe)
{
	if (IS_CHERRYVIEW(dev_priv))
		chv_disable_pll(dev_priv, pipe);
	else
		vlv_disable_pll(dev_priv, pipe);
}

static void i9xx_compute_dpll(struct intel_crtc *crtc,
			      struct intel_crtc_state *crtc_state,
			      struct dpll *reduced_clock)
{
	struct drm_i915_private *dev_priv = to_i915(crtc->base.dev);
	u32 dpll;
	struct dpll *clock = &crtc_state->dpll;

	i9xx_update_pll_dividers(crtc, crtc_state, reduced_clock);

	dpll = DPLL_VGA_MODE_DIS;

	if (intel_crtc_has_type(crtc_state, INTEL_OUTPUT_LVDS))
		dpll |= DPLLB_MODE_LVDS;
	else
		dpll |= DPLLB_MODE_DAC_SERIAL;

	if (IS_I945G(dev_priv) || IS_I945GM(dev_priv) ||
	    IS_G33(dev_priv) || IS_PINEVIEW(dev_priv)) {
		dpll |= (crtc_state->pixel_multiplier - 1)
			<< SDVO_MULTIPLIER_SHIFT_HIRES;
	}

	if (intel_crtc_has_type(crtc_state, INTEL_OUTPUT_SDVO) ||
	    intel_crtc_has_type(crtc_state, INTEL_OUTPUT_HDMI))
		dpll |= DPLL_SDVO_HIGH_SPEED;

	if (intel_crtc_has_dp_encoder(crtc_state))
		dpll |= DPLL_SDVO_HIGH_SPEED;

	/* compute bitmask from p1 value */
	if (IS_PINEVIEW(dev_priv))
		dpll |= (1 << (clock->p1 - 1)) << DPLL_FPA01_P1_POST_DIV_SHIFT_PINEVIEW;
	else {
		dpll |= (1 << (clock->p1 - 1)) << DPLL_FPA01_P1_POST_DIV_SHIFT;
		if (IS_G4X(dev_priv) && reduced_clock)
			dpll |= (1 << (reduced_clock->p1 - 1)) << DPLL_FPA1_P1_POST_DIV_SHIFT;
	}
	switch (clock->p2) {
	case 5:
		dpll |= DPLL_DAC_SERIAL_P2_CLOCK_DIV_5;
		break;
	case 7:
		dpll |= DPLLB_LVDS_P2_CLOCK_DIV_7;
		break;
	case 10:
		dpll |= DPLL_DAC_SERIAL_P2_CLOCK_DIV_10;
		break;
	case 14:
		dpll |= DPLLB_LVDS_P2_CLOCK_DIV_14;
		break;
	}
	if (INTEL_GEN(dev_priv) >= 4)
		dpll |= (6 << PLL_LOAD_PULSE_PHASE_SHIFT);

	if (crtc_state->sdvo_tv_clock)
		dpll |= PLL_REF_INPUT_TVCLKINBC;
	else if (intel_crtc_has_type(crtc_state, INTEL_OUTPUT_LVDS) &&
		 intel_panel_use_ssc(dev_priv))
		dpll |= PLLB_REF_INPUT_SPREADSPECTRUMIN;
	else
		dpll |= PLL_REF_INPUT_DREFCLK;

	dpll |= DPLL_VCO_ENABLE;
	crtc_state->dpll_hw_state.dpll = dpll;

	if (INTEL_GEN(dev_priv) >= 4) {
		u32 dpll_md = (crtc_state->pixel_multiplier - 1)
			<< DPLL_MD_UDI_MULTIPLIER_SHIFT;
		crtc_state->dpll_hw_state.dpll_md = dpll_md;
	}
}

static void i8xx_compute_dpll(struct intel_crtc *crtc,
			      struct intel_crtc_state *crtc_state,
			      struct dpll *reduced_clock)
{
	struct drm_device *dev = crtc->base.dev;
	struct drm_i915_private *dev_priv = to_i915(dev);
	u32 dpll;
	struct dpll *clock = &crtc_state->dpll;

	i9xx_update_pll_dividers(crtc, crtc_state, reduced_clock);

	dpll = DPLL_VGA_MODE_DIS;

	if (intel_crtc_has_type(crtc_state, INTEL_OUTPUT_LVDS)) {
		dpll |= (1 << (clock->p1 - 1)) << DPLL_FPA01_P1_POST_DIV_SHIFT;
	} else {
		if (clock->p1 == 2)
			dpll |= PLL_P1_DIVIDE_BY_TWO;
		else
			dpll |= (clock->p1 - 2) << DPLL_FPA01_P1_POST_DIV_SHIFT;
		if (clock->p2 == 4)
			dpll |= PLL_P2_DIVIDE_BY_4;
	}

	if (!IS_I830(dev_priv) &&
	    intel_crtc_has_type(crtc_state, INTEL_OUTPUT_DVO))
		dpll |= DPLL_DVO_2X_MODE;

	if (intel_crtc_has_type(crtc_state, INTEL_OUTPUT_LVDS) &&
	    intel_panel_use_ssc(dev_priv))
		dpll |= PLLB_REF_INPUT_SPREADSPECTRUMIN;
	else
		dpll |= PLL_REF_INPUT_DREFCLK;

	dpll |= DPLL_VCO_ENABLE;
	crtc_state->dpll_hw_state.dpll = dpll;
}

static void intel_set_pipe_timings(struct intel_crtc *intel_crtc)
{
	struct drm_i915_private *dev_priv = to_i915(intel_crtc->base.dev);
	enum pipe pipe = intel_crtc->pipe;
	enum transcoder cpu_transcoder = intel_crtc->config->cpu_transcoder;
	const struct drm_display_mode *adjusted_mode = &intel_crtc->config->base.adjusted_mode;
	uint32_t crtc_vtotal, crtc_vblank_end;
	int vsyncshift = 0;

	/* We need to be careful not to changed the adjusted mode, for otherwise
	 * the hw state checker will get angry at the mismatch. */
	crtc_vtotal = adjusted_mode->crtc_vtotal;
	crtc_vblank_end = adjusted_mode->crtc_vblank_end;

	if (adjusted_mode->flags & DRM_MODE_FLAG_INTERLACE) {
		/* the chip adds 2 halflines automatically */
		crtc_vtotal -= 1;
		crtc_vblank_end -= 1;

		if (intel_crtc_has_type(intel_crtc->config, INTEL_OUTPUT_SDVO))
			vsyncshift = (adjusted_mode->crtc_htotal - 1) / 2;
		else
			vsyncshift = adjusted_mode->crtc_hsync_start -
				adjusted_mode->crtc_htotal / 2;
		if (vsyncshift < 0)
			vsyncshift += adjusted_mode->crtc_htotal;
	}

	if (INTEL_GEN(dev_priv) > 3)
		I915_WRITE(VSYNCSHIFT(cpu_transcoder), vsyncshift);

	I915_WRITE(HTOTAL(cpu_transcoder),
		   (adjusted_mode->crtc_hdisplay - 1) |
		   ((adjusted_mode->crtc_htotal - 1) << 16));
	I915_WRITE(HBLANK(cpu_transcoder),
		   (adjusted_mode->crtc_hblank_start - 1) |
		   ((adjusted_mode->crtc_hblank_end - 1) << 16));
	I915_WRITE(HSYNC(cpu_transcoder),
		   (adjusted_mode->crtc_hsync_start - 1) |
		   ((adjusted_mode->crtc_hsync_end - 1) << 16));

	I915_WRITE(VTOTAL(cpu_transcoder),
		   (adjusted_mode->crtc_vdisplay - 1) |
		   ((crtc_vtotal - 1) << 16));
	I915_WRITE(VBLANK(cpu_transcoder),
		   (adjusted_mode->crtc_vblank_start - 1) |
		   ((crtc_vblank_end - 1) << 16));
	I915_WRITE(VSYNC(cpu_transcoder),
		   (adjusted_mode->crtc_vsync_start - 1) |
		   ((adjusted_mode->crtc_vsync_end - 1) << 16));

	/* Workaround: when the EDP input selection is B, the VTOTAL_B must be
	 * programmed with the VTOTAL_EDP value. Same for VTOTAL_C. This is
	 * documented on the DDI_FUNC_CTL register description, EDP Input Select
	 * bits. */
	if (IS_HASWELL(dev_priv) && cpu_transcoder == TRANSCODER_EDP &&
	    (pipe == PIPE_B || pipe == PIPE_C))
		I915_WRITE(VTOTAL(pipe), I915_READ(VTOTAL(cpu_transcoder)));

}

static void intel_set_pipe_src_size(struct intel_crtc *intel_crtc)
{
	struct drm_device *dev = intel_crtc->base.dev;
	struct drm_i915_private *dev_priv = to_i915(dev);
	enum pipe pipe = intel_crtc->pipe;

	/* pipesrc controls the size that is scaled from, which should
	 * always be the user's requested size.
	 */
	I915_WRITE(PIPESRC(pipe),
		   ((intel_crtc->config->pipe_src_w - 1) << 16) |
		   (intel_crtc->config->pipe_src_h - 1));
}

static void intel_get_pipe_timings(struct intel_crtc *crtc,
				   struct intel_crtc_state *pipe_config)
{
	struct drm_device *dev = crtc->base.dev;
	struct drm_i915_private *dev_priv = to_i915(dev);
	enum transcoder cpu_transcoder = pipe_config->cpu_transcoder;
	uint32_t tmp;

	tmp = I915_READ(HTOTAL(cpu_transcoder));
	pipe_config->base.adjusted_mode.crtc_hdisplay = (tmp & 0xffff) + 1;
	pipe_config->base.adjusted_mode.crtc_htotal = ((tmp >> 16) & 0xffff) + 1;
	tmp = I915_READ(HBLANK(cpu_transcoder));
	pipe_config->base.adjusted_mode.crtc_hblank_start = (tmp & 0xffff) + 1;
	pipe_config->base.adjusted_mode.crtc_hblank_end = ((tmp >> 16) & 0xffff) + 1;
	tmp = I915_READ(HSYNC(cpu_transcoder));
	pipe_config->base.adjusted_mode.crtc_hsync_start = (tmp & 0xffff) + 1;
	pipe_config->base.adjusted_mode.crtc_hsync_end = ((tmp >> 16) & 0xffff) + 1;

	tmp = I915_READ(VTOTAL(cpu_transcoder));
	pipe_config->base.adjusted_mode.crtc_vdisplay = (tmp & 0xffff) + 1;
	pipe_config->base.adjusted_mode.crtc_vtotal = ((tmp >> 16) & 0xffff) + 1;
	tmp = I915_READ(VBLANK(cpu_transcoder));
	pipe_config->base.adjusted_mode.crtc_vblank_start = (tmp & 0xffff) + 1;
	pipe_config->base.adjusted_mode.crtc_vblank_end = ((tmp >> 16) & 0xffff) + 1;
	tmp = I915_READ(VSYNC(cpu_transcoder));
	pipe_config->base.adjusted_mode.crtc_vsync_start = (tmp & 0xffff) + 1;
	pipe_config->base.adjusted_mode.crtc_vsync_end = ((tmp >> 16) & 0xffff) + 1;

	if (I915_READ(PIPECONF(cpu_transcoder)) & PIPECONF_INTERLACE_MASK) {
		pipe_config->base.adjusted_mode.flags |= DRM_MODE_FLAG_INTERLACE;
		pipe_config->base.adjusted_mode.crtc_vtotal += 1;
		pipe_config->base.adjusted_mode.crtc_vblank_end += 1;
	}
}

static void intel_get_pipe_src_size(struct intel_crtc *crtc,
				    struct intel_crtc_state *pipe_config)
{
	struct drm_device *dev = crtc->base.dev;
	struct drm_i915_private *dev_priv = to_i915(dev);
	u32 tmp;

	tmp = I915_READ(PIPESRC(crtc->pipe));
	pipe_config->pipe_src_h = (tmp & 0xffff) + 1;
	pipe_config->pipe_src_w = ((tmp >> 16) & 0xffff) + 1;

	pipe_config->base.mode.vdisplay = pipe_config->pipe_src_h;
	pipe_config->base.mode.hdisplay = pipe_config->pipe_src_w;
}

void intel_mode_from_pipe_config(struct drm_display_mode *mode,
				 struct intel_crtc_state *pipe_config)
{
	mode->hdisplay = pipe_config->base.adjusted_mode.crtc_hdisplay;
	mode->htotal = pipe_config->base.adjusted_mode.crtc_htotal;
	mode->hsync_start = pipe_config->base.adjusted_mode.crtc_hsync_start;
	mode->hsync_end = pipe_config->base.adjusted_mode.crtc_hsync_end;

	mode->vdisplay = pipe_config->base.adjusted_mode.crtc_vdisplay;
	mode->vtotal = pipe_config->base.adjusted_mode.crtc_vtotal;
	mode->vsync_start = pipe_config->base.adjusted_mode.crtc_vsync_start;
	mode->vsync_end = pipe_config->base.adjusted_mode.crtc_vsync_end;

	mode->flags = pipe_config->base.adjusted_mode.flags;
	mode->type = DRM_MODE_TYPE_DRIVER;

	mode->clock = pipe_config->base.adjusted_mode.crtc_clock;

	mode->hsync = drm_mode_hsync(mode);
	mode->vrefresh = drm_mode_vrefresh(mode);
	drm_mode_set_name(mode);
}

static void i9xx_set_pipeconf(struct intel_crtc *intel_crtc)
{
	struct drm_i915_private *dev_priv = to_i915(intel_crtc->base.dev);
	uint32_t pipeconf;

	pipeconf = 0;

	/* we keep both pipes enabled on 830 */
	if (IS_I830(dev_priv))
		pipeconf |= I915_READ(PIPECONF(intel_crtc->pipe)) & PIPECONF_ENABLE;

	if (intel_crtc->config->double_wide)
		pipeconf |= PIPECONF_DOUBLE_WIDE;

	/* only g4x and later have fancy bpc/dither controls */
	if (IS_G4X(dev_priv) || IS_VALLEYVIEW(dev_priv) ||
	    IS_CHERRYVIEW(dev_priv)) {
		/* Bspec claims that we can't use dithering for 30bpp pipes. */
		if (intel_crtc->config->dither && intel_crtc->config->pipe_bpp != 30)
			pipeconf |= PIPECONF_DITHER_EN |
				    PIPECONF_DITHER_TYPE_SP;

		switch (intel_crtc->config->pipe_bpp) {
		case 18:
			pipeconf |= PIPECONF_6BPC;
			break;
		case 24:
			pipeconf |= PIPECONF_8BPC;
			break;
		case 30:
			pipeconf |= PIPECONF_10BPC;
			break;
		default:
			/* Case prevented by intel_choose_pipe_bpp_dither. */
			BUG();
		}
	}

	if (HAS_PIPE_CXSR(dev_priv)) {
		if (intel_crtc->lowfreq_avail) {
			DRM_DEBUG_KMS("enabling CxSR downclocking\n");
			pipeconf |= PIPECONF_CXSR_DOWNCLOCK;
		} else {
			DRM_DEBUG_KMS("disabling CxSR downclocking\n");
		}
	}

	if (intel_crtc->config->base.adjusted_mode.flags & DRM_MODE_FLAG_INTERLACE) {
		if (INTEL_GEN(dev_priv) < 4 ||
		    intel_crtc_has_type(intel_crtc->config, INTEL_OUTPUT_SDVO))
			pipeconf |= PIPECONF_INTERLACE_W_FIELD_INDICATION;
		else
			pipeconf |= PIPECONF_INTERLACE_W_SYNC_SHIFT;
	} else
		pipeconf |= PIPECONF_PROGRESSIVE;

	if ((IS_VALLEYVIEW(dev_priv) || IS_CHERRYVIEW(dev_priv)) &&
	     intel_crtc->config->limited_color_range)
		pipeconf |= PIPECONF_COLOR_RANGE_SELECT;

	I915_WRITE(PIPECONF(intel_crtc->pipe), pipeconf);
	POSTING_READ(PIPECONF(intel_crtc->pipe));
}

static int i8xx_crtc_compute_clock(struct intel_crtc *crtc,
				   struct intel_crtc_state *crtc_state)
{
	struct drm_device *dev = crtc->base.dev;
	struct drm_i915_private *dev_priv = to_i915(dev);
	const struct intel_limit *limit;
	int refclk = 48000;

	memset(&crtc_state->dpll_hw_state, 0,
	       sizeof(crtc_state->dpll_hw_state));

	if (intel_crtc_has_type(crtc_state, INTEL_OUTPUT_LVDS)) {
		if (intel_panel_use_ssc(dev_priv)) {
			refclk = dev_priv->vbt.lvds_ssc_freq;
			DRM_DEBUG_KMS("using SSC reference clock of %d kHz\n", refclk);
		}

		limit = &intel_limits_i8xx_lvds;
	} else if (intel_crtc_has_type(crtc_state, INTEL_OUTPUT_DVO)) {
		limit = &intel_limits_i8xx_dvo;
	} else {
		limit = &intel_limits_i8xx_dac;
	}

	if (!crtc_state->clock_set &&
	    !i9xx_find_best_dpll(limit, crtc_state, crtc_state->port_clock,
				 refclk, NULL, &crtc_state->dpll)) {
		DRM_ERROR("Couldn't find PLL settings for mode!\n");
		return -EINVAL;
	}

	i8xx_compute_dpll(crtc, crtc_state, NULL);

	return 0;
}

static int g4x_crtc_compute_clock(struct intel_crtc *crtc,
				  struct intel_crtc_state *crtc_state)
{
	struct drm_device *dev = crtc->base.dev;
	struct drm_i915_private *dev_priv = to_i915(dev);
	const struct intel_limit *limit;
	int refclk = 96000;

	memset(&crtc_state->dpll_hw_state, 0,
	       sizeof(crtc_state->dpll_hw_state));

	if (intel_crtc_has_type(crtc_state, INTEL_OUTPUT_LVDS)) {
		if (intel_panel_use_ssc(dev_priv)) {
			refclk = dev_priv->vbt.lvds_ssc_freq;
			DRM_DEBUG_KMS("using SSC reference clock of %d kHz\n", refclk);
		}

		if (intel_is_dual_link_lvds(dev))
			limit = &intel_limits_g4x_dual_channel_lvds;
		else
			limit = &intel_limits_g4x_single_channel_lvds;
	} else if (intel_crtc_has_type(crtc_state, INTEL_OUTPUT_HDMI) ||
		   intel_crtc_has_type(crtc_state, INTEL_OUTPUT_ANALOG)) {
		limit = &intel_limits_g4x_hdmi;
	} else if (intel_crtc_has_type(crtc_state, INTEL_OUTPUT_SDVO)) {
		limit = &intel_limits_g4x_sdvo;
	} else {
		/* The option is for other outputs */
		limit = &intel_limits_i9xx_sdvo;
	}

	if (!crtc_state->clock_set &&
	    !g4x_find_best_dpll(limit, crtc_state, crtc_state->port_clock,
				refclk, NULL, &crtc_state->dpll)) {
		DRM_ERROR("Couldn't find PLL settings for mode!\n");
		return -EINVAL;
	}

	i9xx_compute_dpll(crtc, crtc_state, NULL);

	return 0;
}

static int pnv_crtc_compute_clock(struct intel_crtc *crtc,
				  struct intel_crtc_state *crtc_state)
{
	struct drm_device *dev = crtc->base.dev;
	struct drm_i915_private *dev_priv = to_i915(dev);
	const struct intel_limit *limit;
	int refclk = 96000;

	memset(&crtc_state->dpll_hw_state, 0,
	       sizeof(crtc_state->dpll_hw_state));

	if (intel_crtc_has_type(crtc_state, INTEL_OUTPUT_LVDS)) {
		if (intel_panel_use_ssc(dev_priv)) {
			refclk = dev_priv->vbt.lvds_ssc_freq;
			DRM_DEBUG_KMS("using SSC reference clock of %d kHz\n", refclk);
		}

		limit = &intel_limits_pineview_lvds;
	} else {
		limit = &intel_limits_pineview_sdvo;
	}

	if (!crtc_state->clock_set &&
	    !pnv_find_best_dpll(limit, crtc_state, crtc_state->port_clock,
				refclk, NULL, &crtc_state->dpll)) {
		DRM_ERROR("Couldn't find PLL settings for mode!\n");
		return -EINVAL;
	}

	i9xx_compute_dpll(crtc, crtc_state, NULL);

	return 0;
}

static int i9xx_crtc_compute_clock(struct intel_crtc *crtc,
				   struct intel_crtc_state *crtc_state)
{
	struct drm_device *dev = crtc->base.dev;
	struct drm_i915_private *dev_priv = to_i915(dev);
	const struct intel_limit *limit;
	int refclk = 96000;

	memset(&crtc_state->dpll_hw_state, 0,
	       sizeof(crtc_state->dpll_hw_state));

	if (intel_crtc_has_type(crtc_state, INTEL_OUTPUT_LVDS)) {
		if (intel_panel_use_ssc(dev_priv)) {
			refclk = dev_priv->vbt.lvds_ssc_freq;
			DRM_DEBUG_KMS("using SSC reference clock of %d kHz\n", refclk);
		}

		limit = &intel_limits_i9xx_lvds;
	} else {
		limit = &intel_limits_i9xx_sdvo;
	}

	if (!crtc_state->clock_set &&
	    !i9xx_find_best_dpll(limit, crtc_state, crtc_state->port_clock,
				 refclk, NULL, &crtc_state->dpll)) {
		DRM_ERROR("Couldn't find PLL settings for mode!\n");
		return -EINVAL;
	}

	i9xx_compute_dpll(crtc, crtc_state, NULL);

	return 0;
}

static int chv_crtc_compute_clock(struct intel_crtc *crtc,
				  struct intel_crtc_state *crtc_state)
{
	int refclk = 100000;
	const struct intel_limit *limit = &intel_limits_chv;

	memset(&crtc_state->dpll_hw_state, 0,
	       sizeof(crtc_state->dpll_hw_state));

	if (!crtc_state->clock_set &&
	    !chv_find_best_dpll(limit, crtc_state, crtc_state->port_clock,
				refclk, NULL, &crtc_state->dpll)) {
		DRM_ERROR("Couldn't find PLL settings for mode!\n");
		return -EINVAL;
	}

	chv_compute_dpll(crtc, crtc_state);

	return 0;
}

static int vlv_crtc_compute_clock(struct intel_crtc *crtc,
				  struct intel_crtc_state *crtc_state)
{
	int refclk = 100000;
	const struct intel_limit *limit = &intel_limits_vlv;

	memset(&crtc_state->dpll_hw_state, 0,
	       sizeof(crtc_state->dpll_hw_state));

	if (!crtc_state->clock_set &&
	    !vlv_find_best_dpll(limit, crtc_state, crtc_state->port_clock,
				refclk, NULL, &crtc_state->dpll)) {
		DRM_ERROR("Couldn't find PLL settings for mode!\n");
		return -EINVAL;
	}

	vlv_compute_dpll(crtc, crtc_state);

	return 0;
}

static void i9xx_get_pfit_config(struct intel_crtc *crtc,
				 struct intel_crtc_state *pipe_config)
{
	struct drm_i915_private *dev_priv = to_i915(crtc->base.dev);
	uint32_t tmp;

	if (INTEL_GEN(dev_priv) <= 3 &&
	    (IS_I830(dev_priv) || !IS_MOBILE(dev_priv)))
		return;

	tmp = I915_READ(PFIT_CONTROL);
	if (!(tmp & PFIT_ENABLE))
		return;

	/* Check whether the pfit is attached to our pipe. */
	if (INTEL_GEN(dev_priv) < 4) {
		if (crtc->pipe != PIPE_B)
			return;
	} else {
		if ((tmp & PFIT_PIPE_MASK) != (crtc->pipe << PFIT_PIPE_SHIFT))
			return;
	}

	pipe_config->gmch_pfit.control = tmp;
	pipe_config->gmch_pfit.pgm_ratios = I915_READ(PFIT_PGM_RATIOS);
}

static void vlv_crtc_clock_get(struct intel_crtc *crtc,
			       struct intel_crtc_state *pipe_config)
{
	struct drm_device *dev = crtc->base.dev;
	struct drm_i915_private *dev_priv = to_i915(dev);
	int pipe = pipe_config->cpu_transcoder;
	struct dpll clock;
	u32 mdiv;
	int refclk = 100000;

	/* In case of DSI, DPLL will not be used */
	if ((pipe_config->dpll_hw_state.dpll & DPLL_VCO_ENABLE) == 0)
		return;

	mutex_lock(&dev_priv->sb_lock);
	mdiv = vlv_dpio_read(dev_priv, pipe, VLV_PLL_DW3(pipe));
	mutex_unlock(&dev_priv->sb_lock);

	clock.m1 = (mdiv >> DPIO_M1DIV_SHIFT) & 7;
	clock.m2 = mdiv & DPIO_M2DIV_MASK;
	clock.n = (mdiv >> DPIO_N_SHIFT) & 0xf;
	clock.p1 = (mdiv >> DPIO_P1_SHIFT) & 7;
	clock.p2 = (mdiv >> DPIO_P2_SHIFT) & 0x1f;

	pipe_config->port_clock = vlv_calc_dpll_params(refclk, &clock);
}

static void
i9xx_get_initial_plane_config(struct intel_crtc *crtc,
			      struct intel_initial_plane_config *plane_config)
{
	struct drm_device *dev = crtc->base.dev;
	struct drm_i915_private *dev_priv = to_i915(dev);
	u32 val, base, offset;
	int pipe = crtc->pipe, plane = crtc->plane;
	int fourcc, pixel_format;
	unsigned int aligned_height;
	struct drm_framebuffer *fb;
	struct intel_framebuffer *intel_fb;

	val = I915_READ(DSPCNTR(plane));
	if (!(val & DISPLAY_PLANE_ENABLE))
		return;

	intel_fb = kzalloc(sizeof(*intel_fb), GFP_KERNEL);
	if (!intel_fb) {
		DRM_DEBUG_KMS("failed to alloc fb\n");
		return;
	}

	fb = &intel_fb->base;

	fb->dev = dev;

	if (INTEL_GEN(dev_priv) >= 4) {
		if (val & DISPPLANE_TILED) {
			plane_config->tiling = I915_TILING_X;
			fb->modifier = I915_FORMAT_MOD_X_TILED;
		}
	}

	pixel_format = val & DISPPLANE_PIXFORMAT_MASK;
	fourcc = i9xx_format_to_fourcc(pixel_format);
	fb->format = drm_format_info(fourcc);

	if (INTEL_GEN(dev_priv) >= 4) {
		if (plane_config->tiling)
			offset = I915_READ(DSPTILEOFF(plane));
		else
			offset = I915_READ(DSPLINOFF(plane));
		base = I915_READ(DSPSURF(plane)) & 0xfffff000;
	} else {
		base = I915_READ(DSPADDR(plane));
	}
	plane_config->base = base;

	val = I915_READ(PIPESRC(pipe));
	fb->width = ((val >> 16) & 0xfff) + 1;
	fb->height = ((val >> 0) & 0xfff) + 1;

	val = I915_READ(DSPSTRIDE(pipe));
	fb->pitches[0] = val & 0xffffffc0;

	aligned_height = intel_fb_align_height(fb, 0, fb->height);

	plane_config->size = fb->pitches[0] * aligned_height;

	DRM_DEBUG_KMS("pipe/plane %c/%d with fb: size=%dx%d@%d, offset=%x, pitch %d, size 0x%x\n",
		      pipe_name(pipe), plane, fb->width, fb->height,
		      fb->format->cpp[0] * 8, base, fb->pitches[0],
		      plane_config->size);

	plane_config->fb = intel_fb;
}

static void chv_crtc_clock_get(struct intel_crtc *crtc,
			       struct intel_crtc_state *pipe_config)
{
	struct drm_device *dev = crtc->base.dev;
	struct drm_i915_private *dev_priv = to_i915(dev);
	int pipe = pipe_config->cpu_transcoder;
	enum dpio_channel port = vlv_pipe_to_channel(pipe);
	struct dpll clock;
	u32 cmn_dw13, pll_dw0, pll_dw1, pll_dw2, pll_dw3;
	int refclk = 100000;

	/* In case of DSI, DPLL will not be used */
	if ((pipe_config->dpll_hw_state.dpll & DPLL_VCO_ENABLE) == 0)
		return;

	mutex_lock(&dev_priv->sb_lock);
	cmn_dw13 = vlv_dpio_read(dev_priv, pipe, CHV_CMN_DW13(port));
	pll_dw0 = vlv_dpio_read(dev_priv, pipe, CHV_PLL_DW0(port));
	pll_dw1 = vlv_dpio_read(dev_priv, pipe, CHV_PLL_DW1(port));
	pll_dw2 = vlv_dpio_read(dev_priv, pipe, CHV_PLL_DW2(port));
	pll_dw3 = vlv_dpio_read(dev_priv, pipe, CHV_PLL_DW3(port));
	mutex_unlock(&dev_priv->sb_lock);

	clock.m1 = (pll_dw1 & 0x7) == DPIO_CHV_M1_DIV_BY_2 ? 2 : 0;
	clock.m2 = (pll_dw0 & 0xff) << 22;
	if (pll_dw3 & DPIO_CHV_FRAC_DIV_EN)
		clock.m2 |= pll_dw2 & 0x3fffff;
	clock.n = (pll_dw1 >> DPIO_CHV_N_DIV_SHIFT) & 0xf;
	clock.p1 = (cmn_dw13 >> DPIO_CHV_P1_DIV_SHIFT) & 0x7;
	clock.p2 = (cmn_dw13 >> DPIO_CHV_P2_DIV_SHIFT) & 0x1f;

	pipe_config->port_clock = chv_calc_dpll_params(refclk, &clock);
}

static bool i9xx_get_pipe_config(struct intel_crtc *crtc,
				 struct intel_crtc_state *pipe_config)
{
	struct drm_i915_private *dev_priv = to_i915(crtc->base.dev);
	enum intel_display_power_domain power_domain;
	uint32_t tmp;
	bool ret;

	power_domain = POWER_DOMAIN_PIPE(crtc->pipe);
	if (!intel_display_power_get_if_enabled(dev_priv, power_domain))
		return false;

	pipe_config->cpu_transcoder = (enum transcoder) crtc->pipe;
	pipe_config->shared_dpll = NULL;

	ret = false;

	tmp = I915_READ(PIPECONF(crtc->pipe));
	if (!(tmp & PIPECONF_ENABLE))
		goto out;

	if (IS_G4X(dev_priv) || IS_VALLEYVIEW(dev_priv) ||
	    IS_CHERRYVIEW(dev_priv)) {
		switch (tmp & PIPECONF_BPC_MASK) {
		case PIPECONF_6BPC:
			pipe_config->pipe_bpp = 18;
			break;
		case PIPECONF_8BPC:
			pipe_config->pipe_bpp = 24;
			break;
		case PIPECONF_10BPC:
			pipe_config->pipe_bpp = 30;
			break;
		default:
			break;
		}
	}

	if ((IS_VALLEYVIEW(dev_priv) || IS_CHERRYVIEW(dev_priv)) &&
	    (tmp & PIPECONF_COLOR_RANGE_SELECT))
		pipe_config->limited_color_range = true;

	if (INTEL_GEN(dev_priv) < 4)
		pipe_config->double_wide = tmp & PIPECONF_DOUBLE_WIDE;

	intel_get_pipe_timings(crtc, pipe_config);
	intel_get_pipe_src_size(crtc, pipe_config);

	i9xx_get_pfit_config(crtc, pipe_config);

	if (INTEL_GEN(dev_priv) >= 4) {
		/* No way to read it out on pipes B and C */
		if (IS_CHERRYVIEW(dev_priv) && crtc->pipe != PIPE_A)
			tmp = dev_priv->chv_dpll_md[crtc->pipe];
		else
			tmp = I915_READ(DPLL_MD(crtc->pipe));
		pipe_config->pixel_multiplier =
			((tmp & DPLL_MD_UDI_MULTIPLIER_MASK)
			 >> DPLL_MD_UDI_MULTIPLIER_SHIFT) + 1;
		pipe_config->dpll_hw_state.dpll_md = tmp;
	} else if (IS_I945G(dev_priv) || IS_I945GM(dev_priv) ||
		   IS_G33(dev_priv) || IS_PINEVIEW(dev_priv)) {
		tmp = I915_READ(DPLL(crtc->pipe));
		pipe_config->pixel_multiplier =
			((tmp & SDVO_MULTIPLIER_MASK)
			 >> SDVO_MULTIPLIER_SHIFT_HIRES) + 1;
	} else {
		/* Note that on i915G/GM the pixel multiplier is in the sdvo
		 * port and will be fixed up in the encoder->get_config
		 * function. */
		pipe_config->pixel_multiplier = 1;
	}
	pipe_config->dpll_hw_state.dpll = I915_READ(DPLL(crtc->pipe));
	if (!IS_VALLEYVIEW(dev_priv) && !IS_CHERRYVIEW(dev_priv)) {
		/*
		 * DPLL_DVO_2X_MODE must be enabled for both DPLLs
		 * on 830. Filter it out here so that we don't
		 * report errors due to that.
		 */
		if (IS_I830(dev_priv))
			pipe_config->dpll_hw_state.dpll &= ~DPLL_DVO_2X_MODE;

		pipe_config->dpll_hw_state.fp0 = I915_READ(FP0(crtc->pipe));
		pipe_config->dpll_hw_state.fp1 = I915_READ(FP1(crtc->pipe));
	} else {
		/* Mask out read-only status bits. */
		pipe_config->dpll_hw_state.dpll &= ~(DPLL_LOCK_VLV |
						     DPLL_PORTC_READY_MASK |
						     DPLL_PORTB_READY_MASK);
	}

	if (IS_CHERRYVIEW(dev_priv))
		chv_crtc_clock_get(crtc, pipe_config);
	else if (IS_VALLEYVIEW(dev_priv))
		vlv_crtc_clock_get(crtc, pipe_config);
	else
		i9xx_crtc_clock_get(crtc, pipe_config);

	/*
	 * Normally the dotclock is filled in by the encoder .get_config()
	 * but in case the pipe is enabled w/o any ports we need a sane
	 * default.
	 */
	pipe_config->base.adjusted_mode.crtc_clock =
		pipe_config->port_clock / pipe_config->pixel_multiplier;

	ret = true;

out:
	intel_display_power_put(dev_priv, power_domain);

	return ret;
}

static void ironlake_init_pch_refclk(struct drm_i915_private *dev_priv)
{
	struct intel_encoder *encoder;
	int i;
	u32 val, final;
	bool has_lvds = false;
	bool has_cpu_edp = false;
	bool has_panel = false;
	bool has_ck505 = false;
	bool can_ssc = false;
	bool using_ssc_source = false;

	/* We need to take the global config into account */
	for_each_intel_encoder(&dev_priv->drm, encoder) {
		switch (encoder->type) {
		case INTEL_OUTPUT_LVDS:
			has_panel = true;
			has_lvds = true;
			break;
		case INTEL_OUTPUT_EDP:
			has_panel = true;
			if (enc_to_dig_port(&encoder->base)->port == PORT_A)
				has_cpu_edp = true;
			break;
		default:
			break;
		}
	}

	if (HAS_PCH_IBX(dev_priv)) {
		has_ck505 = dev_priv->vbt.display_clock_mode;
		can_ssc = has_ck505;
	} else {
		has_ck505 = false;
		can_ssc = true;
	}

	/* Check if any DPLLs are using the SSC source */
	for (i = 0; i < dev_priv->num_shared_dpll; i++) {
		u32 temp = I915_READ(PCH_DPLL(i));

		if (!(temp & DPLL_VCO_ENABLE))
			continue;

		if ((temp & PLL_REF_INPUT_MASK) ==
		    PLLB_REF_INPUT_SPREADSPECTRUMIN) {
			using_ssc_source = true;
			break;
		}
	}

	DRM_DEBUG_KMS("has_panel %d has_lvds %d has_ck505 %d using_ssc_source %d\n",
		      has_panel, has_lvds, has_ck505, using_ssc_source);

	/* Ironlake: try to setup display ref clock before DPLL
	 * enabling. This is only under driver's control after
	 * PCH B stepping, previous chipset stepping should be
	 * ignoring this setting.
	 */
	val = I915_READ(PCH_DREF_CONTROL);

	/* As we must carefully and slowly disable/enable each source in turn,
	 * compute the final state we want first and check if we need to
	 * make any changes at all.
	 */
	final = val;
	final &= ~DREF_NONSPREAD_SOURCE_MASK;
	if (has_ck505)
		final |= DREF_NONSPREAD_CK505_ENABLE;
	else
		final |= DREF_NONSPREAD_SOURCE_ENABLE;

	final &= ~DREF_SSC_SOURCE_MASK;
	final &= ~DREF_CPU_SOURCE_OUTPUT_MASK;
	final &= ~DREF_SSC1_ENABLE;

	if (has_panel) {
		final |= DREF_SSC_SOURCE_ENABLE;

		if (intel_panel_use_ssc(dev_priv) && can_ssc)
			final |= DREF_SSC1_ENABLE;

		if (has_cpu_edp) {
			if (intel_panel_use_ssc(dev_priv) && can_ssc)
				final |= DREF_CPU_SOURCE_OUTPUT_DOWNSPREAD;
			else
				final |= DREF_CPU_SOURCE_OUTPUT_NONSPREAD;
		} else
			final |= DREF_CPU_SOURCE_OUTPUT_DISABLE;
	} else if (using_ssc_source) {
		final |= DREF_SSC_SOURCE_ENABLE;
		final |= DREF_SSC1_ENABLE;
	}

	if (final == val)
		return;

	/* Always enable nonspread source */
	val &= ~DREF_NONSPREAD_SOURCE_MASK;

	if (has_ck505)
		val |= DREF_NONSPREAD_CK505_ENABLE;
	else
		val |= DREF_NONSPREAD_SOURCE_ENABLE;

	if (has_panel) {
		val &= ~DREF_SSC_SOURCE_MASK;
		val |= DREF_SSC_SOURCE_ENABLE;

		/* SSC must be turned on before enabling the CPU output  */
		if (intel_panel_use_ssc(dev_priv) && can_ssc) {
			DRM_DEBUG_KMS("Using SSC on panel\n");
			val |= DREF_SSC1_ENABLE;
		} else
			val &= ~DREF_SSC1_ENABLE;

		/* Get SSC going before enabling the outputs */
		I915_WRITE(PCH_DREF_CONTROL, val);
		POSTING_READ(PCH_DREF_CONTROL);
		udelay(200);

		val &= ~DREF_CPU_SOURCE_OUTPUT_MASK;

		/* Enable CPU source on CPU attached eDP */
		if (has_cpu_edp) {
			if (intel_panel_use_ssc(dev_priv) && can_ssc) {
				DRM_DEBUG_KMS("Using SSC on eDP\n");
				val |= DREF_CPU_SOURCE_OUTPUT_DOWNSPREAD;
			} else
				val |= DREF_CPU_SOURCE_OUTPUT_NONSPREAD;
		} else
			val |= DREF_CPU_SOURCE_OUTPUT_DISABLE;

		I915_WRITE(PCH_DREF_CONTROL, val);
		POSTING_READ(PCH_DREF_CONTROL);
		udelay(200);
	} else {
		DRM_DEBUG_KMS("Disabling CPU source output\n");

		val &= ~DREF_CPU_SOURCE_OUTPUT_MASK;

		/* Turn off CPU output */
		val |= DREF_CPU_SOURCE_OUTPUT_DISABLE;

		I915_WRITE(PCH_DREF_CONTROL, val);
		POSTING_READ(PCH_DREF_CONTROL);
		udelay(200);

		if (!using_ssc_source) {
			DRM_DEBUG_KMS("Disabling SSC source\n");

			/* Turn off the SSC source */
			val &= ~DREF_SSC_SOURCE_MASK;
			val |= DREF_SSC_SOURCE_DISABLE;

			/* Turn off SSC1 */
			val &= ~DREF_SSC1_ENABLE;

			I915_WRITE(PCH_DREF_CONTROL, val);
			POSTING_READ(PCH_DREF_CONTROL);
			udelay(200);
		}
	}

	BUG_ON(val != final);
}

static void lpt_reset_fdi_mphy(struct drm_i915_private *dev_priv)
{
	uint32_t tmp;

	tmp = I915_READ(SOUTH_CHICKEN2);
	tmp |= FDI_MPHY_IOSFSB_RESET_CTL;
	I915_WRITE(SOUTH_CHICKEN2, tmp);

	if (wait_for_us(I915_READ(SOUTH_CHICKEN2) &
			FDI_MPHY_IOSFSB_RESET_STATUS, 100))
		DRM_ERROR("FDI mPHY reset assert timeout\n");

	tmp = I915_READ(SOUTH_CHICKEN2);
	tmp &= ~FDI_MPHY_IOSFSB_RESET_CTL;
	I915_WRITE(SOUTH_CHICKEN2, tmp);

	if (wait_for_us((I915_READ(SOUTH_CHICKEN2) &
			 FDI_MPHY_IOSFSB_RESET_STATUS) == 0, 100))
		DRM_ERROR("FDI mPHY reset de-assert timeout\n");
}

/* WaMPhyProgramming:hsw */
static void lpt_program_fdi_mphy(struct drm_i915_private *dev_priv)
{
	uint32_t tmp;

	tmp = intel_sbi_read(dev_priv, 0x8008, SBI_MPHY);
	tmp &= ~(0xFF << 24);
	tmp |= (0x12 << 24);
	intel_sbi_write(dev_priv, 0x8008, tmp, SBI_MPHY);

	tmp = intel_sbi_read(dev_priv, 0x2008, SBI_MPHY);
	tmp |= (1 << 11);
	intel_sbi_write(dev_priv, 0x2008, tmp, SBI_MPHY);

	tmp = intel_sbi_read(dev_priv, 0x2108, SBI_MPHY);
	tmp |= (1 << 11);
	intel_sbi_write(dev_priv, 0x2108, tmp, SBI_MPHY);

	tmp = intel_sbi_read(dev_priv, 0x206C, SBI_MPHY);
	tmp |= (1 << 24) | (1 << 21) | (1 << 18);
	intel_sbi_write(dev_priv, 0x206C, tmp, SBI_MPHY);

	tmp = intel_sbi_read(dev_priv, 0x216C, SBI_MPHY);
	tmp |= (1 << 24) | (1 << 21) | (1 << 18);
	intel_sbi_write(dev_priv, 0x216C, tmp, SBI_MPHY);

	tmp = intel_sbi_read(dev_priv, 0x2080, SBI_MPHY);
	tmp &= ~(7 << 13);
	tmp |= (5 << 13);
	intel_sbi_write(dev_priv, 0x2080, tmp, SBI_MPHY);

	tmp = intel_sbi_read(dev_priv, 0x2180, SBI_MPHY);
	tmp &= ~(7 << 13);
	tmp |= (5 << 13);
	intel_sbi_write(dev_priv, 0x2180, tmp, SBI_MPHY);

	tmp = intel_sbi_read(dev_priv, 0x208C, SBI_MPHY);
	tmp &= ~0xFF;
	tmp |= 0x1C;
	intel_sbi_write(dev_priv, 0x208C, tmp, SBI_MPHY);

	tmp = intel_sbi_read(dev_priv, 0x218C, SBI_MPHY);
	tmp &= ~0xFF;
	tmp |= 0x1C;
	intel_sbi_write(dev_priv, 0x218C, tmp, SBI_MPHY);

	tmp = intel_sbi_read(dev_priv, 0x2098, SBI_MPHY);
	tmp &= ~(0xFF << 16);
	tmp |= (0x1C << 16);
	intel_sbi_write(dev_priv, 0x2098, tmp, SBI_MPHY);

	tmp = intel_sbi_read(dev_priv, 0x2198, SBI_MPHY);
	tmp &= ~(0xFF << 16);
	tmp |= (0x1C << 16);
	intel_sbi_write(dev_priv, 0x2198, tmp, SBI_MPHY);

	tmp = intel_sbi_read(dev_priv, 0x20C4, SBI_MPHY);
	tmp |= (1 << 27);
	intel_sbi_write(dev_priv, 0x20C4, tmp, SBI_MPHY);

	tmp = intel_sbi_read(dev_priv, 0x21C4, SBI_MPHY);
	tmp |= (1 << 27);
	intel_sbi_write(dev_priv, 0x21C4, tmp, SBI_MPHY);

	tmp = intel_sbi_read(dev_priv, 0x20EC, SBI_MPHY);
	tmp &= ~(0xF << 28);
	tmp |= (4 << 28);
	intel_sbi_write(dev_priv, 0x20EC, tmp, SBI_MPHY);

	tmp = intel_sbi_read(dev_priv, 0x21EC, SBI_MPHY);
	tmp &= ~(0xF << 28);
	tmp |= (4 << 28);
	intel_sbi_write(dev_priv, 0x21EC, tmp, SBI_MPHY);
}

/* Implements 3 different sequences from BSpec chapter "Display iCLK
 * Programming" based on the parameters passed:
 * - Sequence to enable CLKOUT_DP
 * - Sequence to enable CLKOUT_DP without spread
 * - Sequence to enable CLKOUT_DP for FDI usage and configure PCH FDI I/O
 */
static void lpt_enable_clkout_dp(struct drm_i915_private *dev_priv,
				 bool with_spread, bool with_fdi)
{
	uint32_t reg, tmp;

	if (WARN(with_fdi && !with_spread, "FDI requires downspread\n"))
		with_spread = true;
	if (WARN(HAS_PCH_LPT_LP(dev_priv) &&
	    with_fdi, "LP PCH doesn't have FDI\n"))
		with_fdi = false;

	mutex_lock(&dev_priv->sb_lock);

	tmp = intel_sbi_read(dev_priv, SBI_SSCCTL, SBI_ICLK);
	tmp &= ~SBI_SSCCTL_DISABLE;
	tmp |= SBI_SSCCTL_PATHALT;
	intel_sbi_write(dev_priv, SBI_SSCCTL, tmp, SBI_ICLK);

	udelay(24);

	if (with_spread) {
		tmp = intel_sbi_read(dev_priv, SBI_SSCCTL, SBI_ICLK);
		tmp &= ~SBI_SSCCTL_PATHALT;
		intel_sbi_write(dev_priv, SBI_SSCCTL, tmp, SBI_ICLK);

		if (with_fdi) {
			lpt_reset_fdi_mphy(dev_priv);
			lpt_program_fdi_mphy(dev_priv);
		}
	}

	reg = HAS_PCH_LPT_LP(dev_priv) ? SBI_GEN0 : SBI_DBUFF0;
	tmp = intel_sbi_read(dev_priv, reg, SBI_ICLK);
	tmp |= SBI_GEN0_CFG_BUFFENABLE_DISABLE;
	intel_sbi_write(dev_priv, reg, tmp, SBI_ICLK);

	mutex_unlock(&dev_priv->sb_lock);
}

/* Sequence to disable CLKOUT_DP */
static void lpt_disable_clkout_dp(struct drm_i915_private *dev_priv)
{
	uint32_t reg, tmp;

	mutex_lock(&dev_priv->sb_lock);

	reg = HAS_PCH_LPT_LP(dev_priv) ? SBI_GEN0 : SBI_DBUFF0;
	tmp = intel_sbi_read(dev_priv, reg, SBI_ICLK);
	tmp &= ~SBI_GEN0_CFG_BUFFENABLE_DISABLE;
	intel_sbi_write(dev_priv, reg, tmp, SBI_ICLK);

	tmp = intel_sbi_read(dev_priv, SBI_SSCCTL, SBI_ICLK);
	if (!(tmp & SBI_SSCCTL_DISABLE)) {
		if (!(tmp & SBI_SSCCTL_PATHALT)) {
			tmp |= SBI_SSCCTL_PATHALT;
			intel_sbi_write(dev_priv, SBI_SSCCTL, tmp, SBI_ICLK);
			udelay(32);
		}
		tmp |= SBI_SSCCTL_DISABLE;
		intel_sbi_write(dev_priv, SBI_SSCCTL, tmp, SBI_ICLK);
	}

	mutex_unlock(&dev_priv->sb_lock);
}

#define BEND_IDX(steps) ((50 + (steps)) / 5)

static const uint16_t sscdivintphase[] = {
	[BEND_IDX( 50)] = 0x3B23,
	[BEND_IDX( 45)] = 0x3B23,
	[BEND_IDX( 40)] = 0x3C23,
	[BEND_IDX( 35)] = 0x3C23,
	[BEND_IDX( 30)] = 0x3D23,
	[BEND_IDX( 25)] = 0x3D23,
	[BEND_IDX( 20)] = 0x3E23,
	[BEND_IDX( 15)] = 0x3E23,
	[BEND_IDX( 10)] = 0x3F23,
	[BEND_IDX(  5)] = 0x3F23,
	[BEND_IDX(  0)] = 0x0025,
	[BEND_IDX( -5)] = 0x0025,
	[BEND_IDX(-10)] = 0x0125,
	[BEND_IDX(-15)] = 0x0125,
	[BEND_IDX(-20)] = 0x0225,
	[BEND_IDX(-25)] = 0x0225,
	[BEND_IDX(-30)] = 0x0325,
	[BEND_IDX(-35)] = 0x0325,
	[BEND_IDX(-40)] = 0x0425,
	[BEND_IDX(-45)] = 0x0425,
	[BEND_IDX(-50)] = 0x0525,
};

/*
 * Bend CLKOUT_DP
 * steps -50 to 50 inclusive, in steps of 5
 * < 0 slow down the clock, > 0 speed up the clock, 0 == no bend (135MHz)
 * change in clock period = -(steps / 10) * 5.787 ps
 */
static void lpt_bend_clkout_dp(struct drm_i915_private *dev_priv, int steps)
{
	uint32_t tmp;
	int idx = BEND_IDX(steps);

	if (WARN_ON(steps % 5 != 0))
		return;

	if (WARN_ON(idx >= ARRAY_SIZE(sscdivintphase)))
		return;

	mutex_lock(&dev_priv->sb_lock);

	if (steps % 10 != 0)
		tmp = 0xAAAAAAAB;
	else
		tmp = 0x00000000;
	intel_sbi_write(dev_priv, SBI_SSCDITHPHASE, tmp, SBI_ICLK);

	tmp = intel_sbi_read(dev_priv, SBI_SSCDIVINTPHASE, SBI_ICLK);
	tmp &= 0xffff0000;
	tmp |= sscdivintphase[idx];
	intel_sbi_write(dev_priv, SBI_SSCDIVINTPHASE, tmp, SBI_ICLK);

	mutex_unlock(&dev_priv->sb_lock);
}

#undef BEND_IDX

static void lpt_init_pch_refclk(struct drm_i915_private *dev_priv)
{
	struct intel_encoder *encoder;
	bool has_vga = false;

	for_each_intel_encoder(&dev_priv->drm, encoder) {
		switch (encoder->type) {
		case INTEL_OUTPUT_ANALOG:
			has_vga = true;
			break;
		default:
			break;
		}
	}

	if (has_vga) {
		lpt_bend_clkout_dp(dev_priv, 0);
		lpt_enable_clkout_dp(dev_priv, true, true);
	} else {
		lpt_disable_clkout_dp(dev_priv);
	}
}

/*
 * Initialize reference clocks when the driver loads
 */
void intel_init_pch_refclk(struct drm_i915_private *dev_priv)
{
	if (HAS_PCH_IBX(dev_priv) || HAS_PCH_CPT(dev_priv))
		ironlake_init_pch_refclk(dev_priv);
	else if (HAS_PCH_LPT(dev_priv))
		lpt_init_pch_refclk(dev_priv);
}

static void ironlake_set_pipeconf(struct drm_crtc *crtc)
{
	struct drm_i915_private *dev_priv = to_i915(crtc->dev);
	struct intel_crtc *intel_crtc = to_intel_crtc(crtc);
	int pipe = intel_crtc->pipe;
	uint32_t val;

	val = 0;

	switch (intel_crtc->config->pipe_bpp) {
	case 18:
		val |= PIPECONF_6BPC;
		break;
	case 24:
		val |= PIPECONF_8BPC;
		break;
	case 30:
		val |= PIPECONF_10BPC;
		break;
	case 36:
		val |= PIPECONF_12BPC;
		break;
	default:
		/* Case prevented by intel_choose_pipe_bpp_dither. */
		BUG();
	}

	if (intel_crtc->config->dither)
		val |= (PIPECONF_DITHER_EN | PIPECONF_DITHER_TYPE_SP);

	if (intel_crtc->config->base.adjusted_mode.flags & DRM_MODE_FLAG_INTERLACE)
		val |= PIPECONF_INTERLACED_ILK;
	else
		val |= PIPECONF_PROGRESSIVE;

	if (intel_crtc->config->limited_color_range)
		val |= PIPECONF_COLOR_RANGE_SELECT;

	I915_WRITE(PIPECONF(pipe), val);
	POSTING_READ(PIPECONF(pipe));
}

static void haswell_set_pipeconf(struct drm_crtc *crtc)
{
	struct drm_i915_private *dev_priv = to_i915(crtc->dev);
	struct intel_crtc *intel_crtc = to_intel_crtc(crtc);
	enum transcoder cpu_transcoder = intel_crtc->config->cpu_transcoder;
	u32 val = 0;

	if (IS_HASWELL(dev_priv) && intel_crtc->config->dither)
		val |= (PIPECONF_DITHER_EN | PIPECONF_DITHER_TYPE_SP);

	if (intel_crtc->config->base.adjusted_mode.flags & DRM_MODE_FLAG_INTERLACE)
		val |= PIPECONF_INTERLACED_ILK;
	else
		val |= PIPECONF_PROGRESSIVE;

	I915_WRITE(PIPECONF(cpu_transcoder), val);
	POSTING_READ(PIPECONF(cpu_transcoder));
}

static void haswell_set_pipemisc(struct drm_crtc *crtc)
{
	struct drm_i915_private *dev_priv = to_i915(crtc->dev);
	struct intel_crtc *intel_crtc = to_intel_crtc(crtc);
	struct intel_crtc_state *config = intel_crtc->config;

	if (IS_BROADWELL(dev_priv) || INTEL_INFO(dev_priv)->gen >= 9) {
		u32 val = 0;

		switch (intel_crtc->config->pipe_bpp) {
		case 18:
			val |= PIPEMISC_DITHER_6_BPC;
			break;
		case 24:
			val |= PIPEMISC_DITHER_8_BPC;
			break;
		case 30:
			val |= PIPEMISC_DITHER_10_BPC;
			break;
		case 36:
			val |= PIPEMISC_DITHER_12_BPC;
			break;
		default:
			/* Case prevented by pipe_config_set_bpp. */
			BUG();
		}

		if (intel_crtc->config->dither)
			val |= PIPEMISC_DITHER_ENABLE | PIPEMISC_DITHER_TYPE_SP;

		if (config->ycbcr420) {
			val |= PIPEMISC_OUTPUT_COLORSPACE_YUV |
				PIPEMISC_YUV420_ENABLE |
				PIPEMISC_YUV420_MODE_FULL_BLEND;
		}

		I915_WRITE(PIPEMISC(intel_crtc->pipe), val);
	}
}

int ironlake_get_lanes_required(int target_clock, int link_bw, int bpp)
{
	/*
	 * Account for spread spectrum to avoid
	 * oversubscribing the link. Max center spread
	 * is 2.5%; use 5% for safety's sake.
	 */
	u32 bps = target_clock * bpp * 21 / 20;
	return DIV_ROUND_UP(bps, link_bw * 8);
}

static bool ironlake_needs_fb_cb_tune(struct dpll *dpll, int factor)
{
	return i9xx_dpll_compute_m(dpll) < factor * dpll->n;
}

static void ironlake_compute_dpll(struct intel_crtc *intel_crtc,
				  struct intel_crtc_state *crtc_state,
				  struct dpll *reduced_clock)
{
	struct drm_crtc *crtc = &intel_crtc->base;
	struct drm_device *dev = crtc->dev;
	struct drm_i915_private *dev_priv = to_i915(dev);
	u32 dpll, fp, fp2;
	int factor;

	/* Enable autotuning of the PLL clock (if permissible) */
	factor = 21;
	if (intel_crtc_has_type(crtc_state, INTEL_OUTPUT_LVDS)) {
		if ((intel_panel_use_ssc(dev_priv) &&
		     dev_priv->vbt.lvds_ssc_freq == 100000) ||
		    (HAS_PCH_IBX(dev_priv) && intel_is_dual_link_lvds(dev)))
			factor = 25;
	} else if (crtc_state->sdvo_tv_clock)
		factor = 20;

	fp = i9xx_dpll_compute_fp(&crtc_state->dpll);

	if (ironlake_needs_fb_cb_tune(&crtc_state->dpll, factor))
		fp |= FP_CB_TUNE;

	if (reduced_clock) {
		fp2 = i9xx_dpll_compute_fp(reduced_clock);

		if (reduced_clock->m < factor * reduced_clock->n)
			fp2 |= FP_CB_TUNE;
	} else {
		fp2 = fp;
	}

	dpll = 0;

	if (intel_crtc_has_type(crtc_state, INTEL_OUTPUT_LVDS))
		dpll |= DPLLB_MODE_LVDS;
	else
		dpll |= DPLLB_MODE_DAC_SERIAL;

	dpll |= (crtc_state->pixel_multiplier - 1)
		<< PLL_REF_SDVO_HDMI_MULTIPLIER_SHIFT;

	if (intel_crtc_has_type(crtc_state, INTEL_OUTPUT_SDVO) ||
	    intel_crtc_has_type(crtc_state, INTEL_OUTPUT_HDMI))
		dpll |= DPLL_SDVO_HIGH_SPEED;

	if (intel_crtc_has_dp_encoder(crtc_state))
		dpll |= DPLL_SDVO_HIGH_SPEED;

	/*
	 * The high speed IO clock is only really required for
	 * SDVO/HDMI/DP, but we also enable it for CRT to make it
	 * possible to share the DPLL between CRT and HDMI. Enabling
	 * the clock needlessly does no real harm, except use up a
	 * bit of power potentially.
	 *
	 * We'll limit this to IVB with 3 pipes, since it has only two
	 * DPLLs and so DPLL sharing is the only way to get three pipes
	 * driving PCH ports at the same time. On SNB we could do this,
	 * and potentially avoid enabling the second DPLL, but it's not
	 * clear if it''s a win or loss power wise. No point in doing
	 * this on ILK at all since it has a fixed DPLL<->pipe mapping.
	 */
	if (INTEL_INFO(dev_priv)->num_pipes == 3 &&
	    intel_crtc_has_type(crtc_state, INTEL_OUTPUT_ANALOG))
		dpll |= DPLL_SDVO_HIGH_SPEED;

	/* compute bitmask from p1 value */
	dpll |= (1 << (crtc_state->dpll.p1 - 1)) << DPLL_FPA01_P1_POST_DIV_SHIFT;
	/* also FPA1 */
	dpll |= (1 << (crtc_state->dpll.p1 - 1)) << DPLL_FPA1_P1_POST_DIV_SHIFT;

	switch (crtc_state->dpll.p2) {
	case 5:
		dpll |= DPLL_DAC_SERIAL_P2_CLOCK_DIV_5;
		break;
	case 7:
		dpll |= DPLLB_LVDS_P2_CLOCK_DIV_7;
		break;
	case 10:
		dpll |= DPLL_DAC_SERIAL_P2_CLOCK_DIV_10;
		break;
	case 14:
		dpll |= DPLLB_LVDS_P2_CLOCK_DIV_14;
		break;
	}

	if (intel_crtc_has_type(crtc_state, INTEL_OUTPUT_LVDS) &&
	    intel_panel_use_ssc(dev_priv))
		dpll |= PLLB_REF_INPUT_SPREADSPECTRUMIN;
	else
		dpll |= PLL_REF_INPUT_DREFCLK;

	dpll |= DPLL_VCO_ENABLE;

	crtc_state->dpll_hw_state.dpll = dpll;
	crtc_state->dpll_hw_state.fp0 = fp;
	crtc_state->dpll_hw_state.fp1 = fp2;
}

static int ironlake_crtc_compute_clock(struct intel_crtc *crtc,
				       struct intel_crtc_state *crtc_state)
{
	struct drm_device *dev = crtc->base.dev;
	struct drm_i915_private *dev_priv = to_i915(dev);
	const struct intel_limit *limit;
	int refclk = 120000;

	memset(&crtc_state->dpll_hw_state, 0,
	       sizeof(crtc_state->dpll_hw_state));

	crtc->lowfreq_avail = false;

	/* CPU eDP is the only output that doesn't need a PCH PLL of its own. */
	if (!crtc_state->has_pch_encoder)
		return 0;

	if (intel_crtc_has_type(crtc_state, INTEL_OUTPUT_LVDS)) {
		if (intel_panel_use_ssc(dev_priv)) {
			DRM_DEBUG_KMS("using SSC reference clock of %d kHz\n",
				      dev_priv->vbt.lvds_ssc_freq);
			refclk = dev_priv->vbt.lvds_ssc_freq;
		}

		if (intel_is_dual_link_lvds(dev)) {
			if (refclk == 100000)
				limit = &intel_limits_ironlake_dual_lvds_100m;
			else
				limit = &intel_limits_ironlake_dual_lvds;
		} else {
			if (refclk == 100000)
				limit = &intel_limits_ironlake_single_lvds_100m;
			else
				limit = &intel_limits_ironlake_single_lvds;
		}
	} else {
		limit = &intel_limits_ironlake_dac;
	}

	if (!crtc_state->clock_set &&
	    !g4x_find_best_dpll(limit, crtc_state, crtc_state->port_clock,
				refclk, NULL, &crtc_state->dpll)) {
		DRM_ERROR("Couldn't find PLL settings for mode!\n");
		return -EINVAL;
	}

	ironlake_compute_dpll(crtc, crtc_state, NULL);

	if (!intel_get_shared_dpll(crtc, crtc_state, NULL)) {
		DRM_DEBUG_DRIVER("failed to find PLL for pipe %c\n",
				 pipe_name(crtc->pipe));
		return -EINVAL;
	}

	return 0;
}

static void intel_pch_transcoder_get_m_n(struct intel_crtc *crtc,
					 struct intel_link_m_n *m_n)
{
	struct drm_device *dev = crtc->base.dev;
	struct drm_i915_private *dev_priv = to_i915(dev);
	enum pipe pipe = crtc->pipe;

	m_n->link_m = I915_READ(PCH_TRANS_LINK_M1(pipe));
	m_n->link_n = I915_READ(PCH_TRANS_LINK_N1(pipe));
	m_n->gmch_m = I915_READ(PCH_TRANS_DATA_M1(pipe))
		& ~TU_SIZE_MASK;
	m_n->gmch_n = I915_READ(PCH_TRANS_DATA_N1(pipe));
	m_n->tu = ((I915_READ(PCH_TRANS_DATA_M1(pipe))
		    & TU_SIZE_MASK) >> TU_SIZE_SHIFT) + 1;
}

static void intel_cpu_transcoder_get_m_n(struct intel_crtc *crtc,
					 enum transcoder transcoder,
					 struct intel_link_m_n *m_n,
					 struct intel_link_m_n *m2_n2)
{
	struct drm_i915_private *dev_priv = to_i915(crtc->base.dev);
	enum pipe pipe = crtc->pipe;

	if (INTEL_GEN(dev_priv) >= 5) {
		m_n->link_m = I915_READ(PIPE_LINK_M1(transcoder));
		m_n->link_n = I915_READ(PIPE_LINK_N1(transcoder));
		m_n->gmch_m = I915_READ(PIPE_DATA_M1(transcoder))
			& ~TU_SIZE_MASK;
		m_n->gmch_n = I915_READ(PIPE_DATA_N1(transcoder));
		m_n->tu = ((I915_READ(PIPE_DATA_M1(transcoder))
			    & TU_SIZE_MASK) >> TU_SIZE_SHIFT) + 1;
		/* Read M2_N2 registers only for gen < 8 (M2_N2 available for
		 * gen < 8) and if DRRS is supported (to make sure the
		 * registers are not unnecessarily read).
		 */
		if (m2_n2 && INTEL_GEN(dev_priv) < 8 &&
			crtc->config->has_drrs) {
			m2_n2->link_m = I915_READ(PIPE_LINK_M2(transcoder));
			m2_n2->link_n =	I915_READ(PIPE_LINK_N2(transcoder));
			m2_n2->gmch_m =	I915_READ(PIPE_DATA_M2(transcoder))
					& ~TU_SIZE_MASK;
			m2_n2->gmch_n =	I915_READ(PIPE_DATA_N2(transcoder));
			m2_n2->tu = ((I915_READ(PIPE_DATA_M2(transcoder))
					& TU_SIZE_MASK) >> TU_SIZE_SHIFT) + 1;
		}
	} else {
		m_n->link_m = I915_READ(PIPE_LINK_M_G4X(pipe));
		m_n->link_n = I915_READ(PIPE_LINK_N_G4X(pipe));
		m_n->gmch_m = I915_READ(PIPE_DATA_M_G4X(pipe))
			& ~TU_SIZE_MASK;
		m_n->gmch_n = I915_READ(PIPE_DATA_N_G4X(pipe));
		m_n->tu = ((I915_READ(PIPE_DATA_M_G4X(pipe))
			    & TU_SIZE_MASK) >> TU_SIZE_SHIFT) + 1;
	}
}

void intel_dp_get_m_n(struct intel_crtc *crtc,
		      struct intel_crtc_state *pipe_config)
{
	if (pipe_config->has_pch_encoder)
		intel_pch_transcoder_get_m_n(crtc, &pipe_config->dp_m_n);
	else
		intel_cpu_transcoder_get_m_n(crtc, pipe_config->cpu_transcoder,
					     &pipe_config->dp_m_n,
					     &pipe_config->dp_m2_n2);
}

static void ironlake_get_fdi_m_n_config(struct intel_crtc *crtc,
					struct intel_crtc_state *pipe_config)
{
	intel_cpu_transcoder_get_m_n(crtc, pipe_config->cpu_transcoder,
				     &pipe_config->fdi_m_n, NULL);
}

static void skylake_get_pfit_config(struct intel_crtc *crtc,
				    struct intel_crtc_state *pipe_config)
{
	struct drm_device *dev = crtc->base.dev;
	struct drm_i915_private *dev_priv = to_i915(dev);
	struct intel_crtc_scaler_state *scaler_state = &pipe_config->scaler_state;
	uint32_t ps_ctrl = 0;
	int id = -1;
	int i;

	/* find scaler attached to this pipe */
	for (i = 0; i < crtc->num_scalers; i++) {
		ps_ctrl = I915_READ(SKL_PS_CTRL(crtc->pipe, i));
		if (ps_ctrl & PS_SCALER_EN && !(ps_ctrl & PS_PLANE_SEL_MASK)) {
			id = i;
			pipe_config->pch_pfit.enabled = true;
			pipe_config->pch_pfit.pos = I915_READ(SKL_PS_WIN_POS(crtc->pipe, i));
			pipe_config->pch_pfit.size = I915_READ(SKL_PS_WIN_SZ(crtc->pipe, i));
			break;
		}
	}

	scaler_state->scaler_id = id;
	if (id >= 0) {
		scaler_state->scaler_users |= (1 << SKL_CRTC_INDEX);
	} else {
		scaler_state->scaler_users &= ~(1 << SKL_CRTC_INDEX);
	}
}

static void
skylake_get_initial_plane_config(struct intel_crtc *crtc,
				 struct intel_initial_plane_config *plane_config)
{
	struct drm_device *dev = crtc->base.dev;
	struct drm_i915_private *dev_priv = to_i915(dev);
	u32 val, base, offset, stride_mult, tiling;
	int pipe = crtc->pipe;
	int fourcc, pixel_format;
	unsigned int aligned_height;
	struct drm_framebuffer *fb;
	struct intel_framebuffer *intel_fb;

	intel_fb = kzalloc(sizeof(*intel_fb), GFP_KERNEL);
	if (!intel_fb) {
		DRM_DEBUG_KMS("failed to alloc fb\n");
		return;
	}

	fb = &intel_fb->base;

	fb->dev = dev;

	val = I915_READ(PLANE_CTL(pipe, 0));
	if (!(val & PLANE_CTL_ENABLE))
		goto error;

	pixel_format = val & PLANE_CTL_FORMAT_MASK;
	fourcc = skl_format_to_fourcc(pixel_format,
				      val & PLANE_CTL_ORDER_RGBX,
				      val & PLANE_CTL_ALPHA_MASK);
	fb->format = drm_format_info(fourcc);

	tiling = val & PLANE_CTL_TILED_MASK;
	switch (tiling) {
	case PLANE_CTL_TILED_LINEAR:
		fb->modifier = DRM_FORMAT_MOD_LINEAR;
		break;
	case PLANE_CTL_TILED_X:
		plane_config->tiling = I915_TILING_X;
		fb->modifier = I915_FORMAT_MOD_X_TILED;
		break;
	case PLANE_CTL_TILED_Y:
		if (val & PLANE_CTL_DECOMPRESSION_ENABLE)
			fb->modifier = I915_FORMAT_MOD_Y_TILED_CCS;
		else
			fb->modifier = I915_FORMAT_MOD_Y_TILED;
		break;
	case PLANE_CTL_TILED_YF:
		if (val & PLANE_CTL_DECOMPRESSION_ENABLE)
			fb->modifier = I915_FORMAT_MOD_Yf_TILED_CCS;
		else
			fb->modifier = I915_FORMAT_MOD_Yf_TILED;
		break;
	default:
		MISSING_CASE(tiling);
		goto error;
	}

	base = I915_READ(PLANE_SURF(pipe, 0)) & 0xfffff000;
	plane_config->base = base;

	offset = I915_READ(PLANE_OFFSET(pipe, 0));

	val = I915_READ(PLANE_SIZE(pipe, 0));
	fb->height = ((val >> 16) & 0xfff) + 1;
	fb->width = ((val >> 0) & 0x1fff) + 1;

	val = I915_READ(PLANE_STRIDE(pipe, 0));
	stride_mult = intel_fb_stride_alignment(fb, 0);
	fb->pitches[0] = (val & 0x3ff) * stride_mult;

	aligned_height = intel_fb_align_height(fb, 0, fb->height);

	plane_config->size = fb->pitches[0] * aligned_height;

	DRM_DEBUG_KMS("pipe %c with fb: size=%dx%d@%d, offset=%x, pitch %d, size 0x%x\n",
		      pipe_name(pipe), fb->width, fb->height,
		      fb->format->cpp[0] * 8, base, fb->pitches[0],
		      plane_config->size);

	plane_config->fb = intel_fb;
	return;

error:
	kfree(intel_fb);
}

static void ironlake_get_pfit_config(struct intel_crtc *crtc,
				     struct intel_crtc_state *pipe_config)
{
	struct drm_device *dev = crtc->base.dev;
	struct drm_i915_private *dev_priv = to_i915(dev);
	uint32_t tmp;

	tmp = I915_READ(PF_CTL(crtc->pipe));

	if (tmp & PF_ENABLE) {
		pipe_config->pch_pfit.enabled = true;
		pipe_config->pch_pfit.pos = I915_READ(PF_WIN_POS(crtc->pipe));
		pipe_config->pch_pfit.size = I915_READ(PF_WIN_SZ(crtc->pipe));

		/* We currently do not free assignements of panel fitters on
		 * ivb/hsw (since we don't use the higher upscaling modes which
		 * differentiates them) so just WARN about this case for now. */
		if (IS_GEN7(dev_priv)) {
			WARN_ON((tmp & PF_PIPE_SEL_MASK_IVB) !=
				PF_PIPE_SEL_IVB(crtc->pipe));
		}
	}
}

static void
ironlake_get_initial_plane_config(struct intel_crtc *crtc,
				  struct intel_initial_plane_config *plane_config)
{
	struct drm_device *dev = crtc->base.dev;
	struct drm_i915_private *dev_priv = to_i915(dev);
	u32 val, base, offset;
	int pipe = crtc->pipe;
	int fourcc, pixel_format;
	unsigned int aligned_height;
	struct drm_framebuffer *fb;
	struct intel_framebuffer *intel_fb;

	val = I915_READ(DSPCNTR(pipe));
	if (!(val & DISPLAY_PLANE_ENABLE))
		return;

	intel_fb = kzalloc(sizeof(*intel_fb), GFP_KERNEL);
	if (!intel_fb) {
		DRM_DEBUG_KMS("failed to alloc fb\n");
		return;
	}

	fb = &intel_fb->base;

	fb->dev = dev;

	if (INTEL_GEN(dev_priv) >= 4) {
		if (val & DISPPLANE_TILED) {
			plane_config->tiling = I915_TILING_X;
			fb->modifier = I915_FORMAT_MOD_X_TILED;
		}
	}

	pixel_format = val & DISPPLANE_PIXFORMAT_MASK;
	fourcc = i9xx_format_to_fourcc(pixel_format);
	fb->format = drm_format_info(fourcc);

	base = I915_READ(DSPSURF(pipe)) & 0xfffff000;
	if (IS_HASWELL(dev_priv) || IS_BROADWELL(dev_priv)) {
		offset = I915_READ(DSPOFFSET(pipe));
	} else {
		if (plane_config->tiling)
			offset = I915_READ(DSPTILEOFF(pipe));
		else
			offset = I915_READ(DSPLINOFF(pipe));
	}
	plane_config->base = base;

	val = I915_READ(PIPESRC(pipe));
	fb->width = ((val >> 16) & 0xfff) + 1;
	fb->height = ((val >> 0) & 0xfff) + 1;

	val = I915_READ(DSPSTRIDE(pipe));
	fb->pitches[0] = val & 0xffffffc0;

	aligned_height = intel_fb_align_height(fb, 0, fb->height);

	plane_config->size = fb->pitches[0] * aligned_height;

	DRM_DEBUG_KMS("pipe %c with fb: size=%dx%d@%d, offset=%x, pitch %d, size 0x%x\n",
		      pipe_name(pipe), fb->width, fb->height,
		      fb->format->cpp[0] * 8, base, fb->pitches[0],
		      plane_config->size);

	plane_config->fb = intel_fb;
}

static bool ironlake_get_pipe_config(struct intel_crtc *crtc,
				     struct intel_crtc_state *pipe_config)
{
	struct drm_device *dev = crtc->base.dev;
	struct drm_i915_private *dev_priv = to_i915(dev);
	enum intel_display_power_domain power_domain;
	uint32_t tmp;
	bool ret;

	power_domain = POWER_DOMAIN_PIPE(crtc->pipe);
	if (!intel_display_power_get_if_enabled(dev_priv, power_domain))
		return false;

	pipe_config->cpu_transcoder = (enum transcoder) crtc->pipe;
	pipe_config->shared_dpll = NULL;

	ret = false;
	tmp = I915_READ(PIPECONF(crtc->pipe));
	if (!(tmp & PIPECONF_ENABLE))
		goto out;

	switch (tmp & PIPECONF_BPC_MASK) {
	case PIPECONF_6BPC:
		pipe_config->pipe_bpp = 18;
		break;
	case PIPECONF_8BPC:
		pipe_config->pipe_bpp = 24;
		break;
	case PIPECONF_10BPC:
		pipe_config->pipe_bpp = 30;
		break;
	case PIPECONF_12BPC:
		pipe_config->pipe_bpp = 36;
		break;
	default:
		break;
	}

	if (tmp & PIPECONF_COLOR_RANGE_SELECT)
		pipe_config->limited_color_range = true;

	if (I915_READ(PCH_TRANSCONF(crtc->pipe)) & TRANS_ENABLE) {
		struct intel_shared_dpll *pll;
		enum intel_dpll_id pll_id;

		pipe_config->has_pch_encoder = true;

		tmp = I915_READ(FDI_RX_CTL(crtc->pipe));
		pipe_config->fdi_lanes = ((FDI_DP_PORT_WIDTH_MASK & tmp) >>
					  FDI_DP_PORT_WIDTH_SHIFT) + 1;

		ironlake_get_fdi_m_n_config(crtc, pipe_config);

		if (HAS_PCH_IBX(dev_priv)) {
			/*
			 * The pipe->pch transcoder and pch transcoder->pll
			 * mapping is fixed.
			 */
			pll_id = (enum intel_dpll_id) crtc->pipe;
		} else {
			tmp = I915_READ(PCH_DPLL_SEL);
			if (tmp & TRANS_DPLLB_SEL(crtc->pipe))
				pll_id = DPLL_ID_PCH_PLL_B;
			else
				pll_id= DPLL_ID_PCH_PLL_A;
		}

		pipe_config->shared_dpll =
			intel_get_shared_dpll_by_id(dev_priv, pll_id);
		pll = pipe_config->shared_dpll;

		WARN_ON(!pll->funcs.get_hw_state(dev_priv, pll,
						 &pipe_config->dpll_hw_state));

		tmp = pipe_config->dpll_hw_state.dpll;
		pipe_config->pixel_multiplier =
			((tmp & PLL_REF_SDVO_HDMI_MULTIPLIER_MASK)
			 >> PLL_REF_SDVO_HDMI_MULTIPLIER_SHIFT) + 1;

		ironlake_pch_clock_get(crtc, pipe_config);
	} else {
		pipe_config->pixel_multiplier = 1;
	}

	intel_get_pipe_timings(crtc, pipe_config);
	intel_get_pipe_src_size(crtc, pipe_config);

	ironlake_get_pfit_config(crtc, pipe_config);

	ret = true;

out:
	intel_display_power_put(dev_priv, power_domain);

	return ret;
}

static void assert_can_disable_lcpll(struct drm_i915_private *dev_priv)
{
	struct drm_device *dev = &dev_priv->drm;
	struct intel_crtc *crtc;

	for_each_intel_crtc(dev, crtc)
		I915_STATE_WARN(crtc->active, "CRTC for pipe %c enabled\n",
		     pipe_name(crtc->pipe));

	I915_STATE_WARN(I915_READ(HSW_PWR_WELL_CTL_DRIVER(HSW_DISP_PW_GLOBAL)),
			"Display power well on\n");
	I915_STATE_WARN(I915_READ(SPLL_CTL) & SPLL_PLL_ENABLE, "SPLL enabled\n");
	I915_STATE_WARN(I915_READ(WRPLL_CTL(0)) & WRPLL_PLL_ENABLE, "WRPLL1 enabled\n");
	I915_STATE_WARN(I915_READ(WRPLL_CTL(1)) & WRPLL_PLL_ENABLE, "WRPLL2 enabled\n");
	I915_STATE_WARN(I915_READ(PP_STATUS(0)) & PP_ON, "Panel power on\n");
	I915_STATE_WARN(I915_READ(BLC_PWM_CPU_CTL2) & BLM_PWM_ENABLE,
	     "CPU PWM1 enabled\n");
	if (IS_HASWELL(dev_priv))
		I915_STATE_WARN(I915_READ(HSW_BLC_PWM2_CTL) & BLM_PWM_ENABLE,
		     "CPU PWM2 enabled\n");
	I915_STATE_WARN(I915_READ(BLC_PWM_PCH_CTL1) & BLM_PCH_PWM_ENABLE,
	     "PCH PWM1 enabled\n");
	I915_STATE_WARN(I915_READ(UTIL_PIN_CTL) & UTIL_PIN_ENABLE,
	     "Utility pin enabled\n");
	I915_STATE_WARN(I915_READ(PCH_GTC_CTL) & PCH_GTC_ENABLE, "PCH GTC enabled\n");

	/*
	 * In theory we can still leave IRQs enabled, as long as only the HPD
	 * interrupts remain enabled. We used to check for that, but since it's
	 * gen-specific and since we only disable LCPLL after we fully disable
	 * the interrupts, the check below should be enough.
	 */
	I915_STATE_WARN(intel_irqs_enabled(dev_priv), "IRQs enabled\n");
}

static uint32_t hsw_read_dcomp(struct drm_i915_private *dev_priv)
{
	if (IS_HASWELL(dev_priv))
		return I915_READ(D_COMP_HSW);
	else
		return I915_READ(D_COMP_BDW);
}

static void hsw_write_dcomp(struct drm_i915_private *dev_priv, uint32_t val)
{
	if (IS_HASWELL(dev_priv)) {
		mutex_lock(&dev_priv->rps.hw_lock);
		if (sandybridge_pcode_write(dev_priv, GEN6_PCODE_WRITE_D_COMP,
					    val))
			DRM_DEBUG_KMS("Failed to write to D_COMP\n");
		mutex_unlock(&dev_priv->rps.hw_lock);
	} else {
		I915_WRITE(D_COMP_BDW, val);
		POSTING_READ(D_COMP_BDW);
	}
}

/*
 * This function implements pieces of two sequences from BSpec:
 * - Sequence for display software to disable LCPLL
 * - Sequence for display software to allow package C8+
 * The steps implemented here are just the steps that actually touch the LCPLL
 * register. Callers should take care of disabling all the display engine
 * functions, doing the mode unset, fixing interrupts, etc.
 */
static void hsw_disable_lcpll(struct drm_i915_private *dev_priv,
			      bool switch_to_fclk, bool allow_power_down)
{
	uint32_t val;

	assert_can_disable_lcpll(dev_priv);

	val = I915_READ(LCPLL_CTL);

	if (switch_to_fclk) {
		val |= LCPLL_CD_SOURCE_FCLK;
		I915_WRITE(LCPLL_CTL, val);

		if (wait_for_us(I915_READ(LCPLL_CTL) &
				LCPLL_CD_SOURCE_FCLK_DONE, 1))
			DRM_ERROR("Switching to FCLK failed\n");

		val = I915_READ(LCPLL_CTL);
	}

	val |= LCPLL_PLL_DISABLE;
	I915_WRITE(LCPLL_CTL, val);
	POSTING_READ(LCPLL_CTL);

	if (intel_wait_for_register(dev_priv, LCPLL_CTL, LCPLL_PLL_LOCK, 0, 1))
		DRM_ERROR("LCPLL still locked\n");

	val = hsw_read_dcomp(dev_priv);
	val |= D_COMP_COMP_DISABLE;
	hsw_write_dcomp(dev_priv, val);
	ndelay(100);

	if (wait_for((hsw_read_dcomp(dev_priv) & D_COMP_RCOMP_IN_PROGRESS) == 0,
		     1))
		DRM_ERROR("D_COMP RCOMP still in progress\n");

	if (allow_power_down) {
		val = I915_READ(LCPLL_CTL);
		val |= LCPLL_POWER_DOWN_ALLOW;
		I915_WRITE(LCPLL_CTL, val);
		POSTING_READ(LCPLL_CTL);
	}
}

/*
 * Fully restores LCPLL, disallowing power down and switching back to LCPLL
 * source.
 */
static void hsw_restore_lcpll(struct drm_i915_private *dev_priv)
{
	uint32_t val;

	val = I915_READ(LCPLL_CTL);

	if ((val & (LCPLL_PLL_LOCK | LCPLL_PLL_DISABLE | LCPLL_CD_SOURCE_FCLK |
		    LCPLL_POWER_DOWN_ALLOW)) == LCPLL_PLL_LOCK)
		return;

	/*
	 * Make sure we're not on PC8 state before disabling PC8, otherwise
	 * we'll hang the machine. To prevent PC8 state, just enable force_wake.
	 */
	intel_uncore_forcewake_get(dev_priv, FORCEWAKE_ALL);

	if (val & LCPLL_POWER_DOWN_ALLOW) {
		val &= ~LCPLL_POWER_DOWN_ALLOW;
		I915_WRITE(LCPLL_CTL, val);
		POSTING_READ(LCPLL_CTL);
	}

	val = hsw_read_dcomp(dev_priv);
	val |= D_COMP_COMP_FORCE;
	val &= ~D_COMP_COMP_DISABLE;
	hsw_write_dcomp(dev_priv, val);

	val = I915_READ(LCPLL_CTL);
	val &= ~LCPLL_PLL_DISABLE;
	I915_WRITE(LCPLL_CTL, val);

	if (intel_wait_for_register(dev_priv,
				    LCPLL_CTL, LCPLL_PLL_LOCK, LCPLL_PLL_LOCK,
				    5))
		DRM_ERROR("LCPLL not locked yet\n");

	if (val & LCPLL_CD_SOURCE_FCLK) {
		val = I915_READ(LCPLL_CTL);
		val &= ~LCPLL_CD_SOURCE_FCLK;
		I915_WRITE(LCPLL_CTL, val);

		if (wait_for_us((I915_READ(LCPLL_CTL) &
				 LCPLL_CD_SOURCE_FCLK_DONE) == 0, 1))
			DRM_ERROR("Switching back to LCPLL failed\n");
	}

	intel_uncore_forcewake_put(dev_priv, FORCEWAKE_ALL);
	intel_update_cdclk(dev_priv);
}

/*
 * Package states C8 and deeper are really deep PC states that can only be
 * reached when all the devices on the system allow it, so even if the graphics
 * device allows PC8+, it doesn't mean the system will actually get to these
 * states. Our driver only allows PC8+ when going into runtime PM.
 *
 * The requirements for PC8+ are that all the outputs are disabled, the power
 * well is disabled and most interrupts are disabled, and these are also
 * requirements for runtime PM. When these conditions are met, we manually do
 * the other conditions: disable the interrupts, clocks and switch LCPLL refclk
 * to Fclk. If we're in PC8+ and we get an non-hotplug interrupt, we can hard
 * hang the machine.
 *
 * When we really reach PC8 or deeper states (not just when we allow it) we lose
 * the state of some registers, so when we come back from PC8+ we need to
 * restore this state. We don't get into PC8+ if we're not in RC6, so we don't
 * need to take care of the registers kept by RC6. Notice that this happens even
 * if we don't put the device in PCI D3 state (which is what currently happens
 * because of the runtime PM support).
 *
 * For more, read "Display Sequences for Package C8" on the hardware
 * documentation.
 */
void hsw_enable_pc8(struct drm_i915_private *dev_priv)
{
	uint32_t val;

	DRM_DEBUG_KMS("Enabling package C8+\n");

	if (HAS_PCH_LPT_LP(dev_priv)) {
		val = I915_READ(SOUTH_DSPCLK_GATE_D);
		val &= ~PCH_LP_PARTITION_LEVEL_DISABLE;
		I915_WRITE(SOUTH_DSPCLK_GATE_D, val);
	}

	lpt_disable_clkout_dp(dev_priv);
	hsw_disable_lcpll(dev_priv, true, true);
}

void hsw_disable_pc8(struct drm_i915_private *dev_priv)
{
	uint32_t val;

	DRM_DEBUG_KMS("Disabling package C8+\n");

	hsw_restore_lcpll(dev_priv);
	lpt_init_pch_refclk(dev_priv);

	if (HAS_PCH_LPT_LP(dev_priv)) {
		val = I915_READ(SOUTH_DSPCLK_GATE_D);
		val |= PCH_LP_PARTITION_LEVEL_DISABLE;
		I915_WRITE(SOUTH_DSPCLK_GATE_D, val);
	}
}

static int haswell_crtc_compute_clock(struct intel_crtc *crtc,
				      struct intel_crtc_state *crtc_state)
{
	if (!intel_crtc_has_type(crtc_state, INTEL_OUTPUT_DSI)) {
		struct intel_encoder *encoder =
			intel_ddi_get_crtc_new_encoder(crtc_state);

		if (!intel_get_shared_dpll(crtc, crtc_state, encoder)) {
			DRM_DEBUG_DRIVER("failed to find PLL for pipe %c\n",
					 pipe_name(crtc->pipe));
			return -EINVAL;
		}
	}

	crtc->lowfreq_avail = false;

	return 0;
}

static void cannonlake_get_ddi_pll(struct drm_i915_private *dev_priv,
				   enum port port,
				   struct intel_crtc_state *pipe_config)
{
	enum intel_dpll_id id;
	u32 temp;

	temp = I915_READ(DPCLKA_CFGCR0) & DPCLKA_CFGCR0_DDI_CLK_SEL_MASK(port);
	id = temp >> DPCLKA_CFGCR0_DDI_CLK_SEL_SHIFT(port);

	if (WARN_ON(id < SKL_DPLL0 || id > SKL_DPLL2))
		return;

	pipe_config->shared_dpll = intel_get_shared_dpll_by_id(dev_priv, id);
}

static void bxt_get_ddi_pll(struct drm_i915_private *dev_priv,
				enum port port,
				struct intel_crtc_state *pipe_config)
{
	enum intel_dpll_id id;

	switch (port) {
	case PORT_A:
		id = DPLL_ID_SKL_DPLL0;
		break;
	case PORT_B:
		id = DPLL_ID_SKL_DPLL1;
		break;
	case PORT_C:
		id = DPLL_ID_SKL_DPLL2;
		break;
	default:
		DRM_ERROR("Incorrect port type\n");
		return;
	}

	pipe_config->shared_dpll = intel_get_shared_dpll_by_id(dev_priv, id);
}

static void skylake_get_ddi_pll(struct drm_i915_private *dev_priv,
				enum port port,
				struct intel_crtc_state *pipe_config)
{
	enum intel_dpll_id id;
	u32 temp;

	temp = I915_READ(DPLL_CTRL2) & DPLL_CTRL2_DDI_CLK_SEL_MASK(port);
	id = temp >> (port * 3 + 1);

	if (WARN_ON(id < SKL_DPLL0 || id > SKL_DPLL3))
		return;

	pipe_config->shared_dpll = intel_get_shared_dpll_by_id(dev_priv, id);
}

static void haswell_get_ddi_pll(struct drm_i915_private *dev_priv,
				enum port port,
				struct intel_crtc_state *pipe_config)
{
	enum intel_dpll_id id;
	uint32_t ddi_pll_sel = I915_READ(PORT_CLK_SEL(port));

	switch (ddi_pll_sel) {
	case PORT_CLK_SEL_WRPLL1:
		id = DPLL_ID_WRPLL1;
		break;
	case PORT_CLK_SEL_WRPLL2:
		id = DPLL_ID_WRPLL2;
		break;
	case PORT_CLK_SEL_SPLL:
		id = DPLL_ID_SPLL;
		break;
	case PORT_CLK_SEL_LCPLL_810:
		id = DPLL_ID_LCPLL_810;
		break;
	case PORT_CLK_SEL_LCPLL_1350:
		id = DPLL_ID_LCPLL_1350;
		break;
	case PORT_CLK_SEL_LCPLL_2700:
		id = DPLL_ID_LCPLL_2700;
		break;
	default:
		MISSING_CASE(ddi_pll_sel);
		/* fall through */
	case PORT_CLK_SEL_NONE:
		return;
	}

	pipe_config->shared_dpll = intel_get_shared_dpll_by_id(dev_priv, id);
}

static bool hsw_get_transcoder_state(struct intel_crtc *crtc,
				     struct intel_crtc_state *pipe_config,
				     u64 *power_domain_mask)
{
	struct drm_device *dev = crtc->base.dev;
	struct drm_i915_private *dev_priv = to_i915(dev);
	enum intel_display_power_domain power_domain;
	u32 tmp;

	/*
	 * The pipe->transcoder mapping is fixed with the exception of the eDP
	 * transcoder handled below.
	 */
	pipe_config->cpu_transcoder = (enum transcoder) crtc->pipe;

	/*
	 * XXX: Do intel_display_power_get_if_enabled before reading this (for
	 * consistency and less surprising code; it's in always on power).
	 */
	tmp = I915_READ(TRANS_DDI_FUNC_CTL(TRANSCODER_EDP));
	if (tmp & TRANS_DDI_FUNC_ENABLE) {
		enum pipe trans_edp_pipe;
		switch (tmp & TRANS_DDI_EDP_INPUT_MASK) {
		default:
			WARN(1, "unknown pipe linked to edp transcoder\n");
		case TRANS_DDI_EDP_INPUT_A_ONOFF:
		case TRANS_DDI_EDP_INPUT_A_ON:
			trans_edp_pipe = PIPE_A;
			break;
		case TRANS_DDI_EDP_INPUT_B_ONOFF:
			trans_edp_pipe = PIPE_B;
			break;
		case TRANS_DDI_EDP_INPUT_C_ONOFF:
			trans_edp_pipe = PIPE_C;
			break;
		}

		if (trans_edp_pipe == crtc->pipe)
			pipe_config->cpu_transcoder = TRANSCODER_EDP;
	}

	power_domain = POWER_DOMAIN_TRANSCODER(pipe_config->cpu_transcoder);
	if (!intel_display_power_get_if_enabled(dev_priv, power_domain))
		return false;
	*power_domain_mask |= BIT_ULL(power_domain);

	tmp = I915_READ(PIPECONF(pipe_config->cpu_transcoder));

	return tmp & PIPECONF_ENABLE;
}

static bool bxt_get_dsi_transcoder_state(struct intel_crtc *crtc,
					 struct intel_crtc_state *pipe_config,
					 u64 *power_domain_mask)
{
	struct drm_device *dev = crtc->base.dev;
	struct drm_i915_private *dev_priv = to_i915(dev);
	enum intel_display_power_domain power_domain;
	enum port port;
	enum transcoder cpu_transcoder;
	u32 tmp;

	for_each_port_masked(port, BIT(PORT_A) | BIT(PORT_C)) {
		if (port == PORT_A)
			cpu_transcoder = TRANSCODER_DSI_A;
		else
			cpu_transcoder = TRANSCODER_DSI_C;

		power_domain = POWER_DOMAIN_TRANSCODER(cpu_transcoder);
		if (!intel_display_power_get_if_enabled(dev_priv, power_domain))
			continue;
		*power_domain_mask |= BIT_ULL(power_domain);

		/*
		 * The PLL needs to be enabled with a valid divider
		 * configuration, otherwise accessing DSI registers will hang
		 * the machine. See BSpec North Display Engine
		 * registers/MIPI[BXT]. We can break out here early, since we
		 * need the same DSI PLL to be enabled for both DSI ports.
		 */
		if (!intel_dsi_pll_is_enabled(dev_priv))
			break;

		/* XXX: this works for video mode only */
		tmp = I915_READ(BXT_MIPI_PORT_CTRL(port));
		if (!(tmp & DPI_ENABLE))
			continue;

		tmp = I915_READ(MIPI_CTRL(port));
		if ((tmp & BXT_PIPE_SELECT_MASK) != BXT_PIPE_SELECT(crtc->pipe))
			continue;

		pipe_config->cpu_transcoder = cpu_transcoder;
		break;
	}

	return transcoder_is_dsi(pipe_config->cpu_transcoder);
}

static void haswell_get_ddi_port_state(struct intel_crtc *crtc,
				       struct intel_crtc_state *pipe_config)
{
	struct drm_i915_private *dev_priv = to_i915(crtc->base.dev);
	struct intel_shared_dpll *pll;
	enum port port;
	uint32_t tmp;

	tmp = I915_READ(TRANS_DDI_FUNC_CTL(pipe_config->cpu_transcoder));

	port = (tmp & TRANS_DDI_PORT_MASK) >> TRANS_DDI_PORT_SHIFT;

	if (IS_CANNONLAKE(dev_priv))
		cannonlake_get_ddi_pll(dev_priv, port, pipe_config);
	else if (IS_GEN9_BC(dev_priv))
		skylake_get_ddi_pll(dev_priv, port, pipe_config);
	else if (IS_GEN9_LP(dev_priv))
		bxt_get_ddi_pll(dev_priv, port, pipe_config);
	else
		haswell_get_ddi_pll(dev_priv, port, pipe_config);

	pll = pipe_config->shared_dpll;
	if (pll) {
		WARN_ON(!pll->funcs.get_hw_state(dev_priv, pll,
						 &pipe_config->dpll_hw_state));
	}

	/*
	 * Haswell has only FDI/PCH transcoder A. It is which is connected to
	 * DDI E. So just check whether this pipe is wired to DDI E and whether
	 * the PCH transcoder is on.
	 */
	if (INTEL_GEN(dev_priv) < 9 &&
	    (port == PORT_E) && I915_READ(LPT_TRANSCONF) & TRANS_ENABLE) {
		pipe_config->has_pch_encoder = true;

		tmp = I915_READ(FDI_RX_CTL(PIPE_A));
		pipe_config->fdi_lanes = ((FDI_DP_PORT_WIDTH_MASK & tmp) >>
					  FDI_DP_PORT_WIDTH_SHIFT) + 1;

		ironlake_get_fdi_m_n_config(crtc, pipe_config);
	}
}

static bool haswell_get_pipe_config(struct intel_crtc *crtc,
				    struct intel_crtc_state *pipe_config)
{
	struct drm_i915_private *dev_priv = to_i915(crtc->base.dev);
	enum intel_display_power_domain power_domain;
	u64 power_domain_mask;
	bool active;

	intel_crtc_init_scalers(crtc, pipe_config);

	power_domain = POWER_DOMAIN_PIPE(crtc->pipe);
	if (!intel_display_power_get_if_enabled(dev_priv, power_domain))
		return false;
	power_domain_mask = BIT_ULL(power_domain);

	pipe_config->shared_dpll = NULL;

	active = hsw_get_transcoder_state(crtc, pipe_config, &power_domain_mask);

	if (IS_GEN9_LP(dev_priv) &&
	    bxt_get_dsi_transcoder_state(crtc, pipe_config, &power_domain_mask)) {
		WARN_ON(active);
		active = true;
	}

	if (!active)
		goto out;

	if (!transcoder_is_dsi(pipe_config->cpu_transcoder)) {
		haswell_get_ddi_port_state(crtc, pipe_config);
		intel_get_pipe_timings(crtc, pipe_config);
	}

	intel_get_pipe_src_size(crtc, pipe_config);

	pipe_config->gamma_mode =
		I915_READ(GAMMA_MODE(crtc->pipe)) & GAMMA_MODE_MODE_MASK;

	if (IS_BROADWELL(dev_priv) || dev_priv->info.gen >= 9) {
		u32 tmp = I915_READ(PIPEMISC(crtc->pipe));
		bool clrspace_yuv = tmp & PIPEMISC_OUTPUT_COLORSPACE_YUV;

		if (IS_GEMINILAKE(dev_priv) || dev_priv->info.gen >= 10) {
			bool blend_mode_420 = tmp &
					      PIPEMISC_YUV420_MODE_FULL_BLEND;

			pipe_config->ycbcr420 = tmp & PIPEMISC_YUV420_ENABLE;
			if (pipe_config->ycbcr420 != clrspace_yuv ||
			    pipe_config->ycbcr420 != blend_mode_420)
				DRM_DEBUG_KMS("Bad 4:2:0 mode (%08x)\n", tmp);
		} else if (clrspace_yuv) {
			DRM_DEBUG_KMS("YCbCr 4:2:0 Unsupported\n");
		}
	}

	power_domain = POWER_DOMAIN_PIPE_PANEL_FITTER(crtc->pipe);
	if (intel_display_power_get_if_enabled(dev_priv, power_domain)) {
		power_domain_mask |= BIT_ULL(power_domain);
		if (INTEL_GEN(dev_priv) >= 9)
			skylake_get_pfit_config(crtc, pipe_config);
		else
			ironlake_get_pfit_config(crtc, pipe_config);
	}

	if (IS_HASWELL(dev_priv))
		pipe_config->ips_enabled = hsw_crtc_supports_ips(crtc) &&
			(I915_READ(IPS_CTL) & IPS_ENABLE);

	if (pipe_config->cpu_transcoder != TRANSCODER_EDP &&
	    !transcoder_is_dsi(pipe_config->cpu_transcoder)) {
		pipe_config->pixel_multiplier =
			I915_READ(PIPE_MULT(pipe_config->cpu_transcoder)) + 1;
	} else {
		pipe_config->pixel_multiplier = 1;
	}

out:
	for_each_power_domain(power_domain, power_domain_mask)
		intel_display_power_put(dev_priv, power_domain);

	return active;
}

static u32 intel_cursor_base(const struct intel_plane_state *plane_state)
{
	struct drm_i915_private *dev_priv =
		to_i915(plane_state->base.plane->dev);
	const struct drm_framebuffer *fb = plane_state->base.fb;
	const struct drm_i915_gem_object *obj = intel_fb_obj(fb);
	u32 base;

	if (INTEL_INFO(dev_priv)->cursor_needs_physical)
		base = obj->phys_handle->busaddr;
	else
		base = intel_plane_ggtt_offset(plane_state);

	base += plane_state->main.offset;

	/* ILK+ do this automagically */
	if (HAS_GMCH_DISPLAY(dev_priv) &&
	    plane_state->base.rotation & DRM_MODE_ROTATE_180)
		base += (plane_state->base.crtc_h *
			 plane_state->base.crtc_w - 1) * fb->format->cpp[0];

	return base;
}

static u32 intel_cursor_position(const struct intel_plane_state *plane_state)
{
	int x = plane_state->base.crtc_x;
	int y = plane_state->base.crtc_y;
	u32 pos = 0;

	if (x < 0) {
		pos |= CURSOR_POS_SIGN << CURSOR_X_SHIFT;
		x = -x;
	}
	pos |= x << CURSOR_X_SHIFT;

	if (y < 0) {
		pos |= CURSOR_POS_SIGN << CURSOR_Y_SHIFT;
		y = -y;
	}
	pos |= y << CURSOR_Y_SHIFT;

	return pos;
}

static bool intel_cursor_size_ok(const struct intel_plane_state *plane_state)
{
	const struct drm_mode_config *config =
		&plane_state->base.plane->dev->mode_config;
	int width = plane_state->base.crtc_w;
	int height = plane_state->base.crtc_h;

	return width > 0 && width <= config->cursor_width &&
		height > 0 && height <= config->cursor_height;
}

static int intel_check_cursor(struct intel_crtc_state *crtc_state,
			      struct intel_plane_state *plane_state)
{
	const struct drm_framebuffer *fb = plane_state->base.fb;
	int src_x, src_y;
	u32 offset;
	int ret;

	ret = drm_plane_helper_check_state(&plane_state->base,
					   &plane_state->clip,
					   DRM_PLANE_HELPER_NO_SCALING,
					   DRM_PLANE_HELPER_NO_SCALING,
					   true, true);
	if (ret)
		return ret;

	if (!fb)
		return 0;

	if (fb->modifier != DRM_FORMAT_MOD_LINEAR) {
		DRM_DEBUG_KMS("cursor cannot be tiled\n");
		return -EINVAL;
	}

	src_x = plane_state->base.src_x >> 16;
	src_y = plane_state->base.src_y >> 16;

	intel_add_fb_offsets(&src_x, &src_y, plane_state, 0);
	offset = intel_compute_tile_offset(&src_x, &src_y, plane_state, 0);

	if (src_x != 0 || src_y != 0) {
		DRM_DEBUG_KMS("Arbitrary cursor panning not supported\n");
		return -EINVAL;
	}

	plane_state->main.offset = offset;

	return 0;
}

static u32 i845_cursor_ctl(const struct intel_crtc_state *crtc_state,
			   const struct intel_plane_state *plane_state)
{
	const struct drm_framebuffer *fb = plane_state->base.fb;

	return CURSOR_ENABLE |
		CURSOR_GAMMA_ENABLE |
		CURSOR_FORMAT_ARGB |
		CURSOR_STRIDE(fb->pitches[0]);
}

static bool i845_cursor_size_ok(const struct intel_plane_state *plane_state)
{
	int width = plane_state->base.crtc_w;

	/*
	 * 845g/865g are only limited by the width of their cursors,
	 * the height is arbitrary up to the precision of the register.
	 */
	return intel_cursor_size_ok(plane_state) && IS_ALIGNED(width, 64);
}

static int i845_check_cursor(struct intel_plane *plane,
			     struct intel_crtc_state *crtc_state,
			     struct intel_plane_state *plane_state)
{
	const struct drm_framebuffer *fb = plane_state->base.fb;
	int ret;

	ret = intel_check_cursor(crtc_state, plane_state);
	if (ret)
		return ret;

	/* if we want to turn off the cursor ignore width and height */
	if (!fb)
		return 0;

	/* Check for which cursor types we support */
	if (!i845_cursor_size_ok(plane_state)) {
		DRM_DEBUG("Cursor dimension %dx%d not supported\n",
			  plane_state->base.crtc_w,
			  plane_state->base.crtc_h);
		return -EINVAL;
	}

	switch (fb->pitches[0]) {
	case 256:
	case 512:
	case 1024:
	case 2048:
		break;
	default:
		DRM_DEBUG_KMS("Invalid cursor stride (%u)\n",
			      fb->pitches[0]);
		return -EINVAL;
	}

	plane_state->ctl = i845_cursor_ctl(crtc_state, plane_state);

	return 0;
}

static void i845_update_cursor(struct intel_plane *plane,
			       const struct intel_crtc_state *crtc_state,
			       const struct intel_plane_state *plane_state)
{
	struct drm_i915_private *dev_priv = to_i915(plane->base.dev);
	u32 cntl = 0, base = 0, pos = 0, size = 0;
	unsigned long irqflags;

	if (plane_state && plane_state->base.visible) {
		unsigned int width = plane_state->base.crtc_w;
		unsigned int height = plane_state->base.crtc_h;

		cntl = plane_state->ctl;
		size = (height << 12) | width;

		base = intel_cursor_base(plane_state);
		pos = intel_cursor_position(plane_state);
	}

	spin_lock_irqsave(&dev_priv->uncore.lock, irqflags);

	/* On these chipsets we can only modify the base/size/stride
	 * whilst the cursor is disabled.
	 */
	if (plane->cursor.base != base ||
	    plane->cursor.size != size ||
	    plane->cursor.cntl != cntl) {
		I915_WRITE_FW(CURCNTR(PIPE_A), 0);
		I915_WRITE_FW(CURBASE(PIPE_A), base);
		I915_WRITE_FW(CURSIZE, size);
		I915_WRITE_FW(CURPOS(PIPE_A), pos);
		I915_WRITE_FW(CURCNTR(PIPE_A), cntl);

		plane->cursor.base = base;
		plane->cursor.size = size;
		plane->cursor.cntl = cntl;
	} else {
		I915_WRITE_FW(CURPOS(PIPE_A), pos);
	}

	POSTING_READ_FW(CURCNTR(PIPE_A));

	spin_unlock_irqrestore(&dev_priv->uncore.lock, irqflags);
}

static void i845_disable_cursor(struct intel_plane *plane,
				struct intel_crtc *crtc)
{
	i845_update_cursor(plane, NULL, NULL);
}

static u32 i9xx_cursor_ctl(const struct intel_crtc_state *crtc_state,
			   const struct intel_plane_state *plane_state)
{
	struct drm_i915_private *dev_priv =
		to_i915(plane_state->base.plane->dev);
	struct intel_crtc *crtc = to_intel_crtc(crtc_state->base.crtc);
	u32 cntl;

	cntl = MCURSOR_GAMMA_ENABLE;

	if (HAS_DDI(dev_priv))
		cntl |= CURSOR_PIPE_CSC_ENABLE;

	cntl |= MCURSOR_PIPE_SELECT(crtc->pipe);

	switch (plane_state->base.crtc_w) {
	case 64:
		cntl |= CURSOR_MODE_64_ARGB_AX;
		break;
	case 128:
		cntl |= CURSOR_MODE_128_ARGB_AX;
		break;
	case 256:
		cntl |= CURSOR_MODE_256_ARGB_AX;
		break;
	default:
		MISSING_CASE(plane_state->base.crtc_w);
		return 0;
	}

	if (plane_state->base.rotation & DRM_MODE_ROTATE_180)
		cntl |= CURSOR_ROTATE_180;

	return cntl;
}

static bool i9xx_cursor_size_ok(const struct intel_plane_state *plane_state)
{
	struct drm_i915_private *dev_priv =
		to_i915(plane_state->base.plane->dev);
	int width = plane_state->base.crtc_w;
	int height = plane_state->base.crtc_h;

	if (!intel_cursor_size_ok(plane_state))
		return false;

	/* Cursor width is limited to a few power-of-two sizes */
	switch (width) {
	case 256:
	case 128:
	case 64:
		break;
	default:
		return false;
	}

	/*
	 * IVB+ have CUR_FBC_CTL which allows an arbitrary cursor
	 * height from 8 lines up to the cursor width, when the
	 * cursor is not rotated. Everything else requires square
	 * cursors.
	 */
	if (HAS_CUR_FBC(dev_priv) &&
	    plane_state->base.rotation & DRM_MODE_ROTATE_0) {
		if (height < 8 || height > width)
			return false;
	} else {
		if (height != width)
			return false;
	}

	return true;
}

static int i9xx_check_cursor(struct intel_plane *plane,
			     struct intel_crtc_state *crtc_state,
			     struct intel_plane_state *plane_state)
{
	struct drm_i915_private *dev_priv = to_i915(plane->base.dev);
	const struct drm_framebuffer *fb = plane_state->base.fb;
	enum pipe pipe = plane->pipe;
	int ret;

	ret = intel_check_cursor(crtc_state, plane_state);
	if (ret)
		return ret;

	/* if we want to turn off the cursor ignore width and height */
	if (!fb)
		return 0;

	/* Check for which cursor types we support */
	if (!i9xx_cursor_size_ok(plane_state)) {
		DRM_DEBUG("Cursor dimension %dx%d not supported\n",
			  plane_state->base.crtc_w,
			  plane_state->base.crtc_h);
		return -EINVAL;
	}

	if (fb->pitches[0] != plane_state->base.crtc_w * fb->format->cpp[0]) {
		DRM_DEBUG_KMS("Invalid cursor stride (%u) (cursor width %d)\n",
			      fb->pitches[0], plane_state->base.crtc_w);
		return -EINVAL;
	}

	/*
	 * There's something wrong with the cursor on CHV pipe C.
	 * If it straddles the left edge of the screen then
	 * moving it away from the edge or disabling it often
	 * results in a pipe underrun, and often that can lead to
	 * dead pipe (constant underrun reported, and it scans
	 * out just a solid color). To recover from that, the
	 * display power well must be turned off and on again.
	 * Refuse the put the cursor into that compromised position.
	 */
	if (IS_CHERRYVIEW(dev_priv) && pipe == PIPE_C &&
	    plane_state->base.visible && plane_state->base.crtc_x < 0) {
		DRM_DEBUG_KMS("CHV cursor C not allowed to straddle the left screen edge\n");
		return -EINVAL;
	}

	plane_state->ctl = i9xx_cursor_ctl(crtc_state, plane_state);

	return 0;
}

static void i9xx_update_cursor(struct intel_plane *plane,
			       const struct intel_crtc_state *crtc_state,
			       const struct intel_plane_state *plane_state)
{
	struct drm_i915_private *dev_priv = to_i915(plane->base.dev);
	enum pipe pipe = plane->pipe;
	u32 cntl = 0, base = 0, pos = 0, fbc_ctl = 0;
	unsigned long irqflags;

	if (plane_state && plane_state->base.visible) {
		cntl = plane_state->ctl;

		if (plane_state->base.crtc_h != plane_state->base.crtc_w)
			fbc_ctl = CUR_FBC_CTL_EN | (plane_state->base.crtc_h - 1);

		base = intel_cursor_base(plane_state);
		pos = intel_cursor_position(plane_state);
	}

	spin_lock_irqsave(&dev_priv->uncore.lock, irqflags);

	/*
	 * On some platforms writing CURCNTR first will also
	 * cause CURPOS to be armed by the CURBASE write.
	 * Without the CURCNTR write the CURPOS write would
	 * arm itself. Thus we always start the full update
	 * with a CURCNTR write.
	 *
	 * On other platforms CURPOS always requires the
	 * CURBASE write to arm the update. Additonally
	 * a write to any of the cursor register will cancel
	 * an already armed cursor update. Thus leaving out
	 * the CURBASE write after CURPOS could lead to a
	 * cursor that doesn't appear to move, or even change
	 * shape. Thus we always write CURBASE.
	 *
	 * CURCNTR and CUR_FBC_CTL are always
	 * armed by the CURBASE write only.
	 */
	if (plane->cursor.base != base ||
	    plane->cursor.size != fbc_ctl ||
	    plane->cursor.cntl != cntl) {
		I915_WRITE_FW(CURCNTR(pipe), cntl);
		if (HAS_CUR_FBC(dev_priv))
			I915_WRITE_FW(CUR_FBC_CTL(pipe), fbc_ctl);
		I915_WRITE_FW(CURPOS(pipe), pos);
		I915_WRITE_FW(CURBASE(pipe), base);

		plane->cursor.base = base;
		plane->cursor.size = fbc_ctl;
		plane->cursor.cntl = cntl;
	} else {
		I915_WRITE_FW(CURPOS(pipe), pos);
		I915_WRITE_FW(CURBASE(pipe), base);
	}

	POSTING_READ_FW(CURBASE(pipe));

	spin_unlock_irqrestore(&dev_priv->uncore.lock, irqflags);
}

static void i9xx_disable_cursor(struct intel_plane *plane,
				struct intel_crtc *crtc)
{
	i9xx_update_cursor(plane, NULL, NULL);
}


/* VESA 640x480x72Hz mode to set on the pipe */
static const struct drm_display_mode load_detect_mode = {
	DRM_MODE("640x480", DRM_MODE_TYPE_DEFAULT, 31500, 640, 664,
		 704, 832, 0, 480, 489, 491, 520, 0, DRM_MODE_FLAG_NHSYNC | DRM_MODE_FLAG_NVSYNC),
};

struct drm_framebuffer *
intel_framebuffer_create(struct drm_i915_gem_object *obj,
			 struct drm_mode_fb_cmd2 *mode_cmd)
{
	struct intel_framebuffer *intel_fb;
	int ret;

	intel_fb = kzalloc(sizeof(*intel_fb), GFP_KERNEL);
	if (!intel_fb)
		return ERR_PTR(-ENOMEM);

	ret = intel_framebuffer_init(intel_fb, obj, mode_cmd);
	if (ret)
		goto err;

	return &intel_fb->base;

err:
	kfree(intel_fb);
	return ERR_PTR(ret);
}

static u32
intel_framebuffer_pitch_for_width(int width, int bpp)
{
	u32 pitch = DIV_ROUND_UP(width * bpp, 8);
	return ALIGN(pitch, 64);
}

static u32
intel_framebuffer_size_for_mode(const struct drm_display_mode *mode, int bpp)
{
	u32 pitch = intel_framebuffer_pitch_for_width(mode->hdisplay, bpp);
	return PAGE_ALIGN(pitch * mode->vdisplay);
}

static struct drm_framebuffer *
intel_framebuffer_create_for_mode(struct drm_device *dev,
				  const struct drm_display_mode *mode,
				  int depth, int bpp)
{
	struct drm_framebuffer *fb;
	struct drm_i915_gem_object *obj;
	struct drm_mode_fb_cmd2 mode_cmd = { 0 };

	obj = i915_gem_object_create(to_i915(dev),
				    intel_framebuffer_size_for_mode(mode, bpp));
	if (IS_ERR(obj))
		return ERR_CAST(obj);

	mode_cmd.width = mode->hdisplay;
	mode_cmd.height = mode->vdisplay;
	mode_cmd.pitches[0] = intel_framebuffer_pitch_for_width(mode_cmd.width,
								bpp);
	mode_cmd.pixel_format = drm_mode_legacy_fb_format(bpp, depth);

	fb = intel_framebuffer_create(obj, &mode_cmd);
	if (IS_ERR(fb))
		i915_gem_object_put(obj);

	return fb;
}

static struct drm_framebuffer *
mode_fits_in_fbdev(struct drm_device *dev,
		   const struct drm_display_mode *mode)
{
#ifdef CONFIG_DRM_FBDEV_EMULATION
	struct drm_i915_private *dev_priv = to_i915(dev);
	struct drm_i915_gem_object *obj;
	struct drm_framebuffer *fb;

	if (!dev_priv->fbdev)
		return NULL;

	if (!dev_priv->fbdev->fb)
		return NULL;

	obj = dev_priv->fbdev->fb->obj;
	BUG_ON(!obj);

	fb = &dev_priv->fbdev->fb->base;
	if (fb->pitches[0] < intel_framebuffer_pitch_for_width(mode->hdisplay,
							       fb->format->cpp[0] * 8))
		return NULL;

	if (obj->base.size < mode->vdisplay * fb->pitches[0])
		return NULL;

	drm_framebuffer_reference(fb);
	return fb;
#else
	return NULL;
#endif
}

static int intel_modeset_setup_plane_state(struct drm_atomic_state *state,
					   struct drm_crtc *crtc,
					   const struct drm_display_mode *mode,
					   struct drm_framebuffer *fb,
					   int x, int y)
{
	struct drm_plane_state *plane_state;
	int hdisplay, vdisplay;
	int ret;

	plane_state = drm_atomic_get_plane_state(state, crtc->primary);
	if (IS_ERR(plane_state))
		return PTR_ERR(plane_state);

	if (mode)
		drm_mode_get_hv_timing(mode, &hdisplay, &vdisplay);
	else
		hdisplay = vdisplay = 0;

	ret = drm_atomic_set_crtc_for_plane(plane_state, fb ? crtc : NULL);
	if (ret)
		return ret;
	drm_atomic_set_fb_for_plane(plane_state, fb);
	plane_state->crtc_x = 0;
	plane_state->crtc_y = 0;
	plane_state->crtc_w = hdisplay;
	plane_state->crtc_h = vdisplay;
	plane_state->src_x = x << 16;
	plane_state->src_y = y << 16;
	plane_state->src_w = hdisplay << 16;
	plane_state->src_h = vdisplay << 16;

	return 0;
}

int intel_get_load_detect_pipe(struct drm_connector *connector,
			       const struct drm_display_mode *mode,
			       struct intel_load_detect_pipe *old,
			       struct drm_modeset_acquire_ctx *ctx)
{
	struct intel_crtc *intel_crtc;
	struct intel_encoder *intel_encoder =
		intel_attached_encoder(connector);
	struct drm_crtc *possible_crtc;
	struct drm_encoder *encoder = &intel_encoder->base;
	struct drm_crtc *crtc = NULL;
	struct drm_device *dev = encoder->dev;
	struct drm_i915_private *dev_priv = to_i915(dev);
	struct drm_framebuffer *fb;
	struct drm_mode_config *config = &dev->mode_config;
	struct drm_atomic_state *state = NULL, *restore_state = NULL;
	struct drm_connector_state *connector_state;
	struct intel_crtc_state *crtc_state;
	int ret, i = -1;

	DRM_DEBUG_KMS("[CONNECTOR:%d:%s], [ENCODER:%d:%s]\n",
		      connector->base.id, connector->name,
		      encoder->base.id, encoder->name);

	old->restore_state = NULL;

	WARN_ON(!drm_modeset_is_locked(&config->connection_mutex));

	/*
	 * Algorithm gets a little messy:
	 *
	 *   - if the connector already has an assigned crtc, use it (but make
	 *     sure it's on first)
	 *
	 *   - try to find the first unused crtc that can drive this connector,
	 *     and use that if we find one
	 */

	/* See if we already have a CRTC for this connector */
	if (connector->state->crtc) {
		crtc = connector->state->crtc;

		ret = drm_modeset_lock(&crtc->mutex, ctx);
		if (ret)
			goto fail;

		/* Make sure the crtc and connector are running */
		goto found;
	}

	/* Find an unused one (if possible) */
	for_each_crtc(dev, possible_crtc) {
		i++;
		if (!(encoder->possible_crtcs & (1 << i)))
			continue;

		ret = drm_modeset_lock(&possible_crtc->mutex, ctx);
		if (ret)
			goto fail;

		if (possible_crtc->state->enable) {
			drm_modeset_unlock(&possible_crtc->mutex);
			continue;
		}

		crtc = possible_crtc;
		break;
	}

	/*
	 * If we didn't find an unused CRTC, don't use any.
	 */
	if (!crtc) {
		DRM_DEBUG_KMS("no pipe available for load-detect\n");
		ret = -ENODEV;
		goto fail;
	}

found:
	intel_crtc = to_intel_crtc(crtc);

	ret = drm_modeset_lock(&crtc->primary->mutex, ctx);
	if (ret)
		goto fail;

	state = drm_atomic_state_alloc(dev);
	restore_state = drm_atomic_state_alloc(dev);
	if (!state || !restore_state) {
		ret = -ENOMEM;
		goto fail;
	}

	state->acquire_ctx = ctx;
	restore_state->acquire_ctx = ctx;

	connector_state = drm_atomic_get_connector_state(state, connector);
	if (IS_ERR(connector_state)) {
		ret = PTR_ERR(connector_state);
		goto fail;
	}

	ret = drm_atomic_set_crtc_for_connector(connector_state, crtc);
	if (ret)
		goto fail;

	crtc_state = intel_atomic_get_crtc_state(state, intel_crtc);
	if (IS_ERR(crtc_state)) {
		ret = PTR_ERR(crtc_state);
		goto fail;
	}

	crtc_state->base.active = crtc_state->base.enable = true;

	if (!mode)
		mode = &load_detect_mode;

	/* We need a framebuffer large enough to accommodate all accesses
	 * that the plane may generate whilst we perform load detection.
	 * We can not rely on the fbcon either being present (we get called
	 * during its initialisation to detect all boot displays, or it may
	 * not even exist) or that it is large enough to satisfy the
	 * requested mode.
	 */
	fb = mode_fits_in_fbdev(dev, mode);
	if (fb == NULL) {
		DRM_DEBUG_KMS("creating tmp fb for load-detection\n");
		fb = intel_framebuffer_create_for_mode(dev, mode, 24, 32);
	} else
		DRM_DEBUG_KMS("reusing fbdev for load-detection framebuffer\n");
	if (IS_ERR(fb)) {
		DRM_DEBUG_KMS("failed to allocate framebuffer for load-detection\n");
		ret = PTR_ERR(fb);
		goto fail;
	}

	ret = intel_modeset_setup_plane_state(state, crtc, mode, fb, 0, 0);
	if (ret)
		goto fail;

	drm_framebuffer_unreference(fb);

	ret = drm_atomic_set_mode_for_crtc(&crtc_state->base, mode);
	if (ret)
		goto fail;

	ret = PTR_ERR_OR_ZERO(drm_atomic_get_connector_state(restore_state, connector));
	if (!ret)
		ret = PTR_ERR_OR_ZERO(drm_atomic_get_crtc_state(restore_state, crtc));
	if (!ret)
		ret = PTR_ERR_OR_ZERO(drm_atomic_get_plane_state(restore_state, crtc->primary));
	if (ret) {
		DRM_DEBUG_KMS("Failed to create a copy of old state to restore: %i\n", ret);
		goto fail;
	}

	ret = drm_atomic_commit(state);
	if (ret) {
		DRM_DEBUG_KMS("failed to set mode on load-detect pipe\n");
		goto fail;
	}

	old->restore_state = restore_state;
	drm_atomic_state_put(state);

	/* let the connector get through one full cycle before testing */
	intel_wait_for_vblank(dev_priv, intel_crtc->pipe);
	return true;

fail:
	if (state) {
		drm_atomic_state_put(state);
		state = NULL;
	}
	if (restore_state) {
		drm_atomic_state_put(restore_state);
		restore_state = NULL;
	}

	if (ret == -EDEADLK)
		return ret;

	return false;
}

void intel_release_load_detect_pipe(struct drm_connector *connector,
				    struct intel_load_detect_pipe *old,
				    struct drm_modeset_acquire_ctx *ctx)
{
	struct intel_encoder *intel_encoder =
		intel_attached_encoder(connector);
	struct drm_encoder *encoder = &intel_encoder->base;
	struct drm_atomic_state *state = old->restore_state;
	int ret;

	DRM_DEBUG_KMS("[CONNECTOR:%d:%s], [ENCODER:%d:%s]\n",
		      connector->base.id, connector->name,
		      encoder->base.id, encoder->name);

	if (!state)
		return;

	ret = drm_atomic_helper_commit_duplicated_state(state, ctx);
	if (ret)
		DRM_DEBUG_KMS("Couldn't release load detect pipe: %i\n", ret);
	drm_atomic_state_put(state);
}

static int i9xx_pll_refclk(struct drm_device *dev,
			   const struct intel_crtc_state *pipe_config)
{
	struct drm_i915_private *dev_priv = to_i915(dev);
	u32 dpll = pipe_config->dpll_hw_state.dpll;

	if ((dpll & PLL_REF_INPUT_MASK) == PLLB_REF_INPUT_SPREADSPECTRUMIN)
		return dev_priv->vbt.lvds_ssc_freq;
	else if (HAS_PCH_SPLIT(dev_priv))
		return 120000;
	else if (!IS_GEN2(dev_priv))
		return 96000;
	else
		return 48000;
}

/* Returns the clock of the currently programmed mode of the given pipe. */
static void i9xx_crtc_clock_get(struct intel_crtc *crtc,
				struct intel_crtc_state *pipe_config)
{
	struct drm_device *dev = crtc->base.dev;
	struct drm_i915_private *dev_priv = to_i915(dev);
	int pipe = pipe_config->cpu_transcoder;
	u32 dpll = pipe_config->dpll_hw_state.dpll;
	u32 fp;
	struct dpll clock;
	int port_clock;
	int refclk = i9xx_pll_refclk(dev, pipe_config);

	if ((dpll & DISPLAY_RATE_SELECT_FPA1) == 0)
		fp = pipe_config->dpll_hw_state.fp0;
	else
		fp = pipe_config->dpll_hw_state.fp1;

	clock.m1 = (fp & FP_M1_DIV_MASK) >> FP_M1_DIV_SHIFT;
	if (IS_PINEVIEW(dev_priv)) {
		clock.n = ffs((fp & FP_N_PINEVIEW_DIV_MASK) >> FP_N_DIV_SHIFT) - 1;
		clock.m2 = (fp & FP_M2_PINEVIEW_DIV_MASK) >> FP_M2_DIV_SHIFT;
	} else {
		clock.n = (fp & FP_N_DIV_MASK) >> FP_N_DIV_SHIFT;
		clock.m2 = (fp & FP_M2_DIV_MASK) >> FP_M2_DIV_SHIFT;
	}

	if (!IS_GEN2(dev_priv)) {
		if (IS_PINEVIEW(dev_priv))
			clock.p1 = ffs((dpll & DPLL_FPA01_P1_POST_DIV_MASK_PINEVIEW) >>
				DPLL_FPA01_P1_POST_DIV_SHIFT_PINEVIEW);
		else
			clock.p1 = ffs((dpll & DPLL_FPA01_P1_POST_DIV_MASK) >>
			       DPLL_FPA01_P1_POST_DIV_SHIFT);

		switch (dpll & DPLL_MODE_MASK) {
		case DPLLB_MODE_DAC_SERIAL:
			clock.p2 = dpll & DPLL_DAC_SERIAL_P2_CLOCK_DIV_5 ?
				5 : 10;
			break;
		case DPLLB_MODE_LVDS:
			clock.p2 = dpll & DPLLB_LVDS_P2_CLOCK_DIV_7 ?
				7 : 14;
			break;
		default:
			DRM_DEBUG_KMS("Unknown DPLL mode %08x in programmed "
				  "mode\n", (int)(dpll & DPLL_MODE_MASK));
			return;
		}

		if (IS_PINEVIEW(dev_priv))
			port_clock = pnv_calc_dpll_params(refclk, &clock);
		else
			port_clock = i9xx_calc_dpll_params(refclk, &clock);
	} else {
		u32 lvds = IS_I830(dev_priv) ? 0 : I915_READ(LVDS);
		bool is_lvds = (pipe == 1) && (lvds & LVDS_PORT_EN);

		if (is_lvds) {
			clock.p1 = ffs((dpll & DPLL_FPA01_P1_POST_DIV_MASK_I830_LVDS) >>
				       DPLL_FPA01_P1_POST_DIV_SHIFT);

			if (lvds & LVDS_CLKB_POWER_UP)
				clock.p2 = 7;
			else
				clock.p2 = 14;
		} else {
			if (dpll & PLL_P1_DIVIDE_BY_TWO)
				clock.p1 = 2;
			else {
				clock.p1 = ((dpll & DPLL_FPA01_P1_POST_DIV_MASK_I830) >>
					    DPLL_FPA01_P1_POST_DIV_SHIFT) + 2;
			}
			if (dpll & PLL_P2_DIVIDE_BY_4)
				clock.p2 = 4;
			else
				clock.p2 = 2;
		}

		port_clock = i9xx_calc_dpll_params(refclk, &clock);
	}

	/*
	 * This value includes pixel_multiplier. We will use
	 * port_clock to compute adjusted_mode.crtc_clock in the
	 * encoder's get_config() function.
	 */
	pipe_config->port_clock = port_clock;
}

int intel_dotclock_calculate(int link_freq,
			     const struct intel_link_m_n *m_n)
{
	/*
	 * The calculation for the data clock is:
	 * pixel_clock = ((m/n)*(link_clock * nr_lanes))/bpp
	 * But we want to avoid losing precison if possible, so:
	 * pixel_clock = ((m * link_clock * nr_lanes)/(n*bpp))
	 *
	 * and the link clock is simpler:
	 * link_clock = (m * link_clock) / n
	 */

	if (!m_n->link_n)
		return 0;

	return div_u64(mul_u32_u32(m_n->link_m, link_freq), m_n->link_n);
}

static void ironlake_pch_clock_get(struct intel_crtc *crtc,
				   struct intel_crtc_state *pipe_config)
{
	struct drm_i915_private *dev_priv = to_i915(crtc->base.dev);

	/* read out port_clock from the DPLL */
	i9xx_crtc_clock_get(crtc, pipe_config);

	/*
	 * In case there is an active pipe without active ports,
	 * we may need some idea for the dotclock anyway.
	 * Calculate one based on the FDI configuration.
	 */
	pipe_config->base.adjusted_mode.crtc_clock =
		intel_dotclock_calculate(intel_fdi_link_freq(dev_priv, pipe_config),
					 &pipe_config->fdi_m_n);
}

/** Returns the currently programmed mode of the given pipe. */
struct drm_display_mode *intel_crtc_mode_get(struct drm_device *dev,
					     struct drm_crtc *crtc)
{
	struct drm_i915_private *dev_priv = to_i915(dev);
	struct intel_crtc *intel_crtc = to_intel_crtc(crtc);
	enum transcoder cpu_transcoder = intel_crtc->config->cpu_transcoder;
	struct drm_display_mode *mode;
	struct intel_crtc_state *pipe_config;
	int htot = I915_READ(HTOTAL(cpu_transcoder));
	int hsync = I915_READ(HSYNC(cpu_transcoder));
	int vtot = I915_READ(VTOTAL(cpu_transcoder));
	int vsync = I915_READ(VSYNC(cpu_transcoder));
	enum pipe pipe = intel_crtc->pipe;

	mode = kzalloc(sizeof(*mode), GFP_KERNEL);
	if (!mode)
		return NULL;

	pipe_config = kzalloc(sizeof(*pipe_config), GFP_KERNEL);
	if (!pipe_config) {
		kfree(mode);
		return NULL;
	}

	/*
	 * Construct a pipe_config sufficient for getting the clock info
	 * back out of crtc_clock_get.
	 *
	 * Note, if LVDS ever uses a non-1 pixel multiplier, we'll need
	 * to use a real value here instead.
	 */
	pipe_config->cpu_transcoder = (enum transcoder) pipe;
	pipe_config->pixel_multiplier = 1;
	pipe_config->dpll_hw_state.dpll = I915_READ(DPLL(pipe));
	pipe_config->dpll_hw_state.fp0 = I915_READ(FP0(pipe));
	pipe_config->dpll_hw_state.fp1 = I915_READ(FP1(pipe));
	i9xx_crtc_clock_get(intel_crtc, pipe_config);

	mode->clock = pipe_config->port_clock / pipe_config->pixel_multiplier;
	mode->hdisplay = (htot & 0xffff) + 1;
	mode->htotal = ((htot & 0xffff0000) >> 16) + 1;
	mode->hsync_start = (hsync & 0xffff) + 1;
	mode->hsync_end = ((hsync & 0xffff0000) >> 16) + 1;
	mode->vdisplay = (vtot & 0xffff) + 1;
	mode->vtotal = ((vtot & 0xffff0000) >> 16) + 1;
	mode->vsync_start = (vsync & 0xffff) + 1;
	mode->vsync_end = ((vsync & 0xffff0000) >> 16) + 1;

	drm_mode_set_name(mode);

	kfree(pipe_config);

	return mode;
}

static void intel_crtc_destroy(struct drm_crtc *crtc)
{
	struct intel_crtc *intel_crtc = to_intel_crtc(crtc);

	drm_crtc_cleanup(crtc);
	kfree(intel_crtc);
}

/**
 * intel_wm_need_update - Check whether watermarks need updating
 * @plane: drm plane
 * @state: new plane state
 *
 * Check current plane state versus the new one to determine whether
 * watermarks need to be recalculated.
 *
 * Returns true or false.
 */
static bool intel_wm_need_update(struct drm_plane *plane,
				 struct drm_plane_state *state)
{
	struct intel_plane_state *new = to_intel_plane_state(state);
	struct intel_plane_state *cur = to_intel_plane_state(plane->state);

	/* Update watermarks on tiling or size changes. */
	if (new->base.visible != cur->base.visible)
		return true;

	if (!cur->base.fb || !new->base.fb)
		return false;

	if (cur->base.fb->modifier != new->base.fb->modifier ||
	    cur->base.rotation != new->base.rotation ||
	    drm_rect_width(&new->base.src) != drm_rect_width(&cur->base.src) ||
	    drm_rect_height(&new->base.src) != drm_rect_height(&cur->base.src) ||
	    drm_rect_width(&new->base.dst) != drm_rect_width(&cur->base.dst) ||
	    drm_rect_height(&new->base.dst) != drm_rect_height(&cur->base.dst))
		return true;

	return false;
}

static bool needs_scaling(const struct intel_plane_state *state)
{
	int src_w = drm_rect_width(&state->base.src) >> 16;
	int src_h = drm_rect_height(&state->base.src) >> 16;
	int dst_w = drm_rect_width(&state->base.dst);
	int dst_h = drm_rect_height(&state->base.dst);

	return (src_w != dst_w || src_h != dst_h);
}

int intel_plane_atomic_calc_changes(const struct intel_crtc_state *old_crtc_state,
				    struct drm_crtc_state *crtc_state,
				    const struct intel_plane_state *old_plane_state,
				    struct drm_plane_state *plane_state)
{
	struct intel_crtc_state *pipe_config = to_intel_crtc_state(crtc_state);
	struct drm_crtc *crtc = crtc_state->crtc;
	struct intel_crtc *intel_crtc = to_intel_crtc(crtc);
	struct intel_plane *plane = to_intel_plane(plane_state->plane);
	struct drm_device *dev = crtc->dev;
	struct drm_i915_private *dev_priv = to_i915(dev);
	bool mode_changed = needs_modeset(crtc_state);
	bool was_crtc_enabled = old_crtc_state->base.active;
	bool is_crtc_enabled = crtc_state->active;
	bool turn_off, turn_on, visible, was_visible;
	struct drm_framebuffer *fb = plane_state->fb;
	int ret;

	if (INTEL_GEN(dev_priv) >= 9 && plane->id != PLANE_CURSOR) {
		ret = skl_update_scaler_plane(
			to_intel_crtc_state(crtc_state),
			to_intel_plane_state(plane_state));
		if (ret)
			return ret;
	}

	was_visible = old_plane_state->base.visible;
	visible = plane_state->visible;

	if (!was_crtc_enabled && WARN_ON(was_visible))
		was_visible = false;

	/*
	 * Visibility is calculated as if the crtc was on, but
	 * after scaler setup everything depends on it being off
	 * when the crtc isn't active.
	 *
	 * FIXME this is wrong for watermarks. Watermarks should also
	 * be computed as if the pipe would be active. Perhaps move
	 * per-plane wm computation to the .check_plane() hook, and
	 * only combine the results from all planes in the current place?
	 */
	if (!is_crtc_enabled) {
		plane_state->visible = visible = false;
		to_intel_crtc_state(crtc_state)->active_planes &= ~BIT(plane->id);
	}

	if (!was_visible && !visible)
		return 0;

	if (fb != old_plane_state->base.fb)
		pipe_config->fb_changed = true;

	turn_off = was_visible && (!visible || mode_changed);
	turn_on = visible && (!was_visible || mode_changed);

	DRM_DEBUG_ATOMIC("[CRTC:%d:%s] has [PLANE:%d:%s] with fb %i\n",
			 intel_crtc->base.base.id, intel_crtc->base.name,
			 plane->base.base.id, plane->base.name,
			 fb ? fb->base.id : -1);

	DRM_DEBUG_ATOMIC("[PLANE:%d:%s] visible %i -> %i, off %i, on %i, ms %i\n",
			 plane->base.base.id, plane->base.name,
			 was_visible, visible,
			 turn_off, turn_on, mode_changed);

	if (turn_on) {
		if (INTEL_GEN(dev_priv) < 5 && !IS_G4X(dev_priv))
			pipe_config->update_wm_pre = true;

		/* must disable cxsr around plane enable/disable */
		if (plane->id != PLANE_CURSOR)
			pipe_config->disable_cxsr = true;
	} else if (turn_off) {
		if (INTEL_GEN(dev_priv) < 5 && !IS_G4X(dev_priv))
			pipe_config->update_wm_post = true;

		/* must disable cxsr around plane enable/disable */
		if (plane->id != PLANE_CURSOR)
			pipe_config->disable_cxsr = true;
	} else if (intel_wm_need_update(&plane->base, plane_state)) {
		if (INTEL_GEN(dev_priv) < 5 && !IS_G4X(dev_priv)) {
			/* FIXME bollocks */
			pipe_config->update_wm_pre = true;
			pipe_config->update_wm_post = true;
		}
	}

	if (visible || was_visible)
		pipe_config->fb_bits |= plane->frontbuffer_bit;

	/*
	 * WaCxSRDisabledForSpriteScaling:ivb
	 *
	 * cstate->update_wm was already set above, so this flag will
	 * take effect when we commit and program watermarks.
	 */
	if (plane->id == PLANE_SPRITE0 && IS_IVYBRIDGE(dev_priv) &&
	    needs_scaling(to_intel_plane_state(plane_state)) &&
	    !needs_scaling(old_plane_state))
		pipe_config->disable_lp_wm = true;

	return 0;
}

static bool encoders_cloneable(const struct intel_encoder *a,
			       const struct intel_encoder *b)
{
	/* masks could be asymmetric, so check both ways */
	return a == b || (a->cloneable & (1 << b->type) &&
			  b->cloneable & (1 << a->type));
}

static bool check_single_encoder_cloning(struct drm_atomic_state *state,
					 struct intel_crtc *crtc,
					 struct intel_encoder *encoder)
{
	struct intel_encoder *source_encoder;
	struct drm_connector *connector;
	struct drm_connector_state *connector_state;
	int i;

	for_each_new_connector_in_state(state, connector, connector_state, i) {
		if (connector_state->crtc != &crtc->base)
			continue;

		source_encoder =
			to_intel_encoder(connector_state->best_encoder);
		if (!encoders_cloneable(encoder, source_encoder))
			return false;
	}

	return true;
}

static int intel_crtc_atomic_check(struct drm_crtc *crtc,
				   struct drm_crtc_state *crtc_state)
{
	struct drm_device *dev = crtc->dev;
	struct drm_i915_private *dev_priv = to_i915(dev);
	struct intel_crtc *intel_crtc = to_intel_crtc(crtc);
	struct intel_crtc_state *pipe_config =
		to_intel_crtc_state(crtc_state);
	struct drm_atomic_state *state = crtc_state->state;
	int ret;
	bool mode_changed = needs_modeset(crtc_state);

	if (mode_changed && !crtc_state->active)
		pipe_config->update_wm_post = true;

	if (mode_changed && crtc_state->enable &&
	    dev_priv->display.crtc_compute_clock &&
	    !WARN_ON(pipe_config->shared_dpll)) {
		ret = dev_priv->display.crtc_compute_clock(intel_crtc,
							   pipe_config);
		if (ret)
			return ret;
	}

	if (crtc_state->color_mgmt_changed) {
		ret = intel_color_check(crtc, crtc_state);
		if (ret)
			return ret;

		/*
		 * Changing color management on Intel hardware is
		 * handled as part of planes update.
		 */
		crtc_state->planes_changed = true;
	}

	ret = 0;
	if (dev_priv->display.compute_pipe_wm) {
		ret = dev_priv->display.compute_pipe_wm(pipe_config);
		if (ret) {
			DRM_DEBUG_KMS("Target pipe watermarks are invalid\n");
			return ret;
		}
	}

	if (dev_priv->display.compute_intermediate_wm &&
	    !to_intel_atomic_state(state)->skip_intermediate_wm) {
		if (WARN_ON(!dev_priv->display.compute_pipe_wm))
			return 0;

		/*
		 * Calculate 'intermediate' watermarks that satisfy both the
		 * old state and the new state.  We can program these
		 * immediately.
		 */
		ret = dev_priv->display.compute_intermediate_wm(dev,
								intel_crtc,
								pipe_config);
		if (ret) {
			DRM_DEBUG_KMS("No valid intermediate pipe watermarks are possible\n");
			return ret;
		}
	} else if (dev_priv->display.compute_intermediate_wm) {
		if (HAS_PCH_SPLIT(dev_priv) && INTEL_GEN(dev_priv) < 9)
			pipe_config->wm.ilk.intermediate = pipe_config->wm.ilk.optimal;
	}

	if (INTEL_GEN(dev_priv) >= 9) {
		if (mode_changed)
			ret = skl_update_scaler_crtc(pipe_config);

		if (!ret)
			ret = skl_check_pipe_max_pixel_rate(intel_crtc,
							    pipe_config);
		if (!ret)
			ret = intel_atomic_setup_scalers(dev_priv, intel_crtc,
							 pipe_config);
	}

	return ret;
}

static const struct drm_crtc_helper_funcs intel_helper_funcs = {
	.atomic_begin = intel_begin_crtc_commit,
	.atomic_flush = intel_finish_crtc_commit,
	.atomic_check = intel_crtc_atomic_check,
};

static void intel_modeset_update_connector_atomic_state(struct drm_device *dev)
{
	struct intel_connector *connector;
	struct drm_connector_list_iter conn_iter;

	drm_connector_list_iter_begin(dev, &conn_iter);
	for_each_intel_connector_iter(connector, &conn_iter) {
		if (connector->base.state->crtc)
			drm_connector_unreference(&connector->base);

		if (connector->base.encoder) {
			connector->base.state->best_encoder =
				connector->base.encoder;
			connector->base.state->crtc =
				connector->base.encoder->crtc;

			drm_connector_reference(&connector->base);
		} else {
			connector->base.state->best_encoder = NULL;
			connector->base.state->crtc = NULL;
		}
	}
	drm_connector_list_iter_end(&conn_iter);
}

static void
connected_sink_compute_bpp(struct intel_connector *connector,
			   struct intel_crtc_state *pipe_config)
{
	const struct drm_display_info *info = &connector->base.display_info;
	int bpp = pipe_config->pipe_bpp;

	DRM_DEBUG_KMS("[CONNECTOR:%d:%s] checking for sink bpp constrains\n",
		      connector->base.base.id,
		      connector->base.name);

	/* Don't use an invalid EDID bpc value */
	if (info->bpc != 0 && info->bpc * 3 < bpp) {
		DRM_DEBUG_KMS("clamping display bpp (was %d) to EDID reported max of %d\n",
			      bpp, info->bpc * 3);
		pipe_config->pipe_bpp = info->bpc * 3;
	}

	/* Clamp bpp to 8 on screens without EDID 1.4 */
	if (info->bpc == 0 && bpp > 24) {
		DRM_DEBUG_KMS("clamping display bpp (was %d) to default limit of 24\n",
			      bpp);
		pipe_config->pipe_bpp = 24;
	}
}

static int
compute_baseline_pipe_bpp(struct intel_crtc *crtc,
			  struct intel_crtc_state *pipe_config)
{
	struct drm_i915_private *dev_priv = to_i915(crtc->base.dev);
	struct drm_atomic_state *state;
	struct drm_connector *connector;
	struct drm_connector_state *connector_state;
	int bpp, i;

	if ((IS_G4X(dev_priv) || IS_VALLEYVIEW(dev_priv) ||
	    IS_CHERRYVIEW(dev_priv)))
		bpp = 10*3;
	else if (INTEL_GEN(dev_priv) >= 5)
		bpp = 12*3;
	else
		bpp = 8*3;


	pipe_config->pipe_bpp = bpp;

	state = pipe_config->base.state;

	/* Clamp display bpp to EDID value */
	for_each_new_connector_in_state(state, connector, connector_state, i) {
		if (connector_state->crtc != &crtc->base)
			continue;

		connected_sink_compute_bpp(to_intel_connector(connector),
					   pipe_config);
	}

	return bpp;
}

static void intel_dump_crtc_timings(const struct drm_display_mode *mode)
{
	DRM_DEBUG_KMS("crtc timings: %d %d %d %d %d %d %d %d %d, "
			"type: 0x%x flags: 0x%x\n",
		mode->crtc_clock,
		mode->crtc_hdisplay, mode->crtc_hsync_start,
		mode->crtc_hsync_end, mode->crtc_htotal,
		mode->crtc_vdisplay, mode->crtc_vsync_start,
		mode->crtc_vsync_end, mode->crtc_vtotal, mode->type, mode->flags);
}

static inline void
intel_dump_m_n_config(struct intel_crtc_state *pipe_config, char *id,
		      unsigned int lane_count, struct intel_link_m_n *m_n)
{
	DRM_DEBUG_KMS("%s: lanes: %i; gmch_m: %u, gmch_n: %u, link_m: %u, link_n: %u, tu: %u\n",
		      id, lane_count,
		      m_n->gmch_m, m_n->gmch_n,
		      m_n->link_m, m_n->link_n, m_n->tu);
}

static void intel_dump_pipe_config(struct intel_crtc *crtc,
				   struct intel_crtc_state *pipe_config,
				   const char *context)
{
	struct drm_device *dev = crtc->base.dev;
	struct drm_i915_private *dev_priv = to_i915(dev);
	struct drm_plane *plane;
	struct intel_plane *intel_plane;
	struct intel_plane_state *state;
	struct drm_framebuffer *fb;

	DRM_DEBUG_KMS("[CRTC:%d:%s]%s\n",
		      crtc->base.base.id, crtc->base.name, context);

	DRM_DEBUG_KMS("cpu_transcoder: %s, pipe bpp: %i, dithering: %i\n",
		      transcoder_name(pipe_config->cpu_transcoder),
		      pipe_config->pipe_bpp, pipe_config->dither);

	if (pipe_config->has_pch_encoder)
		intel_dump_m_n_config(pipe_config, "fdi",
				      pipe_config->fdi_lanes,
				      &pipe_config->fdi_m_n);

	if (pipe_config->ycbcr420)
		DRM_DEBUG_KMS("YCbCr 4:2:0 output enabled\n");

	if (intel_crtc_has_dp_encoder(pipe_config)) {
		intel_dump_m_n_config(pipe_config, "dp m_n",
				pipe_config->lane_count, &pipe_config->dp_m_n);
		if (pipe_config->has_drrs)
			intel_dump_m_n_config(pipe_config, "dp m2_n2",
					      pipe_config->lane_count,
					      &pipe_config->dp_m2_n2);
	}

	DRM_DEBUG_KMS("audio: %i, infoframes: %i\n",
		      pipe_config->has_audio, pipe_config->has_infoframe);

	DRM_DEBUG_KMS("requested mode:\n");
	drm_mode_debug_printmodeline(&pipe_config->base.mode);
	DRM_DEBUG_KMS("adjusted mode:\n");
	drm_mode_debug_printmodeline(&pipe_config->base.adjusted_mode);
	intel_dump_crtc_timings(&pipe_config->base.adjusted_mode);
	DRM_DEBUG_KMS("port clock: %d, pipe src size: %dx%d, pixel rate %d\n",
		      pipe_config->port_clock,
		      pipe_config->pipe_src_w, pipe_config->pipe_src_h,
		      pipe_config->pixel_rate);

	if (INTEL_GEN(dev_priv) >= 9)
		DRM_DEBUG_KMS("num_scalers: %d, scaler_users: 0x%x, scaler_id: %d\n",
			      crtc->num_scalers,
			      pipe_config->scaler_state.scaler_users,
		              pipe_config->scaler_state.scaler_id);

	if (HAS_GMCH_DISPLAY(dev_priv))
		DRM_DEBUG_KMS("gmch pfit: control: 0x%08x, ratios: 0x%08x, lvds border: 0x%08x\n",
			      pipe_config->gmch_pfit.control,
			      pipe_config->gmch_pfit.pgm_ratios,
			      pipe_config->gmch_pfit.lvds_border_bits);
	else
		DRM_DEBUG_KMS("pch pfit: pos: 0x%08x, size: 0x%08x, %s\n",
			      pipe_config->pch_pfit.pos,
			      pipe_config->pch_pfit.size,
		              enableddisabled(pipe_config->pch_pfit.enabled));

	DRM_DEBUG_KMS("ips: %i, double wide: %i\n",
		      pipe_config->ips_enabled, pipe_config->double_wide);

	intel_dpll_dump_hw_state(dev_priv, &pipe_config->dpll_hw_state);

	DRM_DEBUG_KMS("planes on this crtc\n");
	list_for_each_entry(plane, &dev->mode_config.plane_list, head) {
		struct drm_format_name_buf format_name;
		intel_plane = to_intel_plane(plane);
		if (intel_plane->pipe != crtc->pipe)
			continue;

		state = to_intel_plane_state(plane->state);
		fb = state->base.fb;
		if (!fb) {
			DRM_DEBUG_KMS("[PLANE:%d:%s] disabled, scaler_id = %d\n",
				      plane->base.id, plane->name, state->scaler_id);
			continue;
		}

		DRM_DEBUG_KMS("[PLANE:%d:%s] FB:%d, fb = %ux%u format = %s\n",
			      plane->base.id, plane->name,
			      fb->base.id, fb->width, fb->height,
			      drm_get_format_name(fb->format->format, &format_name));
		if (INTEL_GEN(dev_priv) >= 9)
			DRM_DEBUG_KMS("\tscaler:%d src %dx%d+%d+%d dst %dx%d+%d+%d\n",
				      state->scaler_id,
				      state->base.src.x1 >> 16,
				      state->base.src.y1 >> 16,
				      drm_rect_width(&state->base.src) >> 16,
				      drm_rect_height(&state->base.src) >> 16,
				      state->base.dst.x1, state->base.dst.y1,
				      drm_rect_width(&state->base.dst),
				      drm_rect_height(&state->base.dst));
	}
}

static bool check_digital_port_conflicts(struct drm_atomic_state *state)
{
	struct drm_device *dev = state->dev;
	struct drm_connector *connector;
	struct drm_connector_list_iter conn_iter;
	unsigned int used_ports = 0;
	unsigned int used_mst_ports = 0;

	/*
	 * Walk the connector list instead of the encoder
	 * list to detect the problem on ddi platforms
	 * where there's just one encoder per digital port.
	 */
	drm_connector_list_iter_begin(dev, &conn_iter);
	drm_for_each_connector_iter(connector, &conn_iter) {
		struct drm_connector_state *connector_state;
		struct intel_encoder *encoder;

		connector_state = drm_atomic_get_existing_connector_state(state, connector);
		if (!connector_state)
			connector_state = connector->state;

		if (!connector_state->best_encoder)
			continue;

		encoder = to_intel_encoder(connector_state->best_encoder);

		WARN_ON(!connector_state->crtc);

		switch (encoder->type) {
			unsigned int port_mask;
		case INTEL_OUTPUT_UNKNOWN:
			if (WARN_ON(!HAS_DDI(to_i915(dev))))
				break;
		case INTEL_OUTPUT_DP:
		case INTEL_OUTPUT_HDMI:
		case INTEL_OUTPUT_EDP:
			port_mask = 1 << enc_to_dig_port(&encoder->base)->port;

			/* the same port mustn't appear more than once */
			if (used_ports & port_mask)
				return false;

			used_ports |= port_mask;
			break;
		case INTEL_OUTPUT_DP_MST:
			used_mst_ports |=
				1 << enc_to_mst(&encoder->base)->primary->port;
			break;
		default:
			break;
		}
	}
	drm_connector_list_iter_end(&conn_iter);

	/* can't mix MST and SST/HDMI on the same port */
	if (used_ports & used_mst_ports)
		return false;

	return true;
}

static void
clear_intel_crtc_state(struct intel_crtc_state *crtc_state)
{
	struct drm_i915_private *dev_priv =
		to_i915(crtc_state->base.crtc->dev);
	struct intel_crtc_scaler_state scaler_state;
	struct intel_dpll_hw_state dpll_hw_state;
	struct intel_shared_dpll *shared_dpll;
	struct intel_crtc_wm_state wm_state;
	bool force_thru, ips_force_disable;

	/* FIXME: before the switch to atomic started, a new pipe_config was
	 * kzalloc'd. Code that depends on any field being zero should be
	 * fixed, so that the crtc_state can be safely duplicated. For now,
	 * only fields that are know to not cause problems are preserved. */

	scaler_state = crtc_state->scaler_state;
	shared_dpll = crtc_state->shared_dpll;
	dpll_hw_state = crtc_state->dpll_hw_state;
	force_thru = crtc_state->pch_pfit.force_thru;
	ips_force_disable = crtc_state->ips_force_disable;
	if (IS_G4X(dev_priv) ||
	    IS_VALLEYVIEW(dev_priv) || IS_CHERRYVIEW(dev_priv))
		wm_state = crtc_state->wm;

	/* Keep base drm_crtc_state intact, only clear our extended struct */
	BUILD_BUG_ON(offsetof(struct intel_crtc_state, base));
	memset(&crtc_state->base + 1, 0,
	       sizeof(*crtc_state) - sizeof(crtc_state->base));

	crtc_state->scaler_state = scaler_state;
	crtc_state->shared_dpll = shared_dpll;
	crtc_state->dpll_hw_state = dpll_hw_state;
	crtc_state->pch_pfit.force_thru = force_thru;
	crtc_state->ips_force_disable = ips_force_disable;
	if (IS_G4X(dev_priv) ||
	    IS_VALLEYVIEW(dev_priv) || IS_CHERRYVIEW(dev_priv))
		crtc_state->wm = wm_state;
}

static int
intel_modeset_pipe_config(struct drm_crtc *crtc,
			  struct intel_crtc_state *pipe_config)
{
	struct drm_atomic_state *state = pipe_config->base.state;
	struct intel_encoder *encoder;
	struct drm_connector *connector;
	struct drm_connector_state *connector_state;
	int base_bpp, ret = -EINVAL;
	int i;
	bool retry = true;

	clear_intel_crtc_state(pipe_config);

	pipe_config->cpu_transcoder =
		(enum transcoder) to_intel_crtc(crtc)->pipe;

	/*
	 * Sanitize sync polarity flags based on requested ones. If neither
	 * positive or negative polarity is requested, treat this as meaning
	 * negative polarity.
	 */
	if (!(pipe_config->base.adjusted_mode.flags &
	      (DRM_MODE_FLAG_PHSYNC | DRM_MODE_FLAG_NHSYNC)))
		pipe_config->base.adjusted_mode.flags |= DRM_MODE_FLAG_NHSYNC;

	if (!(pipe_config->base.adjusted_mode.flags &
	      (DRM_MODE_FLAG_PVSYNC | DRM_MODE_FLAG_NVSYNC)))
		pipe_config->base.adjusted_mode.flags |= DRM_MODE_FLAG_NVSYNC;

	base_bpp = compute_baseline_pipe_bpp(to_intel_crtc(crtc),
					     pipe_config);
	if (base_bpp < 0)
		goto fail;

	/*
	 * Determine the real pipe dimensions. Note that stereo modes can
	 * increase the actual pipe size due to the frame doubling and
	 * insertion of additional space for blanks between the frame. This
	 * is stored in the crtc timings. We use the requested mode to do this
	 * computation to clearly distinguish it from the adjusted mode, which
	 * can be changed by the connectors in the below retry loop.
	 */
	drm_mode_get_hv_timing(&pipe_config->base.mode,
			       &pipe_config->pipe_src_w,
			       &pipe_config->pipe_src_h);

	for_each_new_connector_in_state(state, connector, connector_state, i) {
		if (connector_state->crtc != crtc)
			continue;

		encoder = to_intel_encoder(connector_state->best_encoder);

		if (!check_single_encoder_cloning(state, to_intel_crtc(crtc), encoder)) {
			DRM_DEBUG_KMS("rejecting invalid cloning configuration\n");
			goto fail;
		}

		/*
		 * Determine output_types before calling the .compute_config()
		 * hooks so that the hooks can use this information safely.
		 */
		pipe_config->output_types |= 1 << encoder->type;
	}

encoder_retry:
	/* Ensure the port clock defaults are reset when retrying. */
	pipe_config->port_clock = 0;
	pipe_config->pixel_multiplier = 1;

	/* Fill in default crtc timings, allow encoders to overwrite them. */
	drm_mode_set_crtcinfo(&pipe_config->base.adjusted_mode,
			      CRTC_STEREO_DOUBLE);

	/* Pass our mode to the connectors and the CRTC to give them a chance to
	 * adjust it according to limitations or connector properties, and also
	 * a chance to reject the mode entirely.
	 */
	for_each_new_connector_in_state(state, connector, connector_state, i) {
		if (connector_state->crtc != crtc)
			continue;

		encoder = to_intel_encoder(connector_state->best_encoder);

		if (!(encoder->compute_config(encoder, pipe_config, connector_state))) {
			DRM_DEBUG_KMS("Encoder config failure\n");
			goto fail;
		}
	}

	/* Set default port clock if not overwritten by the encoder. Needs to be
	 * done afterwards in case the encoder adjusts the mode. */
	if (!pipe_config->port_clock)
		pipe_config->port_clock = pipe_config->base.adjusted_mode.crtc_clock
			* pipe_config->pixel_multiplier;

	ret = intel_crtc_compute_config(to_intel_crtc(crtc), pipe_config);
	if (ret < 0) {
		DRM_DEBUG_KMS("CRTC fixup failed\n");
		goto fail;
	}

	if (ret == RETRY) {
		if (WARN(!retry, "loop in pipe configuration computation\n")) {
			ret = -EINVAL;
			goto fail;
		}

		DRM_DEBUG_KMS("CRTC bw constrained, retrying\n");
		retry = false;
		goto encoder_retry;
	}

	/* Dithering seems to not pass-through bits correctly when it should, so
	 * only enable it on 6bpc panels and when its not a compliance
	 * test requesting 6bpc video pattern.
	 */
	pipe_config->dither = (pipe_config->pipe_bpp == 6*3) &&
		!pipe_config->dither_force_disable;
	DRM_DEBUG_KMS("hw max bpp: %i, pipe bpp: %i, dithering: %i\n",
		      base_bpp, pipe_config->pipe_bpp, pipe_config->dither);

fail:
	return ret;
}

static void
intel_modeset_update_crtc_state(struct drm_atomic_state *state)
{
	struct drm_crtc *crtc;
	struct drm_crtc_state *new_crtc_state;
	int i;

	/* Double check state. */
	for_each_new_crtc_in_state(state, crtc, new_crtc_state, i) {
		to_intel_crtc(crtc)->config = to_intel_crtc_state(new_crtc_state);

		/*
		 * Update legacy state to satisfy fbc code. This can
		 * be removed when fbc uses the atomic state.
		 */
		if (drm_atomic_get_existing_plane_state(state, crtc->primary)) {
			struct drm_plane_state *plane_state = crtc->primary->state;

			crtc->primary->fb = plane_state->fb;
			crtc->x = plane_state->src_x >> 16;
			crtc->y = plane_state->src_y >> 16;
		}
	}
}

static bool intel_fuzzy_clock_check(int clock1, int clock2)
{
	int diff;

	if (clock1 == clock2)
		return true;

	if (!clock1 || !clock2)
		return false;

	diff = abs(clock1 - clock2);

	if (((((diff + clock1 + clock2) * 100)) / (clock1 + clock2)) < 105)
		return true;

	return false;
}

static bool
intel_compare_m_n(unsigned int m, unsigned int n,
		  unsigned int m2, unsigned int n2,
		  bool exact)
{
	if (m == m2 && n == n2)
		return true;

	if (exact || !m || !n || !m2 || !n2)
		return false;

	BUILD_BUG_ON(DATA_LINK_M_N_MASK > INT_MAX);

	if (n > n2) {
		while (n > n2) {
			m2 <<= 1;
			n2 <<= 1;
		}
	} else if (n < n2) {
		while (n < n2) {
			m <<= 1;
			n <<= 1;
		}
	}

	if (n != n2)
		return false;

	return intel_fuzzy_clock_check(m, m2);
}

static bool
intel_compare_link_m_n(const struct intel_link_m_n *m_n,
		       struct intel_link_m_n *m2_n2,
		       bool adjust)
{
	if (m_n->tu == m2_n2->tu &&
	    intel_compare_m_n(m_n->gmch_m, m_n->gmch_n,
			      m2_n2->gmch_m, m2_n2->gmch_n, !adjust) &&
	    intel_compare_m_n(m_n->link_m, m_n->link_n,
			      m2_n2->link_m, m2_n2->link_n, !adjust)) {
		if (adjust)
			*m2_n2 = *m_n;

		return true;
	}

	return false;
}

static void __printf(3, 4)
pipe_config_err(bool adjust, const char *name, const char *format, ...)
{
	char *level;
	unsigned int category;
	struct va_format vaf;
	va_list args;

	if (adjust) {
		level = KERN_DEBUG;
		category = DRM_UT_KMS;
	} else {
		level = KERN_ERR;
		category = DRM_UT_NONE;
	}

	va_start(args, format);
	vaf.fmt = format;
	vaf.va = &args;

	drm_printk(level, category, "mismatch in %s %pV", name, &vaf);

	va_end(args);
}

static bool
intel_pipe_config_compare(struct drm_i915_private *dev_priv,
			  struct intel_crtc_state *current_config,
			  struct intel_crtc_state *pipe_config,
			  bool adjust)
{
	bool ret = true;

#define PIPE_CONF_CHECK_X(name)	\
	if (current_config->name != pipe_config->name) { \
		pipe_config_err(adjust, __stringify(name), \
			  "(expected 0x%08x, found 0x%08x)\n", \
			  current_config->name, \
			  pipe_config->name); \
		ret = false; \
	}

#define PIPE_CONF_CHECK_I(name)	\
	if (current_config->name != pipe_config->name) { \
		pipe_config_err(adjust, __stringify(name), \
			  "(expected %i, found %i)\n", \
			  current_config->name, \
			  pipe_config->name); \
		ret = false; \
	}

#define PIPE_CONF_CHECK_P(name)	\
	if (current_config->name != pipe_config->name) { \
		pipe_config_err(adjust, __stringify(name), \
			  "(expected %p, found %p)\n", \
			  current_config->name, \
			  pipe_config->name); \
		ret = false; \
	}

#define PIPE_CONF_CHECK_M_N(name) \
	if (!intel_compare_link_m_n(&current_config->name, \
				    &pipe_config->name,\
				    adjust)) { \
		pipe_config_err(adjust, __stringify(name), \
			  "(expected tu %i gmch %i/%i link %i/%i, " \
			  "found tu %i, gmch %i/%i link %i/%i)\n", \
			  current_config->name.tu, \
			  current_config->name.gmch_m, \
			  current_config->name.gmch_n, \
			  current_config->name.link_m, \
			  current_config->name.link_n, \
			  pipe_config->name.tu, \
			  pipe_config->name.gmch_m, \
			  pipe_config->name.gmch_n, \
			  pipe_config->name.link_m, \
			  pipe_config->name.link_n); \
		ret = false; \
	}

/* This is required for BDW+ where there is only one set of registers for
 * switching between high and low RR.
 * This macro can be used whenever a comparison has to be made between one
 * hw state and multiple sw state variables.
 */
#define PIPE_CONF_CHECK_M_N_ALT(name, alt_name) \
	if (!intel_compare_link_m_n(&current_config->name, \
				    &pipe_config->name, adjust) && \
	    !intel_compare_link_m_n(&current_config->alt_name, \
				    &pipe_config->name, adjust)) { \
		pipe_config_err(adjust, __stringify(name), \
			  "(expected tu %i gmch %i/%i link %i/%i, " \
			  "or tu %i gmch %i/%i link %i/%i, " \
			  "found tu %i, gmch %i/%i link %i/%i)\n", \
			  current_config->name.tu, \
			  current_config->name.gmch_m, \
			  current_config->name.gmch_n, \
			  current_config->name.link_m, \
			  current_config->name.link_n, \
			  current_config->alt_name.tu, \
			  current_config->alt_name.gmch_m, \
			  current_config->alt_name.gmch_n, \
			  current_config->alt_name.link_m, \
			  current_config->alt_name.link_n, \
			  pipe_config->name.tu, \
			  pipe_config->name.gmch_m, \
			  pipe_config->name.gmch_n, \
			  pipe_config->name.link_m, \
			  pipe_config->name.link_n); \
		ret = false; \
	}

#define PIPE_CONF_CHECK_FLAGS(name, mask)	\
	if ((current_config->name ^ pipe_config->name) & (mask)) { \
		pipe_config_err(adjust, __stringify(name), \
			  "(%x) (expected %i, found %i)\n", \
			  (mask), \
			  current_config->name & (mask), \
			  pipe_config->name & (mask)); \
		ret = false; \
	}

#define PIPE_CONF_CHECK_CLOCK_FUZZY(name) \
	if (!intel_fuzzy_clock_check(current_config->name, pipe_config->name)) { \
		pipe_config_err(adjust, __stringify(name), \
			  "(expected %i, found %i)\n", \
			  current_config->name, \
			  pipe_config->name); \
		ret = false; \
	}

#define PIPE_CONF_QUIRK(quirk)	\
	((current_config->quirks | pipe_config->quirks) & (quirk))

	PIPE_CONF_CHECK_I(cpu_transcoder);

	PIPE_CONF_CHECK_I(has_pch_encoder);
	PIPE_CONF_CHECK_I(fdi_lanes);
	PIPE_CONF_CHECK_M_N(fdi_m_n);

	PIPE_CONF_CHECK_I(lane_count);
	PIPE_CONF_CHECK_X(lane_lat_optim_mask);

	if (INTEL_GEN(dev_priv) < 8) {
		PIPE_CONF_CHECK_M_N(dp_m_n);

		if (current_config->has_drrs)
			PIPE_CONF_CHECK_M_N(dp_m2_n2);
	} else
		PIPE_CONF_CHECK_M_N_ALT(dp_m_n, dp_m2_n2);

	PIPE_CONF_CHECK_X(output_types);

	PIPE_CONF_CHECK_I(base.adjusted_mode.crtc_hdisplay);
	PIPE_CONF_CHECK_I(base.adjusted_mode.crtc_htotal);
	PIPE_CONF_CHECK_I(base.adjusted_mode.crtc_hblank_start);
	PIPE_CONF_CHECK_I(base.adjusted_mode.crtc_hblank_end);
	PIPE_CONF_CHECK_I(base.adjusted_mode.crtc_hsync_start);
	PIPE_CONF_CHECK_I(base.adjusted_mode.crtc_hsync_end);

	PIPE_CONF_CHECK_I(base.adjusted_mode.crtc_vdisplay);
	PIPE_CONF_CHECK_I(base.adjusted_mode.crtc_vtotal);
	PIPE_CONF_CHECK_I(base.adjusted_mode.crtc_vblank_start);
	PIPE_CONF_CHECK_I(base.adjusted_mode.crtc_vblank_end);
	PIPE_CONF_CHECK_I(base.adjusted_mode.crtc_vsync_start);
	PIPE_CONF_CHECK_I(base.adjusted_mode.crtc_vsync_end);

	PIPE_CONF_CHECK_I(pixel_multiplier);
	PIPE_CONF_CHECK_I(has_hdmi_sink);
	if ((INTEL_GEN(dev_priv) < 8 && !IS_HASWELL(dev_priv)) ||
	    IS_VALLEYVIEW(dev_priv) || IS_CHERRYVIEW(dev_priv))
		PIPE_CONF_CHECK_I(limited_color_range);

	PIPE_CONF_CHECK_I(hdmi_scrambling);
	PIPE_CONF_CHECK_I(hdmi_high_tmds_clock_ratio);
	PIPE_CONF_CHECK_I(has_infoframe);
	PIPE_CONF_CHECK_I(ycbcr420);

	PIPE_CONF_CHECK_I(has_audio);

	PIPE_CONF_CHECK_FLAGS(base.adjusted_mode.flags,
			      DRM_MODE_FLAG_INTERLACE);

	if (!PIPE_CONF_QUIRK(PIPE_CONFIG_QUIRK_MODE_SYNC_FLAGS)) {
		PIPE_CONF_CHECK_FLAGS(base.adjusted_mode.flags,
				      DRM_MODE_FLAG_PHSYNC);
		PIPE_CONF_CHECK_FLAGS(base.adjusted_mode.flags,
				      DRM_MODE_FLAG_NHSYNC);
		PIPE_CONF_CHECK_FLAGS(base.adjusted_mode.flags,
				      DRM_MODE_FLAG_PVSYNC);
		PIPE_CONF_CHECK_FLAGS(base.adjusted_mode.flags,
				      DRM_MODE_FLAG_NVSYNC);
	}

	PIPE_CONF_CHECK_X(gmch_pfit.control);
	/* pfit ratios are autocomputed by the hw on gen4+ */
	if (INTEL_GEN(dev_priv) < 4)
		PIPE_CONF_CHECK_X(gmch_pfit.pgm_ratios);
	PIPE_CONF_CHECK_X(gmch_pfit.lvds_border_bits);

	if (!adjust) {
		PIPE_CONF_CHECK_I(pipe_src_w);
		PIPE_CONF_CHECK_I(pipe_src_h);

		PIPE_CONF_CHECK_I(pch_pfit.enabled);
		if (current_config->pch_pfit.enabled) {
			PIPE_CONF_CHECK_X(pch_pfit.pos);
			PIPE_CONF_CHECK_X(pch_pfit.size);
		}

		PIPE_CONF_CHECK_I(scaler_state.scaler_id);
		PIPE_CONF_CHECK_CLOCK_FUZZY(pixel_rate);
	}

	/* BDW+ don't expose a synchronous way to read the state */
	if (IS_HASWELL(dev_priv))
		PIPE_CONF_CHECK_I(ips_enabled);

	PIPE_CONF_CHECK_I(double_wide);

	PIPE_CONF_CHECK_P(shared_dpll);
	PIPE_CONF_CHECK_X(dpll_hw_state.dpll);
	PIPE_CONF_CHECK_X(dpll_hw_state.dpll_md);
	PIPE_CONF_CHECK_X(dpll_hw_state.fp0);
	PIPE_CONF_CHECK_X(dpll_hw_state.fp1);
	PIPE_CONF_CHECK_X(dpll_hw_state.wrpll);
	PIPE_CONF_CHECK_X(dpll_hw_state.spll);
	PIPE_CONF_CHECK_X(dpll_hw_state.ctrl1);
	PIPE_CONF_CHECK_X(dpll_hw_state.cfgcr1);
	PIPE_CONF_CHECK_X(dpll_hw_state.cfgcr2);

	PIPE_CONF_CHECK_X(dsi_pll.ctrl);
	PIPE_CONF_CHECK_X(dsi_pll.div);

	if (IS_G4X(dev_priv) || INTEL_GEN(dev_priv) >= 5)
		PIPE_CONF_CHECK_I(pipe_bpp);

	PIPE_CONF_CHECK_CLOCK_FUZZY(base.adjusted_mode.crtc_clock);
	PIPE_CONF_CHECK_CLOCK_FUZZY(port_clock);

#undef PIPE_CONF_CHECK_X
#undef PIPE_CONF_CHECK_I
#undef PIPE_CONF_CHECK_P
#undef PIPE_CONF_CHECK_FLAGS
#undef PIPE_CONF_CHECK_CLOCK_FUZZY
#undef PIPE_CONF_QUIRK

	return ret;
}

static void intel_pipe_config_sanity_check(struct drm_i915_private *dev_priv,
					   const struct intel_crtc_state *pipe_config)
{
	if (pipe_config->has_pch_encoder) {
		int fdi_dotclock = intel_dotclock_calculate(intel_fdi_link_freq(dev_priv, pipe_config),
							    &pipe_config->fdi_m_n);
		int dotclock = pipe_config->base.adjusted_mode.crtc_clock;

		/*
		 * FDI already provided one idea for the dotclock.
		 * Yell if the encoder disagrees.
		 */
		WARN(!intel_fuzzy_clock_check(fdi_dotclock, dotclock),
		     "FDI dotclock and encoder dotclock mismatch, fdi: %i, encoder: %i\n",
		     fdi_dotclock, dotclock);
	}
}

static void verify_wm_state(struct drm_crtc *crtc,
			    struct drm_crtc_state *new_state)
{
	struct drm_i915_private *dev_priv = to_i915(crtc->dev);
	struct skl_ddb_allocation hw_ddb, *sw_ddb;
	struct skl_pipe_wm hw_wm, *sw_wm;
	struct skl_plane_wm *hw_plane_wm, *sw_plane_wm;
	struct skl_ddb_entry *hw_ddb_entry, *sw_ddb_entry;
	struct intel_crtc *intel_crtc = to_intel_crtc(crtc);
	const enum pipe pipe = intel_crtc->pipe;
	int plane, level, max_level = ilk_wm_max_level(dev_priv);

	if (INTEL_GEN(dev_priv) < 9 || !new_state->active)
		return;

	skl_pipe_wm_get_hw_state(crtc, &hw_wm);
	sw_wm = &to_intel_crtc_state(new_state)->wm.skl.optimal;

	skl_ddb_get_hw_state(dev_priv, &hw_ddb);
	sw_ddb = &dev_priv->wm.skl_hw.ddb;

	/* planes */
	for_each_universal_plane(dev_priv, pipe, plane) {
		hw_plane_wm = &hw_wm.planes[plane];
		sw_plane_wm = &sw_wm->planes[plane];

		/* Watermarks */
		for (level = 0; level <= max_level; level++) {
			if (skl_wm_level_equals(&hw_plane_wm->wm[level],
						&sw_plane_wm->wm[level]))
				continue;

			DRM_ERROR("mismatch in WM pipe %c plane %d level %d (expected e=%d b=%u l=%u, got e=%d b=%u l=%u)\n",
				  pipe_name(pipe), plane + 1, level,
				  sw_plane_wm->wm[level].plane_en,
				  sw_plane_wm->wm[level].plane_res_b,
				  sw_plane_wm->wm[level].plane_res_l,
				  hw_plane_wm->wm[level].plane_en,
				  hw_plane_wm->wm[level].plane_res_b,
				  hw_plane_wm->wm[level].plane_res_l);
		}

		if (!skl_wm_level_equals(&hw_plane_wm->trans_wm,
					 &sw_plane_wm->trans_wm)) {
			DRM_ERROR("mismatch in trans WM pipe %c plane %d (expected e=%d b=%u l=%u, got e=%d b=%u l=%u)\n",
				  pipe_name(pipe), plane + 1,
				  sw_plane_wm->trans_wm.plane_en,
				  sw_plane_wm->trans_wm.plane_res_b,
				  sw_plane_wm->trans_wm.plane_res_l,
				  hw_plane_wm->trans_wm.plane_en,
				  hw_plane_wm->trans_wm.plane_res_b,
				  hw_plane_wm->trans_wm.plane_res_l);
		}

		/* DDB */
		hw_ddb_entry = &hw_ddb.plane[pipe][plane];
		sw_ddb_entry = &sw_ddb->plane[pipe][plane];

		if (!skl_ddb_entry_equal(hw_ddb_entry, sw_ddb_entry)) {
			DRM_ERROR("mismatch in DDB state pipe %c plane %d (expected (%u,%u), found (%u,%u))\n",
				  pipe_name(pipe), plane + 1,
				  sw_ddb_entry->start, sw_ddb_entry->end,
				  hw_ddb_entry->start, hw_ddb_entry->end);
		}
	}

	/*
	 * cursor
	 * If the cursor plane isn't active, we may not have updated it's ddb
	 * allocation. In that case since the ddb allocation will be updated
	 * once the plane becomes visible, we can skip this check
	 */
	if (1) {
		hw_plane_wm = &hw_wm.planes[PLANE_CURSOR];
		sw_plane_wm = &sw_wm->planes[PLANE_CURSOR];

		/* Watermarks */
		for (level = 0; level <= max_level; level++) {
			if (skl_wm_level_equals(&hw_plane_wm->wm[level],
						&sw_plane_wm->wm[level]))
				continue;

			DRM_ERROR("mismatch in WM pipe %c cursor level %d (expected e=%d b=%u l=%u, got e=%d b=%u l=%u)\n",
				  pipe_name(pipe), level,
				  sw_plane_wm->wm[level].plane_en,
				  sw_plane_wm->wm[level].plane_res_b,
				  sw_plane_wm->wm[level].plane_res_l,
				  hw_plane_wm->wm[level].plane_en,
				  hw_plane_wm->wm[level].plane_res_b,
				  hw_plane_wm->wm[level].plane_res_l);
		}

		if (!skl_wm_level_equals(&hw_plane_wm->trans_wm,
					 &sw_plane_wm->trans_wm)) {
			DRM_ERROR("mismatch in trans WM pipe %c cursor (expected e=%d b=%u l=%u, got e=%d b=%u l=%u)\n",
				  pipe_name(pipe),
				  sw_plane_wm->trans_wm.plane_en,
				  sw_plane_wm->trans_wm.plane_res_b,
				  sw_plane_wm->trans_wm.plane_res_l,
				  hw_plane_wm->trans_wm.plane_en,
				  hw_plane_wm->trans_wm.plane_res_b,
				  hw_plane_wm->trans_wm.plane_res_l);
		}

		/* DDB */
		hw_ddb_entry = &hw_ddb.plane[pipe][PLANE_CURSOR];
		sw_ddb_entry = &sw_ddb->plane[pipe][PLANE_CURSOR];

		if (!skl_ddb_entry_equal(hw_ddb_entry, sw_ddb_entry)) {
			DRM_ERROR("mismatch in DDB state pipe %c cursor (expected (%u,%u), found (%u,%u))\n",
				  pipe_name(pipe),
				  sw_ddb_entry->start, sw_ddb_entry->end,
				  hw_ddb_entry->start, hw_ddb_entry->end);
		}
	}
}

static void
verify_connector_state(struct drm_device *dev,
		       struct drm_atomic_state *state,
		       struct drm_crtc *crtc)
{
	struct drm_connector *connector;
	struct drm_connector_state *new_conn_state;
	int i;

	for_each_new_connector_in_state(state, connector, new_conn_state, i) {
		struct drm_encoder *encoder = connector->encoder;
		struct drm_crtc_state *crtc_state = NULL;

		if (new_conn_state->crtc != crtc)
			continue;

		if (crtc)
			crtc_state = drm_atomic_get_new_crtc_state(state, new_conn_state->crtc);

		intel_connector_verify_state(crtc_state, new_conn_state);

		I915_STATE_WARN(new_conn_state->best_encoder != encoder,
		     "connector's atomic encoder doesn't match legacy encoder\n");
	}
}

static void
verify_encoder_state(struct drm_device *dev, struct drm_atomic_state *state)
{
	struct intel_encoder *encoder;
	struct drm_connector *connector;
	struct drm_connector_state *old_conn_state, *new_conn_state;
	int i;

	for_each_intel_encoder(dev, encoder) {
		bool enabled = false, found = false;
		enum pipe pipe;

		DRM_DEBUG_KMS("[ENCODER:%d:%s]\n",
			      encoder->base.base.id,
			      encoder->base.name);

		for_each_oldnew_connector_in_state(state, connector, old_conn_state,
						   new_conn_state, i) {
			if (old_conn_state->best_encoder == &encoder->base)
				found = true;

			if (new_conn_state->best_encoder != &encoder->base)
				continue;
			found = enabled = true;

			I915_STATE_WARN(new_conn_state->crtc !=
					encoder->base.crtc,
			     "connector's crtc doesn't match encoder crtc\n");
		}

		if (!found)
			continue;

		I915_STATE_WARN(!!encoder->base.crtc != enabled,
		     "encoder's enabled state mismatch "
		     "(expected %i, found %i)\n",
		     !!encoder->base.crtc, enabled);

		if (!encoder->base.crtc) {
			bool active;

			active = encoder->get_hw_state(encoder, &pipe);
			I915_STATE_WARN(active,
			     "encoder detached but still enabled on pipe %c.\n",
			     pipe_name(pipe));
		}
	}
}

static void
verify_crtc_state(struct drm_crtc *crtc,
		  struct drm_crtc_state *old_crtc_state,
		  struct drm_crtc_state *new_crtc_state)
{
	struct drm_device *dev = crtc->dev;
	struct drm_i915_private *dev_priv = to_i915(dev);
	struct intel_encoder *encoder;
	struct intel_crtc *intel_crtc = to_intel_crtc(crtc);
	struct intel_crtc_state *pipe_config, *sw_config;
	struct drm_atomic_state *old_state;
	bool active;

	old_state = old_crtc_state->state;
	__drm_atomic_helper_crtc_destroy_state(old_crtc_state);
	pipe_config = to_intel_crtc_state(old_crtc_state);
	memset(pipe_config, 0, sizeof(*pipe_config));
	pipe_config->base.crtc = crtc;
	pipe_config->base.state = old_state;

	DRM_DEBUG_KMS("[CRTC:%d:%s]\n", crtc->base.id, crtc->name);

	active = dev_priv->display.get_pipe_config(intel_crtc, pipe_config);

	/* we keep both pipes enabled on 830 */
	if (IS_I830(dev_priv))
		active = new_crtc_state->active;

	I915_STATE_WARN(new_crtc_state->active != active,
	     "crtc active state doesn't match with hw state "
	     "(expected %i, found %i)\n", new_crtc_state->active, active);

	I915_STATE_WARN(intel_crtc->active != new_crtc_state->active,
	     "transitional active state does not match atomic hw state "
	     "(expected %i, found %i)\n", new_crtc_state->active, intel_crtc->active);

	for_each_encoder_on_crtc(dev, crtc, encoder) {
		enum pipe pipe;

		active = encoder->get_hw_state(encoder, &pipe);
		I915_STATE_WARN(active != new_crtc_state->active,
			"[ENCODER:%i] active %i with crtc active %i\n",
			encoder->base.base.id, active, new_crtc_state->active);

		I915_STATE_WARN(active && intel_crtc->pipe != pipe,
				"Encoder connected to wrong pipe %c\n",
				pipe_name(pipe));

		if (active) {
			pipe_config->output_types |= 1 << encoder->type;
			encoder->get_config(encoder, pipe_config);
		}
	}

	intel_crtc_compute_pixel_rate(pipe_config);

	if (!new_crtc_state->active)
		return;

	intel_pipe_config_sanity_check(dev_priv, pipe_config);

	sw_config = to_intel_crtc_state(new_crtc_state);
	if (!intel_pipe_config_compare(dev_priv, sw_config,
				       pipe_config, false)) {
		I915_STATE_WARN(1, "pipe state doesn't match!\n");
		intel_dump_pipe_config(intel_crtc, pipe_config,
				       "[hw state]");
		intel_dump_pipe_config(intel_crtc, sw_config,
				       "[sw state]");
	}
}

static void
verify_single_dpll_state(struct drm_i915_private *dev_priv,
			 struct intel_shared_dpll *pll,
			 struct drm_crtc *crtc,
			 struct drm_crtc_state *new_state)
{
	struct intel_dpll_hw_state dpll_hw_state;
	unsigned crtc_mask;
	bool active;

	memset(&dpll_hw_state, 0, sizeof(dpll_hw_state));

	DRM_DEBUG_KMS("%s\n", pll->name);

	active = pll->funcs.get_hw_state(dev_priv, pll, &dpll_hw_state);

	if (!(pll->flags & INTEL_DPLL_ALWAYS_ON)) {
		I915_STATE_WARN(!pll->on && pll->active_mask,
		     "pll in active use but not on in sw tracking\n");
		I915_STATE_WARN(pll->on && !pll->active_mask,
		     "pll is on but not used by any active crtc\n");
		I915_STATE_WARN(pll->on != active,
		     "pll on state mismatch (expected %i, found %i)\n",
		     pll->on, active);
	}

	if (!crtc) {
		I915_STATE_WARN(pll->active_mask & ~pll->state.crtc_mask,
				"more active pll users than references: %x vs %x\n",
				pll->active_mask, pll->state.crtc_mask);

		return;
	}

	crtc_mask = 1 << drm_crtc_index(crtc);

	if (new_state->active)
		I915_STATE_WARN(!(pll->active_mask & crtc_mask),
				"pll active mismatch (expected pipe %c in active mask 0x%02x)\n",
				pipe_name(drm_crtc_index(crtc)), pll->active_mask);
	else
		I915_STATE_WARN(pll->active_mask & crtc_mask,
				"pll active mismatch (didn't expect pipe %c in active mask 0x%02x)\n",
				pipe_name(drm_crtc_index(crtc)), pll->active_mask);

	I915_STATE_WARN(!(pll->state.crtc_mask & crtc_mask),
			"pll enabled crtcs mismatch (expected 0x%x in 0x%02x)\n",
			crtc_mask, pll->state.crtc_mask);

	I915_STATE_WARN(pll->on && memcmp(&pll->state.hw_state,
					  &dpll_hw_state,
					  sizeof(dpll_hw_state)),
			"pll hw state mismatch\n");
}

static void
verify_shared_dpll_state(struct drm_device *dev, struct drm_crtc *crtc,
			 struct drm_crtc_state *old_crtc_state,
			 struct drm_crtc_state *new_crtc_state)
{
	struct drm_i915_private *dev_priv = to_i915(dev);
	struct intel_crtc_state *old_state = to_intel_crtc_state(old_crtc_state);
	struct intel_crtc_state *new_state = to_intel_crtc_state(new_crtc_state);

	if (new_state->shared_dpll)
		verify_single_dpll_state(dev_priv, new_state->shared_dpll, crtc, new_crtc_state);

	if (old_state->shared_dpll &&
	    old_state->shared_dpll != new_state->shared_dpll) {
		unsigned crtc_mask = 1 << drm_crtc_index(crtc);
		struct intel_shared_dpll *pll = old_state->shared_dpll;

		I915_STATE_WARN(pll->active_mask & crtc_mask,
				"pll active mismatch (didn't expect pipe %c in active mask)\n",
				pipe_name(drm_crtc_index(crtc)));
		I915_STATE_WARN(pll->state.crtc_mask & crtc_mask,
				"pll enabled crtcs mismatch (found %x in enabled mask)\n",
				pipe_name(drm_crtc_index(crtc)));
	}
}

static void
intel_modeset_verify_crtc(struct drm_crtc *crtc,
			  struct drm_atomic_state *state,
			  struct drm_crtc_state *old_state,
			  struct drm_crtc_state *new_state)
{
	if (!needs_modeset(new_state) &&
	    !to_intel_crtc_state(new_state)->update_pipe)
		return;

	verify_wm_state(crtc, new_state);
	verify_connector_state(crtc->dev, state, crtc);
	verify_crtc_state(crtc, old_state, new_state);
	verify_shared_dpll_state(crtc->dev, crtc, old_state, new_state);
}

static void
verify_disabled_dpll_state(struct drm_device *dev)
{
	struct drm_i915_private *dev_priv = to_i915(dev);
	int i;

	for (i = 0; i < dev_priv->num_shared_dpll; i++)
		verify_single_dpll_state(dev_priv, &dev_priv->shared_dplls[i], NULL, NULL);
}

static void
intel_modeset_verify_disabled(struct drm_device *dev,
			      struct drm_atomic_state *state)
{
	verify_encoder_state(dev, state);
	verify_connector_state(dev, state, NULL);
	verify_disabled_dpll_state(dev);
}

static void update_scanline_offset(struct intel_crtc *crtc)
{
	struct drm_i915_private *dev_priv = to_i915(crtc->base.dev);

	/*
	 * The scanline counter increments at the leading edge of hsync.
	 *
	 * On most platforms it starts counting from vtotal-1 on the
	 * first active line. That means the scanline counter value is
	 * always one less than what we would expect. Ie. just after
	 * start of vblank, which also occurs at start of hsync (on the
	 * last active line), the scanline counter will read vblank_start-1.
	 *
	 * On gen2 the scanline counter starts counting from 1 instead
	 * of vtotal-1, so we have to subtract one (or rather add vtotal-1
	 * to keep the value positive), instead of adding one.
	 *
	 * On HSW+ the behaviour of the scanline counter depends on the output
	 * type. For DP ports it behaves like most other platforms, but on HDMI
	 * there's an extra 1 line difference. So we need to add two instead of
	 * one to the value.
	 *
	 * On VLV/CHV DSI the scanline counter would appear to increment
	 * approx. 1/3 of a scanline before start of vblank. Unfortunately
	 * that means we can't tell whether we're in vblank or not while
	 * we're on that particular line. We must still set scanline_offset
	 * to 1 so that the vblank timestamps come out correct when we query
	 * the scanline counter from within the vblank interrupt handler.
	 * However if queried just before the start of vblank we'll get an
	 * answer that's slightly in the future.
	 */
	if (IS_GEN2(dev_priv)) {
		const struct drm_display_mode *adjusted_mode = &crtc->config->base.adjusted_mode;
		int vtotal;

		vtotal = adjusted_mode->crtc_vtotal;
		if (adjusted_mode->flags & DRM_MODE_FLAG_INTERLACE)
			vtotal /= 2;

		crtc->scanline_offset = vtotal - 1;
	} else if (HAS_DDI(dev_priv) &&
		   intel_crtc_has_type(crtc->config, INTEL_OUTPUT_HDMI)) {
		crtc->scanline_offset = 2;
	} else
		crtc->scanline_offset = 1;
}

static void intel_modeset_clear_plls(struct drm_atomic_state *state)
{
	struct drm_device *dev = state->dev;
	struct drm_i915_private *dev_priv = to_i915(dev);
	struct drm_crtc *crtc;
	struct drm_crtc_state *old_crtc_state, *new_crtc_state;
	int i;

	if (!dev_priv->display.crtc_compute_clock)
		return;

	for_each_oldnew_crtc_in_state(state, crtc, old_crtc_state, new_crtc_state, i) {
		struct intel_crtc *intel_crtc = to_intel_crtc(crtc);
		struct intel_shared_dpll *old_dpll =
			to_intel_crtc_state(old_crtc_state)->shared_dpll;

		if (!needs_modeset(new_crtc_state))
			continue;

		to_intel_crtc_state(new_crtc_state)->shared_dpll = NULL;

		if (!old_dpll)
			continue;

		intel_release_shared_dpll(old_dpll, intel_crtc, state);
	}
}

/*
 * This implements the workaround described in the "notes" section of the mode
 * set sequence documentation. When going from no pipes or single pipe to
 * multiple pipes, and planes are enabled after the pipe, we need to wait at
 * least 2 vblanks on the first pipe before enabling planes on the second pipe.
 */
static int haswell_mode_set_planes_workaround(struct drm_atomic_state *state)
{
	struct drm_crtc_state *crtc_state;
	struct intel_crtc *intel_crtc;
	struct drm_crtc *crtc;
	struct intel_crtc_state *first_crtc_state = NULL;
	struct intel_crtc_state *other_crtc_state = NULL;
	enum pipe first_pipe = INVALID_PIPE, enabled_pipe = INVALID_PIPE;
	int i;

	/* look at all crtc's that are going to be enabled in during modeset */
	for_each_new_crtc_in_state(state, crtc, crtc_state, i) {
		intel_crtc = to_intel_crtc(crtc);

		if (!crtc_state->active || !needs_modeset(crtc_state))
			continue;

		if (first_crtc_state) {
			other_crtc_state = to_intel_crtc_state(crtc_state);
			break;
		} else {
			first_crtc_state = to_intel_crtc_state(crtc_state);
			first_pipe = intel_crtc->pipe;
		}
	}

	/* No workaround needed? */
	if (!first_crtc_state)
		return 0;

	/* w/a possibly needed, check how many crtc's are already enabled. */
	for_each_intel_crtc(state->dev, intel_crtc) {
		struct intel_crtc_state *pipe_config;

		pipe_config = intel_atomic_get_crtc_state(state, intel_crtc);
		if (IS_ERR(pipe_config))
			return PTR_ERR(pipe_config);

		pipe_config->hsw_workaround_pipe = INVALID_PIPE;

		if (!pipe_config->base.active ||
		    needs_modeset(&pipe_config->base))
			continue;

		/* 2 or more enabled crtcs means no need for w/a */
		if (enabled_pipe != INVALID_PIPE)
			return 0;

		enabled_pipe = intel_crtc->pipe;
	}

	if (enabled_pipe != INVALID_PIPE)
		first_crtc_state->hsw_workaround_pipe = enabled_pipe;
	else if (other_crtc_state)
		other_crtc_state->hsw_workaround_pipe = first_pipe;

	return 0;
}

static int intel_lock_all_pipes(struct drm_atomic_state *state)
{
	struct drm_crtc *crtc;

	/* Add all pipes to the state */
	for_each_crtc(state->dev, crtc) {
		struct drm_crtc_state *crtc_state;

		crtc_state = drm_atomic_get_crtc_state(state, crtc);
		if (IS_ERR(crtc_state))
			return PTR_ERR(crtc_state);
	}

	return 0;
}

static int intel_modeset_all_pipes(struct drm_atomic_state *state)
{
	struct drm_crtc *crtc;

	/*
	 * Add all pipes to the state, and force
	 * a modeset on all the active ones.
	 */
	for_each_crtc(state->dev, crtc) {
		struct drm_crtc_state *crtc_state;
		int ret;

		crtc_state = drm_atomic_get_crtc_state(state, crtc);
		if (IS_ERR(crtc_state))
			return PTR_ERR(crtc_state);

		if (!crtc_state->active || needs_modeset(crtc_state))
			continue;

		crtc_state->mode_changed = true;

		ret = drm_atomic_add_affected_connectors(state, crtc);
		if (ret)
			return ret;

		ret = drm_atomic_add_affected_planes(state, crtc);
		if (ret)
			return ret;
	}

	return 0;
}

static int intel_modeset_checks(struct drm_atomic_state *state)
{
	struct intel_atomic_state *intel_state = to_intel_atomic_state(state);
	struct drm_i915_private *dev_priv = to_i915(state->dev);
	struct drm_crtc *crtc;
	struct drm_crtc_state *old_crtc_state, *new_crtc_state;
	int ret = 0, i;

	if (!check_digital_port_conflicts(state)) {
		DRM_DEBUG_KMS("rejecting conflicting digital port configuration\n");
		return -EINVAL;
	}

	intel_state->modeset = true;
	intel_state->active_crtcs = dev_priv->active_crtcs;
	intel_state->cdclk.logical = dev_priv->cdclk.logical;
	intel_state->cdclk.actual = dev_priv->cdclk.actual;

	for_each_oldnew_crtc_in_state(state, crtc, old_crtc_state, new_crtc_state, i) {
		if (new_crtc_state->active)
			intel_state->active_crtcs |= 1 << i;
		else
			intel_state->active_crtcs &= ~(1 << i);

		if (old_crtc_state->active != new_crtc_state->active)
			intel_state->active_pipe_changes |= drm_crtc_mask(crtc);
	}

	/*
	 * See if the config requires any additional preparation, e.g.
	 * to adjust global state with pipes off.  We need to do this
	 * here so we can get the modeset_pipe updated config for the new
	 * mode set on this crtc.  For other crtcs we need to use the
	 * adjusted_mode bits in the crtc directly.
	 */
	if (dev_priv->display.modeset_calc_cdclk) {
		ret = dev_priv->display.modeset_calc_cdclk(state);
		if (ret < 0)
			return ret;

		/*
		 * Writes to dev_priv->cdclk.logical must protected by
		 * holding all the crtc locks, even if we don't end up
		 * touching the hardware
		 */
		if (!intel_cdclk_state_compare(&dev_priv->cdclk.logical,
					       &intel_state->cdclk.logical)) {
			ret = intel_lock_all_pipes(state);
			if (ret < 0)
				return ret;
		}

		/* All pipes must be switched off while we change the cdclk. */
		if (!intel_cdclk_state_compare(&dev_priv->cdclk.actual,
					       &intel_state->cdclk.actual)) {
			ret = intel_modeset_all_pipes(state);
			if (ret < 0)
				return ret;
		}

		DRM_DEBUG_KMS("New cdclk calculated to be logical %u kHz, actual %u kHz\n",
			      intel_state->cdclk.logical.cdclk,
			      intel_state->cdclk.actual.cdclk);
	} else {
		to_intel_atomic_state(state)->cdclk.logical = dev_priv->cdclk.logical;
	}

	intel_modeset_clear_plls(state);

	if (IS_HASWELL(dev_priv))
		return haswell_mode_set_planes_workaround(state);

	return 0;
}

/*
 * Handle calculation of various watermark data at the end of the atomic check
 * phase.  The code here should be run after the per-crtc and per-plane 'check'
 * handlers to ensure that all derived state has been updated.
 */
static int calc_watermark_data(struct drm_atomic_state *state)
{
	struct drm_device *dev = state->dev;
	struct drm_i915_private *dev_priv = to_i915(dev);

	/* Is there platform-specific watermark information to calculate? */
	if (dev_priv->display.compute_global_watermarks)
		return dev_priv->display.compute_global_watermarks(state);

	return 0;
}

/**
 * intel_atomic_check - validate state object
 * @dev: drm device
 * @state: state to validate
 */
static int intel_atomic_check(struct drm_device *dev,
			      struct drm_atomic_state *state)
{
	struct drm_i915_private *dev_priv = to_i915(dev);
	struct intel_atomic_state *intel_state = to_intel_atomic_state(state);
	struct drm_crtc *crtc;
	struct drm_crtc_state *old_crtc_state, *crtc_state;
	int ret, i;
	bool any_ms = false;

	ret = drm_atomic_helper_check_modeset(dev, state);
	if (ret)
		return ret;

	for_each_oldnew_crtc_in_state(state, crtc, old_crtc_state, crtc_state, i) {
		struct intel_crtc_state *pipe_config =
			to_intel_crtc_state(crtc_state);

		/* Catch I915_MODE_FLAG_INHERITED */
		if (crtc_state->mode.private_flags != old_crtc_state->mode.private_flags)
			crtc_state->mode_changed = true;

		if (!needs_modeset(crtc_state))
			continue;

		if (!crtc_state->enable) {
			any_ms = true;
			continue;
		}

		/* FIXME: For only active_changed we shouldn't need to do any
		 * state recomputation at all. */

		ret = drm_atomic_add_affected_connectors(state, crtc);
		if (ret)
			return ret;

		ret = intel_modeset_pipe_config(crtc, pipe_config);
		if (ret) {
			intel_dump_pipe_config(to_intel_crtc(crtc),
					       pipe_config, "[failed]");
			return ret;
		}

		if (i915.fastboot &&
		    intel_pipe_config_compare(dev_priv,
					to_intel_crtc_state(old_crtc_state),
					pipe_config, true)) {
			crtc_state->mode_changed = false;
			pipe_config->update_pipe = true;
		}

		if (needs_modeset(crtc_state))
			any_ms = true;

		ret = drm_atomic_add_affected_planes(state, crtc);
		if (ret)
			return ret;

		intel_dump_pipe_config(to_intel_crtc(crtc), pipe_config,
				       needs_modeset(crtc_state) ?
				       "[modeset]" : "[fastset]");
	}

	if (any_ms) {
		ret = intel_modeset_checks(state);

		if (ret)
			return ret;
	} else {
		intel_state->cdclk.logical = dev_priv->cdclk.logical;
	}

	ret = drm_atomic_helper_check_planes(dev, state);
	if (ret)
		return ret;

	intel_fbc_choose_crtc(dev_priv, state);
	return calc_watermark_data(state);
}

static int intel_atomic_prepare_commit(struct drm_device *dev,
				       struct drm_atomic_state *state)
{
	return drm_atomic_helper_prepare_planes(dev, state);
}

u32 intel_crtc_get_vblank_counter(struct intel_crtc *crtc)
{
	struct drm_device *dev = crtc->base.dev;

	if (!dev->max_vblank_count)
		return drm_crtc_accurate_vblank_count(&crtc->base);

	return dev->driver->get_vblank_counter(dev, crtc->pipe);
}

static void intel_atomic_wait_for_vblanks(struct drm_device *dev,
					  struct drm_i915_private *dev_priv,
					  unsigned crtc_mask)
{
	unsigned last_vblank_count[I915_MAX_PIPES];
	enum pipe pipe;
	int ret;

	if (!crtc_mask)
		return;

	for_each_pipe(dev_priv, pipe) {
		struct intel_crtc *crtc = intel_get_crtc_for_pipe(dev_priv,
								  pipe);

		if (!((1 << pipe) & crtc_mask))
			continue;

		ret = drm_crtc_vblank_get(&crtc->base);
		if (WARN_ON(ret != 0)) {
			crtc_mask &= ~(1 << pipe);
			continue;
		}

		last_vblank_count[pipe] = drm_crtc_vblank_count(&crtc->base);
	}

	for_each_pipe(dev_priv, pipe) {
		struct intel_crtc *crtc = intel_get_crtc_for_pipe(dev_priv,
								  pipe);
		long lret;

		if (!((1 << pipe) & crtc_mask))
			continue;

		lret = wait_event_timeout(dev->vblank[pipe].queue,
				last_vblank_count[pipe] !=
					drm_crtc_vblank_count(&crtc->base),
				msecs_to_jiffies(50));

		WARN(!lret, "pipe %c vblank wait timed out\n", pipe_name(pipe));

		drm_crtc_vblank_put(&crtc->base);
	}
}

static bool needs_vblank_wait(struct intel_crtc_state *crtc_state)
{
	/* fb updated, need to unpin old fb */
	if (crtc_state->fb_changed)
		return true;

	/* wm changes, need vblank before final wm's */
	if (crtc_state->update_wm_post)
		return true;

	if (crtc_state->wm.need_postvbl_update)
		return true;

	return false;
}

static void intel_update_crtc(struct drm_crtc *crtc,
			      struct drm_atomic_state *state,
			      struct drm_crtc_state *old_crtc_state,
			      struct drm_crtc_state *new_crtc_state,
			      unsigned int *crtc_vblank_mask)
{
	struct drm_device *dev = crtc->dev;
	struct drm_i915_private *dev_priv = to_i915(dev);
	struct intel_crtc *intel_crtc = to_intel_crtc(crtc);
	struct intel_crtc_state *pipe_config = to_intel_crtc_state(new_crtc_state);
	bool modeset = needs_modeset(new_crtc_state);

	if (modeset) {
		update_scanline_offset(intel_crtc);
		dev_priv->display.crtc_enable(pipe_config, state);
	} else {
		intel_pre_plane_update(to_intel_crtc_state(old_crtc_state),
				       pipe_config);
	}

	if (drm_atomic_get_existing_plane_state(state, crtc->primary)) {
		intel_fbc_enable(
		    intel_crtc, pipe_config,
		    to_intel_plane_state(crtc->primary->state));
	}

	drm_atomic_helper_commit_planes_on_crtc(old_crtc_state);

	if (needs_vblank_wait(pipe_config))
		*crtc_vblank_mask |= drm_crtc_mask(crtc);
}

static void intel_update_crtcs(struct drm_atomic_state *state,
			       unsigned int *crtc_vblank_mask)
{
	struct drm_crtc *crtc;
	struct drm_crtc_state *old_crtc_state, *new_crtc_state;
	int i;

	for_each_oldnew_crtc_in_state(state, crtc, old_crtc_state, new_crtc_state, i) {
		if (!new_crtc_state->active)
			continue;

		intel_update_crtc(crtc, state, old_crtc_state,
				  new_crtc_state, crtc_vblank_mask);
	}
}

static void skl_update_crtcs(struct drm_atomic_state *state,
			     unsigned int *crtc_vblank_mask)
{
	struct drm_i915_private *dev_priv = to_i915(state->dev);
	struct intel_atomic_state *intel_state = to_intel_atomic_state(state);
	struct drm_crtc *crtc;
	struct intel_crtc *intel_crtc;
	struct drm_crtc_state *old_crtc_state, *new_crtc_state;
	struct intel_crtc_state *cstate;
	unsigned int updated = 0;
	bool progress;
	enum pipe pipe;
	int i;

	const struct skl_ddb_entry *entries[I915_MAX_PIPES] = {};

	for_each_oldnew_crtc_in_state(state, crtc, old_crtc_state, new_crtc_state, i)
		/* ignore allocations for crtc's that have been turned off. */
		if (new_crtc_state->active)
			entries[i] = &to_intel_crtc_state(old_crtc_state)->wm.skl.ddb;

	/*
	 * Whenever the number of active pipes changes, we need to make sure we
	 * update the pipes in the right order so that their ddb allocations
	 * never overlap with eachother inbetween CRTC updates. Otherwise we'll
	 * cause pipe underruns and other bad stuff.
	 */
	do {
		progress = false;

		for_each_oldnew_crtc_in_state(state, crtc, old_crtc_state, new_crtc_state, i) {
			bool vbl_wait = false;
			unsigned int cmask = drm_crtc_mask(crtc);

			intel_crtc = to_intel_crtc(crtc);
			cstate = to_intel_crtc_state(new_crtc_state);
			pipe = intel_crtc->pipe;

			if (updated & cmask || !cstate->base.active)
				continue;

			if (skl_ddb_allocation_overlaps(entries, &cstate->wm.skl.ddb, i))
				continue;

			updated |= cmask;
			entries[i] = &cstate->wm.skl.ddb;

			/*
			 * If this is an already active pipe, it's DDB changed,
			 * and this isn't the last pipe that needs updating
			 * then we need to wait for a vblank to pass for the
			 * new ddb allocation to take effect.
			 */
			if (!skl_ddb_entry_equal(&cstate->wm.skl.ddb,
						 &to_intel_crtc_state(old_crtc_state)->wm.skl.ddb) &&
			    !new_crtc_state->active_changed &&
			    intel_state->wm_results.dirty_pipes != updated)
				vbl_wait = true;

			intel_update_crtc(crtc, state, old_crtc_state,
					  new_crtc_state, crtc_vblank_mask);

			if (vbl_wait)
				intel_wait_for_vblank(dev_priv, pipe);

			progress = true;
		}
	} while (progress);
}

static void intel_atomic_helper_free_state(struct drm_i915_private *dev_priv)
{
	struct intel_atomic_state *state, *next;
	struct llist_node *freed;

	freed = llist_del_all(&dev_priv->atomic_helper.free_list);
	llist_for_each_entry_safe(state, next, freed, freed)
		drm_atomic_state_put(&state->base);
}

static void intel_atomic_helper_free_state_worker(struct work_struct *work)
{
	struct drm_i915_private *dev_priv =
		container_of(work, typeof(*dev_priv), atomic_helper.free_work);

	intel_atomic_helper_free_state(dev_priv);
}

static void intel_atomic_commit_fence_wait(struct intel_atomic_state *intel_state)
{
	struct wait_queue_entry wait_fence, wait_reset;
	struct drm_i915_private *dev_priv = to_i915(intel_state->base.dev);

	init_wait_entry(&wait_fence, 0);
	init_wait_entry(&wait_reset, 0);
	for (;;) {
		prepare_to_wait(&intel_state->commit_ready.wait,
				&wait_fence, TASK_UNINTERRUPTIBLE);
		prepare_to_wait(&dev_priv->gpu_error.wait_queue,
				&wait_reset, TASK_UNINTERRUPTIBLE);


		if (i915_sw_fence_done(&intel_state->commit_ready)
		    || test_bit(I915_RESET_MODESET, &dev_priv->gpu_error.flags))
			break;

		schedule();
	}
	finish_wait(&intel_state->commit_ready.wait, &wait_fence);
	finish_wait(&dev_priv->gpu_error.wait_queue, &wait_reset);
}

static void intel_atomic_commit_tail(struct drm_atomic_state *state)
{
	struct drm_device *dev = state->dev;
	struct intel_atomic_state *intel_state = to_intel_atomic_state(state);
	struct drm_i915_private *dev_priv = to_i915(dev);
	struct drm_crtc_state *old_crtc_state, *new_crtc_state;
	struct drm_crtc *crtc;
	struct intel_crtc_state *intel_cstate;
	bool hw_check = intel_state->modeset;
	u64 put_domains[I915_MAX_PIPES] = {};
	unsigned crtc_vblank_mask = 0;
	int i;

	intel_atomic_commit_fence_wait(intel_state);

	drm_atomic_helper_wait_for_dependencies(state);

	if (intel_state->modeset)
		intel_display_power_get(dev_priv, POWER_DOMAIN_MODESET);

	for_each_oldnew_crtc_in_state(state, crtc, old_crtc_state, new_crtc_state, i) {
		struct intel_crtc *intel_crtc = to_intel_crtc(crtc);

		if (needs_modeset(new_crtc_state) ||
		    to_intel_crtc_state(new_crtc_state)->update_pipe) {
			hw_check = true;

			put_domains[to_intel_crtc(crtc)->pipe] =
				modeset_get_crtc_power_domains(crtc,
					to_intel_crtc_state(new_crtc_state));
		}

		if (!needs_modeset(new_crtc_state))
			continue;

		intel_pre_plane_update(to_intel_crtc_state(old_crtc_state),
				       to_intel_crtc_state(new_crtc_state));

		if (old_crtc_state->active) {
			intel_crtc_disable_planes(crtc, old_crtc_state->plane_mask);
			dev_priv->display.crtc_disable(to_intel_crtc_state(old_crtc_state), state);
			intel_crtc->active = false;
			intel_fbc_disable(intel_crtc);
			intel_disable_shared_dpll(intel_crtc);

			/*
			 * Underruns don't always raise
			 * interrupts, so check manually.
			 */
			intel_check_cpu_fifo_underruns(dev_priv);
			intel_check_pch_fifo_underruns(dev_priv);

			if (!new_crtc_state->active) {
				/*
				 * Make sure we don't call initial_watermarks
				 * for ILK-style watermark updates.
				 *
				 * No clue what this is supposed to achieve.
				 */
				if (INTEL_GEN(dev_priv) >= 9)
					dev_priv->display.initial_watermarks(intel_state,
									     to_intel_crtc_state(new_crtc_state));
			}
		}
	}

	/* Only after disabling all output pipelines that will be changed can we
	 * update the the output configuration. */
	intel_modeset_update_crtc_state(state);

	if (intel_state->modeset) {
		drm_atomic_helper_update_legacy_modeset_state(state->dev, state);

		intel_set_cdclk(dev_priv, &dev_priv->cdclk.actual);

		/*
		 * SKL workaround: bspec recommends we disable the SAGV when we
		 * have more then one pipe enabled
		 */
		if (!intel_can_enable_sagv(state))
			intel_disable_sagv(dev_priv);

		intel_modeset_verify_disabled(dev, state);
	}

	/* Complete the events for pipes that have now been disabled */
	for_each_new_crtc_in_state(state, crtc, new_crtc_state, i) {
		bool modeset = needs_modeset(new_crtc_state);

		/* Complete events for now disable pipes here. */
		if (modeset && !new_crtc_state->active && new_crtc_state->event) {
			spin_lock_irq(&dev->event_lock);
			drm_crtc_send_vblank_event(crtc, new_crtc_state->event);
			spin_unlock_irq(&dev->event_lock);

			new_crtc_state->event = NULL;
		}
	}

	/* Now enable the clocks, plane, pipe, and connectors that we set up. */
	dev_priv->display.update_crtcs(state, &crtc_vblank_mask);

	/* FIXME: We should call drm_atomic_helper_commit_hw_done() here
	 * already, but still need the state for the delayed optimization. To
	 * fix this:
	 * - wrap the optimization/post_plane_update stuff into a per-crtc work.
	 * - schedule that vblank worker _before_ calling hw_done
	 * - at the start of commit_tail, cancel it _synchrously
	 * - switch over to the vblank wait helper in the core after that since
	 *   we don't need out special handling any more.
	 */
	if (!state->legacy_cursor_update)
		intel_atomic_wait_for_vblanks(dev, dev_priv, crtc_vblank_mask);

	/*
	 * Now that the vblank has passed, we can go ahead and program the
	 * optimal watermarks on platforms that need two-step watermark
	 * programming.
	 *
	 * TODO: Move this (and other cleanup) to an async worker eventually.
	 */
	for_each_new_crtc_in_state(state, crtc, new_crtc_state, i) {
		intel_cstate = to_intel_crtc_state(new_crtc_state);

		if (dev_priv->display.optimize_watermarks)
			dev_priv->display.optimize_watermarks(intel_state,
							      intel_cstate);
	}

	for_each_oldnew_crtc_in_state(state, crtc, old_crtc_state, new_crtc_state, i) {
		intel_post_plane_update(to_intel_crtc_state(old_crtc_state));

		if (put_domains[i])
			modeset_put_power_domains(dev_priv, put_domains[i]);

		intel_modeset_verify_crtc(crtc, state, old_crtc_state, new_crtc_state);
	}

	if (intel_state->modeset && intel_can_enable_sagv(state))
		intel_enable_sagv(dev_priv);

	drm_atomic_helper_commit_hw_done(state);

	if (intel_state->modeset) {
		/* As one of the primary mmio accessors, KMS has a high
		 * likelihood of triggering bugs in unclaimed access. After we
		 * finish modesetting, see if an error has been flagged, and if
		 * so enable debugging for the next modeset - and hope we catch
		 * the culprit.
		 */
		intel_uncore_arm_unclaimed_mmio_detection(dev_priv);
		intel_display_power_put(dev_priv, POWER_DOMAIN_MODESET);
	}

	drm_atomic_helper_cleanup_planes(dev, state);

	drm_atomic_helper_commit_cleanup_done(state);

	drm_atomic_state_put(state);

	intel_atomic_helper_free_state(dev_priv);
}

static void intel_atomic_commit_work(struct work_struct *work)
{
	struct drm_atomic_state *state =
		container_of(work, struct drm_atomic_state, commit_work);

	intel_atomic_commit_tail(state);
}

static int __i915_sw_fence_call
intel_atomic_commit_ready(struct i915_sw_fence *fence,
			  enum i915_sw_fence_notify notify)
{
	struct intel_atomic_state *state =
		container_of(fence, struct intel_atomic_state, commit_ready);

	switch (notify) {
	case FENCE_COMPLETE:
		/* we do blocking waits in the worker, nothing to do here */
		break;
	case FENCE_FREE:
		{
			struct intel_atomic_helper *helper =
				&to_i915(state->base.dev)->atomic_helper;

			if (llist_add(&state->freed, &helper->free_list))
				schedule_work(&helper->free_work);
			break;
		}
	}

	return NOTIFY_DONE;
}

static void intel_atomic_track_fbs(struct drm_atomic_state *state)
{
	struct drm_plane_state *old_plane_state, *new_plane_state;
	struct drm_plane *plane;
	int i;

	for_each_oldnew_plane_in_state(state, plane, old_plane_state, new_plane_state, i)
		i915_gem_track_fb(intel_fb_obj(old_plane_state->fb),
				  intel_fb_obj(new_plane_state->fb),
				  to_intel_plane(plane)->frontbuffer_bit);
}

/**
 * intel_atomic_commit - commit validated state object
 * @dev: DRM device
 * @state: the top-level driver state object
 * @nonblock: nonblocking commit
 *
 * This function commits a top-level state object that has been validated
 * with drm_atomic_helper_check().
 *
 * RETURNS
 * Zero for success or -errno.
 */
static int intel_atomic_commit(struct drm_device *dev,
			       struct drm_atomic_state *state,
			       bool nonblock)
{
	struct intel_atomic_state *intel_state = to_intel_atomic_state(state);
	struct drm_i915_private *dev_priv = to_i915(dev);
	int ret = 0;

	ret = drm_atomic_helper_setup_commit(state, nonblock);
	if (ret)
		return ret;

	drm_atomic_state_get(state);
	i915_sw_fence_init(&intel_state->commit_ready,
			   intel_atomic_commit_ready);

	ret = intel_atomic_prepare_commit(dev, state);
	if (ret) {
		DRM_DEBUG_ATOMIC("Preparing state failed with %i\n", ret);
		i915_sw_fence_commit(&intel_state->commit_ready);
		return ret;
	}

	/*
	 * The intel_legacy_cursor_update() fast path takes care
	 * of avoiding the vblank waits for simple cursor
	 * movement and flips. For cursor on/off and size changes,
	 * we want to perform the vblank waits so that watermark
	 * updates happen during the correct frames. Gen9+ have
	 * double buffered watermarks and so shouldn't need this.
	 *
	 * Do this after drm_atomic_helper_setup_commit() and
	 * intel_atomic_prepare_commit() because we still want
	 * to skip the flip and fb cleanup waits. Although that
	 * does risk yanking the mapping from under the display
	 * engine.
	 *
	 * FIXME doing watermarks and fb cleanup from a vblank worker
	 * (assuming we had any) would solve these problems.
	 */
	if (INTEL_GEN(dev_priv) < 9)
		state->legacy_cursor_update = false;

	ret = drm_atomic_helper_swap_state(state, true);
	if (ret) {
		i915_sw_fence_commit(&intel_state->commit_ready);

		drm_atomic_helper_cleanup_planes(dev, state);
		return ret;
	}
	dev_priv->wm.distrust_bios_wm = false;
	intel_shared_dpll_swap_state(state);
	intel_atomic_track_fbs(state);

	if (intel_state->modeset) {
		memcpy(dev_priv->min_cdclk, intel_state->min_cdclk,
		       sizeof(intel_state->min_cdclk));
		dev_priv->active_crtcs = intel_state->active_crtcs;
		dev_priv->cdclk.logical = intel_state->cdclk.logical;
		dev_priv->cdclk.actual = intel_state->cdclk.actual;
	}

	drm_atomic_state_get(state);
	INIT_WORK(&state->commit_work, intel_atomic_commit_work);

	i915_sw_fence_commit(&intel_state->commit_ready);
	if (nonblock)
		queue_work(system_unbound_wq, &state->commit_work);
	else
		intel_atomic_commit_tail(state);


	return 0;
}

static const struct drm_crtc_funcs intel_crtc_funcs = {
	.gamma_set = drm_atomic_helper_legacy_gamma_set,
	.set_config = drm_atomic_helper_set_config,
	.destroy = intel_crtc_destroy,
	.page_flip = drm_atomic_helper_page_flip,
	.atomic_duplicate_state = intel_crtc_duplicate_state,
	.atomic_destroy_state = intel_crtc_destroy_state,
	.set_crc_source = intel_crtc_set_crc_source,
};

struct wait_rps_boost {
	struct wait_queue_entry wait;

	struct drm_crtc *crtc;
	struct drm_i915_gem_request *request;
};

static int do_rps_boost(struct wait_queue_entry *_wait,
			unsigned mode, int sync, void *key)
{
	struct wait_rps_boost *wait = container_of(_wait, typeof(*wait), wait);
	struct drm_i915_gem_request *rq = wait->request;

	gen6_rps_boost(rq, NULL);
	i915_gem_request_put(rq);

	drm_crtc_vblank_put(wait->crtc);

	list_del(&wait->wait.entry);
	kfree(wait);
	return 1;
}

static void add_rps_boost_after_vblank(struct drm_crtc *crtc,
				       struct dma_fence *fence)
{
	struct wait_rps_boost *wait;

	if (!dma_fence_is_i915(fence))
		return;

	if (INTEL_GEN(to_i915(crtc->dev)) < 6)
		return;

	if (drm_crtc_vblank_get(crtc))
		return;

	wait = kmalloc(sizeof(*wait), GFP_KERNEL);
	if (!wait) {
		drm_crtc_vblank_put(crtc);
		return;
	}

	wait->request = to_request(dma_fence_get(fence));
	wait->crtc = crtc;

	wait->wait.func = do_rps_boost;
	wait->wait.flags = 0;

	add_wait_queue(drm_crtc_vblank_waitqueue(crtc), &wait->wait);
}

/**
 * intel_prepare_plane_fb - Prepare fb for usage on plane
 * @plane: drm plane to prepare for
 * @fb: framebuffer to prepare for presentation
 *
 * Prepares a framebuffer for usage on a display plane.  Generally this
 * involves pinning the underlying object and updating the frontbuffer tracking
 * bits.  Some older platforms need special physical address handling for
 * cursor planes.
 *
 * Must be called with struct_mutex held.
 *
 * Returns 0 on success, negative error code on failure.
 */
int
intel_prepare_plane_fb(struct drm_plane *plane,
		       struct drm_plane_state *new_state)
{
	struct intel_atomic_state *intel_state =
		to_intel_atomic_state(new_state->state);
	struct drm_i915_private *dev_priv = to_i915(plane->dev);
	struct drm_framebuffer *fb = new_state->fb;
	struct drm_i915_gem_object *obj = intel_fb_obj(fb);
	struct drm_i915_gem_object *old_obj = intel_fb_obj(plane->state->fb);
	int ret;

	if (old_obj) {
		struct drm_crtc_state *crtc_state =
			drm_atomic_get_existing_crtc_state(new_state->state,
							   plane->state->crtc);

		/* Big Hammer, we also need to ensure that any pending
		 * MI_WAIT_FOR_EVENT inside a user batch buffer on the
		 * current scanout is retired before unpinning the old
		 * framebuffer. Note that we rely on userspace rendering
		 * into the buffer attached to the pipe they are waiting
		 * on. If not, userspace generates a GPU hang with IPEHR
		 * point to the MI_WAIT_FOR_EVENT.
		 *
		 * This should only fail upon a hung GPU, in which case we
		 * can safely continue.
		 */
		if (needs_modeset(crtc_state)) {
			ret = i915_sw_fence_await_reservation(&intel_state->commit_ready,
							      old_obj->resv, NULL,
							      false, 0,
							      GFP_KERNEL);
			if (ret < 0)
				return ret;
		}
	}

	if (new_state->fence) { /* explicit fencing */
		ret = i915_sw_fence_await_dma_fence(&intel_state->commit_ready,
						    new_state->fence,
						    I915_FENCE_TIMEOUT,
						    GFP_KERNEL);
		if (ret < 0)
			return ret;
	}

	if (!obj)
		return 0;

	ret = i915_gem_object_pin_pages(obj);
	if (ret)
		return ret;

	ret = mutex_lock_interruptible(&dev_priv->drm.struct_mutex);
	if (ret) {
		i915_gem_object_unpin_pages(obj);
		return ret;
	}

	if (plane->type == DRM_PLANE_TYPE_CURSOR &&
	    INTEL_INFO(dev_priv)->cursor_needs_physical) {
		const int align = intel_cursor_alignment(dev_priv);

		ret = i915_gem_object_attach_phys(obj, align);
	} else {
		struct i915_vma *vma;

		vma = intel_pin_and_fence_fb_obj(fb, new_state->rotation);
		if (!IS_ERR(vma))
			to_intel_plane_state(new_state)->vma = vma;
		else
			ret =  PTR_ERR(vma);
	}

	i915_gem_object_wait_priority(obj, 0, I915_PRIORITY_DISPLAY);

	mutex_unlock(&dev_priv->drm.struct_mutex);
	i915_gem_object_unpin_pages(obj);
	if (ret)
		return ret;

	if (!new_state->fence) { /* implicit fencing */
		struct dma_fence *fence;

		ret = i915_sw_fence_await_reservation(&intel_state->commit_ready,
						      obj->resv, NULL,
						      false, I915_FENCE_TIMEOUT,
						      GFP_KERNEL);
		if (ret < 0)
			return ret;

		fence = reservation_object_get_excl_rcu(obj->resv);
		if (fence) {
			add_rps_boost_after_vblank(new_state->crtc, fence);
			dma_fence_put(fence);
		}
	} else {
		add_rps_boost_after_vblank(new_state->crtc, new_state->fence);
	}

	return 0;
}

/**
 * intel_cleanup_plane_fb - Cleans up an fb after plane use
 * @plane: drm plane to clean up for
 * @fb: old framebuffer that was on plane
 *
 * Cleans up a framebuffer that has just been removed from a plane.
 *
 * Must be called with struct_mutex held.
 */
void
intel_cleanup_plane_fb(struct drm_plane *plane,
		       struct drm_plane_state *old_state)
{
	struct i915_vma *vma;

	/* Should only be called after a successful intel_prepare_plane_fb()! */
	vma = fetch_and_zero(&to_intel_plane_state(old_state)->vma);
	if (vma) {
		mutex_lock(&plane->dev->struct_mutex);
		intel_unpin_fb_vma(vma);
		mutex_unlock(&plane->dev->struct_mutex);
	}
}

int
skl_max_scale(struct intel_crtc *intel_crtc, struct intel_crtc_state *crtc_state)
{
	struct drm_i915_private *dev_priv;
	int max_scale;
	int crtc_clock, max_dotclk;

	if (!intel_crtc || !crtc_state->base.enable)
		return DRM_PLANE_HELPER_NO_SCALING;

	dev_priv = to_i915(intel_crtc->base.dev);

	crtc_clock = crtc_state->base.adjusted_mode.crtc_clock;
	max_dotclk = to_intel_atomic_state(crtc_state->base.state)->cdclk.logical.cdclk;

	if (IS_GEMINILAKE(dev_priv))
		max_dotclk *= 2;

	if (WARN_ON_ONCE(!crtc_clock || max_dotclk < crtc_clock))
		return DRM_PLANE_HELPER_NO_SCALING;

	/*
	 * skl max scale is lower of:
	 *    close to 3 but not 3, -1 is for that purpose
	 *            or
	 *    cdclk/crtc_clock
	 */
	max_scale = min((1 << 16) * 3 - 1,
			(1 << 8) * ((max_dotclk << 8) / crtc_clock));

	return max_scale;
}

static int
intel_check_primary_plane(struct intel_plane *plane,
			  struct intel_crtc_state *crtc_state,
			  struct intel_plane_state *state)
{
	struct drm_i915_private *dev_priv = to_i915(plane->base.dev);
	struct drm_crtc *crtc = state->base.crtc;
	int min_scale = DRM_PLANE_HELPER_NO_SCALING;
	int max_scale = DRM_PLANE_HELPER_NO_SCALING;
	bool can_position = false;
	int ret;

	if (INTEL_GEN(dev_priv) >= 9) {
		/* use scaler when colorkey is not required */
		if (state->ckey.flags == I915_SET_COLORKEY_NONE) {
			min_scale = 1;
			max_scale = skl_max_scale(to_intel_crtc(crtc), crtc_state);
		}
		can_position = true;
	}

	ret = drm_plane_helper_check_state(&state->base,
					   &state->clip,
					   min_scale, max_scale,
					   can_position, true);
	if (ret)
		return ret;

	if (!state->base.fb)
		return 0;

	if (INTEL_GEN(dev_priv) >= 9) {
		ret = skl_check_plane_surface(state);
		if (ret)
			return ret;

		state->ctl = skl_plane_ctl(crtc_state, state);
	} else {
		ret = i9xx_check_plane_surface(state);
		if (ret)
			return ret;

		state->ctl = i9xx_plane_ctl(crtc_state, state);
	}

	return 0;
}

static void intel_begin_crtc_commit(struct drm_crtc *crtc,
				    struct drm_crtc_state *old_crtc_state)
{
	struct drm_device *dev = crtc->dev;
	struct drm_i915_private *dev_priv = to_i915(dev);
	struct intel_crtc *intel_crtc = to_intel_crtc(crtc);
	struct intel_crtc_state *old_intel_cstate =
		to_intel_crtc_state(old_crtc_state);
	struct intel_atomic_state *old_intel_state =
		to_intel_atomic_state(old_crtc_state->state);
	struct intel_crtc_state *intel_cstate =
		intel_atomic_get_new_crtc_state(old_intel_state, intel_crtc);
	bool modeset = needs_modeset(&intel_cstate->base);

	if (!modeset &&
	    (intel_cstate->base.color_mgmt_changed ||
	     intel_cstate->update_pipe)) {
		intel_color_set_csc(&intel_cstate->base);
		intel_color_load_luts(&intel_cstate->base);
	}

	/* Perform vblank evasion around commit operation */
	intel_pipe_update_start(intel_cstate);

	if (modeset)
		goto out;

	if (intel_cstate->update_pipe)
		intel_update_pipe_config(old_intel_cstate, intel_cstate);
	else if (INTEL_GEN(dev_priv) >= 9)
		skl_detach_scalers(intel_crtc);

out:
	if (dev_priv->display.atomic_update_watermarks)
		dev_priv->display.atomic_update_watermarks(old_intel_state,
							   intel_cstate);
}

static void intel_finish_crtc_commit(struct drm_crtc *crtc,
				     struct drm_crtc_state *old_crtc_state)
{
	struct intel_crtc *intel_crtc = to_intel_crtc(crtc);
	struct intel_atomic_state *old_intel_state =
		to_intel_atomic_state(old_crtc_state->state);
	struct intel_crtc_state *new_crtc_state =
		intel_atomic_get_new_crtc_state(old_intel_state, intel_crtc);

	intel_pipe_update_end(new_crtc_state);
}

/**
 * intel_plane_destroy - destroy a plane
 * @plane: plane to destroy
 *
 * Common destruction function for all types of planes (primary, cursor,
 * sprite).
 */
void intel_plane_destroy(struct drm_plane *plane)
{
	drm_plane_cleanup(plane);
	kfree(to_intel_plane(plane));
}

static bool i8xx_mod_supported(uint32_t format, uint64_t modifier)
{
	switch (format) {
	case DRM_FORMAT_C8:
	case DRM_FORMAT_RGB565:
	case DRM_FORMAT_XRGB1555:
	case DRM_FORMAT_XRGB8888:
		return modifier == DRM_FORMAT_MOD_LINEAR ||
			modifier == I915_FORMAT_MOD_X_TILED;
	default:
		return false;
	}
}

static bool i965_mod_supported(uint32_t format, uint64_t modifier)
{
	switch (format) {
	case DRM_FORMAT_C8:
	case DRM_FORMAT_RGB565:
	case DRM_FORMAT_XRGB8888:
	case DRM_FORMAT_XBGR8888:
	case DRM_FORMAT_XRGB2101010:
	case DRM_FORMAT_XBGR2101010:
		return modifier == DRM_FORMAT_MOD_LINEAR ||
			modifier == I915_FORMAT_MOD_X_TILED;
	default:
		return false;
	}
}

static bool skl_mod_supported(uint32_t format, uint64_t modifier)
{
	switch (format) {
	case DRM_FORMAT_XRGB8888:
	case DRM_FORMAT_XBGR8888:
	case DRM_FORMAT_ARGB8888:
	case DRM_FORMAT_ABGR8888:
		if (modifier == I915_FORMAT_MOD_Yf_TILED_CCS ||
		    modifier == I915_FORMAT_MOD_Y_TILED_CCS)
			return true;
		/* fall through */
	case DRM_FORMAT_RGB565:
	case DRM_FORMAT_XRGB2101010:
	case DRM_FORMAT_XBGR2101010:
	case DRM_FORMAT_YUYV:
	case DRM_FORMAT_YVYU:
	case DRM_FORMAT_UYVY:
	case DRM_FORMAT_VYUY:
		if (modifier == I915_FORMAT_MOD_Yf_TILED)
			return true;
		/* fall through */
	case DRM_FORMAT_C8:
		if (modifier == DRM_FORMAT_MOD_LINEAR ||
		    modifier == I915_FORMAT_MOD_X_TILED ||
		    modifier == I915_FORMAT_MOD_Y_TILED)
			return true;
		/* fall through */
	default:
		return false;
	}
}

static bool intel_primary_plane_format_mod_supported(struct drm_plane *plane,
						     uint32_t format,
						     uint64_t modifier)
{
	struct drm_i915_private *dev_priv = to_i915(plane->dev);

	if (WARN_ON(modifier == DRM_FORMAT_MOD_INVALID))
		return false;

	if ((modifier >> 56) != DRM_FORMAT_MOD_VENDOR_INTEL &&
	    modifier != DRM_FORMAT_MOD_LINEAR)
		return false;

	if (INTEL_GEN(dev_priv) >= 9)
		return skl_mod_supported(format, modifier);
	else if (INTEL_GEN(dev_priv) >= 4)
		return i965_mod_supported(format, modifier);
	else
		return i8xx_mod_supported(format, modifier);

	unreachable();
}

static bool intel_cursor_plane_format_mod_supported(struct drm_plane *plane,
						    uint32_t format,
						    uint64_t modifier)
{
	if (WARN_ON(modifier == DRM_FORMAT_MOD_INVALID))
		return false;

	return modifier == DRM_FORMAT_MOD_LINEAR && format == DRM_FORMAT_ARGB8888;
}

static struct drm_plane_funcs intel_plane_funcs = {
	.update_plane = drm_atomic_helper_update_plane,
	.disable_plane = drm_atomic_helper_disable_plane,
	.destroy = intel_plane_destroy,
	.atomic_get_property = intel_plane_atomic_get_property,
	.atomic_set_property = intel_plane_atomic_set_property,
	.atomic_duplicate_state = intel_plane_duplicate_state,
	.atomic_destroy_state = intel_plane_destroy_state,
	.format_mod_supported = intel_primary_plane_format_mod_supported,
};

static int
intel_legacy_cursor_update(struct drm_plane *plane,
			   struct drm_crtc *crtc,
			   struct drm_framebuffer *fb,
			   int crtc_x, int crtc_y,
			   unsigned int crtc_w, unsigned int crtc_h,
			   uint32_t src_x, uint32_t src_y,
			   uint32_t src_w, uint32_t src_h,
			   struct drm_modeset_acquire_ctx *ctx)
{
	struct drm_i915_private *dev_priv = to_i915(crtc->dev);
	int ret;
	struct drm_plane_state *old_plane_state, *new_plane_state;
	struct intel_plane *intel_plane = to_intel_plane(plane);
	struct drm_framebuffer *old_fb;
	struct drm_crtc_state *crtc_state = crtc->state;
	struct i915_vma *old_vma, *vma;

	/*
	 * When crtc is inactive or there is a modeset pending,
	 * wait for it to complete in the slowpath
	 */
	if (!crtc_state->active || needs_modeset(crtc_state) ||
	    to_intel_crtc_state(crtc_state)->update_pipe)
		goto slow;

	old_plane_state = plane->state;

	/*
	 * If any parameters change that may affect watermarks,
	 * take the slowpath. Only changing fb or position should be
	 * in the fastpath.
	 */
	if (old_plane_state->crtc != crtc ||
	    old_plane_state->src_w != src_w ||
	    old_plane_state->src_h != src_h ||
	    old_plane_state->crtc_w != crtc_w ||
	    old_plane_state->crtc_h != crtc_h ||
	    !old_plane_state->fb != !fb)
		goto slow;

	new_plane_state = intel_plane_duplicate_state(plane);
	if (!new_plane_state)
		return -ENOMEM;

	drm_atomic_set_fb_for_plane(new_plane_state, fb);

	new_plane_state->src_x = src_x;
	new_plane_state->src_y = src_y;
	new_plane_state->src_w = src_w;
	new_plane_state->src_h = src_h;
	new_plane_state->crtc_x = crtc_x;
	new_plane_state->crtc_y = crtc_y;
	new_plane_state->crtc_w = crtc_w;
	new_plane_state->crtc_h = crtc_h;

	ret = intel_plane_atomic_check_with_state(to_intel_crtc_state(crtc->state),
						  to_intel_crtc_state(crtc->state), /* FIXME need a new crtc state? */
						  to_intel_plane_state(plane->state),
						  to_intel_plane_state(new_plane_state));
	if (ret)
		goto out_free;

	ret = mutex_lock_interruptible(&dev_priv->drm.struct_mutex);
	if (ret)
		goto out_free;

	if (INTEL_INFO(dev_priv)->cursor_needs_physical) {
		int align = intel_cursor_alignment(dev_priv);

		ret = i915_gem_object_attach_phys(intel_fb_obj(fb), align);
		if (ret) {
			DRM_DEBUG_KMS("failed to attach phys object\n");
			goto out_unlock;
		}
	} else {
		vma = intel_pin_and_fence_fb_obj(fb, new_plane_state->rotation);
		if (IS_ERR(vma)) {
			DRM_DEBUG_KMS("failed to pin object\n");

			ret = PTR_ERR(vma);
			goto out_unlock;
		}

		to_intel_plane_state(new_plane_state)->vma = vma;
	}

	old_fb = old_plane_state->fb;
	old_vma = to_intel_plane_state(old_plane_state)->vma;

	i915_gem_track_fb(intel_fb_obj(old_fb), intel_fb_obj(fb),
			  intel_plane->frontbuffer_bit);

	/* Swap plane state */
	new_plane_state->fence = old_plane_state->fence;
	*to_intel_plane_state(old_plane_state) = *to_intel_plane_state(new_plane_state);
	new_plane_state->fence = NULL;
	new_plane_state->fb = old_fb;
	to_intel_plane_state(new_plane_state)->vma = NULL;

	if (plane->state->visible) {
		trace_intel_update_plane(plane, to_intel_crtc(crtc));
		intel_plane->update_plane(intel_plane,
					  to_intel_crtc_state(crtc->state),
					  to_intel_plane_state(plane->state));
	} else {
		trace_intel_disable_plane(plane, to_intel_crtc(crtc));
		intel_plane->disable_plane(intel_plane, to_intel_crtc(crtc));
	}

	if (old_vma)
		intel_unpin_fb_vma(old_vma);

out_unlock:
	mutex_unlock(&dev_priv->drm.struct_mutex);
out_free:
	intel_plane_destroy_state(plane, new_plane_state);
	return ret;

slow:
	return drm_atomic_helper_update_plane(plane, crtc, fb,
					      crtc_x, crtc_y, crtc_w, crtc_h,
					      src_x, src_y, src_w, src_h, ctx);
}

static const struct drm_plane_funcs intel_cursor_plane_funcs = {
	.update_plane = intel_legacy_cursor_update,
	.disable_plane = drm_atomic_helper_disable_plane,
	.destroy = intel_plane_destroy,
	.atomic_get_property = intel_plane_atomic_get_property,
	.atomic_set_property = intel_plane_atomic_set_property,
	.atomic_duplicate_state = intel_plane_duplicate_state,
	.atomic_destroy_state = intel_plane_destroy_state,
	.format_mod_supported = intel_cursor_plane_format_mod_supported,
};

static struct intel_plane *
intel_primary_plane_create(struct drm_i915_private *dev_priv, enum pipe pipe)
{
	struct intel_plane *primary = NULL;
	struct intel_plane_state *state = NULL;
	const uint32_t *intel_primary_formats;
	unsigned int supported_rotations;
	unsigned int num_formats;
	const uint64_t *modifiers;
	int ret;

	primary = kzalloc(sizeof(*primary), GFP_KERNEL);
	if (!primary) {
		ret = -ENOMEM;
		goto fail;
	}

	state = intel_create_plane_state(&primary->base);
	if (!state) {
		ret = -ENOMEM;
		goto fail;
	}

	primary->base.state = &state->base;

	primary->can_scale = false;
	primary->max_downscale = 1;
	if (INTEL_GEN(dev_priv) >= 9) {
		primary->can_scale = true;
		state->scaler_id = -1;
	}
	primary->pipe = pipe;
	/*
	 * On gen2/3 only plane A can do FBC, but the panel fitter and LVDS
	 * port is hooked to pipe B. Hence we want plane A feeding pipe B.
	 */
	if (HAS_FBC(dev_priv) && INTEL_GEN(dev_priv) < 4)
		primary->plane = (enum plane) !pipe;
	else
		primary->plane = (enum plane) pipe;
	primary->id = PLANE_PRIMARY;
	primary->frontbuffer_bit = INTEL_FRONTBUFFER_PRIMARY(pipe);
	primary->check_plane = intel_check_primary_plane;

	if (INTEL_GEN(dev_priv) >= 10 || IS_GEMINILAKE(dev_priv)) {
		intel_primary_formats = skl_primary_formats;
		num_formats = ARRAY_SIZE(skl_primary_formats);
		modifiers = skl_format_modifiers_ccs;

		primary->update_plane = skylake_update_primary_plane;
		primary->disable_plane = skylake_disable_primary_plane;
	} else if (INTEL_GEN(dev_priv) >= 9) {
		intel_primary_formats = skl_primary_formats;
		num_formats = ARRAY_SIZE(skl_primary_formats);
		if (pipe < PIPE_C)
			modifiers = skl_format_modifiers_ccs;
		else
			modifiers = skl_format_modifiers_noccs;

		primary->update_plane = skylake_update_primary_plane;
		primary->disable_plane = skylake_disable_primary_plane;
	} else if (INTEL_GEN(dev_priv) >= 4) {
		intel_primary_formats = i965_primary_formats;
		num_formats = ARRAY_SIZE(i965_primary_formats);
		modifiers = i9xx_format_modifiers;

		primary->update_plane = i9xx_update_primary_plane;
		primary->disable_plane = i9xx_disable_primary_plane;
	} else {
		intel_primary_formats = i8xx_primary_formats;
		num_formats = ARRAY_SIZE(i8xx_primary_formats);
		modifiers = i9xx_format_modifiers;

		primary->update_plane = i9xx_update_primary_plane;
		primary->disable_plane = i9xx_disable_primary_plane;
	}

	if (INTEL_GEN(dev_priv) >= 9)
		ret = drm_universal_plane_init(&dev_priv->drm, &primary->base,
					       0, &intel_plane_funcs,
					       intel_primary_formats, num_formats,
					       modifiers,
					       DRM_PLANE_TYPE_PRIMARY,
					       "plane 1%c", pipe_name(pipe));
	else if (INTEL_GEN(dev_priv) >= 5 || IS_G4X(dev_priv))
		ret = drm_universal_plane_init(&dev_priv->drm, &primary->base,
					       0, &intel_plane_funcs,
					       intel_primary_formats, num_formats,
					       modifiers,
					       DRM_PLANE_TYPE_PRIMARY,
					       "primary %c", pipe_name(pipe));
	else
		ret = drm_universal_plane_init(&dev_priv->drm, &primary->base,
					       0, &intel_plane_funcs,
					       intel_primary_formats, num_formats,
					       modifiers,
					       DRM_PLANE_TYPE_PRIMARY,
					       "plane %c", plane_name(primary->plane));
	if (ret)
		goto fail;

	if (INTEL_GEN(dev_priv) >= 9) {
		supported_rotations =
			DRM_MODE_ROTATE_0 | DRM_MODE_ROTATE_90 |
			DRM_MODE_ROTATE_180 | DRM_MODE_ROTATE_270;
	} else if (IS_CHERRYVIEW(dev_priv) && pipe == PIPE_B) {
		supported_rotations =
			DRM_MODE_ROTATE_0 | DRM_MODE_ROTATE_180 |
			DRM_MODE_REFLECT_X;
	} else if (INTEL_GEN(dev_priv) >= 4) {
		supported_rotations =
			DRM_MODE_ROTATE_0 | DRM_MODE_ROTATE_180;
	} else {
		supported_rotations = DRM_MODE_ROTATE_0;
	}

	if (INTEL_GEN(dev_priv) >= 4)
		drm_plane_create_rotation_property(&primary->base,
						   DRM_MODE_ROTATE_0,
						   supported_rotations);

	drm_plane_helper_add(&primary->base, &intel_plane_helper_funcs);

	return primary;

fail:
	kfree(state);
	kfree(primary);

	return ERR_PTR(ret);
}

static struct intel_plane *
intel_cursor_plane_create(struct drm_i915_private *dev_priv,
			  enum pipe pipe)
{
	struct intel_plane *cursor = NULL;
	struct intel_plane_state *state = NULL;
	int ret;

	cursor = kzalloc(sizeof(*cursor), GFP_KERNEL);
	if (!cursor) {
		ret = -ENOMEM;
		goto fail;
	}

	state = intel_create_plane_state(&cursor->base);
	if (!state) {
		ret = -ENOMEM;
		goto fail;
	}

	cursor->base.state = &state->base;

	cursor->can_scale = false;
	cursor->max_downscale = 1;
	cursor->pipe = pipe;
	cursor->plane = pipe;
	cursor->id = PLANE_CURSOR;
	cursor->frontbuffer_bit = INTEL_FRONTBUFFER_CURSOR(pipe);

	if (IS_I845G(dev_priv) || IS_I865G(dev_priv)) {
		cursor->update_plane = i845_update_cursor;
		cursor->disable_plane = i845_disable_cursor;
		cursor->check_plane = i845_check_cursor;
	} else {
		cursor->update_plane = i9xx_update_cursor;
		cursor->disable_plane = i9xx_disable_cursor;
		cursor->check_plane = i9xx_check_cursor;
	}

	cursor->cursor.base = ~0;
	cursor->cursor.cntl = ~0;

	if (IS_I845G(dev_priv) || IS_I865G(dev_priv) || HAS_CUR_FBC(dev_priv))
		cursor->cursor.size = ~0;

	ret = drm_universal_plane_init(&dev_priv->drm, &cursor->base,
				       0, &intel_cursor_plane_funcs,
				       intel_cursor_formats,
				       ARRAY_SIZE(intel_cursor_formats),
				       cursor_format_modifiers,
				       DRM_PLANE_TYPE_CURSOR,
				       "cursor %c", pipe_name(pipe));
	if (ret)
		goto fail;

	if (INTEL_GEN(dev_priv) >= 4)
		drm_plane_create_rotation_property(&cursor->base,
						   DRM_MODE_ROTATE_0,
						   DRM_MODE_ROTATE_0 |
						   DRM_MODE_ROTATE_180);

	if (INTEL_GEN(dev_priv) >= 9)
		state->scaler_id = -1;

	drm_plane_helper_add(&cursor->base, &intel_plane_helper_funcs);

	return cursor;

fail:
	kfree(state);
	kfree(cursor);

	return ERR_PTR(ret);
}

static void intel_crtc_init_scalers(struct intel_crtc *crtc,
				    struct intel_crtc_state *crtc_state)
{
	struct intel_crtc_scaler_state *scaler_state =
		&crtc_state->scaler_state;
	struct drm_i915_private *dev_priv = to_i915(crtc->base.dev);
	int i;

	crtc->num_scalers = dev_priv->info.num_scalers[crtc->pipe];
	if (!crtc->num_scalers)
		return;

	for (i = 0; i < crtc->num_scalers; i++) {
		struct intel_scaler *scaler = &scaler_state->scalers[i];

		scaler->in_use = 0;
		scaler->mode = PS_SCALER_MODE_DYN;
	}

	scaler_state->scaler_id = -1;
}

static int intel_crtc_init(struct drm_i915_private *dev_priv, enum pipe pipe)
{
	struct intel_crtc *intel_crtc;
	struct intel_crtc_state *crtc_state = NULL;
	struct intel_plane *primary = NULL;
	struct intel_plane *cursor = NULL;
	int sprite, ret;

	intel_crtc = kzalloc(sizeof(*intel_crtc), GFP_KERNEL);
	if (!intel_crtc)
		return -ENOMEM;

	crtc_state = kzalloc(sizeof(*crtc_state), GFP_KERNEL);
	if (!crtc_state) {
		ret = -ENOMEM;
		goto fail;
	}
	intel_crtc->config = crtc_state;
	intel_crtc->base.state = &crtc_state->base;
	crtc_state->base.crtc = &intel_crtc->base;

	primary = intel_primary_plane_create(dev_priv, pipe);
	if (IS_ERR(primary)) {
		ret = PTR_ERR(primary);
		goto fail;
	}
	intel_crtc->plane_ids_mask |= BIT(primary->id);

	for_each_sprite(dev_priv, pipe, sprite) {
		struct intel_plane *plane;

		plane = intel_sprite_plane_create(dev_priv, pipe, sprite);
		if (IS_ERR(plane)) {
			ret = PTR_ERR(plane);
			goto fail;
		}
		intel_crtc->plane_ids_mask |= BIT(plane->id);
	}

	cursor = intel_cursor_plane_create(dev_priv, pipe);
	if (IS_ERR(cursor)) {
		ret = PTR_ERR(cursor);
		goto fail;
	}
	intel_crtc->plane_ids_mask |= BIT(cursor->id);

	ret = drm_crtc_init_with_planes(&dev_priv->drm, &intel_crtc->base,
					&primary->base, &cursor->base,
					&intel_crtc_funcs,
					"pipe %c", pipe_name(pipe));
	if (ret)
		goto fail;

	intel_crtc->pipe = pipe;
	intel_crtc->plane = primary->plane;

	/* initialize shared scalers */
	intel_crtc_init_scalers(intel_crtc, crtc_state);

	BUG_ON(pipe >= ARRAY_SIZE(dev_priv->plane_to_crtc_mapping) ||
	       dev_priv->plane_to_crtc_mapping[intel_crtc->plane] != NULL);
	dev_priv->plane_to_crtc_mapping[intel_crtc->plane] = intel_crtc;
	dev_priv->pipe_to_crtc_mapping[intel_crtc->pipe] = intel_crtc;

	drm_crtc_helper_add(&intel_crtc->base, &intel_helper_funcs);

	intel_color_init(&intel_crtc->base);

	WARN_ON(drm_crtc_index(&intel_crtc->base) != intel_crtc->pipe);

	return 0;

fail:
	/*
	 * drm_mode_config_cleanup() will free up any
	 * crtcs/planes already initialized.
	 */
	kfree(crtc_state);
	kfree(intel_crtc);

	return ret;
}

enum pipe intel_get_pipe_from_connector(struct intel_connector *connector)
{
	struct drm_device *dev = connector->base.dev;

	WARN_ON(!drm_modeset_is_locked(&dev->mode_config.connection_mutex));

	if (!connector->base.state->crtc)
		return INVALID_PIPE;

	return to_intel_crtc(connector->base.state->crtc)->pipe;
}

int intel_get_pipe_from_crtc_id(struct drm_device *dev, void *data,
				struct drm_file *file)
{
	struct drm_i915_get_pipe_from_crtc_id *pipe_from_crtc_id = data;
	struct drm_crtc *drmmode_crtc;
	struct intel_crtc *crtc;

	drmmode_crtc = drm_crtc_find(dev, pipe_from_crtc_id->crtc_id);
	if (!drmmode_crtc)
		return -ENOENT;

	crtc = to_intel_crtc(drmmode_crtc);
	pipe_from_crtc_id->pipe = crtc->pipe;

	return 0;
}

static int intel_encoder_clones(struct intel_encoder *encoder)
{
	struct drm_device *dev = encoder->base.dev;
	struct intel_encoder *source_encoder;
	int index_mask = 0;
	int entry = 0;

	for_each_intel_encoder(dev, source_encoder) {
		if (encoders_cloneable(encoder, source_encoder))
			index_mask |= (1 << entry);

		entry++;
	}

	return index_mask;
}

static bool has_edp_a(struct drm_i915_private *dev_priv)
{
	if (!IS_MOBILE(dev_priv))
		return false;

	if ((I915_READ(DP_A) & DP_DETECTED) == 0)
		return false;

	if (IS_GEN5(dev_priv) && (I915_READ(FUSE_STRAP) & ILK_eDP_A_DISABLE))
		return false;

	return true;
}

static bool intel_crt_present(struct drm_i915_private *dev_priv)
{
	if (INTEL_GEN(dev_priv) >= 9)
		return false;

	if (IS_HSW_ULT(dev_priv) || IS_BDW_ULT(dev_priv))
		return false;

	if (IS_CHERRYVIEW(dev_priv))
		return false;

	if (HAS_PCH_LPT_H(dev_priv) &&
	    I915_READ(SFUSE_STRAP) & SFUSE_STRAP_CRT_DISABLED)
		return false;

	/* DDI E can't be used if DDI A requires 4 lanes */
	if (HAS_DDI(dev_priv) && I915_READ(DDI_BUF_CTL(PORT_A)) & DDI_A_4_LANES)
		return false;

	if (!dev_priv->vbt.int_crt_support)
		return false;

	return true;
}

void intel_pps_unlock_regs_wa(struct drm_i915_private *dev_priv)
{
	int pps_num;
	int pps_idx;

	if (HAS_DDI(dev_priv))
		return;
	/*
	 * This w/a is needed at least on CPT/PPT, but to be sure apply it
	 * everywhere where registers can be write protected.
	 */
	if (IS_VALLEYVIEW(dev_priv) || IS_CHERRYVIEW(dev_priv))
		pps_num = 2;
	else
		pps_num = 1;

	for (pps_idx = 0; pps_idx < pps_num; pps_idx++) {
		u32 val = I915_READ(PP_CONTROL(pps_idx));

		val = (val & ~PANEL_UNLOCK_MASK) | PANEL_UNLOCK_REGS;
		I915_WRITE(PP_CONTROL(pps_idx), val);
	}
}

static void intel_pps_init(struct drm_i915_private *dev_priv)
{
	if (HAS_PCH_SPLIT(dev_priv) || IS_GEN9_LP(dev_priv))
		dev_priv->pps_mmio_base = PCH_PPS_BASE;
	else if (IS_VALLEYVIEW(dev_priv) || IS_CHERRYVIEW(dev_priv))
		dev_priv->pps_mmio_base = VLV_PPS_BASE;
	else
		dev_priv->pps_mmio_base = PPS_BASE;

	intel_pps_unlock_regs_wa(dev_priv);
}

static void intel_setup_outputs(struct drm_i915_private *dev_priv)
{
	struct intel_encoder *encoder;
	bool dpd_is_edp = false;

	intel_pps_init(dev_priv);

	/*
	 * intel_edp_init_connector() depends on this completing first, to
	 * prevent the registeration of both eDP and LVDS and the incorrect
	 * sharing of the PPS.
	 */
	intel_lvds_init(dev_priv);

	if (intel_crt_present(dev_priv))
		intel_crt_init(dev_priv);

	if (IS_GEN9_LP(dev_priv)) {
		/*
		 * FIXME: Broxton doesn't support port detection via the
		 * DDI_BUF_CTL_A or SFUSE_STRAP registers, find another way to
		 * detect the ports.
		 */
		intel_ddi_init(dev_priv, PORT_A);
		intel_ddi_init(dev_priv, PORT_B);
		intel_ddi_init(dev_priv, PORT_C);

		intel_dsi_init(dev_priv);
	} else if (HAS_DDI(dev_priv)) {
		int found;

		/*
		 * Haswell uses DDI functions to detect digital outputs.
		 * On SKL pre-D0 the strap isn't connected, so we assume
		 * it's there.
		 */
		found = I915_READ(DDI_BUF_CTL(PORT_A)) & DDI_INIT_DISPLAY_DETECTED;
		/* WaIgnoreDDIAStrap: skl */
		if (found || IS_GEN9_BC(dev_priv))
			intel_ddi_init(dev_priv, PORT_A);

		/* DDI B, C and D detection is indicated by the SFUSE_STRAP
		 * register */
		found = I915_READ(SFUSE_STRAP);

		if (found & SFUSE_STRAP_DDIB_DETECTED)
			intel_ddi_init(dev_priv, PORT_B);
		if (found & SFUSE_STRAP_DDIC_DETECTED)
			intel_ddi_init(dev_priv, PORT_C);
		if (found & SFUSE_STRAP_DDID_DETECTED)
			intel_ddi_init(dev_priv, PORT_D);
		/*
		 * On SKL we don't have a way to detect DDI-E so we rely on VBT.
		 */
		if (IS_GEN9_BC(dev_priv) &&
		    (dev_priv->vbt.ddi_port_info[PORT_E].supports_dp ||
		     dev_priv->vbt.ddi_port_info[PORT_E].supports_dvi ||
		     dev_priv->vbt.ddi_port_info[PORT_E].supports_hdmi))
			intel_ddi_init(dev_priv, PORT_E);

	} else if (HAS_PCH_SPLIT(dev_priv)) {
		int found;
		dpd_is_edp = intel_dp_is_port_edp(dev_priv, PORT_D);

		if (has_edp_a(dev_priv))
			intel_dp_init(dev_priv, DP_A, PORT_A);

		if (I915_READ(PCH_HDMIB) & SDVO_DETECTED) {
			/* PCH SDVOB multiplex with HDMIB */
			found = intel_sdvo_init(dev_priv, PCH_SDVOB, PORT_B);
			if (!found)
				intel_hdmi_init(dev_priv, PCH_HDMIB, PORT_B);
			if (!found && (I915_READ(PCH_DP_B) & DP_DETECTED))
				intel_dp_init(dev_priv, PCH_DP_B, PORT_B);
		}

		if (I915_READ(PCH_HDMIC) & SDVO_DETECTED)
			intel_hdmi_init(dev_priv, PCH_HDMIC, PORT_C);

		if (!dpd_is_edp && I915_READ(PCH_HDMID) & SDVO_DETECTED)
			intel_hdmi_init(dev_priv, PCH_HDMID, PORT_D);

		if (I915_READ(PCH_DP_C) & DP_DETECTED)
			intel_dp_init(dev_priv, PCH_DP_C, PORT_C);

		if (I915_READ(PCH_DP_D) & DP_DETECTED)
			intel_dp_init(dev_priv, PCH_DP_D, PORT_D);
	} else if (IS_VALLEYVIEW(dev_priv) || IS_CHERRYVIEW(dev_priv)) {
		bool has_edp, has_port;

		/*
		 * The DP_DETECTED bit is the latched state of the DDC
		 * SDA pin at boot. However since eDP doesn't require DDC
		 * (no way to plug in a DP->HDMI dongle) the DDC pins for
		 * eDP ports may have been muxed to an alternate function.
		 * Thus we can't rely on the DP_DETECTED bit alone to detect
		 * eDP ports. Consult the VBT as well as DP_DETECTED to
		 * detect eDP ports.
		 *
		 * Sadly the straps seem to be missing sometimes even for HDMI
		 * ports (eg. on Voyo V3 - CHT x7-Z8700), so check both strap
		 * and VBT for the presence of the port. Additionally we can't
		 * trust the port type the VBT declares as we've seen at least
		 * HDMI ports that the VBT claim are DP or eDP.
		 */
		has_edp = intel_dp_is_port_edp(dev_priv, PORT_B);
		has_port = intel_bios_is_port_present(dev_priv, PORT_B);
		if (I915_READ(VLV_DP_B) & DP_DETECTED || has_port)
			has_edp &= intel_dp_init(dev_priv, VLV_DP_B, PORT_B);
		if ((I915_READ(VLV_HDMIB) & SDVO_DETECTED || has_port) && !has_edp)
			intel_hdmi_init(dev_priv, VLV_HDMIB, PORT_B);

		has_edp = intel_dp_is_port_edp(dev_priv, PORT_C);
		has_port = intel_bios_is_port_present(dev_priv, PORT_C);
		if (I915_READ(VLV_DP_C) & DP_DETECTED || has_port)
			has_edp &= intel_dp_init(dev_priv, VLV_DP_C, PORT_C);
		if ((I915_READ(VLV_HDMIC) & SDVO_DETECTED || has_port) && !has_edp)
			intel_hdmi_init(dev_priv, VLV_HDMIC, PORT_C);

		if (IS_CHERRYVIEW(dev_priv)) {
			/*
			 * eDP not supported on port D,
			 * so no need to worry about it
			 */
			has_port = intel_bios_is_port_present(dev_priv, PORT_D);
			if (I915_READ(CHV_DP_D) & DP_DETECTED || has_port)
				intel_dp_init(dev_priv, CHV_DP_D, PORT_D);
			if (I915_READ(CHV_HDMID) & SDVO_DETECTED || has_port)
				intel_hdmi_init(dev_priv, CHV_HDMID, PORT_D);
		}

		intel_dsi_init(dev_priv);
	} else if (!IS_GEN2(dev_priv) && !IS_PINEVIEW(dev_priv)) {
		bool found = false;

		if (I915_READ(GEN3_SDVOB) & SDVO_DETECTED) {
			DRM_DEBUG_KMS("probing SDVOB\n");
			found = intel_sdvo_init(dev_priv, GEN3_SDVOB, PORT_B);
			if (!found && IS_G4X(dev_priv)) {
				DRM_DEBUG_KMS("probing HDMI on SDVOB\n");
				intel_hdmi_init(dev_priv, GEN4_HDMIB, PORT_B);
			}

			if (!found && IS_G4X(dev_priv))
				intel_dp_init(dev_priv, DP_B, PORT_B);
		}

		/* Before G4X SDVOC doesn't have its own detect register */

		if (I915_READ(GEN3_SDVOB) & SDVO_DETECTED) {
			DRM_DEBUG_KMS("probing SDVOC\n");
			found = intel_sdvo_init(dev_priv, GEN3_SDVOC, PORT_C);
		}

		if (!found && (I915_READ(GEN3_SDVOC) & SDVO_DETECTED)) {

			if (IS_G4X(dev_priv)) {
				DRM_DEBUG_KMS("probing HDMI on SDVOC\n");
				intel_hdmi_init(dev_priv, GEN4_HDMIC, PORT_C);
			}
			if (IS_G4X(dev_priv))
				intel_dp_init(dev_priv, DP_C, PORT_C);
		}

		if (IS_G4X(dev_priv) && (I915_READ(DP_D) & DP_DETECTED))
			intel_dp_init(dev_priv, DP_D, PORT_D);
	} else if (IS_GEN2(dev_priv))
		intel_dvo_init(dev_priv);

	if (SUPPORTS_TV(dev_priv))
		intel_tv_init(dev_priv);

	intel_psr_init(dev_priv);

	for_each_intel_encoder(&dev_priv->drm, encoder) {
		encoder->base.possible_crtcs = encoder->crtc_mask;
		encoder->base.possible_clones =
			intel_encoder_clones(encoder);
	}

	intel_init_pch_refclk(dev_priv);

	drm_helper_move_panel_connectors_to_head(&dev_priv->drm);
}

static void intel_user_framebuffer_destroy(struct drm_framebuffer *fb)
{
	struct intel_framebuffer *intel_fb = to_intel_framebuffer(fb);

	drm_framebuffer_cleanup(fb);

	i915_gem_object_lock(intel_fb->obj);
	WARN_ON(!intel_fb->obj->framebuffer_references--);
	i915_gem_object_unlock(intel_fb->obj);

	i915_gem_object_put(intel_fb->obj);

	kfree(intel_fb);
}

static int intel_user_framebuffer_create_handle(struct drm_framebuffer *fb,
						struct drm_file *file,
						unsigned int *handle)
{
	struct intel_framebuffer *intel_fb = to_intel_framebuffer(fb);
	struct drm_i915_gem_object *obj = intel_fb->obj;

	if (obj->userptr.mm) {
		DRM_DEBUG("attempting to use a userptr for a framebuffer, denied\n");
		return -EINVAL;
	}

	return drm_gem_handle_create(file, &obj->base, handle);
}

static int intel_user_framebuffer_dirty(struct drm_framebuffer *fb,
					struct drm_file *file,
					unsigned flags, unsigned color,
					struct drm_clip_rect *clips,
					unsigned num_clips)
{
	struct drm_i915_gem_object *obj = intel_fb_obj(fb);

	i915_gem_object_flush_if_display(obj);
	intel_fb_obj_flush(obj, ORIGIN_DIRTYFB);

	return 0;
}

static const struct drm_framebuffer_funcs intel_fb_funcs = {
	.destroy = intel_user_framebuffer_destroy,
	.create_handle = intel_user_framebuffer_create_handle,
	.dirty = intel_user_framebuffer_dirty,
};

static
u32 intel_fb_pitch_limit(struct drm_i915_private *dev_priv,
			 uint64_t fb_modifier, uint32_t pixel_format)
{
	u32 gen = INTEL_GEN(dev_priv);

	if (gen >= 9) {
		int cpp = drm_format_plane_cpp(pixel_format, 0);

		/* "The stride in bytes must not exceed the of the size of 8K
		 *  pixels and 32K bytes."
		 */
		return min(8192 * cpp, 32768);
	} else if (gen >= 5 && !HAS_GMCH_DISPLAY(dev_priv)) {
		return 32*1024;
	} else if (gen >= 4) {
		if (fb_modifier == I915_FORMAT_MOD_X_TILED)
			return 16*1024;
		else
			return 32*1024;
	} else if (gen >= 3) {
		if (fb_modifier == I915_FORMAT_MOD_X_TILED)
			return 8*1024;
		else
			return 16*1024;
	} else {
		/* XXX DSPC is limited to 4k tiled */
		return 8*1024;
	}
}

static int intel_framebuffer_init(struct intel_framebuffer *intel_fb,
				  struct drm_i915_gem_object *obj,
				  struct drm_mode_fb_cmd2 *mode_cmd)
{
	struct drm_i915_private *dev_priv = to_i915(obj->base.dev);
	struct drm_framebuffer *fb = &intel_fb->base;
	struct drm_format_name_buf format_name;
	u32 pitch_limit;
	unsigned int tiling, stride;
	int ret = -EINVAL;
	int i;

	i915_gem_object_lock(obj);
	obj->framebuffer_references++;
	tiling = i915_gem_object_get_tiling(obj);
	stride = i915_gem_object_get_stride(obj);
	i915_gem_object_unlock(obj);

	if (mode_cmd->flags & DRM_MODE_FB_MODIFIERS) {
		/*
		 * If there's a fence, enforce that
		 * the fb modifier and tiling mode match.
		 */
		if (tiling != I915_TILING_NONE &&
		    tiling != intel_fb_modifier_to_tiling(mode_cmd->modifier[0])) {
			DRM_DEBUG_KMS("tiling_mode doesn't match fb modifier\n");
			goto err;
		}
	} else {
		if (tiling == I915_TILING_X) {
			mode_cmd->modifier[0] = I915_FORMAT_MOD_X_TILED;
		} else if (tiling == I915_TILING_Y) {
			DRM_DEBUG_KMS("No Y tiling for legacy addfb\n");
			goto err;
		}
	}

	/* Passed in modifier sanity checking. */
	switch (mode_cmd->modifier[0]) {
	case I915_FORMAT_MOD_Y_TILED_CCS:
	case I915_FORMAT_MOD_Yf_TILED_CCS:
		switch (mode_cmd->pixel_format) {
		case DRM_FORMAT_XBGR8888:
		case DRM_FORMAT_ABGR8888:
		case DRM_FORMAT_XRGB8888:
		case DRM_FORMAT_ARGB8888:
			break;
		default:
			DRM_DEBUG_KMS("RC supported only with RGB8888 formats\n");
			goto err;
		}
		/* fall through */
	case I915_FORMAT_MOD_Y_TILED:
	case I915_FORMAT_MOD_Yf_TILED:
		if (INTEL_GEN(dev_priv) < 9) {
			DRM_DEBUG_KMS("Unsupported tiling 0x%llx!\n",
				      mode_cmd->modifier[0]);
			goto err;
		}
	case DRM_FORMAT_MOD_LINEAR:
	case I915_FORMAT_MOD_X_TILED:
		break;
	default:
		DRM_DEBUG_KMS("Unsupported fb modifier 0x%llx!\n",
			      mode_cmd->modifier[0]);
		goto err;
	}

	/*
	 * gen2/3 display engine uses the fence if present,
	 * so the tiling mode must match the fb modifier exactly.
	 */
	if (INTEL_INFO(dev_priv)->gen < 4 &&
	    tiling != intel_fb_modifier_to_tiling(mode_cmd->modifier[0])) {
		DRM_DEBUG_KMS("tiling_mode must match fb modifier exactly on gen2/3\n");
		goto err;
	}

	pitch_limit = intel_fb_pitch_limit(dev_priv, mode_cmd->modifier[0],
					   mode_cmd->pixel_format);
	if (mode_cmd->pitches[0] > pitch_limit) {
		DRM_DEBUG_KMS("%s pitch (%u) must be at most %d\n",
			      mode_cmd->modifier[0] != DRM_FORMAT_MOD_LINEAR ?
			      "tiled" : "linear",
			      mode_cmd->pitches[0], pitch_limit);
		goto err;
	}

	/*
	 * If there's a fence, enforce that
	 * the fb pitch and fence stride match.
	 */
	if (tiling != I915_TILING_NONE && mode_cmd->pitches[0] != stride) {
		DRM_DEBUG_KMS("pitch (%d) must match tiling stride (%d)\n",
			      mode_cmd->pitches[0], stride);
		goto err;
	}

	/* Reject formats not supported by any plane early. */
	switch (mode_cmd->pixel_format) {
	case DRM_FORMAT_C8:
	case DRM_FORMAT_RGB565:
	case DRM_FORMAT_XRGB8888:
	case DRM_FORMAT_ARGB8888:
		break;
	case DRM_FORMAT_XRGB1555:
		if (INTEL_GEN(dev_priv) > 3) {
			DRM_DEBUG_KMS("unsupported pixel format: %s\n",
				      drm_get_format_name(mode_cmd->pixel_format, &format_name));
			goto err;
		}
		break;
	case DRM_FORMAT_ABGR8888:
		if (!IS_VALLEYVIEW(dev_priv) && !IS_CHERRYVIEW(dev_priv) &&
		    INTEL_GEN(dev_priv) < 9) {
			DRM_DEBUG_KMS("unsupported pixel format: %s\n",
				      drm_get_format_name(mode_cmd->pixel_format, &format_name));
			goto err;
		}
		break;
	case DRM_FORMAT_XBGR8888:
	case DRM_FORMAT_XRGB2101010:
	case DRM_FORMAT_XBGR2101010:
		if (INTEL_GEN(dev_priv) < 4) {
			DRM_DEBUG_KMS("unsupported pixel format: %s\n",
				      drm_get_format_name(mode_cmd->pixel_format, &format_name));
			goto err;
		}
		break;
	case DRM_FORMAT_ABGR2101010:
		if (!IS_VALLEYVIEW(dev_priv) && !IS_CHERRYVIEW(dev_priv)) {
			DRM_DEBUG_KMS("unsupported pixel format: %s\n",
				      drm_get_format_name(mode_cmd->pixel_format, &format_name));
			goto err;
		}
		break;
	case DRM_FORMAT_YUYV:
	case DRM_FORMAT_UYVY:
	case DRM_FORMAT_YVYU:
	case DRM_FORMAT_VYUY:
		if (INTEL_GEN(dev_priv) < 5 && !IS_G4X(dev_priv)) {
			DRM_DEBUG_KMS("unsupported pixel format: %s\n",
				      drm_get_format_name(mode_cmd->pixel_format, &format_name));
			goto err;
		}
		break;
	default:
		DRM_DEBUG_KMS("unsupported pixel format: %s\n",
			      drm_get_format_name(mode_cmd->pixel_format, &format_name));
		goto err;
	}

	/* FIXME need to adjust LINOFF/TILEOFF accordingly. */
	if (mode_cmd->offsets[0] != 0)
		goto err;

	drm_helper_mode_fill_fb_struct(&dev_priv->drm, fb, mode_cmd);

	for (i = 0; i < fb->format->num_planes; i++) {
		u32 stride_alignment;

		if (mode_cmd->handles[i] != mode_cmd->handles[0]) {
			DRM_DEBUG_KMS("bad plane %d handle\n", i);
			goto err;
		}

		stride_alignment = intel_fb_stride_alignment(fb, i);

		/*
		 * Display WA #0531: skl,bxt,kbl,glk
		 *
		 * Render decompression and plane width > 3840
		 * combined with horizontal panning requires the
		 * plane stride to be a multiple of 4. We'll just
		 * require the entire fb to accommodate that to avoid
		 * potential runtime errors at plane configuration time.
		 */
		if (IS_GEN9(dev_priv) && i == 0 && fb->width > 3840 &&
		    (fb->modifier == I915_FORMAT_MOD_Y_TILED_CCS ||
		     fb->modifier == I915_FORMAT_MOD_Yf_TILED_CCS))
			stride_alignment *= 4;

		if (fb->pitches[i] & (stride_alignment - 1)) {
			DRM_DEBUG_KMS("plane %d pitch (%d) must be at least %u byte aligned\n",
				      i, fb->pitches[i], stride_alignment);
			goto err;
		}
	}

	intel_fb->obj = obj;

	ret = intel_fill_fb_info(dev_priv, fb);
	if (ret)
		goto err;

	ret = drm_framebuffer_init(&dev_priv->drm, fb, &intel_fb_funcs);
	if (ret) {
		DRM_ERROR("framebuffer init failed %d\n", ret);
		goto err;
	}

	return 0;

err:
	i915_gem_object_lock(obj);
	obj->framebuffer_references--;
	i915_gem_object_unlock(obj);
	return ret;
}

static struct drm_framebuffer *
intel_user_framebuffer_create(struct drm_device *dev,
			      struct drm_file *filp,
			      const struct drm_mode_fb_cmd2 *user_mode_cmd)
{
	struct drm_framebuffer *fb;
	struct drm_i915_gem_object *obj;
	struct drm_mode_fb_cmd2 mode_cmd = *user_mode_cmd;

	obj = i915_gem_object_lookup(filp, mode_cmd.handles[0]);
	if (!obj)
		return ERR_PTR(-ENOENT);

	fb = intel_framebuffer_create(obj, &mode_cmd);
	if (IS_ERR(fb))
		i915_gem_object_put(obj);

	return fb;
}

static void intel_atomic_state_free(struct drm_atomic_state *state)
{
	struct intel_atomic_state *intel_state = to_intel_atomic_state(state);

	drm_atomic_state_default_release(state);

	i915_sw_fence_fini(&intel_state->commit_ready);

	kfree(state);
}

static const struct drm_mode_config_funcs intel_mode_funcs = {
	.fb_create = intel_user_framebuffer_create,
	.get_format_info = intel_get_format_info,
	.output_poll_changed = intel_fbdev_output_poll_changed,
	.atomic_check = intel_atomic_check,
	.atomic_commit = intel_atomic_commit,
	.atomic_state_alloc = intel_atomic_state_alloc,
	.atomic_state_clear = intel_atomic_state_clear,
	.atomic_state_free = intel_atomic_state_free,
};

/**
 * intel_init_display_hooks - initialize the display modesetting hooks
 * @dev_priv: device private
 */
void intel_init_display_hooks(struct drm_i915_private *dev_priv)
{
	intel_init_cdclk_hooks(dev_priv);

	if (INTEL_INFO(dev_priv)->gen >= 9) {
		dev_priv->display.get_pipe_config = haswell_get_pipe_config;
		dev_priv->display.get_initial_plane_config =
			skylake_get_initial_plane_config;
		dev_priv->display.crtc_compute_clock =
			haswell_crtc_compute_clock;
		dev_priv->display.crtc_enable = haswell_crtc_enable;
		dev_priv->display.crtc_disable = haswell_crtc_disable;
	} else if (HAS_DDI(dev_priv)) {
		dev_priv->display.get_pipe_config = haswell_get_pipe_config;
		dev_priv->display.get_initial_plane_config =
			ironlake_get_initial_plane_config;
		dev_priv->display.crtc_compute_clock =
			haswell_crtc_compute_clock;
		dev_priv->display.crtc_enable = haswell_crtc_enable;
		dev_priv->display.crtc_disable = haswell_crtc_disable;
	} else if (HAS_PCH_SPLIT(dev_priv)) {
		dev_priv->display.get_pipe_config = ironlake_get_pipe_config;
		dev_priv->display.get_initial_plane_config =
			ironlake_get_initial_plane_config;
		dev_priv->display.crtc_compute_clock =
			ironlake_crtc_compute_clock;
		dev_priv->display.crtc_enable = ironlake_crtc_enable;
		dev_priv->display.crtc_disable = ironlake_crtc_disable;
	} else if (IS_CHERRYVIEW(dev_priv)) {
		dev_priv->display.get_pipe_config = i9xx_get_pipe_config;
		dev_priv->display.get_initial_plane_config =
			i9xx_get_initial_plane_config;
		dev_priv->display.crtc_compute_clock = chv_crtc_compute_clock;
		dev_priv->display.crtc_enable = valleyview_crtc_enable;
		dev_priv->display.crtc_disable = i9xx_crtc_disable;
	} else if (IS_VALLEYVIEW(dev_priv)) {
		dev_priv->display.get_pipe_config = i9xx_get_pipe_config;
		dev_priv->display.get_initial_plane_config =
			i9xx_get_initial_plane_config;
		dev_priv->display.crtc_compute_clock = vlv_crtc_compute_clock;
		dev_priv->display.crtc_enable = valleyview_crtc_enable;
		dev_priv->display.crtc_disable = i9xx_crtc_disable;
	} else if (IS_G4X(dev_priv)) {
		dev_priv->display.get_pipe_config = i9xx_get_pipe_config;
		dev_priv->display.get_initial_plane_config =
			i9xx_get_initial_plane_config;
		dev_priv->display.crtc_compute_clock = g4x_crtc_compute_clock;
		dev_priv->display.crtc_enable = i9xx_crtc_enable;
		dev_priv->display.crtc_disable = i9xx_crtc_disable;
	} else if (IS_PINEVIEW(dev_priv)) {
		dev_priv->display.get_pipe_config = i9xx_get_pipe_config;
		dev_priv->display.get_initial_plane_config =
			i9xx_get_initial_plane_config;
		dev_priv->display.crtc_compute_clock = pnv_crtc_compute_clock;
		dev_priv->display.crtc_enable = i9xx_crtc_enable;
		dev_priv->display.crtc_disable = i9xx_crtc_disable;
	} else if (!IS_GEN2(dev_priv)) {
		dev_priv->display.get_pipe_config = i9xx_get_pipe_config;
		dev_priv->display.get_initial_plane_config =
			i9xx_get_initial_plane_config;
		dev_priv->display.crtc_compute_clock = i9xx_crtc_compute_clock;
		dev_priv->display.crtc_enable = i9xx_crtc_enable;
		dev_priv->display.crtc_disable = i9xx_crtc_disable;
	} else {
		dev_priv->display.get_pipe_config = i9xx_get_pipe_config;
		dev_priv->display.get_initial_plane_config =
			i9xx_get_initial_plane_config;
		dev_priv->display.crtc_compute_clock = i8xx_crtc_compute_clock;
		dev_priv->display.crtc_enable = i9xx_crtc_enable;
		dev_priv->display.crtc_disable = i9xx_crtc_disable;
	}

	if (IS_GEN5(dev_priv)) {
		dev_priv->display.fdi_link_train = ironlake_fdi_link_train;
	} else if (IS_GEN6(dev_priv)) {
		dev_priv->display.fdi_link_train = gen6_fdi_link_train;
	} else if (IS_IVYBRIDGE(dev_priv)) {
		/* FIXME: detect B0+ stepping and use auto training */
		dev_priv->display.fdi_link_train = ivb_manual_fdi_link_train;
	} else if (IS_HASWELL(dev_priv) || IS_BROADWELL(dev_priv)) {
		dev_priv->display.fdi_link_train = hsw_fdi_link_train;
	}

	if (dev_priv->info.gen >= 9)
		dev_priv->display.update_crtcs = skl_update_crtcs;
	else
		dev_priv->display.update_crtcs = intel_update_crtcs;
}

/*
 * Some machines (Lenovo U160) do not work with SSC on LVDS for some reason
 */
static void quirk_ssc_force_disable(struct drm_device *dev)
{
	struct drm_i915_private *dev_priv = to_i915(dev);
	dev_priv->quirks |= QUIRK_LVDS_SSC_DISABLE;
	DRM_INFO("applying lvds SSC disable quirk\n");
}

/*
 * A machine (e.g. Acer Aspire 5734Z) may need to invert the panel backlight
 * brightness value
 */
static void quirk_invert_brightness(struct drm_device *dev)
{
	struct drm_i915_private *dev_priv = to_i915(dev);
	dev_priv->quirks |= QUIRK_INVERT_BRIGHTNESS;
	DRM_INFO("applying inverted panel brightness quirk\n");
}

/* Some VBT's incorrectly indicate no backlight is present */
static void quirk_backlight_present(struct drm_device *dev)
{
	struct drm_i915_private *dev_priv = to_i915(dev);
	dev_priv->quirks |= QUIRK_BACKLIGHT_PRESENT;
	DRM_INFO("applying backlight present quirk\n");
}

/* Toshiba Satellite P50-C-18C requires T12 delay to be min 800ms
 * which is 300 ms greater than eDP spec T12 min.
 */
static void quirk_increase_t12_delay(struct drm_device *dev)
{
	struct drm_i915_private *dev_priv = to_i915(dev);

	dev_priv->quirks |= QUIRK_INCREASE_T12_DELAY;
	DRM_INFO("Applying T12 delay quirk\n");
}

struct intel_quirk {
	int device;
	int subsystem_vendor;
	int subsystem_device;
	void (*hook)(struct drm_device *dev);
};

/* For systems that don't have a meaningful PCI subdevice/subvendor ID */
struct intel_dmi_quirk {
	void (*hook)(struct drm_device *dev);
	const struct dmi_system_id (*dmi_id_list)[];
};

static int intel_dmi_reverse_brightness(const struct dmi_system_id *id)
{
	DRM_INFO("Backlight polarity reversed on %s\n", id->ident);
	return 1;
}

static const struct intel_dmi_quirk intel_dmi_quirks[] = {
	{
		.dmi_id_list = &(const struct dmi_system_id[]) {
			{
				.callback = intel_dmi_reverse_brightness,
				.ident = "NCR Corporation",
				.matches = {DMI_MATCH(DMI_SYS_VENDOR, "NCR Corporation"),
					    DMI_MATCH(DMI_PRODUCT_NAME, ""),
				},
			},
			{ }  /* terminating entry */
		},
		.hook = quirk_invert_brightness,
	},
};

static struct intel_quirk intel_quirks[] = {
	/* Lenovo U160 cannot use SSC on LVDS */
	{ 0x0046, 0x17aa, 0x3920, quirk_ssc_force_disable },

	/* Sony Vaio Y cannot use SSC on LVDS */
	{ 0x0046, 0x104d, 0x9076, quirk_ssc_force_disable },

	/* Acer Aspire 5734Z must invert backlight brightness */
	{ 0x2a42, 0x1025, 0x0459, quirk_invert_brightness },

	/* Acer/eMachines G725 */
	{ 0x2a42, 0x1025, 0x0210, quirk_invert_brightness },

	/* Acer/eMachines e725 */
	{ 0x2a42, 0x1025, 0x0212, quirk_invert_brightness },

	/* Acer/Packard Bell NCL20 */
	{ 0x2a42, 0x1025, 0x034b, quirk_invert_brightness },

	/* Acer Aspire 4736Z */
	{ 0x2a42, 0x1025, 0x0260, quirk_invert_brightness },

	/* Acer Aspire 5336 */
	{ 0x2a42, 0x1025, 0x048a, quirk_invert_brightness },

	/* Acer C720 and C720P Chromebooks (Celeron 2955U) have backlights */
	{ 0x0a06, 0x1025, 0x0a11, quirk_backlight_present },

	/* Acer C720 Chromebook (Core i3 4005U) */
	{ 0x0a16, 0x1025, 0x0a11, quirk_backlight_present },

	/* Apple Macbook 2,1 (Core 2 T7400) */
	{ 0x27a2, 0x8086, 0x7270, quirk_backlight_present },

	/* Apple Macbook 4,1 */
	{ 0x2a02, 0x106b, 0x00a1, quirk_backlight_present },

	/* Toshiba CB35 Chromebook (Celeron 2955U) */
	{ 0x0a06, 0x1179, 0x0a88, quirk_backlight_present },

	/* HP Chromebook 14 (Celeron 2955U) */
	{ 0x0a06, 0x103c, 0x21ed, quirk_backlight_present },

	/* Dell Chromebook 11 */
	{ 0x0a06, 0x1028, 0x0a35, quirk_backlight_present },

	/* Dell Chromebook 11 (2015 version) */
	{ 0x0a16, 0x1028, 0x0a35, quirk_backlight_present },

	/* Toshiba Satellite P50-C-18C */
	{ 0x191B, 0x1179, 0xF840, quirk_increase_t12_delay },
};

static void intel_init_quirks(struct drm_device *dev)
{
	struct pci_dev *d = dev->pdev;
	int i;

	for (i = 0; i < ARRAY_SIZE(intel_quirks); i++) {
		struct intel_quirk *q = &intel_quirks[i];

		if (d->device == q->device &&
		    (d->subsystem_vendor == q->subsystem_vendor ||
		     q->subsystem_vendor == PCI_ANY_ID) &&
		    (d->subsystem_device == q->subsystem_device ||
		     q->subsystem_device == PCI_ANY_ID))
			q->hook(dev);
	}
	for (i = 0; i < ARRAY_SIZE(intel_dmi_quirks); i++) {
		if (dmi_check_system(*intel_dmi_quirks[i].dmi_id_list) != 0)
			intel_dmi_quirks[i].hook(dev);
	}
}

/* Disable the VGA plane that we never use */
static void i915_disable_vga(struct drm_i915_private *dev_priv)
{
	struct pci_dev *pdev = dev_priv->drm.pdev;
	u8 sr1;
	i915_reg_t vga_reg = i915_vgacntrl_reg(dev_priv);

	/* WaEnableVGAAccessThroughIOPort:ctg,elk,ilk,snb,ivb,vlv,hsw */
	vga_get_uninterruptible(pdev, VGA_RSRC_LEGACY_IO);
	outb(SR01, VGA_SR_INDEX);
	sr1 = inb(VGA_SR_DATA);
	outb(sr1 | 1<<5, VGA_SR_DATA);
	vga_put(pdev, VGA_RSRC_LEGACY_IO);
	udelay(300);

	I915_WRITE(vga_reg, VGA_DISP_DISABLE);
	POSTING_READ(vga_reg);
}

void intel_modeset_init_hw(struct drm_device *dev)
{
	struct drm_i915_private *dev_priv = to_i915(dev);

	intel_update_cdclk(dev_priv);
	dev_priv->cdclk.logical = dev_priv->cdclk.actual = dev_priv->cdclk.hw;

	intel_init_clock_gating(dev_priv);
}

/*
 * Calculate what we think the watermarks should be for the state we've read
 * out of the hardware and then immediately program those watermarks so that
 * we ensure the hardware settings match our internal state.
 *
 * We can calculate what we think WM's should be by creating a duplicate of the
 * current state (which was constructed during hardware readout) and running it
 * through the atomic check code to calculate new watermark values in the
 * state object.
 */
static void sanitize_watermarks(struct drm_device *dev)
{
	struct drm_i915_private *dev_priv = to_i915(dev);
	struct drm_atomic_state *state;
	struct intel_atomic_state *intel_state;
	struct drm_crtc *crtc;
	struct drm_crtc_state *cstate;
	struct drm_modeset_acquire_ctx ctx;
	int ret;
	int i;

	/* Only supported on platforms that use atomic watermark design */
	if (!dev_priv->display.optimize_watermarks)
		return;

	/*
	 * We need to hold connection_mutex before calling duplicate_state so
	 * that the connector loop is protected.
	 */
	drm_modeset_acquire_init(&ctx, 0);
retry:
	ret = drm_modeset_lock_all_ctx(dev, &ctx);
	if (ret == -EDEADLK) {
		drm_modeset_backoff(&ctx);
		goto retry;
	} else if (WARN_ON(ret)) {
		goto fail;
	}

	state = drm_atomic_helper_duplicate_state(dev, &ctx);
	if (WARN_ON(IS_ERR(state)))
		goto fail;

	intel_state = to_intel_atomic_state(state);

	/*
	 * Hardware readout is the only time we don't want to calculate
	 * intermediate watermarks (since we don't trust the current
	 * watermarks).
	 */
	if (!HAS_GMCH_DISPLAY(dev_priv))
		intel_state->skip_intermediate_wm = true;

	ret = intel_atomic_check(dev, state);
	if (ret) {
		/*
		 * If we fail here, it means that the hardware appears to be
		 * programmed in a way that shouldn't be possible, given our
		 * understanding of watermark requirements.  This might mean a
		 * mistake in the hardware readout code or a mistake in the
		 * watermark calculations for a given platform.  Raise a WARN
		 * so that this is noticeable.
		 *
		 * If this actually happens, we'll have to just leave the
		 * BIOS-programmed watermarks untouched and hope for the best.
		 */
		WARN(true, "Could not determine valid watermarks for inherited state\n");
		goto put_state;
	}

	/* Write calculated watermark values back */
	for_each_new_crtc_in_state(state, crtc, cstate, i) {
		struct intel_crtc_state *cs = to_intel_crtc_state(cstate);

		cs->wm.need_postvbl_update = true;
		dev_priv->display.optimize_watermarks(intel_state, cs);
	}

put_state:
	drm_atomic_state_put(state);
fail:
	drm_modeset_drop_locks(&ctx);
	drm_modeset_acquire_fini(&ctx);
}

int intel_modeset_init(struct drm_device *dev)
{
	struct drm_i915_private *dev_priv = to_i915(dev);
	struct i915_ggtt *ggtt = &dev_priv->ggtt;
	enum pipe pipe;
	struct intel_crtc *crtc;

	drm_mode_config_init(dev);

	dev->mode_config.min_width = 0;
	dev->mode_config.min_height = 0;

	dev->mode_config.preferred_depth = 24;
	dev->mode_config.prefer_shadow = 1;

	dev->mode_config.allow_fb_modifiers = true;

	dev->mode_config.funcs = &intel_mode_funcs;

	init_llist_head(&dev_priv->atomic_helper.free_list);
	INIT_WORK(&dev_priv->atomic_helper.free_work,
		  intel_atomic_helper_free_state_worker);

	intel_init_quirks(dev);

	intel_init_pm(dev_priv);

	if (INTEL_INFO(dev_priv)->num_pipes == 0)
		return 0;

	/*
	 * There may be no VBT; and if the BIOS enabled SSC we can
	 * just keep using it to avoid unnecessary flicker.  Whereas if the
	 * BIOS isn't using it, don't assume it will work even if the VBT
	 * indicates as much.
	 */
	if (HAS_PCH_IBX(dev_priv) || HAS_PCH_CPT(dev_priv)) {
		bool bios_lvds_use_ssc = !!(I915_READ(PCH_DREF_CONTROL) &
					    DREF_SSC1_ENABLE);

		if (dev_priv->vbt.lvds_use_ssc != bios_lvds_use_ssc) {
			DRM_DEBUG_KMS("SSC %sabled by BIOS, overriding VBT which says %sabled\n",
				     bios_lvds_use_ssc ? "en" : "dis",
				     dev_priv->vbt.lvds_use_ssc ? "en" : "dis");
			dev_priv->vbt.lvds_use_ssc = bios_lvds_use_ssc;
		}
	}

	if (IS_GEN2(dev_priv)) {
		dev->mode_config.max_width = 2048;
		dev->mode_config.max_height = 2048;
	} else if (IS_GEN3(dev_priv)) {
		dev->mode_config.max_width = 4096;
		dev->mode_config.max_height = 4096;
	} else {
		dev->mode_config.max_width = 8192;
		dev->mode_config.max_height = 8192;
	}

	if (IS_I845G(dev_priv) || IS_I865G(dev_priv)) {
		dev->mode_config.cursor_width = IS_I845G(dev_priv) ? 64 : 512;
		dev->mode_config.cursor_height = 1023;
	} else if (IS_GEN2(dev_priv)) {
		dev->mode_config.cursor_width = GEN2_CURSOR_WIDTH;
		dev->mode_config.cursor_height = GEN2_CURSOR_HEIGHT;
	} else {
		dev->mode_config.cursor_width = MAX_CURSOR_WIDTH;
		dev->mode_config.cursor_height = MAX_CURSOR_HEIGHT;
	}

	dev->mode_config.fb_base = ggtt->mappable_base;

	DRM_DEBUG_KMS("%d display pipe%s available.\n",
		      INTEL_INFO(dev_priv)->num_pipes,
		      INTEL_INFO(dev_priv)->num_pipes > 1 ? "s" : "");

	for_each_pipe(dev_priv, pipe) {
		int ret;

		ret = intel_crtc_init(dev_priv, pipe);
		if (ret) {
			drm_mode_config_cleanup(dev);
			return ret;
		}
	}

	intel_shared_dpll_init(dev);

	intel_update_czclk(dev_priv);
	intel_modeset_init_hw(dev);

	if (dev_priv->max_cdclk_freq == 0)
		intel_update_max_cdclk(dev_priv);

	/* Just disable it once at startup */
	i915_disable_vga(dev_priv);
	intel_setup_outputs(dev_priv);

	drm_modeset_lock_all(dev);
	intel_modeset_setup_hw_state(dev, dev->mode_config.acquire_ctx);
	drm_modeset_unlock_all(dev);

	for_each_intel_crtc(dev, crtc) {
		struct intel_initial_plane_config plane_config = {};

		if (!crtc->active)
			continue;

		/*
		 * Note that reserving the BIOS fb up front prevents us
		 * from stuffing other stolen allocations like the ring
		 * on top.  This prevents some ugliness at boot time, and
		 * can even allow for smooth boot transitions if the BIOS
		 * fb is large enough for the active pipe configuration.
		 */
		dev_priv->display.get_initial_plane_config(crtc,
							   &plane_config);

		/*
		 * If the fb is shared between multiple heads, we'll
		 * just get the first one.
		 */
		intel_find_initial_plane_obj(crtc, &plane_config);
	}

	/*
	 * Make sure hardware watermarks really match the state we read out.
	 * Note that we need to do this after reconstructing the BIOS fb's
	 * since the watermark calculation done here will use pstate->fb.
	 */
	if (!HAS_GMCH_DISPLAY(dev_priv))
		sanitize_watermarks(dev);

	return 0;
}

void i830_enable_pipe(struct drm_i915_private *dev_priv, enum pipe pipe)
{
	/* 640x480@60Hz, ~25175 kHz */
	struct dpll clock = {
		.m1 = 18,
		.m2 = 7,
		.p1 = 13,
		.p2 = 4,
		.n = 2,
	};
	u32 dpll, fp;
	int i;

	WARN_ON(i9xx_calc_dpll_params(48000, &clock) != 25154);

	DRM_DEBUG_KMS("enabling pipe %c due to force quirk (vco=%d dot=%d)\n",
		      pipe_name(pipe), clock.vco, clock.dot);

	fp = i9xx_dpll_compute_fp(&clock);
	dpll = (I915_READ(DPLL(pipe)) & DPLL_DVO_2X_MODE) |
		DPLL_VGA_MODE_DIS |
		((clock.p1 - 2) << DPLL_FPA01_P1_POST_DIV_SHIFT) |
		PLL_P2_DIVIDE_BY_4 |
		PLL_REF_INPUT_DREFCLK |
		DPLL_VCO_ENABLE;

	I915_WRITE(FP0(pipe), fp);
	I915_WRITE(FP1(pipe), fp);

	I915_WRITE(HTOTAL(pipe), (640 - 1) | ((800 - 1) << 16));
	I915_WRITE(HBLANK(pipe), (640 - 1) | ((800 - 1) << 16));
	I915_WRITE(HSYNC(pipe), (656 - 1) | ((752 - 1) << 16));
	I915_WRITE(VTOTAL(pipe), (480 - 1) | ((525 - 1) << 16));
	I915_WRITE(VBLANK(pipe), (480 - 1) | ((525 - 1) << 16));
	I915_WRITE(VSYNC(pipe), (490 - 1) | ((492 - 1) << 16));
	I915_WRITE(PIPESRC(pipe), ((640 - 1) << 16) | (480 - 1));

	/*
	 * Apparently we need to have VGA mode enabled prior to changing
	 * the P1/P2 dividers. Otherwise the DPLL will keep using the old
	 * dividers, even though the register value does change.
	 */
	I915_WRITE(DPLL(pipe), dpll & ~DPLL_VGA_MODE_DIS);
	I915_WRITE(DPLL(pipe), dpll);

	/* Wait for the clocks to stabilize. */
	POSTING_READ(DPLL(pipe));
	udelay(150);

	/* The pixel multiplier can only be updated once the
	 * DPLL is enabled and the clocks are stable.
	 *
	 * So write it again.
	 */
	I915_WRITE(DPLL(pipe), dpll);

	/* We do this three times for luck */
	for (i = 0; i < 3 ; i++) {
		I915_WRITE(DPLL(pipe), dpll);
		POSTING_READ(DPLL(pipe));
		udelay(150); /* wait for warmup */
	}

	I915_WRITE(PIPECONF(pipe), PIPECONF_ENABLE | PIPECONF_PROGRESSIVE);
	POSTING_READ(PIPECONF(pipe));
}

void i830_disable_pipe(struct drm_i915_private *dev_priv, enum pipe pipe)
{
	DRM_DEBUG_KMS("disabling pipe %c due to force quirk\n",
		      pipe_name(pipe));

	assert_plane_disabled(dev_priv, PLANE_A);
	assert_plane_disabled(dev_priv, PLANE_B);

	I915_WRITE(PIPECONF(pipe), 0);
	POSTING_READ(PIPECONF(pipe));

	if (wait_for(pipe_dsl_stopped(dev_priv, pipe), 100))
		DRM_ERROR("pipe %c off wait timed out\n", pipe_name(pipe));

	I915_WRITE(DPLL(pipe), DPLL_VGA_MODE_DIS);
	POSTING_READ(DPLL(pipe));
}

static bool
intel_check_plane_mapping(struct intel_crtc *crtc)
{
	struct drm_i915_private *dev_priv = to_i915(crtc->base.dev);
	u32 val;

	if (INTEL_INFO(dev_priv)->num_pipes == 1)
		return true;

	val = I915_READ(DSPCNTR(!crtc->plane));

	if ((val & DISPLAY_PLANE_ENABLE) &&
	    (!!(val & DISPPLANE_SEL_PIPE_MASK) == crtc->pipe))
		return false;

	return true;
}

static bool intel_crtc_has_encoders(struct intel_crtc *crtc)
{
	struct drm_device *dev = crtc->base.dev;
	struct intel_encoder *encoder;

	for_each_encoder_on_crtc(dev, &crtc->base, encoder)
		return true;

	return false;
}

static struct intel_connector *intel_encoder_find_connector(struct intel_encoder *encoder)
{
	struct drm_device *dev = encoder->base.dev;
	struct intel_connector *connector;

	for_each_connector_on_encoder(dev, &encoder->base, connector)
		return connector;

	return NULL;
}

static bool has_pch_trancoder(struct drm_i915_private *dev_priv,
			      enum transcoder pch_transcoder)
{
	return HAS_PCH_IBX(dev_priv) || HAS_PCH_CPT(dev_priv) ||
		(HAS_PCH_LPT_H(dev_priv) && pch_transcoder == TRANSCODER_A);
}

static void intel_sanitize_crtc(struct intel_crtc *crtc,
				struct drm_modeset_acquire_ctx *ctx)
{
	struct drm_device *dev = crtc->base.dev;
	struct drm_i915_private *dev_priv = to_i915(dev);
	enum transcoder cpu_transcoder = crtc->config->cpu_transcoder;

	/* Clear any frame start delays used for debugging left by the BIOS */
	if (!transcoder_is_dsi(cpu_transcoder)) {
		i915_reg_t reg = PIPECONF(cpu_transcoder);

		I915_WRITE(reg,
			   I915_READ(reg) & ~PIPECONF_FRAME_START_DELAY_MASK);
	}

	/* restore vblank interrupts to correct state */
	drm_crtc_vblank_reset(&crtc->base);
	if (crtc->active) {
		struct intel_plane *plane;

		drm_crtc_vblank_on(&crtc->base);

		/* Disable everything but the primary plane */
		for_each_intel_plane_on_crtc(dev, crtc, plane) {
			if (plane->base.type == DRM_PLANE_TYPE_PRIMARY)
				continue;

			trace_intel_disable_plane(&plane->base, crtc);
			plane->disable_plane(plane, crtc);
		}
	}

	/* We need to sanitize the plane -> pipe mapping first because this will
	 * disable the crtc (and hence change the state) if it is wrong. Note
	 * that gen4+ has a fixed plane -> pipe mapping.  */
	if (INTEL_GEN(dev_priv) < 4 && !intel_check_plane_mapping(crtc)) {
		bool plane;

		DRM_DEBUG_KMS("[CRTC:%d:%s] wrong plane connection detected!\n",
			      crtc->base.base.id, crtc->base.name);

		/* Pipe has the wrong plane attached and the plane is active.
		 * Temporarily change the plane mapping and disable everything
		 * ...  */
		plane = crtc->plane;
		crtc->base.primary->state->visible = true;
		crtc->plane = !plane;
		intel_crtc_disable_noatomic(&crtc->base, ctx);
		crtc->plane = plane;
	}

	/* Adjust the state of the output pipe according to whether we
	 * have active connectors/encoders. */
	if (crtc->active && !intel_crtc_has_encoders(crtc))
		intel_crtc_disable_noatomic(&crtc->base, ctx);

	if (crtc->active || HAS_GMCH_DISPLAY(dev_priv)) {
		/*
		 * We start out with underrun reporting disabled to avoid races.
		 * For correct bookkeeping mark this on active crtcs.
		 *
		 * Also on gmch platforms we dont have any hardware bits to
		 * disable the underrun reporting. Which means we need to start
		 * out with underrun reporting disabled also on inactive pipes,
		 * since otherwise we'll complain about the garbage we read when
		 * e.g. coming up after runtime pm.
		 *
		 * No protection against concurrent access is required - at
		 * worst a fifo underrun happens which also sets this to false.
		 */
		crtc->cpu_fifo_underrun_disabled = true;
		/*
		 * We track the PCH trancoder underrun reporting state
		 * within the crtc. With crtc for pipe A housing the underrun
		 * reporting state for PCH transcoder A, crtc for pipe B housing
		 * it for PCH transcoder B, etc. LPT-H has only PCH transcoder A,
		 * and marking underrun reporting as disabled for the non-existing
		 * PCH transcoders B and C would prevent enabling the south
		 * error interrupt (see cpt_can_enable_serr_int()).
		 */
		if (has_pch_trancoder(dev_priv, (enum transcoder)crtc->pipe))
			crtc->pch_fifo_underrun_disabled = true;
	}
}

static void intel_sanitize_encoder(struct intel_encoder *encoder)
{
	struct intel_connector *connector;

	/* We need to check both for a crtc link (meaning that the
	 * encoder is active and trying to read from a pipe) and the
	 * pipe itself being active. */
	bool has_active_crtc = encoder->base.crtc &&
		to_intel_crtc(encoder->base.crtc)->active;

	connector = intel_encoder_find_connector(encoder);
	if (connector && !has_active_crtc) {
		DRM_DEBUG_KMS("[ENCODER:%d:%s] has active connectors but no active pipe!\n",
			      encoder->base.base.id,
			      encoder->base.name);

		/* Connector is active, but has no active pipe. This is
		 * fallout from our resume register restoring. Disable
		 * the encoder manually again. */
		if (encoder->base.crtc) {
			struct drm_crtc_state *crtc_state = encoder->base.crtc->state;

			DRM_DEBUG_KMS("[ENCODER:%d:%s] manually disabled\n",
				      encoder->base.base.id,
				      encoder->base.name);
			encoder->disable(encoder, to_intel_crtc_state(crtc_state), connector->base.state);
			if (encoder->post_disable)
				encoder->post_disable(encoder, to_intel_crtc_state(crtc_state), connector->base.state);
		}
		encoder->base.crtc = NULL;

		/* Inconsistent output/port/pipe state happens presumably due to
		 * a bug in one of the get_hw_state functions. Or someplace else
		 * in our code, like the register restore mess on resume. Clamp
		 * things to off as a safer default. */

		connector->base.dpms = DRM_MODE_DPMS_OFF;
		connector->base.encoder = NULL;
	}
	/* Enabled encoders without active connectors will be fixed in
	 * the crtc fixup. */
}

void i915_redisable_vga_power_on(struct drm_i915_private *dev_priv)
{
	i915_reg_t vga_reg = i915_vgacntrl_reg(dev_priv);

	if (!(I915_READ(vga_reg) & VGA_DISP_DISABLE)) {
		DRM_DEBUG_KMS("Something enabled VGA plane, disabling it\n");
		i915_disable_vga(dev_priv);
	}
}

void i915_redisable_vga(struct drm_i915_private *dev_priv)
{
	/* This function can be called both from intel_modeset_setup_hw_state or
	 * at a very early point in our resume sequence, where the power well
	 * structures are not yet restored. Since this function is at a very
	 * paranoid "someone might have enabled VGA while we were not looking"
	 * level, just check if the power well is enabled instead of trying to
	 * follow the "don't touch the power well if we don't need it" policy
	 * the rest of the driver uses. */
	if (!intel_display_power_get_if_enabled(dev_priv, POWER_DOMAIN_VGA))
		return;

	i915_redisable_vga_power_on(dev_priv);

	intel_display_power_put(dev_priv, POWER_DOMAIN_VGA);
}

static bool primary_get_hw_state(struct intel_plane *plane)
{
	struct drm_i915_private *dev_priv = to_i915(plane->base.dev);

	return I915_READ(DSPCNTR(plane->plane)) & DISPLAY_PLANE_ENABLE;
}

/* FIXME read out full plane state for all planes */
static void readout_plane_state(struct intel_crtc *crtc)
{
	struct intel_plane *primary = to_intel_plane(crtc->base.primary);
	bool visible;

	visible = crtc->active && primary_get_hw_state(primary);

	intel_set_plane_visible(to_intel_crtc_state(crtc->base.state),
				to_intel_plane_state(primary->base.state),
				visible);
}

static void intel_modeset_readout_hw_state(struct drm_device *dev)
{
	struct drm_i915_private *dev_priv = to_i915(dev);
	enum pipe pipe;
	struct intel_crtc *crtc;
	struct intel_encoder *encoder;
	struct intel_connector *connector;
	struct drm_connector_list_iter conn_iter;
	int i;

	dev_priv->active_crtcs = 0;

	for_each_intel_crtc(dev, crtc) {
		struct intel_crtc_state *crtc_state =
			to_intel_crtc_state(crtc->base.state);

		__drm_atomic_helper_crtc_destroy_state(&crtc_state->base);
		memset(crtc_state, 0, sizeof(*crtc_state));
		crtc_state->base.crtc = &crtc->base;

		crtc_state->base.active = crtc_state->base.enable =
			dev_priv->display.get_pipe_config(crtc, crtc_state);

		crtc->base.enabled = crtc_state->base.enable;
		crtc->active = crtc_state->base.active;

		if (crtc_state->base.active)
			dev_priv->active_crtcs |= 1 << crtc->pipe;

		readout_plane_state(crtc);

		DRM_DEBUG_KMS("[CRTC:%d:%s] hw state readout: %s\n",
			      crtc->base.base.id, crtc->base.name,
			      enableddisabled(crtc_state->base.active));
	}

	for (i = 0; i < dev_priv->num_shared_dpll; i++) {
		struct intel_shared_dpll *pll = &dev_priv->shared_dplls[i];

		pll->on = pll->funcs.get_hw_state(dev_priv, pll,
						  &pll->state.hw_state);
		pll->state.crtc_mask = 0;
		for_each_intel_crtc(dev, crtc) {
			struct intel_crtc_state *crtc_state =
				to_intel_crtc_state(crtc->base.state);

			if (crtc_state->base.active &&
			    crtc_state->shared_dpll == pll)
				pll->state.crtc_mask |= 1 << crtc->pipe;
		}
		pll->active_mask = pll->state.crtc_mask;

		DRM_DEBUG_KMS("%s hw state readout: crtc_mask 0x%08x, on %i\n",
			      pll->name, pll->state.crtc_mask, pll->on);
	}

	for_each_intel_encoder(dev, encoder) {
		pipe = 0;

		if (encoder->get_hw_state(encoder, &pipe)) {
			struct intel_crtc_state *crtc_state;

			crtc = intel_get_crtc_for_pipe(dev_priv, pipe);
			crtc_state = to_intel_crtc_state(crtc->base.state);

			encoder->base.crtc = &crtc->base;
			crtc_state->output_types |= 1 << encoder->type;
			encoder->get_config(encoder, crtc_state);
		} else {
			encoder->base.crtc = NULL;
		}

		DRM_DEBUG_KMS("[ENCODER:%d:%s] hw state readout: %s, pipe %c\n",
			      encoder->base.base.id, encoder->base.name,
			      enableddisabled(encoder->base.crtc),
			      pipe_name(pipe));
	}

	drm_connector_list_iter_begin(dev, &conn_iter);
	for_each_intel_connector_iter(connector, &conn_iter) {
		if (connector->get_hw_state(connector)) {
			connector->base.dpms = DRM_MODE_DPMS_ON;

			encoder = connector->encoder;
			connector->base.encoder = &encoder->base;

			if (encoder->base.crtc &&
			    encoder->base.crtc->state->active) {
				/*
				 * This has to be done during hardware readout
				 * because anything calling .crtc_disable may
				 * rely on the connector_mask being accurate.
				 */
				encoder->base.crtc->state->connector_mask |=
					1 << drm_connector_index(&connector->base);
				encoder->base.crtc->state->encoder_mask |=
					1 << drm_encoder_index(&encoder->base);
			}

		} else {
			connector->base.dpms = DRM_MODE_DPMS_OFF;
			connector->base.encoder = NULL;
		}
		DRM_DEBUG_KMS("[CONNECTOR:%d:%s] hw state readout: %s\n",
			      connector->base.base.id, connector->base.name,
			      enableddisabled(connector->base.encoder));
	}
	drm_connector_list_iter_end(&conn_iter);

	for_each_intel_crtc(dev, crtc) {
		struct intel_crtc_state *crtc_state =
			to_intel_crtc_state(crtc->base.state);
		int min_cdclk = 0;

		memset(&crtc->base.mode, 0, sizeof(crtc->base.mode));
		if (crtc_state->base.active) {
			intel_mode_from_pipe_config(&crtc->base.mode, crtc_state);
			intel_mode_from_pipe_config(&crtc_state->base.adjusted_mode, crtc_state);
			WARN_ON(drm_atomic_set_mode_for_crtc(crtc->base.state, &crtc->base.mode));

			/*
			 * The initial mode needs to be set in order to keep
			 * the atomic core happy. It wants a valid mode if the
			 * crtc's enabled, so we do the above call.
			 *
			 * But we don't set all the derived state fully, hence
			 * set a flag to indicate that a full recalculation is
			 * needed on the next commit.
			 */
			crtc_state->base.mode.private_flags = I915_MODE_FLAG_INHERITED;

			intel_crtc_compute_pixel_rate(crtc_state);

			if (dev_priv->display.modeset_calc_cdclk) {
				min_cdclk = intel_crtc_compute_min_cdclk(crtc_state);
				if (WARN_ON(min_cdclk < 0))
					min_cdclk = 0;
			}

			drm_calc_timestamping_constants(&crtc->base,
							&crtc_state->base.adjusted_mode);
			update_scanline_offset(crtc);
		}

		dev_priv->min_cdclk[crtc->pipe] = min_cdclk;

		intel_pipe_config_sanity_check(dev_priv, crtc_state);
	}
}

static void
get_encoder_power_domains(struct drm_i915_private *dev_priv)
{
	struct intel_encoder *encoder;

	for_each_intel_encoder(&dev_priv->drm, encoder) {
		u64 get_domains;
		enum intel_display_power_domain domain;

		if (!encoder->get_power_domains)
			continue;

		get_domains = encoder->get_power_domains(encoder);
		for_each_power_domain(domain, get_domains)
			intel_display_power_get(dev_priv, domain);
	}
}

/* Scan out the current hw modeset state,
 * and sanitizes it to the current state
 */
static void
intel_modeset_setup_hw_state(struct drm_device *dev,
			     struct drm_modeset_acquire_ctx *ctx)
{
	struct drm_i915_private *dev_priv = to_i915(dev);
	enum pipe pipe;
	struct intel_crtc *crtc;
	struct intel_encoder *encoder;
	int i;

	intel_modeset_readout_hw_state(dev);

	/* HW state is read out, now we need to sanitize this mess. */
	get_encoder_power_domains(dev_priv);

	for_each_intel_encoder(dev, encoder) {
		intel_sanitize_encoder(encoder);
	}

	for_each_pipe(dev_priv, pipe) {
		crtc = intel_get_crtc_for_pipe(dev_priv, pipe);

		intel_sanitize_crtc(crtc, ctx);
		intel_dump_pipe_config(crtc, crtc->config,
				       "[setup_hw_state]");
	}

	intel_modeset_update_connector_atomic_state(dev);

	for (i = 0; i < dev_priv->num_shared_dpll; i++) {
		struct intel_shared_dpll *pll = &dev_priv->shared_dplls[i];

		if (!pll->on || pll->active_mask)
			continue;

		DRM_DEBUG_KMS("%s enabled but not in use, disabling\n", pll->name);

		pll->funcs.disable(dev_priv, pll);
		pll->on = false;
	}

	if (IS_G4X(dev_priv)) {
		g4x_wm_get_hw_state(dev);
		g4x_wm_sanitize(dev_priv);
	} else if (IS_VALLEYVIEW(dev_priv) || IS_CHERRYVIEW(dev_priv)) {
		vlv_wm_get_hw_state(dev);
		vlv_wm_sanitize(dev_priv);
	} else if (INTEL_GEN(dev_priv) >= 9) {
		skl_wm_get_hw_state(dev);
	} else if (HAS_PCH_SPLIT(dev_priv)) {
		ilk_wm_get_hw_state(dev);
	}

	for_each_intel_crtc(dev, crtc) {
		u64 put_domains;

		put_domains = modeset_get_crtc_power_domains(&crtc->base, crtc->config);
		if (WARN_ON(put_domains))
			modeset_put_power_domains(dev_priv, put_domains);
	}
	intel_display_set_init_power(dev_priv, false);

	intel_power_domains_verify_state(dev_priv);

	intel_fbc_init_pipe_state(dev_priv);
}

void intel_display_resume(struct drm_device *dev)
{
	struct drm_i915_private *dev_priv = to_i915(dev);
	struct drm_atomic_state *state = dev_priv->modeset_restore_state;
	struct drm_modeset_acquire_ctx ctx;
	int ret;

	dev_priv->modeset_restore_state = NULL;
	if (state)
		state->acquire_ctx = &ctx;

	drm_modeset_acquire_init(&ctx, 0);

	while (1) {
		ret = drm_modeset_lock_all_ctx(dev, &ctx);
		if (ret != -EDEADLK)
			break;

		drm_modeset_backoff(&ctx);
	}

	if (!ret)
		ret = __intel_display_resume(dev, state, &ctx);

	intel_enable_ipc(dev_priv);
	drm_modeset_drop_locks(&ctx);
	drm_modeset_acquire_fini(&ctx);

	if (ret)
		DRM_ERROR("Restoring old state failed with %i\n", ret);
	if (state)
		drm_atomic_state_put(state);
}

void intel_modeset_gem_init(struct drm_device *dev)
{
	struct drm_i915_private *dev_priv = to_i915(dev);

	intel_init_gt_powersave(dev_priv);

	intel_setup_overlay(dev_priv);
}

int intel_connector_register(struct drm_connector *connector)
{
	struct intel_connector *intel_connector = to_intel_connector(connector);
	int ret;

	ret = intel_backlight_device_register(intel_connector);
	if (ret)
		goto err;

	return 0;

err:
	return ret;
}

void intel_connector_unregister(struct drm_connector *connector)
{
	struct intel_connector *intel_connector = to_intel_connector(connector);

	intel_backlight_device_unregister(intel_connector);
	intel_panel_destroy_backlight(connector);
}

void intel_modeset_cleanup(struct drm_device *dev)
{
	struct drm_i915_private *dev_priv = to_i915(dev);

	flush_work(&dev_priv->atomic_helper.free_work);
	WARN_ON(!llist_empty(&dev_priv->atomic_helper.free_list));

	intel_disable_gt_powersave(dev_priv);

	/*
	 * Interrupts and polling as the first thing to avoid creating havoc.
	 * Too much stuff here (turning of connectors, ...) would
	 * experience fancy races otherwise.
	 */
	intel_irq_uninstall(dev_priv);

	/*
	 * Due to the hpd irq storm handling the hotplug work can re-arm the
	 * poll handlers. Hence disable polling after hpd handling is shut down.
	 */
	drm_kms_helper_poll_fini(dev);

	/* poll work can call into fbdev, hence clean that up afterwards */
	intel_fbdev_fini(dev_priv);

	intel_unregister_dsm_handler();

	intel_fbc_global_disable(dev_priv);

	/* flush any delayed tasks or pending work */
	flush_scheduled_work();

	drm_mode_config_cleanup(dev);

	intel_cleanup_overlay(dev_priv);

	intel_cleanup_gt_powersave(dev_priv);

	intel_teardown_gmbus(dev_priv);
}

void intel_connector_attach_encoder(struct intel_connector *connector,
				    struct intel_encoder *encoder)
{
	connector->encoder = encoder;
	drm_mode_connector_attach_encoder(&connector->base,
					  &encoder->base);
}

/*
 * set vga decode state - true == enable VGA decode
 */
int intel_modeset_vga_set_state(struct drm_i915_private *dev_priv, bool state)
{
	unsigned reg = INTEL_GEN(dev_priv) >= 6 ? SNB_GMCH_CTRL : INTEL_GMCH_CTRL;
	u16 gmch_ctrl;

	if (pci_read_config_word(dev_priv->bridge_dev, reg, &gmch_ctrl)) {
		DRM_ERROR("failed to read control word\n");
		return -EIO;
	}

	if (!!(gmch_ctrl & INTEL_GMCH_VGA_DISABLE) == !state)
		return 0;

	if (state)
		gmch_ctrl &= ~INTEL_GMCH_VGA_DISABLE;
	else
		gmch_ctrl |= INTEL_GMCH_VGA_DISABLE;

	if (pci_write_config_word(dev_priv->bridge_dev, reg, gmch_ctrl)) {
		DRM_ERROR("failed to write control word\n");
		return -EIO;
	}

	return 0;
}

#if IS_ENABLED(CONFIG_DRM_I915_CAPTURE_ERROR)

struct intel_display_error_state {

	u32 power_well_driver;

	int num_transcoders;

	struct intel_cursor_error_state {
		u32 control;
		u32 position;
		u32 base;
		u32 size;
	} cursor[I915_MAX_PIPES];

	struct intel_pipe_error_state {
		bool power_domain_on;
		u32 source;
		u32 stat;
	} pipe[I915_MAX_PIPES];

	struct intel_plane_error_state {
		u32 control;
		u32 stride;
		u32 size;
		u32 pos;
		u32 addr;
		u32 surface;
		u32 tile_offset;
	} plane[I915_MAX_PIPES];

	struct intel_transcoder_error_state {
		bool power_domain_on;
		enum transcoder cpu_transcoder;

		u32 conf;

		u32 htotal;
		u32 hblank;
		u32 hsync;
		u32 vtotal;
		u32 vblank;
		u32 vsync;
	} transcoder[4];
};

struct intel_display_error_state *
intel_display_capture_error_state(struct drm_i915_private *dev_priv)
{
	struct intel_display_error_state *error;
	int transcoders[] = {
		TRANSCODER_A,
		TRANSCODER_B,
		TRANSCODER_C,
		TRANSCODER_EDP,
	};
	int i;

	if (INTEL_INFO(dev_priv)->num_pipes == 0)
		return NULL;

	error = kzalloc(sizeof(*error), GFP_ATOMIC);
	if (error == NULL)
		return NULL;

	if (IS_HASWELL(dev_priv) || IS_BROADWELL(dev_priv))
		error->power_well_driver =
			I915_READ(HSW_PWR_WELL_CTL_DRIVER(HSW_DISP_PW_GLOBAL));

	for_each_pipe(dev_priv, i) {
		error->pipe[i].power_domain_on =
			__intel_display_power_is_enabled(dev_priv,
							 POWER_DOMAIN_PIPE(i));
		if (!error->pipe[i].power_domain_on)
			continue;

		error->cursor[i].control = I915_READ(CURCNTR(i));
		error->cursor[i].position = I915_READ(CURPOS(i));
		error->cursor[i].base = I915_READ(CURBASE(i));

		error->plane[i].control = I915_READ(DSPCNTR(i));
		error->plane[i].stride = I915_READ(DSPSTRIDE(i));
		if (INTEL_GEN(dev_priv) <= 3) {
			error->plane[i].size = I915_READ(DSPSIZE(i));
			error->plane[i].pos = I915_READ(DSPPOS(i));
		}
		if (INTEL_GEN(dev_priv) <= 7 && !IS_HASWELL(dev_priv))
			error->plane[i].addr = I915_READ(DSPADDR(i));
		if (INTEL_GEN(dev_priv) >= 4) {
			error->plane[i].surface = I915_READ(DSPSURF(i));
			error->plane[i].tile_offset = I915_READ(DSPTILEOFF(i));
		}

		error->pipe[i].source = I915_READ(PIPESRC(i));

		if (HAS_GMCH_DISPLAY(dev_priv))
			error->pipe[i].stat = I915_READ(PIPESTAT(i));
	}

	/* Note: this does not include DSI transcoders. */
	error->num_transcoders = INTEL_INFO(dev_priv)->num_pipes;
	if (HAS_DDI(dev_priv))
		error->num_transcoders++; /* Account for eDP. */

	for (i = 0; i < error->num_transcoders; i++) {
		enum transcoder cpu_transcoder = transcoders[i];

		error->transcoder[i].power_domain_on =
			__intel_display_power_is_enabled(dev_priv,
				POWER_DOMAIN_TRANSCODER(cpu_transcoder));
		if (!error->transcoder[i].power_domain_on)
			continue;

		error->transcoder[i].cpu_transcoder = cpu_transcoder;

		error->transcoder[i].conf = I915_READ(PIPECONF(cpu_transcoder));
		error->transcoder[i].htotal = I915_READ(HTOTAL(cpu_transcoder));
		error->transcoder[i].hblank = I915_READ(HBLANK(cpu_transcoder));
		error->transcoder[i].hsync = I915_READ(HSYNC(cpu_transcoder));
		error->transcoder[i].vtotal = I915_READ(VTOTAL(cpu_transcoder));
		error->transcoder[i].vblank = I915_READ(VBLANK(cpu_transcoder));
		error->transcoder[i].vsync = I915_READ(VSYNC(cpu_transcoder));
	}

	return error;
}

#define err_printf(e, ...) i915_error_printf(e, __VA_ARGS__)

void
intel_display_print_error_state(struct drm_i915_error_state_buf *m,
				struct intel_display_error_state *error)
{
	struct drm_i915_private *dev_priv = m->i915;
	int i;

	if (!error)
		return;

	err_printf(m, "Num Pipes: %d\n", INTEL_INFO(dev_priv)->num_pipes);
	if (IS_HASWELL(dev_priv) || IS_BROADWELL(dev_priv))
		err_printf(m, "PWR_WELL_CTL2: %08x\n",
			   error->power_well_driver);
	for_each_pipe(dev_priv, i) {
		err_printf(m, "Pipe [%d]:\n", i);
		err_printf(m, "  Power: %s\n",
			   onoff(error->pipe[i].power_domain_on));
		err_printf(m, "  SRC: %08x\n", error->pipe[i].source);
		err_printf(m, "  STAT: %08x\n", error->pipe[i].stat);

		err_printf(m, "Plane [%d]:\n", i);
		err_printf(m, "  CNTR: %08x\n", error->plane[i].control);
		err_printf(m, "  STRIDE: %08x\n", error->plane[i].stride);
		if (INTEL_GEN(dev_priv) <= 3) {
			err_printf(m, "  SIZE: %08x\n", error->plane[i].size);
			err_printf(m, "  POS: %08x\n", error->plane[i].pos);
		}
		if (INTEL_GEN(dev_priv) <= 7 && !IS_HASWELL(dev_priv))
			err_printf(m, "  ADDR: %08x\n", error->plane[i].addr);
		if (INTEL_GEN(dev_priv) >= 4) {
			err_printf(m, "  SURF: %08x\n", error->plane[i].surface);
			err_printf(m, "  TILEOFF: %08x\n", error->plane[i].tile_offset);
		}

		err_printf(m, "Cursor [%d]:\n", i);
		err_printf(m, "  CNTR: %08x\n", error->cursor[i].control);
		err_printf(m, "  POS: %08x\n", error->cursor[i].position);
		err_printf(m, "  BASE: %08x\n", error->cursor[i].base);
	}

	for (i = 0; i < error->num_transcoders; i++) {
		err_printf(m, "CPU transcoder: %s\n",
			   transcoder_name(error->transcoder[i].cpu_transcoder));
		err_printf(m, "  Power: %s\n",
			   onoff(error->transcoder[i].power_domain_on));
		err_printf(m, "  CONF: %08x\n", error->transcoder[i].conf);
		err_printf(m, "  HTOTAL: %08x\n", error->transcoder[i].htotal);
		err_printf(m, "  HBLANK: %08x\n", error->transcoder[i].hblank);
		err_printf(m, "  HSYNC: %08x\n", error->transcoder[i].hsync);
		err_printf(m, "  VTOTAL: %08x\n", error->transcoder[i].vtotal);
		err_printf(m, "  VBLANK: %08x\n", error->transcoder[i].vblank);
		err_printf(m, "  VSYNC: %08x\n", error->transcoder[i].vsync);
	}
}

#endif<|MERGE_RESOLUTION|>--- conflicted
+++ resolved
@@ -2456,19 +2456,11 @@
 				 const struct drm_framebuffer *fb, int plane)
 {
 	struct drm_i915_private *dev_priv = to_i915(fb->dev);
-<<<<<<< HEAD
 
 	if (fb->modifier != DRM_FORMAT_MOD_LINEAR &&
 	    fb->offsets[plane] % intel_tile_size(dev_priv))
 		return -EINVAL;
 
-=======
-
-	if (fb->modifier != DRM_FORMAT_MOD_LINEAR &&
-	    fb->offsets[plane] % intel_tile_size(dev_priv))
-		return -EINVAL;
-
->>>>>>> 0d0c2794
 	*x = 0;
 	*y = 0;
 
