--- conflicted
+++ resolved
@@ -28,11 +28,7 @@
 #ifdef CONFIG_DRM_I915_DEBUG_GEM
 #define GEM_BUG_ON(expr) BUG_ON(expr)
 #else
-<<<<<<< HEAD
-#define GEM_BUG_ON(expr) do { } while (0)
-=======
 #define GEM_BUG_ON(expr) BUILD_BUG_ON_INVALID(expr)
->>>>>>> d637c178
 #endif
 
 #define I915_NUM_ENGINES 5
