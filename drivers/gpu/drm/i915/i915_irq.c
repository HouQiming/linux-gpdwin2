/* i915_irq.c -- IRQ support for the I915 -*- linux-c -*-
 */
/*
 * Copyright 2003 Tungsten Graphics, Inc., Cedar Park, Texas.
 * All Rights Reserved.
 *
 * Permission is hereby granted, free of charge, to any person obtaining a
 * copy of this software and associated documentation files (the
 * "Software"), to deal in the Software without restriction, including
 * without limitation the rights to use, copy, modify, merge, publish,
 * distribute, sub license, and/or sell copies of the Software, and to
 * permit persons to whom the Software is furnished to do so, subject to
 * the following conditions:
 *
 * The above copyright notice and this permission notice (including the
 * next paragraph) shall be included in all copies or substantial portions
 * of the Software.
 *
 * THE SOFTWARE IS PROVIDED "AS IS", WITHOUT WARRANTY OF ANY KIND, EXPRESS
 * OR IMPLIED, INCLUDING BUT NOT LIMITED TO THE WARRANTIES OF
 * MERCHANTABILITY, FITNESS FOR A PARTICULAR PURPOSE AND NON-INFRINGEMENT.
 * IN NO EVENT SHALL TUNGSTEN GRAPHICS AND/OR ITS SUPPLIERS BE LIABLE FOR
 * ANY CLAIM, DAMAGES OR OTHER LIABILITY, WHETHER IN AN ACTION OF CONTRACT,
 * TORT OR OTHERWISE, ARISING FROM, OUT OF OR IN CONNECTION WITH THE
 * SOFTWARE OR THE USE OR OTHER DEALINGS IN THE SOFTWARE.
 *
 */

#define pr_fmt(fmt) KBUILD_MODNAME ": " fmt

#include <linux/sysrq.h>
#include <linux/slab.h>
#include <linux/circ_buf.h>
#include <drm/drmP.h>
#include <drm/i915_drm.h>
#include "i915_drv.h"
#include "i915_trace.h"
#include "intel_drv.h"

/**
 * DOC: interrupt handling
 *
 * These functions provide the basic support for enabling and disabling the
 * interrupt handling support. There's a lot more functionality in i915_irq.c
 * and related files, but that will be described in separate chapters.
 */

static const u32 hpd_ilk[HPD_NUM_PINS] = {
	[HPD_PORT_A] = DE_DP_A_HOTPLUG,
};

static const u32 hpd_ivb[HPD_NUM_PINS] = {
	[HPD_PORT_A] = DE_DP_A_HOTPLUG_IVB,
};

static const u32 hpd_bdw[HPD_NUM_PINS] = {
	[HPD_PORT_A] = GEN8_PORT_DP_A_HOTPLUG,
};

static const u32 hpd_ibx[HPD_NUM_PINS] = {
	[HPD_CRT] = SDE_CRT_HOTPLUG,
	[HPD_SDVO_B] = SDE_SDVOB_HOTPLUG,
	[HPD_PORT_B] = SDE_PORTB_HOTPLUG,
	[HPD_PORT_C] = SDE_PORTC_HOTPLUG,
	[HPD_PORT_D] = SDE_PORTD_HOTPLUG
};

static const u32 hpd_cpt[HPD_NUM_PINS] = {
	[HPD_CRT] = SDE_CRT_HOTPLUG_CPT,
	[HPD_SDVO_B] = SDE_SDVOB_HOTPLUG_CPT,
	[HPD_PORT_B] = SDE_PORTB_HOTPLUG_CPT,
	[HPD_PORT_C] = SDE_PORTC_HOTPLUG_CPT,
	[HPD_PORT_D] = SDE_PORTD_HOTPLUG_CPT
};

static const u32 hpd_spt[HPD_NUM_PINS] = {
	[HPD_PORT_A] = SDE_PORTA_HOTPLUG_SPT,
	[HPD_PORT_B] = SDE_PORTB_HOTPLUG_CPT,
	[HPD_PORT_C] = SDE_PORTC_HOTPLUG_CPT,
	[HPD_PORT_D] = SDE_PORTD_HOTPLUG_CPT,
	[HPD_PORT_E] = SDE_PORTE_HOTPLUG_SPT
};

static const u32 hpd_mask_i915[HPD_NUM_PINS] = {
	[HPD_CRT] = CRT_HOTPLUG_INT_EN,
	[HPD_SDVO_B] = SDVOB_HOTPLUG_INT_EN,
	[HPD_SDVO_C] = SDVOC_HOTPLUG_INT_EN,
	[HPD_PORT_B] = PORTB_HOTPLUG_INT_EN,
	[HPD_PORT_C] = PORTC_HOTPLUG_INT_EN,
	[HPD_PORT_D] = PORTD_HOTPLUG_INT_EN
};

static const u32 hpd_status_g4x[HPD_NUM_PINS] = {
	[HPD_CRT] = CRT_HOTPLUG_INT_STATUS,
	[HPD_SDVO_B] = SDVOB_HOTPLUG_INT_STATUS_G4X,
	[HPD_SDVO_C] = SDVOC_HOTPLUG_INT_STATUS_G4X,
	[HPD_PORT_B] = PORTB_HOTPLUG_INT_STATUS,
	[HPD_PORT_C] = PORTC_HOTPLUG_INT_STATUS,
	[HPD_PORT_D] = PORTD_HOTPLUG_INT_STATUS
};

static const u32 hpd_status_i915[HPD_NUM_PINS] = {
	[HPD_CRT] = CRT_HOTPLUG_INT_STATUS,
	[HPD_SDVO_B] = SDVOB_HOTPLUG_INT_STATUS_I915,
	[HPD_SDVO_C] = SDVOC_HOTPLUG_INT_STATUS_I915,
	[HPD_PORT_B] = PORTB_HOTPLUG_INT_STATUS,
	[HPD_PORT_C] = PORTC_HOTPLUG_INT_STATUS,
	[HPD_PORT_D] = PORTD_HOTPLUG_INT_STATUS
};

/* BXT hpd list */
static const u32 hpd_bxt[HPD_NUM_PINS] = {
	[HPD_PORT_A] = BXT_DE_PORT_HP_DDIA,
	[HPD_PORT_B] = BXT_DE_PORT_HP_DDIB,
	[HPD_PORT_C] = BXT_DE_PORT_HP_DDIC
};

/* IIR can theoretically queue up two events. Be paranoid. */
#define GEN8_IRQ_RESET_NDX(type, which) do { \
	I915_WRITE(GEN8_##type##_IMR(which), 0xffffffff); \
	POSTING_READ(GEN8_##type##_IMR(which)); \
	I915_WRITE(GEN8_##type##_IER(which), 0); \
	I915_WRITE(GEN8_##type##_IIR(which), 0xffffffff); \
	POSTING_READ(GEN8_##type##_IIR(which)); \
	I915_WRITE(GEN8_##type##_IIR(which), 0xffffffff); \
	POSTING_READ(GEN8_##type##_IIR(which)); \
} while (0)

#define GEN5_IRQ_RESET(type) do { \
	I915_WRITE(type##IMR, 0xffffffff); \
	POSTING_READ(type##IMR); \
	I915_WRITE(type##IER, 0); \
	I915_WRITE(type##IIR, 0xffffffff); \
	POSTING_READ(type##IIR); \
	I915_WRITE(type##IIR, 0xffffffff); \
	POSTING_READ(type##IIR); \
} while (0)

/*
 * We should clear IMR at preinstall/uninstall, and just check at postinstall.
 */
static void gen5_assert_iir_is_zero(struct drm_i915_private *dev_priv,
				    i915_reg_t reg)
{
	u32 val = I915_READ(reg);

	if (val == 0)
		return;

	WARN(1, "Interrupt register 0x%x is not zero: 0x%08x\n",
	     i915_mmio_reg_offset(reg), val);
	I915_WRITE(reg, 0xffffffff);
	POSTING_READ(reg);
	I915_WRITE(reg, 0xffffffff);
	POSTING_READ(reg);
}

#define GEN8_IRQ_INIT_NDX(type, which, imr_val, ier_val) do { \
	gen5_assert_iir_is_zero(dev_priv, GEN8_##type##_IIR(which)); \
	I915_WRITE(GEN8_##type##_IER(which), (ier_val)); \
	I915_WRITE(GEN8_##type##_IMR(which), (imr_val)); \
	POSTING_READ(GEN8_##type##_IMR(which)); \
} while (0)

#define GEN5_IRQ_INIT(type, imr_val, ier_val) do { \
	gen5_assert_iir_is_zero(dev_priv, type##IIR); \
	I915_WRITE(type##IER, (ier_val)); \
	I915_WRITE(type##IMR, (imr_val)); \
	POSTING_READ(type##IMR); \
} while (0)

static void gen6_rps_irq_handler(struct drm_i915_private *dev_priv, u32 pm_iir);
static void gen9_guc_irq_handler(struct drm_i915_private *dev_priv, u32 pm_iir);

/* For display hotplug interrupt */
static inline void
i915_hotplug_interrupt_update_locked(struct drm_i915_private *dev_priv,
				     uint32_t mask,
				     uint32_t bits)
{
	uint32_t val;

	lockdep_assert_held(&dev_priv->irq_lock);
	WARN_ON(bits & ~mask);

	val = I915_READ(PORT_HOTPLUG_EN);
	val &= ~mask;
	val |= bits;
	I915_WRITE(PORT_HOTPLUG_EN, val);
}

/**
 * i915_hotplug_interrupt_update - update hotplug interrupt enable
 * @dev_priv: driver private
 * @mask: bits to update
 * @bits: bits to enable
 * NOTE: the HPD enable bits are modified both inside and outside
 * of an interrupt context. To avoid that read-modify-write cycles
 * interfer, these bits are protected by a spinlock. Since this
 * function is usually not called from a context where the lock is
 * held already, this function acquires the lock itself. A non-locking
 * version is also available.
 */
void i915_hotplug_interrupt_update(struct drm_i915_private *dev_priv,
				   uint32_t mask,
				   uint32_t bits)
{
	spin_lock_irq(&dev_priv->irq_lock);
	i915_hotplug_interrupt_update_locked(dev_priv, mask, bits);
	spin_unlock_irq(&dev_priv->irq_lock);
}

/**
 * ilk_update_display_irq - update DEIMR
 * @dev_priv: driver private
 * @interrupt_mask: mask of interrupt bits to update
 * @enabled_irq_mask: mask of interrupt bits to enable
 */
void ilk_update_display_irq(struct drm_i915_private *dev_priv,
			    uint32_t interrupt_mask,
			    uint32_t enabled_irq_mask)
{
	uint32_t new_val;

	lockdep_assert_held(&dev_priv->irq_lock);

	WARN_ON(enabled_irq_mask & ~interrupt_mask);

	if (WARN_ON(!intel_irqs_enabled(dev_priv)))
		return;

	new_val = dev_priv->irq_mask;
	new_val &= ~interrupt_mask;
	new_val |= (~enabled_irq_mask & interrupt_mask);

	if (new_val != dev_priv->irq_mask) {
		dev_priv->irq_mask = new_val;
		I915_WRITE(DEIMR, dev_priv->irq_mask);
		POSTING_READ(DEIMR);
	}
}

/**
 * ilk_update_gt_irq - update GTIMR
 * @dev_priv: driver private
 * @interrupt_mask: mask of interrupt bits to update
 * @enabled_irq_mask: mask of interrupt bits to enable
 */
static void ilk_update_gt_irq(struct drm_i915_private *dev_priv,
			      uint32_t interrupt_mask,
			      uint32_t enabled_irq_mask)
{
	lockdep_assert_held(&dev_priv->irq_lock);

	WARN_ON(enabled_irq_mask & ~interrupt_mask);

	if (WARN_ON(!intel_irqs_enabled(dev_priv)))
		return;

	dev_priv->gt_irq_mask &= ~interrupt_mask;
	dev_priv->gt_irq_mask |= (~enabled_irq_mask & interrupt_mask);
	I915_WRITE(GTIMR, dev_priv->gt_irq_mask);
}

void gen5_enable_gt_irq(struct drm_i915_private *dev_priv, uint32_t mask)
{
	ilk_update_gt_irq(dev_priv, mask, mask);
	POSTING_READ_FW(GTIMR);
}

void gen5_disable_gt_irq(struct drm_i915_private *dev_priv, uint32_t mask)
{
	ilk_update_gt_irq(dev_priv, mask, 0);
}

static i915_reg_t gen6_pm_iir(struct drm_i915_private *dev_priv)
{
	return INTEL_INFO(dev_priv)->gen >= 8 ? GEN8_GT_IIR(2) : GEN6_PMIIR;
}

static i915_reg_t gen6_pm_imr(struct drm_i915_private *dev_priv)
{
	return INTEL_INFO(dev_priv)->gen >= 8 ? GEN8_GT_IMR(2) : GEN6_PMIMR;
}

static i915_reg_t gen6_pm_ier(struct drm_i915_private *dev_priv)
{
	return INTEL_INFO(dev_priv)->gen >= 8 ? GEN8_GT_IER(2) : GEN6_PMIER;
}

/**
 * snb_update_pm_irq - update GEN6_PMIMR
 * @dev_priv: driver private
 * @interrupt_mask: mask of interrupt bits to update
 * @enabled_irq_mask: mask of interrupt bits to enable
 */
static void snb_update_pm_irq(struct drm_i915_private *dev_priv,
			      uint32_t interrupt_mask,
			      uint32_t enabled_irq_mask)
{
	uint32_t new_val;

	WARN_ON(enabled_irq_mask & ~interrupt_mask);

	lockdep_assert_held(&dev_priv->irq_lock);

	new_val = dev_priv->pm_imr;
	new_val &= ~interrupt_mask;
	new_val |= (~enabled_irq_mask & interrupt_mask);

	if (new_val != dev_priv->pm_imr) {
		dev_priv->pm_imr = new_val;
		I915_WRITE(gen6_pm_imr(dev_priv), dev_priv->pm_imr);
		POSTING_READ(gen6_pm_imr(dev_priv));
	}
}

void gen6_unmask_pm_irq(struct drm_i915_private *dev_priv, u32 mask)
{
	if (WARN_ON(!intel_irqs_enabled(dev_priv)))
		return;

	snb_update_pm_irq(dev_priv, mask, mask);
}

static void __gen6_mask_pm_irq(struct drm_i915_private *dev_priv, u32 mask)
{
	snb_update_pm_irq(dev_priv, mask, 0);
}

void gen6_mask_pm_irq(struct drm_i915_private *dev_priv, u32 mask)
{
	if (WARN_ON(!intel_irqs_enabled(dev_priv)))
		return;

	__gen6_mask_pm_irq(dev_priv, mask);
}

void gen6_reset_pm_iir(struct drm_i915_private *dev_priv, u32 reset_mask)
{
	i915_reg_t reg = gen6_pm_iir(dev_priv);

	lockdep_assert_held(&dev_priv->irq_lock);

	I915_WRITE(reg, reset_mask);
	I915_WRITE(reg, reset_mask);
	POSTING_READ(reg);
}

void gen6_enable_pm_irq(struct drm_i915_private *dev_priv, u32 enable_mask)
{
	lockdep_assert_held(&dev_priv->irq_lock);

	dev_priv->pm_ier |= enable_mask;
	I915_WRITE(gen6_pm_ier(dev_priv), dev_priv->pm_ier);
	gen6_unmask_pm_irq(dev_priv, enable_mask);
	/* unmask_pm_irq provides an implicit barrier (POSTING_READ) */
}

void gen6_disable_pm_irq(struct drm_i915_private *dev_priv, u32 disable_mask)
{
	lockdep_assert_held(&dev_priv->irq_lock);

	dev_priv->pm_ier &= ~disable_mask;
	__gen6_mask_pm_irq(dev_priv, disable_mask);
	I915_WRITE(gen6_pm_ier(dev_priv), dev_priv->pm_ier);
	/* though a barrier is missing here, but don't really need a one */
}

void gen6_reset_rps_interrupts(struct drm_i915_private *dev_priv)
{
	spin_lock_irq(&dev_priv->irq_lock);
	gen6_reset_pm_iir(dev_priv, dev_priv->pm_rps_events);
	dev_priv->rps.pm_iir = 0;
	spin_unlock_irq(&dev_priv->irq_lock);
}

void gen6_enable_rps_interrupts(struct drm_i915_private *dev_priv)
{
	if (READ_ONCE(dev_priv->rps.interrupts_enabled))
		return;

	spin_lock_irq(&dev_priv->irq_lock);
	WARN_ON_ONCE(dev_priv->rps.pm_iir);
	WARN_ON_ONCE(I915_READ(gen6_pm_iir(dev_priv)) & dev_priv->pm_rps_events);
	dev_priv->rps.interrupts_enabled = true;
	gen6_enable_pm_irq(dev_priv, dev_priv->pm_rps_events);

	spin_unlock_irq(&dev_priv->irq_lock);
}

void gen6_disable_rps_interrupts(struct drm_i915_private *dev_priv)
{
	if (!READ_ONCE(dev_priv->rps.interrupts_enabled))
		return;

	spin_lock_irq(&dev_priv->irq_lock);
	dev_priv->rps.interrupts_enabled = false;

	I915_WRITE(GEN6_PMINTRMSK, gen6_sanitize_rps_pm_mask(dev_priv, ~0u));

	gen6_disable_pm_irq(dev_priv, dev_priv->pm_rps_events);

	spin_unlock_irq(&dev_priv->irq_lock);
	synchronize_irq(dev_priv->drm.irq);

	/* Now that we will not be generating any more work, flush any
	 * outsanding tasks. As we are called on the RPS idle path,
	 * we will reset the GPU to minimum frequencies, so the current
	 * state of the worker can be discarded.
	 */
	cancel_work_sync(&dev_priv->rps.work);
	gen6_reset_rps_interrupts(dev_priv);
}

void gen9_reset_guc_interrupts(struct drm_i915_private *dev_priv)
{
	spin_lock_irq(&dev_priv->irq_lock);
	gen6_reset_pm_iir(dev_priv, dev_priv->pm_guc_events);
	spin_unlock_irq(&dev_priv->irq_lock);
}

void gen9_enable_guc_interrupts(struct drm_i915_private *dev_priv)
{
	spin_lock_irq(&dev_priv->irq_lock);
	if (!dev_priv->guc.interrupts_enabled) {
		WARN_ON_ONCE(I915_READ(gen6_pm_iir(dev_priv)) &
				       dev_priv->pm_guc_events);
		dev_priv->guc.interrupts_enabled = true;
		gen6_enable_pm_irq(dev_priv, dev_priv->pm_guc_events);
	}
	spin_unlock_irq(&dev_priv->irq_lock);
}

void gen9_disable_guc_interrupts(struct drm_i915_private *dev_priv)
{
	spin_lock_irq(&dev_priv->irq_lock);
	dev_priv->guc.interrupts_enabled = false;

	gen6_disable_pm_irq(dev_priv, dev_priv->pm_guc_events);

	spin_unlock_irq(&dev_priv->irq_lock);
	synchronize_irq(dev_priv->drm.irq);

	gen9_reset_guc_interrupts(dev_priv);
}

/**
 * bdw_update_port_irq - update DE port interrupt
 * @dev_priv: driver private
 * @interrupt_mask: mask of interrupt bits to update
 * @enabled_irq_mask: mask of interrupt bits to enable
 */
static void bdw_update_port_irq(struct drm_i915_private *dev_priv,
				uint32_t interrupt_mask,
				uint32_t enabled_irq_mask)
{
	uint32_t new_val;
	uint32_t old_val;

	lockdep_assert_held(&dev_priv->irq_lock);

	WARN_ON(enabled_irq_mask & ~interrupt_mask);

	if (WARN_ON(!intel_irqs_enabled(dev_priv)))
		return;

	old_val = I915_READ(GEN8_DE_PORT_IMR);

	new_val = old_val;
	new_val &= ~interrupt_mask;
	new_val |= (~enabled_irq_mask & interrupt_mask);

	if (new_val != old_val) {
		I915_WRITE(GEN8_DE_PORT_IMR, new_val);
		POSTING_READ(GEN8_DE_PORT_IMR);
	}
}

/**
 * bdw_update_pipe_irq - update DE pipe interrupt
 * @dev_priv: driver private
 * @pipe: pipe whose interrupt to update
 * @interrupt_mask: mask of interrupt bits to update
 * @enabled_irq_mask: mask of interrupt bits to enable
 */
void bdw_update_pipe_irq(struct drm_i915_private *dev_priv,
			 enum pipe pipe,
			 uint32_t interrupt_mask,
			 uint32_t enabled_irq_mask)
{
	uint32_t new_val;

	lockdep_assert_held(&dev_priv->irq_lock);

	WARN_ON(enabled_irq_mask & ~interrupt_mask);

	if (WARN_ON(!intel_irqs_enabled(dev_priv)))
		return;

	new_val = dev_priv->de_irq_mask[pipe];
	new_val &= ~interrupt_mask;
	new_val |= (~enabled_irq_mask & interrupt_mask);

	if (new_val != dev_priv->de_irq_mask[pipe]) {
		dev_priv->de_irq_mask[pipe] = new_val;
		I915_WRITE(GEN8_DE_PIPE_IMR(pipe), dev_priv->de_irq_mask[pipe]);
		POSTING_READ(GEN8_DE_PIPE_IMR(pipe));
	}
}

/**
 * ibx_display_interrupt_update - update SDEIMR
 * @dev_priv: driver private
 * @interrupt_mask: mask of interrupt bits to update
 * @enabled_irq_mask: mask of interrupt bits to enable
 */
void ibx_display_interrupt_update(struct drm_i915_private *dev_priv,
				  uint32_t interrupt_mask,
				  uint32_t enabled_irq_mask)
{
	uint32_t sdeimr = I915_READ(SDEIMR);
	sdeimr &= ~interrupt_mask;
	sdeimr |= (~enabled_irq_mask & interrupt_mask);

	WARN_ON(enabled_irq_mask & ~interrupt_mask);

	lockdep_assert_held(&dev_priv->irq_lock);

	if (WARN_ON(!intel_irqs_enabled(dev_priv)))
		return;

	I915_WRITE(SDEIMR, sdeimr);
	POSTING_READ(SDEIMR);
}

static void
__i915_enable_pipestat(struct drm_i915_private *dev_priv, enum pipe pipe,
		       u32 enable_mask, u32 status_mask)
{
	i915_reg_t reg = PIPESTAT(pipe);
	u32 pipestat = I915_READ(reg) & PIPESTAT_INT_ENABLE_MASK;

	lockdep_assert_held(&dev_priv->irq_lock);
	WARN_ON(!intel_irqs_enabled(dev_priv));

	if (WARN_ONCE(enable_mask & ~PIPESTAT_INT_ENABLE_MASK ||
		      status_mask & ~PIPESTAT_INT_STATUS_MASK,
		      "pipe %c: enable_mask=0x%x, status_mask=0x%x\n",
		      pipe_name(pipe), enable_mask, status_mask))
		return;

	if ((pipestat & enable_mask) == enable_mask)
		return;

	dev_priv->pipestat_irq_mask[pipe] |= status_mask;

	/* Enable the interrupt, clear any pending status */
	pipestat |= enable_mask | status_mask;
	I915_WRITE(reg, pipestat);
	POSTING_READ(reg);
}

static void
__i915_disable_pipestat(struct drm_i915_private *dev_priv, enum pipe pipe,
		        u32 enable_mask, u32 status_mask)
{
	i915_reg_t reg = PIPESTAT(pipe);
	u32 pipestat = I915_READ(reg) & PIPESTAT_INT_ENABLE_MASK;

	lockdep_assert_held(&dev_priv->irq_lock);
	WARN_ON(!intel_irqs_enabled(dev_priv));

	if (WARN_ONCE(enable_mask & ~PIPESTAT_INT_ENABLE_MASK ||
		      status_mask & ~PIPESTAT_INT_STATUS_MASK,
		      "pipe %c: enable_mask=0x%x, status_mask=0x%x\n",
		      pipe_name(pipe), enable_mask, status_mask))
		return;

	if ((pipestat & enable_mask) == 0)
		return;

	dev_priv->pipestat_irq_mask[pipe] &= ~status_mask;

	pipestat &= ~enable_mask;
	I915_WRITE(reg, pipestat);
	POSTING_READ(reg);
}

static u32 vlv_get_pipestat_enable_mask(struct drm_device *dev, u32 status_mask)
{
	u32 enable_mask = status_mask << 16;

	/*
	 * On pipe A we don't support the PSR interrupt yet,
	 * on pipe B and C the same bit MBZ.
	 */
	if (WARN_ON_ONCE(status_mask & PIPE_A_PSR_STATUS_VLV))
		return 0;
	/*
	 * On pipe B and C we don't support the PSR interrupt yet, on pipe
	 * A the same bit is for perf counters which we don't use either.
	 */
	if (WARN_ON_ONCE(status_mask & PIPE_B_PSR_STATUS_VLV))
		return 0;

	enable_mask &= ~(PIPE_FIFO_UNDERRUN_STATUS |
			 SPRITE0_FLIP_DONE_INT_EN_VLV |
			 SPRITE1_FLIP_DONE_INT_EN_VLV);
	if (status_mask & SPRITE0_FLIP_DONE_INT_STATUS_VLV)
		enable_mask |= SPRITE0_FLIP_DONE_INT_EN_VLV;
	if (status_mask & SPRITE1_FLIP_DONE_INT_STATUS_VLV)
		enable_mask |= SPRITE1_FLIP_DONE_INT_EN_VLV;

	return enable_mask;
}

void
i915_enable_pipestat(struct drm_i915_private *dev_priv, enum pipe pipe,
		     u32 status_mask)
{
	u32 enable_mask;

	if (IS_VALLEYVIEW(dev_priv) || IS_CHERRYVIEW(dev_priv))
		enable_mask = vlv_get_pipestat_enable_mask(&dev_priv->drm,
							   status_mask);
	else
		enable_mask = status_mask << 16;
	__i915_enable_pipestat(dev_priv, pipe, enable_mask, status_mask);
}

void
i915_disable_pipestat(struct drm_i915_private *dev_priv, enum pipe pipe,
		      u32 status_mask)
{
	u32 enable_mask;

	if (IS_VALLEYVIEW(dev_priv) || IS_CHERRYVIEW(dev_priv))
		enable_mask = vlv_get_pipestat_enable_mask(&dev_priv->drm,
							   status_mask);
	else
		enable_mask = status_mask << 16;
	__i915_disable_pipestat(dev_priv, pipe, enable_mask, status_mask);
}

/**
 * i915_enable_asle_pipestat - enable ASLE pipestat for OpRegion
 * @dev_priv: i915 device private
 */
static void i915_enable_asle_pipestat(struct drm_i915_private *dev_priv)
{
	if (!dev_priv->opregion.asle || !IS_MOBILE(dev_priv))
		return;

	spin_lock_irq(&dev_priv->irq_lock);

	i915_enable_pipestat(dev_priv, PIPE_B, PIPE_LEGACY_BLC_EVENT_STATUS);
	if (INTEL_GEN(dev_priv) >= 4)
		i915_enable_pipestat(dev_priv, PIPE_A,
				     PIPE_LEGACY_BLC_EVENT_STATUS);

	spin_unlock_irq(&dev_priv->irq_lock);
}

/*
 * This timing diagram depicts the video signal in and
 * around the vertical blanking period.
 *
 * Assumptions about the fictitious mode used in this example:
 *  vblank_start >= 3
 *  vsync_start = vblank_start + 1
 *  vsync_end = vblank_start + 2
 *  vtotal = vblank_start + 3
 *
 *           start of vblank:
 *           latch double buffered registers
 *           increment frame counter (ctg+)
 *           generate start of vblank interrupt (gen4+)
 *           |
 *           |          frame start:
 *           |          generate frame start interrupt (aka. vblank interrupt) (gmch)
 *           |          may be shifted forward 1-3 extra lines via PIPECONF
 *           |          |
 *           |          |  start of vsync:
 *           |          |  generate vsync interrupt
 *           |          |  |
 * ___xxxx___    ___xxxx___    ___xxxx___    ___xxxx___    ___xxxx___    ___xxxx
 *       .   \hs/   .      \hs/          \hs/          \hs/   .      \hs/
 * ----va---> <-----------------vb--------------------> <--------va-------------
 *       |          |       <----vs----->                     |
 * -vbs-----> <---vbs+1---> <---vbs+2---> <-----0-----> <-----1-----> <-----2--- (scanline counter gen2)
 * -vbs-2---> <---vbs-1---> <---vbs-----> <---vbs+1---> <---vbs+2---> <-----0--- (scanline counter gen3+)
 * -vbs-2---> <---vbs-2---> <---vbs-1---> <---vbs-----> <---vbs+1---> <---vbs+2- (scanline counter hsw+ hdmi)
 *       |          |                                         |
 *       last visible pixel                                   first visible pixel
 *                  |                                         increment frame counter (gen3/4)
 *                  pixel counter = vblank_start * htotal     pixel counter = 0 (gen3/4)
 *
 * x  = horizontal active
 * _  = horizontal blanking
 * hs = horizontal sync
 * va = vertical active
 * vb = vertical blanking
 * vs = vertical sync
 * vbs = vblank_start (number)
 *
 * Summary:
 * - most events happen at the start of horizontal sync
 * - frame start happens at the start of horizontal blank, 1-4 lines
 *   (depending on PIPECONF settings) after the start of vblank
 * - gen3/4 pixel and frame counter are synchronized with the start
 *   of horizontal active on the first line of vertical active
 */

/* Called from drm generic code, passed a 'crtc', which
 * we use as a pipe index
 */
static u32 i915_get_vblank_counter(struct drm_device *dev, unsigned int pipe)
{
	struct drm_i915_private *dev_priv = to_i915(dev);
	i915_reg_t high_frame, low_frame;
	u32 high1, high2, low, pixel, vbl_start, hsync_start, htotal;
	struct intel_crtc *intel_crtc = intel_get_crtc_for_pipe(dev_priv,
								pipe);
	const struct drm_display_mode *mode = &intel_crtc->base.hwmode;
	unsigned long irqflags;

	htotal = mode->crtc_htotal;
	hsync_start = mode->crtc_hsync_start;
	vbl_start = mode->crtc_vblank_start;
	if (mode->flags & DRM_MODE_FLAG_INTERLACE)
		vbl_start = DIV_ROUND_UP(vbl_start, 2);

	/* Convert to pixel count */
	vbl_start *= htotal;

	/* Start of vblank event occurs at start of hsync */
	vbl_start -= htotal - hsync_start;

	high_frame = PIPEFRAME(pipe);
	low_frame = PIPEFRAMEPIXEL(pipe);

	spin_lock_irqsave(&dev_priv->uncore.lock, irqflags);

	/*
	 * High & low register fields aren't synchronized, so make sure
	 * we get a low value that's stable across two reads of the high
	 * register.
	 */
	do {
		high1 = I915_READ_FW(high_frame) & PIPE_FRAME_HIGH_MASK;
		low   = I915_READ_FW(low_frame);
		high2 = I915_READ_FW(high_frame) & PIPE_FRAME_HIGH_MASK;
	} while (high1 != high2);

	spin_unlock_irqrestore(&dev_priv->uncore.lock, irqflags);

	high1 >>= PIPE_FRAME_HIGH_SHIFT;
	pixel = low & PIPE_PIXEL_MASK;
	low >>= PIPE_FRAME_LOW_SHIFT;

	/*
	 * The frame counter increments at beginning of active.
	 * Cook up a vblank counter by also checking the pixel
	 * counter against vblank start.
	 */
	return (((high1 << 8) | low) + (pixel >= vbl_start)) & 0xffffff;
}

static u32 g4x_get_vblank_counter(struct drm_device *dev, unsigned int pipe)
{
	struct drm_i915_private *dev_priv = to_i915(dev);

	return I915_READ(PIPE_FRMCOUNT_G4X(pipe));
}

/* I915_READ_FW, only for fast reads of display block, no need for forcewake etc. */
static int __intel_get_crtc_scanline(struct intel_crtc *crtc)
{
	struct drm_device *dev = crtc->base.dev;
	struct drm_i915_private *dev_priv = to_i915(dev);
	const struct drm_display_mode *mode = &crtc->base.hwmode;
	enum pipe pipe = crtc->pipe;
	int position, vtotal;

	if (!crtc->active)
		return -1;

	vtotal = mode->crtc_vtotal;
	if (mode->flags & DRM_MODE_FLAG_INTERLACE)
		vtotal /= 2;

	if (IS_GEN2(dev_priv))
		position = I915_READ_FW(PIPEDSL(pipe)) & DSL_LINEMASK_GEN2;
	else
		position = I915_READ_FW(PIPEDSL(pipe)) & DSL_LINEMASK_GEN3;

	/*
	 * On HSW, the DSL reg (0x70000) appears to return 0 if we
	 * read it just before the start of vblank.  So try it again
	 * so we don't accidentally end up spanning a vblank frame
	 * increment, causing the pipe_update_end() code to squak at us.
	 *
	 * The nature of this problem means we can't simply check the ISR
	 * bit and return the vblank start value; nor can we use the scanline
	 * debug register in the transcoder as it appears to have the same
	 * problem.  We may need to extend this to include other platforms,
	 * but so far testing only shows the problem on HSW.
	 */
	if (HAS_DDI(dev_priv) && !position) {
		int i, temp;

		for (i = 0; i < 100; i++) {
			udelay(1);
			temp = I915_READ_FW(PIPEDSL(pipe)) & DSL_LINEMASK_GEN3;
			if (temp != position) {
				position = temp;
				break;
			}
		}
	}

	/*
	 * See update_scanline_offset() for the details on the
	 * scanline_offset adjustment.
	 */
	return (position + crtc->scanline_offset) % vtotal;
}

static int i915_get_crtc_scanoutpos(struct drm_device *dev, unsigned int pipe,
				    unsigned int flags, int *vpos, int *hpos,
				    ktime_t *stime, ktime_t *etime,
				    const struct drm_display_mode *mode)
{
	struct drm_i915_private *dev_priv = to_i915(dev);
	struct intel_crtc *intel_crtc = intel_get_crtc_for_pipe(dev_priv,
								pipe);
	int position;
	int vbl_start, vbl_end, hsync_start, htotal, vtotal;
	bool in_vbl = true;
	int ret = 0;
	unsigned long irqflags;

	if (WARN_ON(!mode->crtc_clock)) {
		DRM_DEBUG_DRIVER("trying to get scanoutpos for disabled "
				 "pipe %c\n", pipe_name(pipe));
		return 0;
	}

	htotal = mode->crtc_htotal;
	hsync_start = mode->crtc_hsync_start;
	vtotal = mode->crtc_vtotal;
	vbl_start = mode->crtc_vblank_start;
	vbl_end = mode->crtc_vblank_end;

	if (mode->flags & DRM_MODE_FLAG_INTERLACE) {
		vbl_start = DIV_ROUND_UP(vbl_start, 2);
		vbl_end /= 2;
		vtotal /= 2;
	}

	ret |= DRM_SCANOUTPOS_VALID | DRM_SCANOUTPOS_ACCURATE;

	/*
	 * Lock uncore.lock, as we will do multiple timing critical raw
	 * register reads, potentially with preemption disabled, so the
	 * following code must not block on uncore.lock.
	 */
	spin_lock_irqsave(&dev_priv->uncore.lock, irqflags);

	/* preempt_disable_rt() should go right here in PREEMPT_RT patchset. */

	/* Get optional system timestamp before query. */
	if (stime)
		*stime = ktime_get();

	if (IS_GEN2(dev_priv) || IS_G4X(dev_priv) || INTEL_GEN(dev_priv) >= 5) {
		/* No obvious pixelcount register. Only query vertical
		 * scanout position from Display scan line register.
		 */
		position = __intel_get_crtc_scanline(intel_crtc);
	} else {
		/* Have access to pixelcount since start of frame.
		 * We can split this into vertical and horizontal
		 * scanout position.
		 */
		position = (I915_READ_FW(PIPEFRAMEPIXEL(pipe)) & PIPE_PIXEL_MASK) >> PIPE_PIXEL_SHIFT;

		/* convert to pixel counts */
		vbl_start *= htotal;
		vbl_end *= htotal;
		vtotal *= htotal;

		/*
		 * In interlaced modes, the pixel counter counts all pixels,
		 * so one field will have htotal more pixels. In order to avoid
		 * the reported position from jumping backwards when the pixel
		 * counter is beyond the length of the shorter field, just
		 * clamp the position the length of the shorter field. This
		 * matches how the scanline counter based position works since
		 * the scanline counter doesn't count the two half lines.
		 */
		if (position >= vtotal)
			position = vtotal - 1;

		/*
		 * Start of vblank interrupt is triggered at start of hsync,
		 * just prior to the first active line of vblank. However we
		 * consider lines to start at the leading edge of horizontal
		 * active. So, should we get here before we've crossed into
		 * the horizontal active of the first line in vblank, we would
		 * not set the DRM_SCANOUTPOS_INVBL flag. In order to fix that,
		 * always add htotal-hsync_start to the current pixel position.
		 */
		position = (position + htotal - hsync_start) % vtotal;
	}

	/* Get optional system timestamp after query. */
	if (etime)
		*etime = ktime_get();

	/* preempt_enable_rt() should go right here in PREEMPT_RT patchset. */

	spin_unlock_irqrestore(&dev_priv->uncore.lock, irqflags);

	in_vbl = position >= vbl_start && position < vbl_end;

	/*
	 * While in vblank, position will be negative
	 * counting up towards 0 at vbl_end. And outside
	 * vblank, position will be positive counting
	 * up since vbl_end.
	 */
	if (position >= vbl_start)
		position -= vbl_end;
	else
		position += vtotal - vbl_end;

	if (IS_GEN2(dev_priv) || IS_G4X(dev_priv) || INTEL_GEN(dev_priv) >= 5) {
		*vpos = position;
		*hpos = 0;
	} else {
		*vpos = position / htotal;
		*hpos = position - (*vpos * htotal);
	}

	/* In vblank? */
	if (in_vbl)
		ret |= DRM_SCANOUTPOS_IN_VBLANK;

	return ret;
}

int intel_get_crtc_scanline(struct intel_crtc *crtc)
{
	struct drm_i915_private *dev_priv = to_i915(crtc->base.dev);
	unsigned long irqflags;
	int position;

	spin_lock_irqsave(&dev_priv->uncore.lock, irqflags);
	position = __intel_get_crtc_scanline(crtc);
	spin_unlock_irqrestore(&dev_priv->uncore.lock, irqflags);

	return position;
}

static int i915_get_vblank_timestamp(struct drm_device *dev, unsigned int pipe,
			      int *max_error,
			      struct timeval *vblank_time,
			      unsigned flags)
{
	struct drm_i915_private *dev_priv = to_i915(dev);
	struct intel_crtc *crtc;

	if (pipe >= INTEL_INFO(dev_priv)->num_pipes) {
		DRM_ERROR("Invalid crtc %u\n", pipe);
		return -EINVAL;
	}

	/* Get drm_crtc to timestamp: */
	crtc = intel_get_crtc_for_pipe(dev_priv, pipe);
	if (crtc == NULL) {
		DRM_ERROR("Invalid crtc %u\n", pipe);
		return -EINVAL;
	}

	if (!crtc->base.hwmode.crtc_clock) {
		DRM_DEBUG_KMS("crtc %u is disabled\n", pipe);
		return -EBUSY;
	}

	/* Helper routine in DRM core does all the work: */
	return drm_calc_vbltimestamp_from_scanoutpos(dev, pipe, max_error,
						     vblank_time, flags,
						     &crtc->base.hwmode);
}

static void ironlake_rps_change_irq_handler(struct drm_i915_private *dev_priv)
{
	u32 busy_up, busy_down, max_avg, min_avg;
	u8 new_delay;

	spin_lock(&mchdev_lock);

	I915_WRITE16(MEMINTRSTS, I915_READ(MEMINTRSTS));

	new_delay = dev_priv->ips.cur_delay;

	I915_WRITE16(MEMINTRSTS, MEMINT_EVAL_CHG);
	busy_up = I915_READ(RCPREVBSYTUPAVG);
	busy_down = I915_READ(RCPREVBSYTDNAVG);
	max_avg = I915_READ(RCBMAXAVG);
	min_avg = I915_READ(RCBMINAVG);

	/* Handle RCS change request from hw */
	if (busy_up > max_avg) {
		if (dev_priv->ips.cur_delay != dev_priv->ips.max_delay)
			new_delay = dev_priv->ips.cur_delay - 1;
		if (new_delay < dev_priv->ips.max_delay)
			new_delay = dev_priv->ips.max_delay;
	} else if (busy_down < min_avg) {
		if (dev_priv->ips.cur_delay != dev_priv->ips.min_delay)
			new_delay = dev_priv->ips.cur_delay + 1;
		if (new_delay > dev_priv->ips.min_delay)
			new_delay = dev_priv->ips.min_delay;
	}

	if (ironlake_set_drps(dev_priv, new_delay))
		dev_priv->ips.cur_delay = new_delay;

	spin_unlock(&mchdev_lock);

	return;
}

static void notify_ring(struct intel_engine_cs *engine)
{
	struct drm_i915_gem_request *rq = NULL;
	struct intel_wait *wait;

	atomic_inc(&engine->irq_count);
	set_bit(ENGINE_IRQ_BREADCRUMB, &engine->irq_posted);

	spin_lock(&engine->breadcrumbs.irq_lock);
	wait = engine->breadcrumbs.irq_wait;
	if (wait) {
		/* We use a callback from the dma-fence to submit
		 * requests after waiting on our own requests. To
		 * ensure minimum delay in queuing the next request to
		 * hardware, signal the fence now rather than wait for
		 * the signaler to be woken up. We still wake up the
		 * waiter in order to handle the irq-seqno coherency
		 * issues (we may receive the interrupt before the
		 * seqno is written, see __i915_request_irq_complete())
		 * and to handle coalescing of multiple seqno updates
		 * and many waiters.
		 */
		if (i915_seqno_passed(intel_engine_get_seqno(engine),
				      wait->seqno) &&
		    !test_bit(DMA_FENCE_FLAG_SIGNALED_BIT,
			      &wait->request->fence.flags))
			rq = i915_gem_request_get(wait->request);

		wake_up_process(wait->tsk);
	} else {
		__intel_engine_disarm_breadcrumbs(engine);
	}
	spin_unlock(&engine->breadcrumbs.irq_lock);

	if (rq) {
		dma_fence_signal(&rq->fence);
		i915_gem_request_put(rq);
	}

	trace_intel_engine_notify(engine, wait);
}

static void vlv_c0_read(struct drm_i915_private *dev_priv,
			struct intel_rps_ei *ei)
{
	ei->cz_clock = vlv_punit_read(dev_priv, PUNIT_REG_CZ_TIMESTAMP);
	ei->render_c0 = I915_READ(VLV_RENDER_C0_COUNT);
	ei->media_c0 = I915_READ(VLV_MEDIA_C0_COUNT);
}

void gen6_rps_reset_ei(struct drm_i915_private *dev_priv)
{
	memset(&dev_priv->rps.ei, 0, sizeof(dev_priv->rps.ei));
}

static u32 vlv_wa_c0_ei(struct drm_i915_private *dev_priv, u32 pm_iir)
{
	const struct intel_rps_ei *prev = &dev_priv->rps.ei;
	struct intel_rps_ei now;
	u32 events = 0;

	if ((pm_iir & GEN6_PM_RP_UP_EI_EXPIRED) == 0)
		return 0;

	vlv_c0_read(dev_priv, &now);
	if (now.cz_clock == 0)
		return 0;

	if (prev->cz_clock) {
		u64 time, c0;
<<<<<<< HEAD
=======
		u32 render, media;
>>>>>>> d4a70a10
		unsigned int mul;

		mul = VLV_CZ_CLOCK_TO_MILLI_SEC * 100; /* scale to threshold% */
		if (I915_READ(VLV_COUNTER_CONTROL) & VLV_COUNT_RANGE_HIGH)
			mul <<= 8;

		time = now.cz_clock - prev->cz_clock;
		time *= dev_priv->czclk_freq;

		/* Workload can be split between render + media,
		 * e.g. SwapBuffers being blitted in X after being rendered in
		 * mesa. To account for this we need to combine both engines
		 * into our activity counter.
		 */
<<<<<<< HEAD
		c0 = now.render_c0 - prev->render_c0;
		c0 += now.media_c0 - prev->media_c0;
=======
		render = now.render_c0 - prev->render_c0;
		media = now.media_c0 - prev->media_c0;
		c0 = max(render, media);
>>>>>>> d4a70a10
		c0 *= mul;

		if (c0 > time * dev_priv->rps.up_threshold)
			events = GEN6_PM_RP_UP_THRESHOLD;
		else if (c0 < time * dev_priv->rps.down_threshold)
			events = GEN6_PM_RP_DOWN_THRESHOLD;
	}

	dev_priv->rps.ei = now;
	return events;
}

static bool any_waiters(struct drm_i915_private *dev_priv)
{
	struct intel_engine_cs *engine;
	enum intel_engine_id id;

	for_each_engine(engine, dev_priv, id)
		if (intel_engine_has_waiter(engine))
			return true;

	return false;
}

static void gen6_pm_rps_work(struct work_struct *work)
{
	struct drm_i915_private *dev_priv =
		container_of(work, struct drm_i915_private, rps.work);
	bool client_boost = false;
	int new_delay, adj, min, max;
	u32 pm_iir = 0;

	spin_lock_irq(&dev_priv->irq_lock);
	if (dev_priv->rps.interrupts_enabled) {
		pm_iir = fetch_and_zero(&dev_priv->rps.pm_iir);
		client_boost = fetch_and_zero(&dev_priv->rps.client_boost);
	}
	spin_unlock_irq(&dev_priv->irq_lock);

	/* Make sure we didn't queue anything we're not going to process. */
	WARN_ON(pm_iir & ~dev_priv->pm_rps_events);
	if ((pm_iir & dev_priv->pm_rps_events) == 0 && !client_boost)
		goto out;

	mutex_lock(&dev_priv->rps.hw_lock);

	pm_iir |= vlv_wa_c0_ei(dev_priv, pm_iir);

	adj = dev_priv->rps.last_adj;
	new_delay = dev_priv->rps.cur_freq;
	min = dev_priv->rps.min_freq_softlimit;
	max = dev_priv->rps.max_freq_softlimit;
	if (client_boost || any_waiters(dev_priv))
		max = dev_priv->rps.max_freq;
	if (client_boost && new_delay < dev_priv->rps.boost_freq) {
		new_delay = dev_priv->rps.boost_freq;
		adj = 0;
	} else if (pm_iir & GEN6_PM_RP_UP_THRESHOLD) {
		if (adj > 0)
			adj *= 2;
		else /* CHV needs even encode values */
			adj = IS_CHERRYVIEW(dev_priv) ? 2 : 1;

		if (new_delay >= dev_priv->rps.max_freq_softlimit)
			adj = 0;
	} else if (client_boost || any_waiters(dev_priv)) {
		adj = 0;
	} else if (pm_iir & GEN6_PM_RP_DOWN_TIMEOUT) {
		if (dev_priv->rps.cur_freq > dev_priv->rps.efficient_freq)
			new_delay = dev_priv->rps.efficient_freq;
		else if (dev_priv->rps.cur_freq > dev_priv->rps.min_freq_softlimit)
			new_delay = dev_priv->rps.min_freq_softlimit;
		adj = 0;
	} else if (pm_iir & GEN6_PM_RP_DOWN_THRESHOLD) {
		if (adj < 0)
			adj *= 2;
		else /* CHV needs even encode values */
			adj = IS_CHERRYVIEW(dev_priv) ? -2 : -1;

		if (new_delay <= dev_priv->rps.min_freq_softlimit)
			adj = 0;
	} else { /* unknown event */
		adj = 0;
	}

	dev_priv->rps.last_adj = adj;

	/* sysfs frequency interfaces may have snuck in while servicing the
	 * interrupt
	 */
	new_delay += adj;
	new_delay = clamp_t(int, new_delay, min, max);

	if (intel_set_rps(dev_priv, new_delay)) {
		DRM_DEBUG_DRIVER("Failed to set new GPU frequency\n");
		dev_priv->rps.last_adj = 0;
	}

	mutex_unlock(&dev_priv->rps.hw_lock);

out:
	/* Make sure not to corrupt PMIMR state used by ringbuffer on GEN6 */
	spin_lock_irq(&dev_priv->irq_lock);
	if (dev_priv->rps.interrupts_enabled)
		gen6_unmask_pm_irq(dev_priv, dev_priv->pm_rps_events);
	spin_unlock_irq(&dev_priv->irq_lock);
}


/**
 * ivybridge_parity_work - Workqueue called when a parity error interrupt
 * occurred.
 * @work: workqueue struct
 *
 * Doesn't actually do anything except notify userspace. As a consequence of
 * this event, userspace should try to remap the bad rows since statistically
 * it is likely the same row is more likely to go bad again.
 */
static void ivybridge_parity_work(struct work_struct *work)
{
	struct drm_i915_private *dev_priv =
		container_of(work, struct drm_i915_private, l3_parity.error_work);
	u32 error_status, row, bank, subbank;
	char *parity_event[6];
	uint32_t misccpctl;
	uint8_t slice = 0;

	/* We must turn off DOP level clock gating to access the L3 registers.
	 * In order to prevent a get/put style interface, acquire struct mutex
	 * any time we access those registers.
	 */
	mutex_lock(&dev_priv->drm.struct_mutex);

	/* If we've screwed up tracking, just let the interrupt fire again */
	if (WARN_ON(!dev_priv->l3_parity.which_slice))
		goto out;

	misccpctl = I915_READ(GEN7_MISCCPCTL);
	I915_WRITE(GEN7_MISCCPCTL, misccpctl & ~GEN7_DOP_CLOCK_GATE_ENABLE);
	POSTING_READ(GEN7_MISCCPCTL);

	while ((slice = ffs(dev_priv->l3_parity.which_slice)) != 0) {
		i915_reg_t reg;

		slice--;
		if (WARN_ON_ONCE(slice >= NUM_L3_SLICES(dev_priv)))
			break;

		dev_priv->l3_parity.which_slice &= ~(1<<slice);

		reg = GEN7_L3CDERRST1(slice);

		error_status = I915_READ(reg);
		row = GEN7_PARITY_ERROR_ROW(error_status);
		bank = GEN7_PARITY_ERROR_BANK(error_status);
		subbank = GEN7_PARITY_ERROR_SUBBANK(error_status);

		I915_WRITE(reg, GEN7_PARITY_ERROR_VALID | GEN7_L3CDERRST1_ENABLE);
		POSTING_READ(reg);

		parity_event[0] = I915_L3_PARITY_UEVENT "=1";
		parity_event[1] = kasprintf(GFP_KERNEL, "ROW=%d", row);
		parity_event[2] = kasprintf(GFP_KERNEL, "BANK=%d", bank);
		parity_event[3] = kasprintf(GFP_KERNEL, "SUBBANK=%d", subbank);
		parity_event[4] = kasprintf(GFP_KERNEL, "SLICE=%d", slice);
		parity_event[5] = NULL;

		kobject_uevent_env(&dev_priv->drm.primary->kdev->kobj,
				   KOBJ_CHANGE, parity_event);

		DRM_DEBUG("Parity error: Slice = %d, Row = %d, Bank = %d, Sub bank = %d.\n",
			  slice, row, bank, subbank);

		kfree(parity_event[4]);
		kfree(parity_event[3]);
		kfree(parity_event[2]);
		kfree(parity_event[1]);
	}

	I915_WRITE(GEN7_MISCCPCTL, misccpctl);

out:
	WARN_ON(dev_priv->l3_parity.which_slice);
	spin_lock_irq(&dev_priv->irq_lock);
	gen5_enable_gt_irq(dev_priv, GT_PARITY_ERROR(dev_priv));
	spin_unlock_irq(&dev_priv->irq_lock);

	mutex_unlock(&dev_priv->drm.struct_mutex);
}

static void ivybridge_parity_error_irq_handler(struct drm_i915_private *dev_priv,
					       u32 iir)
{
	if (!HAS_L3_DPF(dev_priv))
		return;

	spin_lock(&dev_priv->irq_lock);
	gen5_disable_gt_irq(dev_priv, GT_PARITY_ERROR(dev_priv));
	spin_unlock(&dev_priv->irq_lock);

	iir &= GT_PARITY_ERROR(dev_priv);
	if (iir & GT_RENDER_L3_PARITY_ERROR_INTERRUPT_S1)
		dev_priv->l3_parity.which_slice |= 1 << 1;

	if (iir & GT_RENDER_L3_PARITY_ERROR_INTERRUPT)
		dev_priv->l3_parity.which_slice |= 1 << 0;

	queue_work(dev_priv->wq, &dev_priv->l3_parity.error_work);
}

static void ilk_gt_irq_handler(struct drm_i915_private *dev_priv,
			       u32 gt_iir)
{
	if (gt_iir & GT_RENDER_USER_INTERRUPT)
		notify_ring(dev_priv->engine[RCS]);
	if (gt_iir & ILK_BSD_USER_INTERRUPT)
		notify_ring(dev_priv->engine[VCS]);
}

static void snb_gt_irq_handler(struct drm_i915_private *dev_priv,
			       u32 gt_iir)
{
	if (gt_iir & GT_RENDER_USER_INTERRUPT)
		notify_ring(dev_priv->engine[RCS]);
	if (gt_iir & GT_BSD_USER_INTERRUPT)
		notify_ring(dev_priv->engine[VCS]);
	if (gt_iir & GT_BLT_USER_INTERRUPT)
		notify_ring(dev_priv->engine[BCS]);

	if (gt_iir & (GT_BLT_CS_ERROR_INTERRUPT |
		      GT_BSD_CS_ERROR_INTERRUPT |
		      GT_RENDER_CS_MASTER_ERROR_INTERRUPT))
		DRM_DEBUG("Command parser error, gt_iir 0x%08x\n", gt_iir);

	if (gt_iir & GT_PARITY_ERROR(dev_priv))
		ivybridge_parity_error_irq_handler(dev_priv, gt_iir);
}

static __always_inline void
gen8_cs_irq_handler(struct intel_engine_cs *engine, u32 iir, int test_shift)
{
	if (iir & (GT_RENDER_USER_INTERRUPT << test_shift))
		notify_ring(engine);

	if (iir & (GT_CONTEXT_SWITCH_INTERRUPT << test_shift)) {
		set_bit(ENGINE_IRQ_EXECLIST, &engine->irq_posted);
		tasklet_hi_schedule(&engine->irq_tasklet);
	}
}

static irqreturn_t gen8_gt_irq_ack(struct drm_i915_private *dev_priv,
				   u32 master_ctl,
				   u32 gt_iir[4])
{
	irqreturn_t ret = IRQ_NONE;

	if (master_ctl & (GEN8_GT_RCS_IRQ | GEN8_GT_BCS_IRQ)) {
		gt_iir[0] = I915_READ_FW(GEN8_GT_IIR(0));
		if (gt_iir[0]) {
			I915_WRITE_FW(GEN8_GT_IIR(0), gt_iir[0]);
			ret = IRQ_HANDLED;
		} else
			DRM_ERROR("The master control interrupt lied (GT0)!\n");
	}

	if (master_ctl & (GEN8_GT_VCS1_IRQ | GEN8_GT_VCS2_IRQ)) {
		gt_iir[1] = I915_READ_FW(GEN8_GT_IIR(1));
		if (gt_iir[1]) {
			I915_WRITE_FW(GEN8_GT_IIR(1), gt_iir[1]);
			ret = IRQ_HANDLED;
		} else
			DRM_ERROR("The master control interrupt lied (GT1)!\n");
	}

	if (master_ctl & GEN8_GT_VECS_IRQ) {
		gt_iir[3] = I915_READ_FW(GEN8_GT_IIR(3));
		if (gt_iir[3]) {
			I915_WRITE_FW(GEN8_GT_IIR(3), gt_iir[3]);
			ret = IRQ_HANDLED;
		} else
			DRM_ERROR("The master control interrupt lied (GT3)!\n");
	}

	if (master_ctl & (GEN8_GT_PM_IRQ | GEN8_GT_GUC_IRQ)) {
		gt_iir[2] = I915_READ_FW(GEN8_GT_IIR(2));
		if (gt_iir[2] & (dev_priv->pm_rps_events |
				 dev_priv->pm_guc_events)) {
			I915_WRITE_FW(GEN8_GT_IIR(2),
				      gt_iir[2] & (dev_priv->pm_rps_events |
						   dev_priv->pm_guc_events));
			ret = IRQ_HANDLED;
		} else
			DRM_ERROR("The master control interrupt lied (PM)!\n");
	}

	return ret;
}

static void gen8_gt_irq_handler(struct drm_i915_private *dev_priv,
				u32 gt_iir[4])
{
	if (gt_iir[0]) {
		gen8_cs_irq_handler(dev_priv->engine[RCS],
				    gt_iir[0], GEN8_RCS_IRQ_SHIFT);
		gen8_cs_irq_handler(dev_priv->engine[BCS],
				    gt_iir[0], GEN8_BCS_IRQ_SHIFT);
	}

	if (gt_iir[1]) {
		gen8_cs_irq_handler(dev_priv->engine[VCS],
				    gt_iir[1], GEN8_VCS1_IRQ_SHIFT);
		gen8_cs_irq_handler(dev_priv->engine[VCS2],
				    gt_iir[1], GEN8_VCS2_IRQ_SHIFT);
	}

	if (gt_iir[3])
		gen8_cs_irq_handler(dev_priv->engine[VECS],
				    gt_iir[3], GEN8_VECS_IRQ_SHIFT);

	if (gt_iir[2] & dev_priv->pm_rps_events)
		gen6_rps_irq_handler(dev_priv, gt_iir[2]);

	if (gt_iir[2] & dev_priv->pm_guc_events)
		gen9_guc_irq_handler(dev_priv, gt_iir[2]);
}

static bool bxt_port_hotplug_long_detect(enum port port, u32 val)
{
	switch (port) {
	case PORT_A:
		return val & PORTA_HOTPLUG_LONG_DETECT;
	case PORT_B:
		return val & PORTB_HOTPLUG_LONG_DETECT;
	case PORT_C:
		return val & PORTC_HOTPLUG_LONG_DETECT;
	default:
		return false;
	}
}

static bool spt_port_hotplug2_long_detect(enum port port, u32 val)
{
	switch (port) {
	case PORT_E:
		return val & PORTE_HOTPLUG_LONG_DETECT;
	default:
		return false;
	}
}

static bool spt_port_hotplug_long_detect(enum port port, u32 val)
{
	switch (port) {
	case PORT_A:
		return val & PORTA_HOTPLUG_LONG_DETECT;
	case PORT_B:
		return val & PORTB_HOTPLUG_LONG_DETECT;
	case PORT_C:
		return val & PORTC_HOTPLUG_LONG_DETECT;
	case PORT_D:
		return val & PORTD_HOTPLUG_LONG_DETECT;
	default:
		return false;
	}
}

static bool ilk_port_hotplug_long_detect(enum port port, u32 val)
{
	switch (port) {
	case PORT_A:
		return val & DIGITAL_PORTA_HOTPLUG_LONG_DETECT;
	default:
		return false;
	}
}

static bool pch_port_hotplug_long_detect(enum port port, u32 val)
{
	switch (port) {
	case PORT_B:
		return val & PORTB_HOTPLUG_LONG_DETECT;
	case PORT_C:
		return val & PORTC_HOTPLUG_LONG_DETECT;
	case PORT_D:
		return val & PORTD_HOTPLUG_LONG_DETECT;
	default:
		return false;
	}
}

static bool i9xx_port_hotplug_long_detect(enum port port, u32 val)
{
	switch (port) {
	case PORT_B:
		return val & PORTB_HOTPLUG_INT_LONG_PULSE;
	case PORT_C:
		return val & PORTC_HOTPLUG_INT_LONG_PULSE;
	case PORT_D:
		return val & PORTD_HOTPLUG_INT_LONG_PULSE;
	default:
		return false;
	}
}

/*
 * Get a bit mask of pins that have triggered, and which ones may be long.
 * This can be called multiple times with the same masks to accumulate
 * hotplug detection results from several registers.
 *
 * Note that the caller is expected to zero out the masks initially.
 */
static void intel_get_hpd_pins(u32 *pin_mask, u32 *long_mask,
			     u32 hotplug_trigger, u32 dig_hotplug_reg,
			     const u32 hpd[HPD_NUM_PINS],
			     bool long_pulse_detect(enum port port, u32 val))
{
	enum port port;
	int i;

	for_each_hpd_pin(i) {
		if ((hpd[i] & hotplug_trigger) == 0)
			continue;

		*pin_mask |= BIT(i);

		if (!intel_hpd_pin_to_port(i, &port))
			continue;

		if (long_pulse_detect(port, dig_hotplug_reg))
			*long_mask |= BIT(i);
	}

	DRM_DEBUG_DRIVER("hotplug event received, stat 0x%08x, dig 0x%08x, pins 0x%08x\n",
			 hotplug_trigger, dig_hotplug_reg, *pin_mask);

}

static void gmbus_irq_handler(struct drm_i915_private *dev_priv)
{
	wake_up_all(&dev_priv->gmbus_wait_queue);
}

static void dp_aux_irq_handler(struct drm_i915_private *dev_priv)
{
	wake_up_all(&dev_priv->gmbus_wait_queue);
}

#if defined(CONFIG_DEBUG_FS)
static void display_pipe_crc_irq_handler(struct drm_i915_private *dev_priv,
					 enum pipe pipe,
					 uint32_t crc0, uint32_t crc1,
					 uint32_t crc2, uint32_t crc3,
					 uint32_t crc4)
{
	struct intel_pipe_crc *pipe_crc = &dev_priv->pipe_crc[pipe];
	struct intel_pipe_crc_entry *entry;
	struct intel_crtc *crtc = intel_get_crtc_for_pipe(dev_priv, pipe);
	struct drm_driver *driver = dev_priv->drm.driver;
	uint32_t crcs[5];
	int head, tail;

	spin_lock(&pipe_crc->lock);
	if (pipe_crc->source) {
		if (!pipe_crc->entries) {
			spin_unlock(&pipe_crc->lock);
			DRM_DEBUG_KMS("spurious interrupt\n");
			return;
		}

		head = pipe_crc->head;
		tail = pipe_crc->tail;

		if (CIRC_SPACE(head, tail, INTEL_PIPE_CRC_ENTRIES_NR) < 1) {
			spin_unlock(&pipe_crc->lock);
			DRM_ERROR("CRC buffer overflowing\n");
			return;
		}

		entry = &pipe_crc->entries[head];

		entry->frame = driver->get_vblank_counter(&dev_priv->drm, pipe);
		entry->crc[0] = crc0;
		entry->crc[1] = crc1;
		entry->crc[2] = crc2;
		entry->crc[3] = crc3;
		entry->crc[4] = crc4;

		head = (head + 1) & (INTEL_PIPE_CRC_ENTRIES_NR - 1);
		pipe_crc->head = head;

		spin_unlock(&pipe_crc->lock);

		wake_up_interruptible(&pipe_crc->wq);
	} else {
		/*
		 * For some not yet identified reason, the first CRC is
		 * bonkers. So let's just wait for the next vblank and read
		 * out the buggy result.
		 *
		 * On CHV sometimes the second CRC is bonkers as well, so
		 * don't trust that one either.
		 */
		if (pipe_crc->skipped == 0 ||
		    (IS_CHERRYVIEW(dev_priv) && pipe_crc->skipped == 1)) {
			pipe_crc->skipped++;
			spin_unlock(&pipe_crc->lock);
			return;
		}
		spin_unlock(&pipe_crc->lock);
		crcs[0] = crc0;
		crcs[1] = crc1;
		crcs[2] = crc2;
		crcs[3] = crc3;
		crcs[4] = crc4;
		drm_crtc_add_crc_entry(&crtc->base, true,
				       drm_accurate_vblank_count(&crtc->base),
				       crcs);
	}
}
#else
static inline void
display_pipe_crc_irq_handler(struct drm_i915_private *dev_priv,
			     enum pipe pipe,
			     uint32_t crc0, uint32_t crc1,
			     uint32_t crc2, uint32_t crc3,
			     uint32_t crc4) {}
#endif


static void hsw_pipe_crc_irq_handler(struct drm_i915_private *dev_priv,
				     enum pipe pipe)
{
	display_pipe_crc_irq_handler(dev_priv, pipe,
				     I915_READ(PIPE_CRC_RES_1_IVB(pipe)),
				     0, 0, 0, 0);
}

static void ivb_pipe_crc_irq_handler(struct drm_i915_private *dev_priv,
				     enum pipe pipe)
{
	display_pipe_crc_irq_handler(dev_priv, pipe,
				     I915_READ(PIPE_CRC_RES_1_IVB(pipe)),
				     I915_READ(PIPE_CRC_RES_2_IVB(pipe)),
				     I915_READ(PIPE_CRC_RES_3_IVB(pipe)),
				     I915_READ(PIPE_CRC_RES_4_IVB(pipe)),
				     I915_READ(PIPE_CRC_RES_5_IVB(pipe)));
}

static void i9xx_pipe_crc_irq_handler(struct drm_i915_private *dev_priv,
				      enum pipe pipe)
{
	uint32_t res1, res2;

	if (INTEL_GEN(dev_priv) >= 3)
		res1 = I915_READ(PIPE_CRC_RES_RES1_I915(pipe));
	else
		res1 = 0;

	if (INTEL_GEN(dev_priv) >= 5 || IS_G4X(dev_priv))
		res2 = I915_READ(PIPE_CRC_RES_RES2_G4X(pipe));
	else
		res2 = 0;

	display_pipe_crc_irq_handler(dev_priv, pipe,
				     I915_READ(PIPE_CRC_RES_RED(pipe)),
				     I915_READ(PIPE_CRC_RES_GREEN(pipe)),
				     I915_READ(PIPE_CRC_RES_BLUE(pipe)),
				     res1, res2);
}

/* The RPS events need forcewake, so we add them to a work queue and mask their
 * IMR bits until the work is done. Other interrupts can be processed without
 * the work queue. */
static void gen6_rps_irq_handler(struct drm_i915_private *dev_priv, u32 pm_iir)
{
	if (pm_iir & dev_priv->pm_rps_events) {
		spin_lock(&dev_priv->irq_lock);
		gen6_mask_pm_irq(dev_priv, pm_iir & dev_priv->pm_rps_events);
		if (dev_priv->rps.interrupts_enabled) {
			dev_priv->rps.pm_iir |= pm_iir & dev_priv->pm_rps_events;
			schedule_work(&dev_priv->rps.work);
		}
		spin_unlock(&dev_priv->irq_lock);
	}

	if (INTEL_INFO(dev_priv)->gen >= 8)
		return;

	if (HAS_VEBOX(dev_priv)) {
		if (pm_iir & PM_VEBOX_USER_INTERRUPT)
			notify_ring(dev_priv->engine[VECS]);

		if (pm_iir & PM_VEBOX_CS_ERROR_INTERRUPT)
			DRM_DEBUG("Command parser error, pm_iir 0x%08x\n", pm_iir);
	}
}

static void gen9_guc_irq_handler(struct drm_i915_private *dev_priv, u32 gt_iir)
{
	if (gt_iir & GEN9_GUC_TO_HOST_INT_EVENT) {
		/* Sample the log buffer flush related bits & clear them out now
		 * itself from the message identity register to minimize the
		 * probability of losing a flush interrupt, when there are back
		 * to back flush interrupts.
		 * There can be a new flush interrupt, for different log buffer
		 * type (like for ISR), whilst Host is handling one (for DPC).
		 * Since same bit is used in message register for ISR & DPC, it
		 * could happen that GuC sets the bit for 2nd interrupt but Host
		 * clears out the bit on handling the 1st interrupt.
		 */
		u32 msg, flush;

		msg = I915_READ(SOFT_SCRATCH(15));
		flush = msg & (INTEL_GUC_RECV_MSG_CRASH_DUMP_POSTED |
			       INTEL_GUC_RECV_MSG_FLUSH_LOG_BUFFER);
		if (flush) {
			/* Clear the message bits that are handled */
			I915_WRITE(SOFT_SCRATCH(15), msg & ~flush);

			/* Handle flush interrupt in bottom half */
			queue_work(dev_priv->guc.log.flush_wq,
				   &dev_priv->guc.log.flush_work);

			dev_priv->guc.log.flush_interrupt_count++;
		} else {
			/* Not clearing of unhandled event bits won't result in
			 * re-triggering of the interrupt.
			 */
		}
	}
}

static bool intel_pipe_handle_vblank(struct drm_i915_private *dev_priv,
				     enum pipe pipe)
{
	bool ret;

	ret = drm_handle_vblank(&dev_priv->drm, pipe);
	if (ret)
		intel_finish_page_flip_mmio(dev_priv, pipe);

	return ret;
}

static void valleyview_pipestat_irq_ack(struct drm_i915_private *dev_priv,
					u32 iir, u32 pipe_stats[I915_MAX_PIPES])
{
	int pipe;

	spin_lock(&dev_priv->irq_lock);

	if (!dev_priv->display_irqs_enabled) {
		spin_unlock(&dev_priv->irq_lock);
		return;
	}

	for_each_pipe(dev_priv, pipe) {
		i915_reg_t reg;
		u32 mask, iir_bit = 0;

		/*
		 * PIPESTAT bits get signalled even when the interrupt is
		 * disabled with the mask bits, and some of the status bits do
		 * not generate interrupts at all (like the underrun bit). Hence
		 * we need to be careful that we only handle what we want to
		 * handle.
		 */

		/* fifo underruns are filterered in the underrun handler. */
		mask = PIPE_FIFO_UNDERRUN_STATUS;

		switch (pipe) {
		case PIPE_A:
			iir_bit = I915_DISPLAY_PIPE_A_EVENT_INTERRUPT;
			break;
		case PIPE_B:
			iir_bit = I915_DISPLAY_PIPE_B_EVENT_INTERRUPT;
			break;
		case PIPE_C:
			iir_bit = I915_DISPLAY_PIPE_C_EVENT_INTERRUPT;
			break;
		}
		if (iir & iir_bit)
			mask |= dev_priv->pipestat_irq_mask[pipe];

		if (!mask)
			continue;

		reg = PIPESTAT(pipe);
		mask |= PIPESTAT_INT_ENABLE_MASK;
		pipe_stats[pipe] = I915_READ(reg) & mask;

		/*
		 * Clear the PIPE*STAT regs before the IIR
		 */
		if (pipe_stats[pipe] & (PIPE_FIFO_UNDERRUN_STATUS |
					PIPESTAT_INT_STATUS_MASK))
			I915_WRITE(reg, pipe_stats[pipe]);
	}
	spin_unlock(&dev_priv->irq_lock);
}

static void valleyview_pipestat_irq_handler(struct drm_i915_private *dev_priv,
					    u32 pipe_stats[I915_MAX_PIPES])
{
	enum pipe pipe;

	for_each_pipe(dev_priv, pipe) {
		if (pipe_stats[pipe] & PIPE_START_VBLANK_INTERRUPT_STATUS &&
		    intel_pipe_handle_vblank(dev_priv, pipe))
			intel_check_page_flip(dev_priv, pipe);

		if (pipe_stats[pipe] & PLANE_FLIP_DONE_INT_STATUS_VLV)
			intel_finish_page_flip_cs(dev_priv, pipe);

		if (pipe_stats[pipe] & PIPE_CRC_DONE_INTERRUPT_STATUS)
			i9xx_pipe_crc_irq_handler(dev_priv, pipe);

		if (pipe_stats[pipe] & PIPE_FIFO_UNDERRUN_STATUS)
			intel_cpu_fifo_underrun_irq_handler(dev_priv, pipe);
	}

	if (pipe_stats[0] & PIPE_GMBUS_INTERRUPT_STATUS)
		gmbus_irq_handler(dev_priv);
}

static u32 i9xx_hpd_irq_ack(struct drm_i915_private *dev_priv)
{
	u32 hotplug_status = I915_READ(PORT_HOTPLUG_STAT);

	if (hotplug_status)
		I915_WRITE(PORT_HOTPLUG_STAT, hotplug_status);

	return hotplug_status;
}

static void i9xx_hpd_irq_handler(struct drm_i915_private *dev_priv,
				 u32 hotplug_status)
{
	u32 pin_mask = 0, long_mask = 0;

	if (IS_G4X(dev_priv) || IS_VALLEYVIEW(dev_priv) ||
	    IS_CHERRYVIEW(dev_priv)) {
		u32 hotplug_trigger = hotplug_status & HOTPLUG_INT_STATUS_G4X;

		if (hotplug_trigger) {
			intel_get_hpd_pins(&pin_mask, &long_mask, hotplug_trigger,
					   hotplug_trigger, hpd_status_g4x,
					   i9xx_port_hotplug_long_detect);

			intel_hpd_irq_handler(dev_priv, pin_mask, long_mask);
		}

		if (hotplug_status & DP_AUX_CHANNEL_MASK_INT_STATUS_G4X)
			dp_aux_irq_handler(dev_priv);
	} else {
		u32 hotplug_trigger = hotplug_status & HOTPLUG_INT_STATUS_I915;

		if (hotplug_trigger) {
			intel_get_hpd_pins(&pin_mask, &long_mask, hotplug_trigger,
					   hotplug_trigger, hpd_status_i915,
					   i9xx_port_hotplug_long_detect);
			intel_hpd_irq_handler(dev_priv, pin_mask, long_mask);
		}
	}
}

static irqreturn_t valleyview_irq_handler(int irq, void *arg)
{
	struct drm_device *dev = arg;
	struct drm_i915_private *dev_priv = to_i915(dev);
	irqreturn_t ret = IRQ_NONE;

	if (!intel_irqs_enabled(dev_priv))
		return IRQ_NONE;

	/* IRQs are synced during runtime_suspend, we don't require a wakeref */
	disable_rpm_wakeref_asserts(dev_priv);

	do {
		u32 iir, gt_iir, pm_iir;
		u32 pipe_stats[I915_MAX_PIPES] = {};
		u32 hotplug_status = 0;
		u32 ier = 0;

		gt_iir = I915_READ(GTIIR);
		pm_iir = I915_READ(GEN6_PMIIR);
		iir = I915_READ(VLV_IIR);

		if (gt_iir == 0 && pm_iir == 0 && iir == 0)
			break;

		ret = IRQ_HANDLED;

		/*
		 * Theory on interrupt generation, based on empirical evidence:
		 *
		 * x = ((VLV_IIR & VLV_IER) ||
		 *      (((GT_IIR & GT_IER) || (GEN6_PMIIR & GEN6_PMIER)) &&
		 *       (VLV_MASTER_IER & MASTER_INTERRUPT_ENABLE)));
		 *
		 * A CPU interrupt will only be raised when 'x' has a 0->1 edge.
		 * Hence we clear MASTER_INTERRUPT_ENABLE and VLV_IER to
		 * guarantee the CPU interrupt will be raised again even if we
		 * don't end up clearing all the VLV_IIR, GT_IIR, GEN6_PMIIR
		 * bits this time around.
		 */
		I915_WRITE(VLV_MASTER_IER, 0);
		ier = I915_READ(VLV_IER);
		I915_WRITE(VLV_IER, 0);

		if (gt_iir)
			I915_WRITE(GTIIR, gt_iir);
		if (pm_iir)
			I915_WRITE(GEN6_PMIIR, pm_iir);

		if (iir & I915_DISPLAY_PORT_INTERRUPT)
			hotplug_status = i9xx_hpd_irq_ack(dev_priv);

		/* Call regardless, as some status bits might not be
		 * signalled in iir */
		valleyview_pipestat_irq_ack(dev_priv, iir, pipe_stats);

		if (iir & (I915_LPE_PIPE_A_INTERRUPT |
			   I915_LPE_PIPE_B_INTERRUPT))
			intel_lpe_audio_irq_handler(dev_priv);

		/*
		 * VLV_IIR is single buffered, and reflects the level
		 * from PIPESTAT/PORT_HOTPLUG_STAT, hence clear it last.
		 */
		if (iir)
			I915_WRITE(VLV_IIR, iir);

		I915_WRITE(VLV_IER, ier);
		I915_WRITE(VLV_MASTER_IER, MASTER_INTERRUPT_ENABLE);
		POSTING_READ(VLV_MASTER_IER);

		if (gt_iir)
			snb_gt_irq_handler(dev_priv, gt_iir);
		if (pm_iir)
			gen6_rps_irq_handler(dev_priv, pm_iir);

		if (hotplug_status)
			i9xx_hpd_irq_handler(dev_priv, hotplug_status);

		valleyview_pipestat_irq_handler(dev_priv, pipe_stats);
	} while (0);

	enable_rpm_wakeref_asserts(dev_priv);

	return ret;
}

static irqreturn_t cherryview_irq_handler(int irq, void *arg)
{
	struct drm_device *dev = arg;
	struct drm_i915_private *dev_priv = to_i915(dev);
	irqreturn_t ret = IRQ_NONE;

	if (!intel_irqs_enabled(dev_priv))
		return IRQ_NONE;

	/* IRQs are synced during runtime_suspend, we don't require a wakeref */
	disable_rpm_wakeref_asserts(dev_priv);

	do {
		u32 master_ctl, iir;
		u32 gt_iir[4] = {};
		u32 pipe_stats[I915_MAX_PIPES] = {};
		u32 hotplug_status = 0;
		u32 ier = 0;

		master_ctl = I915_READ(GEN8_MASTER_IRQ) & ~GEN8_MASTER_IRQ_CONTROL;
		iir = I915_READ(VLV_IIR);

		if (master_ctl == 0 && iir == 0)
			break;

		ret = IRQ_HANDLED;

		/*
		 * Theory on interrupt generation, based on empirical evidence:
		 *
		 * x = ((VLV_IIR & VLV_IER) ||
		 *      ((GEN8_MASTER_IRQ & ~GEN8_MASTER_IRQ_CONTROL) &&
		 *       (GEN8_MASTER_IRQ & GEN8_MASTER_IRQ_CONTROL)));
		 *
		 * A CPU interrupt will only be raised when 'x' has a 0->1 edge.
		 * Hence we clear GEN8_MASTER_IRQ_CONTROL and VLV_IER to
		 * guarantee the CPU interrupt will be raised again even if we
		 * don't end up clearing all the VLV_IIR and GEN8_MASTER_IRQ_CONTROL
		 * bits this time around.
		 */
		I915_WRITE(GEN8_MASTER_IRQ, 0);
		ier = I915_READ(VLV_IER);
		I915_WRITE(VLV_IER, 0);

		gen8_gt_irq_ack(dev_priv, master_ctl, gt_iir);

		if (iir & I915_DISPLAY_PORT_INTERRUPT)
			hotplug_status = i9xx_hpd_irq_ack(dev_priv);

		/* Call regardless, as some status bits might not be
		 * signalled in iir */
		valleyview_pipestat_irq_ack(dev_priv, iir, pipe_stats);

		if (iir & (I915_LPE_PIPE_A_INTERRUPT |
			   I915_LPE_PIPE_B_INTERRUPT |
			   I915_LPE_PIPE_C_INTERRUPT))
			intel_lpe_audio_irq_handler(dev_priv);

		/*
		 * VLV_IIR is single buffered, and reflects the level
		 * from PIPESTAT/PORT_HOTPLUG_STAT, hence clear it last.
		 */
		if (iir)
			I915_WRITE(VLV_IIR, iir);

		I915_WRITE(VLV_IER, ier);
		I915_WRITE(GEN8_MASTER_IRQ, GEN8_MASTER_IRQ_CONTROL);
		POSTING_READ(GEN8_MASTER_IRQ);

		gen8_gt_irq_handler(dev_priv, gt_iir);

		if (hotplug_status)
			i9xx_hpd_irq_handler(dev_priv, hotplug_status);

		valleyview_pipestat_irq_handler(dev_priv, pipe_stats);
	} while (0);

	enable_rpm_wakeref_asserts(dev_priv);

	return ret;
}

static void ibx_hpd_irq_handler(struct drm_i915_private *dev_priv,
				u32 hotplug_trigger,
				const u32 hpd[HPD_NUM_PINS])
{
	u32 dig_hotplug_reg, pin_mask = 0, long_mask = 0;

	/*
	 * Somehow the PCH doesn't seem to really ack the interrupt to the CPU
	 * unless we touch the hotplug register, even if hotplug_trigger is
	 * zero. Not acking leads to "The master control interrupt lied (SDE)!"
	 * errors.
	 */
	dig_hotplug_reg = I915_READ(PCH_PORT_HOTPLUG);
	if (!hotplug_trigger) {
		u32 mask = PORTA_HOTPLUG_STATUS_MASK |
			PORTD_HOTPLUG_STATUS_MASK |
			PORTC_HOTPLUG_STATUS_MASK |
			PORTB_HOTPLUG_STATUS_MASK;
		dig_hotplug_reg &= ~mask;
	}

	I915_WRITE(PCH_PORT_HOTPLUG, dig_hotplug_reg);
	if (!hotplug_trigger)
		return;

	intel_get_hpd_pins(&pin_mask, &long_mask, hotplug_trigger,
			   dig_hotplug_reg, hpd,
			   pch_port_hotplug_long_detect);

	intel_hpd_irq_handler(dev_priv, pin_mask, long_mask);
}

static void ibx_irq_handler(struct drm_i915_private *dev_priv, u32 pch_iir)
{
	int pipe;
	u32 hotplug_trigger = pch_iir & SDE_HOTPLUG_MASK;

	ibx_hpd_irq_handler(dev_priv, hotplug_trigger, hpd_ibx);

	if (pch_iir & SDE_AUDIO_POWER_MASK) {
		int port = ffs((pch_iir & SDE_AUDIO_POWER_MASK) >>
			       SDE_AUDIO_POWER_SHIFT);
		DRM_DEBUG_DRIVER("PCH audio power change on port %d\n",
				 port_name(port));
	}

	if (pch_iir & SDE_AUX_MASK)
		dp_aux_irq_handler(dev_priv);

	if (pch_iir & SDE_GMBUS)
		gmbus_irq_handler(dev_priv);

	if (pch_iir & SDE_AUDIO_HDCP_MASK)
		DRM_DEBUG_DRIVER("PCH HDCP audio interrupt\n");

	if (pch_iir & SDE_AUDIO_TRANS_MASK)
		DRM_DEBUG_DRIVER("PCH transcoder audio interrupt\n");

	if (pch_iir & SDE_POISON)
		DRM_ERROR("PCH poison interrupt\n");

	if (pch_iir & SDE_FDI_MASK)
		for_each_pipe(dev_priv, pipe)
			DRM_DEBUG_DRIVER("  pipe %c FDI IIR: 0x%08x\n",
					 pipe_name(pipe),
					 I915_READ(FDI_RX_IIR(pipe)));

	if (pch_iir & (SDE_TRANSB_CRC_DONE | SDE_TRANSA_CRC_DONE))
		DRM_DEBUG_DRIVER("PCH transcoder CRC done interrupt\n");

	if (pch_iir & (SDE_TRANSB_CRC_ERR | SDE_TRANSA_CRC_ERR))
		DRM_DEBUG_DRIVER("PCH transcoder CRC error interrupt\n");

	if (pch_iir & SDE_TRANSA_FIFO_UNDER)
		intel_pch_fifo_underrun_irq_handler(dev_priv, TRANSCODER_A);

	if (pch_iir & SDE_TRANSB_FIFO_UNDER)
		intel_pch_fifo_underrun_irq_handler(dev_priv, TRANSCODER_B);
}

static void ivb_err_int_handler(struct drm_i915_private *dev_priv)
{
	u32 err_int = I915_READ(GEN7_ERR_INT);
	enum pipe pipe;

	if (err_int & ERR_INT_POISON)
		DRM_ERROR("Poison interrupt\n");

	for_each_pipe(dev_priv, pipe) {
		if (err_int & ERR_INT_FIFO_UNDERRUN(pipe))
			intel_cpu_fifo_underrun_irq_handler(dev_priv, pipe);

		if (err_int & ERR_INT_PIPE_CRC_DONE(pipe)) {
			if (IS_IVYBRIDGE(dev_priv))
				ivb_pipe_crc_irq_handler(dev_priv, pipe);
			else
				hsw_pipe_crc_irq_handler(dev_priv, pipe);
		}
	}

	I915_WRITE(GEN7_ERR_INT, err_int);
}

static void cpt_serr_int_handler(struct drm_i915_private *dev_priv)
{
	u32 serr_int = I915_READ(SERR_INT);

	if (serr_int & SERR_INT_POISON)
		DRM_ERROR("PCH poison interrupt\n");

	if (serr_int & SERR_INT_TRANS_A_FIFO_UNDERRUN)
		intel_pch_fifo_underrun_irq_handler(dev_priv, TRANSCODER_A);

	if (serr_int & SERR_INT_TRANS_B_FIFO_UNDERRUN)
		intel_pch_fifo_underrun_irq_handler(dev_priv, TRANSCODER_B);

	if (serr_int & SERR_INT_TRANS_C_FIFO_UNDERRUN)
		intel_pch_fifo_underrun_irq_handler(dev_priv, TRANSCODER_C);

	I915_WRITE(SERR_INT, serr_int);
}

static void cpt_irq_handler(struct drm_i915_private *dev_priv, u32 pch_iir)
{
	int pipe;
	u32 hotplug_trigger = pch_iir & SDE_HOTPLUG_MASK_CPT;

	ibx_hpd_irq_handler(dev_priv, hotplug_trigger, hpd_cpt);

	if (pch_iir & SDE_AUDIO_POWER_MASK_CPT) {
		int port = ffs((pch_iir & SDE_AUDIO_POWER_MASK_CPT) >>
			       SDE_AUDIO_POWER_SHIFT_CPT);
		DRM_DEBUG_DRIVER("PCH audio power change on port %c\n",
				 port_name(port));
	}

	if (pch_iir & SDE_AUX_MASK_CPT)
		dp_aux_irq_handler(dev_priv);

	if (pch_iir & SDE_GMBUS_CPT)
		gmbus_irq_handler(dev_priv);

	if (pch_iir & SDE_AUDIO_CP_REQ_CPT)
		DRM_DEBUG_DRIVER("Audio CP request interrupt\n");

	if (pch_iir & SDE_AUDIO_CP_CHG_CPT)
		DRM_DEBUG_DRIVER("Audio CP change interrupt\n");

	if (pch_iir & SDE_FDI_MASK_CPT)
		for_each_pipe(dev_priv, pipe)
			DRM_DEBUG_DRIVER("  pipe %c FDI IIR: 0x%08x\n",
					 pipe_name(pipe),
					 I915_READ(FDI_RX_IIR(pipe)));

	if (pch_iir & SDE_ERROR_CPT)
		cpt_serr_int_handler(dev_priv);
}

static void spt_irq_handler(struct drm_i915_private *dev_priv, u32 pch_iir)
{
	u32 hotplug_trigger = pch_iir & SDE_HOTPLUG_MASK_SPT &
		~SDE_PORTE_HOTPLUG_SPT;
	u32 hotplug2_trigger = pch_iir & SDE_PORTE_HOTPLUG_SPT;
	u32 pin_mask = 0, long_mask = 0;

	if (hotplug_trigger) {
		u32 dig_hotplug_reg;

		dig_hotplug_reg = I915_READ(PCH_PORT_HOTPLUG);
		I915_WRITE(PCH_PORT_HOTPLUG, dig_hotplug_reg);

		intel_get_hpd_pins(&pin_mask, &long_mask, hotplug_trigger,
				   dig_hotplug_reg, hpd_spt,
				   spt_port_hotplug_long_detect);
	}

	if (hotplug2_trigger) {
		u32 dig_hotplug_reg;

		dig_hotplug_reg = I915_READ(PCH_PORT_HOTPLUG2);
		I915_WRITE(PCH_PORT_HOTPLUG2, dig_hotplug_reg);

		intel_get_hpd_pins(&pin_mask, &long_mask, hotplug2_trigger,
				   dig_hotplug_reg, hpd_spt,
				   spt_port_hotplug2_long_detect);
	}

	if (pin_mask)
		intel_hpd_irq_handler(dev_priv, pin_mask, long_mask);

	if (pch_iir & SDE_GMBUS_CPT)
		gmbus_irq_handler(dev_priv);
}

static void ilk_hpd_irq_handler(struct drm_i915_private *dev_priv,
				u32 hotplug_trigger,
				const u32 hpd[HPD_NUM_PINS])
{
	u32 dig_hotplug_reg, pin_mask = 0, long_mask = 0;

	dig_hotplug_reg = I915_READ(DIGITAL_PORT_HOTPLUG_CNTRL);
	I915_WRITE(DIGITAL_PORT_HOTPLUG_CNTRL, dig_hotplug_reg);

	intel_get_hpd_pins(&pin_mask, &long_mask, hotplug_trigger,
			   dig_hotplug_reg, hpd,
			   ilk_port_hotplug_long_detect);

	intel_hpd_irq_handler(dev_priv, pin_mask, long_mask);
}

static void ilk_display_irq_handler(struct drm_i915_private *dev_priv,
				    u32 de_iir)
{
	enum pipe pipe;
	u32 hotplug_trigger = de_iir & DE_DP_A_HOTPLUG;

	if (hotplug_trigger)
		ilk_hpd_irq_handler(dev_priv, hotplug_trigger, hpd_ilk);

	if (de_iir & DE_AUX_CHANNEL_A)
		dp_aux_irq_handler(dev_priv);

	if (de_iir & DE_GSE)
		intel_opregion_asle_intr(dev_priv);

	if (de_iir & DE_POISON)
		DRM_ERROR("Poison interrupt\n");

	for_each_pipe(dev_priv, pipe) {
		if (de_iir & DE_PIPE_VBLANK(pipe) &&
		    intel_pipe_handle_vblank(dev_priv, pipe))
			intel_check_page_flip(dev_priv, pipe);

		if (de_iir & DE_PIPE_FIFO_UNDERRUN(pipe))
			intel_cpu_fifo_underrun_irq_handler(dev_priv, pipe);

		if (de_iir & DE_PIPE_CRC_DONE(pipe))
			i9xx_pipe_crc_irq_handler(dev_priv, pipe);

		/* plane/pipes map 1:1 on ilk+ */
		if (de_iir & DE_PLANE_FLIP_DONE(pipe))
			intel_finish_page_flip_cs(dev_priv, pipe);
	}

	/* check event from PCH */
	if (de_iir & DE_PCH_EVENT) {
		u32 pch_iir = I915_READ(SDEIIR);

		if (HAS_PCH_CPT(dev_priv))
			cpt_irq_handler(dev_priv, pch_iir);
		else
			ibx_irq_handler(dev_priv, pch_iir);

		/* should clear PCH hotplug event before clear CPU irq */
		I915_WRITE(SDEIIR, pch_iir);
	}

	if (IS_GEN5(dev_priv) && de_iir & DE_PCU_EVENT)
		ironlake_rps_change_irq_handler(dev_priv);
}

static void ivb_display_irq_handler(struct drm_i915_private *dev_priv,
				    u32 de_iir)
{
	enum pipe pipe;
	u32 hotplug_trigger = de_iir & DE_DP_A_HOTPLUG_IVB;

	if (hotplug_trigger)
		ilk_hpd_irq_handler(dev_priv, hotplug_trigger, hpd_ivb);

	if (de_iir & DE_ERR_INT_IVB)
		ivb_err_int_handler(dev_priv);

	if (de_iir & DE_AUX_CHANNEL_A_IVB)
		dp_aux_irq_handler(dev_priv);

	if (de_iir & DE_GSE_IVB)
		intel_opregion_asle_intr(dev_priv);

	for_each_pipe(dev_priv, pipe) {
		if (de_iir & (DE_PIPE_VBLANK_IVB(pipe)) &&
		    intel_pipe_handle_vblank(dev_priv, pipe))
			intel_check_page_flip(dev_priv, pipe);

		/* plane/pipes map 1:1 on ilk+ */
		if (de_iir & DE_PLANE_FLIP_DONE_IVB(pipe))
			intel_finish_page_flip_cs(dev_priv, pipe);
	}

	/* check event from PCH */
	if (!HAS_PCH_NOP(dev_priv) && (de_iir & DE_PCH_EVENT_IVB)) {
		u32 pch_iir = I915_READ(SDEIIR);

		cpt_irq_handler(dev_priv, pch_iir);

		/* clear PCH hotplug event before clear CPU irq */
		I915_WRITE(SDEIIR, pch_iir);
	}
}

/*
 * To handle irqs with the minimum potential races with fresh interrupts, we:
 * 1 - Disable Master Interrupt Control.
 * 2 - Find the source(s) of the interrupt.
 * 3 - Clear the Interrupt Identity bits (IIR).
 * 4 - Process the interrupt(s) that had bits set in the IIRs.
 * 5 - Re-enable Master Interrupt Control.
 */
static irqreturn_t ironlake_irq_handler(int irq, void *arg)
{
	struct drm_device *dev = arg;
	struct drm_i915_private *dev_priv = to_i915(dev);
	u32 de_iir, gt_iir, de_ier, sde_ier = 0;
	irqreturn_t ret = IRQ_NONE;

	if (!intel_irqs_enabled(dev_priv))
		return IRQ_NONE;

	/* IRQs are synced during runtime_suspend, we don't require a wakeref */
	disable_rpm_wakeref_asserts(dev_priv);

	/* disable master interrupt before clearing iir  */
	de_ier = I915_READ(DEIER);
	I915_WRITE(DEIER, de_ier & ~DE_MASTER_IRQ_CONTROL);
	POSTING_READ(DEIER);

	/* Disable south interrupts. We'll only write to SDEIIR once, so further
	 * interrupts will will be stored on its back queue, and then we'll be
	 * able to process them after we restore SDEIER (as soon as we restore
	 * it, we'll get an interrupt if SDEIIR still has something to process
	 * due to its back queue). */
	if (!HAS_PCH_NOP(dev_priv)) {
		sde_ier = I915_READ(SDEIER);
		I915_WRITE(SDEIER, 0);
		POSTING_READ(SDEIER);
	}

	/* Find, clear, then process each source of interrupt */

	gt_iir = I915_READ(GTIIR);
	if (gt_iir) {
		I915_WRITE(GTIIR, gt_iir);
		ret = IRQ_HANDLED;
		if (INTEL_GEN(dev_priv) >= 6)
			snb_gt_irq_handler(dev_priv, gt_iir);
		else
			ilk_gt_irq_handler(dev_priv, gt_iir);
	}

	de_iir = I915_READ(DEIIR);
	if (de_iir) {
		I915_WRITE(DEIIR, de_iir);
		ret = IRQ_HANDLED;
		if (INTEL_GEN(dev_priv) >= 7)
			ivb_display_irq_handler(dev_priv, de_iir);
		else
			ilk_display_irq_handler(dev_priv, de_iir);
	}

	if (INTEL_GEN(dev_priv) >= 6) {
		u32 pm_iir = I915_READ(GEN6_PMIIR);
		if (pm_iir) {
			I915_WRITE(GEN6_PMIIR, pm_iir);
			ret = IRQ_HANDLED;
			gen6_rps_irq_handler(dev_priv, pm_iir);
		}
	}

	I915_WRITE(DEIER, de_ier);
	POSTING_READ(DEIER);
	if (!HAS_PCH_NOP(dev_priv)) {
		I915_WRITE(SDEIER, sde_ier);
		POSTING_READ(SDEIER);
	}

	/* IRQs are synced during runtime_suspend, we don't require a wakeref */
	enable_rpm_wakeref_asserts(dev_priv);

	return ret;
}

static void bxt_hpd_irq_handler(struct drm_i915_private *dev_priv,
				u32 hotplug_trigger,
				const u32 hpd[HPD_NUM_PINS])
{
	u32 dig_hotplug_reg, pin_mask = 0, long_mask = 0;

	dig_hotplug_reg = I915_READ(PCH_PORT_HOTPLUG);
	I915_WRITE(PCH_PORT_HOTPLUG, dig_hotplug_reg);

	intel_get_hpd_pins(&pin_mask, &long_mask, hotplug_trigger,
			   dig_hotplug_reg, hpd,
			   bxt_port_hotplug_long_detect);

	intel_hpd_irq_handler(dev_priv, pin_mask, long_mask);
}

static irqreturn_t
gen8_de_irq_handler(struct drm_i915_private *dev_priv, u32 master_ctl)
{
	irqreturn_t ret = IRQ_NONE;
	u32 iir;
	enum pipe pipe;

	if (master_ctl & GEN8_DE_MISC_IRQ) {
		iir = I915_READ(GEN8_DE_MISC_IIR);
		if (iir) {
			I915_WRITE(GEN8_DE_MISC_IIR, iir);
			ret = IRQ_HANDLED;
			if (iir & GEN8_DE_MISC_GSE)
				intel_opregion_asle_intr(dev_priv);
			else
				DRM_ERROR("Unexpected DE Misc interrupt\n");
		}
		else
			DRM_ERROR("The master control interrupt lied (DE MISC)!\n");
	}

	if (master_ctl & GEN8_DE_PORT_IRQ) {
		iir = I915_READ(GEN8_DE_PORT_IIR);
		if (iir) {
			u32 tmp_mask;
			bool found = false;

			I915_WRITE(GEN8_DE_PORT_IIR, iir);
			ret = IRQ_HANDLED;

			tmp_mask = GEN8_AUX_CHANNEL_A;
			if (INTEL_INFO(dev_priv)->gen >= 9)
				tmp_mask |= GEN9_AUX_CHANNEL_B |
					    GEN9_AUX_CHANNEL_C |
					    GEN9_AUX_CHANNEL_D;

			if (iir & tmp_mask) {
				dp_aux_irq_handler(dev_priv);
				found = true;
			}

			if (IS_GEN9_LP(dev_priv)) {
				tmp_mask = iir & BXT_DE_PORT_HOTPLUG_MASK;
				if (tmp_mask) {
					bxt_hpd_irq_handler(dev_priv, tmp_mask,
							    hpd_bxt);
					found = true;
				}
			} else if (IS_BROADWELL(dev_priv)) {
				tmp_mask = iir & GEN8_PORT_DP_A_HOTPLUG;
				if (tmp_mask) {
					ilk_hpd_irq_handler(dev_priv,
							    tmp_mask, hpd_bdw);
					found = true;
				}
			}

			if (IS_GEN9_LP(dev_priv) && (iir & BXT_DE_PORT_GMBUS)) {
				gmbus_irq_handler(dev_priv);
				found = true;
			}

			if (!found)
				DRM_ERROR("Unexpected DE Port interrupt\n");
		}
		else
			DRM_ERROR("The master control interrupt lied (DE PORT)!\n");
	}

	for_each_pipe(dev_priv, pipe) {
		u32 flip_done, fault_errors;

		if (!(master_ctl & GEN8_DE_PIPE_IRQ(pipe)))
			continue;

		iir = I915_READ(GEN8_DE_PIPE_IIR(pipe));
		if (!iir) {
			DRM_ERROR("The master control interrupt lied (DE PIPE)!\n");
			continue;
		}

		ret = IRQ_HANDLED;
		I915_WRITE(GEN8_DE_PIPE_IIR(pipe), iir);

		if (iir & GEN8_PIPE_VBLANK &&
		    intel_pipe_handle_vblank(dev_priv, pipe))
			intel_check_page_flip(dev_priv, pipe);

		flip_done = iir;
		if (INTEL_INFO(dev_priv)->gen >= 9)
			flip_done &= GEN9_PIPE_PLANE1_FLIP_DONE;
		else
			flip_done &= GEN8_PIPE_PRIMARY_FLIP_DONE;

		if (flip_done)
			intel_finish_page_flip_cs(dev_priv, pipe);

		if (iir & GEN8_PIPE_CDCLK_CRC_DONE)
			hsw_pipe_crc_irq_handler(dev_priv, pipe);

		if (iir & GEN8_PIPE_FIFO_UNDERRUN)
			intel_cpu_fifo_underrun_irq_handler(dev_priv, pipe);

		fault_errors = iir;
		if (INTEL_INFO(dev_priv)->gen >= 9)
			fault_errors &= GEN9_DE_PIPE_IRQ_FAULT_ERRORS;
		else
			fault_errors &= GEN8_DE_PIPE_IRQ_FAULT_ERRORS;

		if (fault_errors)
			DRM_ERROR("Fault errors on pipe %c: 0x%08x\n",
				  pipe_name(pipe),
				  fault_errors);
	}

	if (HAS_PCH_SPLIT(dev_priv) && !HAS_PCH_NOP(dev_priv) &&
	    master_ctl & GEN8_DE_PCH_IRQ) {
		/*
		 * FIXME(BDW): Assume for now that the new interrupt handling
		 * scheme also closed the SDE interrupt handling race we've seen
		 * on older pch-split platforms. But this needs testing.
		 */
		iir = I915_READ(SDEIIR);
		if (iir) {
			I915_WRITE(SDEIIR, iir);
			ret = IRQ_HANDLED;

			if (HAS_PCH_SPT(dev_priv) || HAS_PCH_KBP(dev_priv))
				spt_irq_handler(dev_priv, iir);
			else
				cpt_irq_handler(dev_priv, iir);
		} else {
			/*
			 * Like on previous PCH there seems to be something
			 * fishy going on with forwarding PCH interrupts.
			 */
			DRM_DEBUG_DRIVER("The master control interrupt lied (SDE)!\n");
		}
	}

	return ret;
}

static irqreturn_t gen8_irq_handler(int irq, void *arg)
{
	struct drm_device *dev = arg;
	struct drm_i915_private *dev_priv = to_i915(dev);
	u32 master_ctl;
	u32 gt_iir[4] = {};
	irqreturn_t ret;

	if (!intel_irqs_enabled(dev_priv))
		return IRQ_NONE;

	master_ctl = I915_READ_FW(GEN8_MASTER_IRQ);
	master_ctl &= ~GEN8_MASTER_IRQ_CONTROL;
	if (!master_ctl)
		return IRQ_NONE;

	I915_WRITE_FW(GEN8_MASTER_IRQ, 0);

	/* IRQs are synced during runtime_suspend, we don't require a wakeref */
	disable_rpm_wakeref_asserts(dev_priv);

	/* Find, clear, then process each source of interrupt */
	ret = gen8_gt_irq_ack(dev_priv, master_ctl, gt_iir);
	gen8_gt_irq_handler(dev_priv, gt_iir);
	ret |= gen8_de_irq_handler(dev_priv, master_ctl);

	I915_WRITE_FW(GEN8_MASTER_IRQ, GEN8_MASTER_IRQ_CONTROL);
	POSTING_READ_FW(GEN8_MASTER_IRQ);

	enable_rpm_wakeref_asserts(dev_priv);

	return ret;
}

static void i915_error_wake_up(struct drm_i915_private *dev_priv)
{
	/*
	 * Notify all waiters for GPU completion events that reset state has
	 * been changed, and that they need to restart their wait after
	 * checking for potential errors (and bail out to drop locks if there is
	 * a gpu reset pending so that i915_error_work_func can acquire them).
	 */

	/* Wake up __wait_seqno, potentially holding dev->struct_mutex. */
	wake_up_all(&dev_priv->gpu_error.wait_queue);

	/* Wake up intel_crtc_wait_for_pending_flips, holding crtc->mutex. */
	wake_up_all(&dev_priv->pending_flip_queue);
}

/**
 * i915_reset_and_wakeup - do process context error handling work
 * @dev_priv: i915 device private
 *
 * Fire an error uevent so userspace can see that a hang or error
 * was detected.
 */
static void i915_reset_and_wakeup(struct drm_i915_private *dev_priv)
{
	struct kobject *kobj = &dev_priv->drm.primary->kdev->kobj;
	char *error_event[] = { I915_ERROR_UEVENT "=1", NULL };
	char *reset_event[] = { I915_RESET_UEVENT "=1", NULL };
	char *reset_done_event[] = { I915_ERROR_UEVENT "=0", NULL };

	kobject_uevent_env(kobj, KOBJ_CHANGE, error_event);

	DRM_DEBUG_DRIVER("resetting chip\n");
	kobject_uevent_env(kobj, KOBJ_CHANGE, reset_event);

	intel_prepare_reset(dev_priv);

	do {
		/*
		 * All state reset _must_ be completed before we update the
		 * reset counter, for otherwise waiters might miss the reset
		 * pending state and not properly drop locks, resulting in
		 * deadlocks with the reset work.
		 */
		if (mutex_trylock(&dev_priv->drm.struct_mutex)) {
			i915_reset(dev_priv);
			mutex_unlock(&dev_priv->drm.struct_mutex);
		}

		/* We need to wait for anyone holding the lock to wakeup */
	} while (wait_on_bit_timeout(&dev_priv->gpu_error.flags,
				     I915_RESET_IN_PROGRESS,
				     TASK_UNINTERRUPTIBLE,
				     HZ));

	intel_finish_reset(dev_priv);

	if (!test_bit(I915_WEDGED, &dev_priv->gpu_error.flags))
		kobject_uevent_env(kobj,
				   KOBJ_CHANGE, reset_done_event);

	/*
	 * Note: The wake_up also serves as a memory barrier so that
	 * waiters see the updated value of the dev_priv->gpu_error.
	 */
	wake_up_all(&dev_priv->gpu_error.reset_queue);
}

static inline void
i915_err_print_instdone(struct drm_i915_private *dev_priv,
			struct intel_instdone *instdone)
{
	int slice;
	int subslice;

	pr_err("  INSTDONE: 0x%08x\n", instdone->instdone);

	if (INTEL_GEN(dev_priv) <= 3)
		return;

	pr_err("  SC_INSTDONE: 0x%08x\n", instdone->slice_common);

	if (INTEL_GEN(dev_priv) <= 6)
		return;

	for_each_instdone_slice_subslice(dev_priv, slice, subslice)
		pr_err("  SAMPLER_INSTDONE[%d][%d]: 0x%08x\n",
		       slice, subslice, instdone->sampler[slice][subslice]);

	for_each_instdone_slice_subslice(dev_priv, slice, subslice)
		pr_err("  ROW_INSTDONE[%d][%d]: 0x%08x\n",
		       slice, subslice, instdone->row[slice][subslice]);
}

static void i915_clear_error_registers(struct drm_i915_private *dev_priv)
{
	u32 eir;

	if (!IS_GEN2(dev_priv))
		I915_WRITE(PGTBL_ER, I915_READ(PGTBL_ER));

	if (INTEL_GEN(dev_priv) < 4)
		I915_WRITE(IPEIR, I915_READ(IPEIR));
	else
		I915_WRITE(IPEIR_I965, I915_READ(IPEIR_I965));

	I915_WRITE(EIR, I915_READ(EIR));
	eir = I915_READ(EIR);
	if (eir) {
		/*
		 * some errors might have become stuck,
		 * mask them.
		 */
		DRM_DEBUG_DRIVER("EIR stuck: 0x%08x, masking\n", eir);
		I915_WRITE(EMR, I915_READ(EMR) | eir);
		I915_WRITE(IIR, I915_RENDER_COMMAND_PARSER_ERROR_INTERRUPT);
	}
}

/**
 * i915_handle_error - handle a gpu error
 * @dev_priv: i915 device private
 * @engine_mask: mask representing engines that are hung
 * @fmt: Error message format string
 *
 * Do some basic checking of register state at error time and
 * dump it to the syslog.  Also call i915_capture_error_state() to make
 * sure we get a record and make it available in debugfs.  Fire a uevent
 * so userspace knows something bad happened (should trigger collection
 * of a ring dump etc.).
 */
void i915_handle_error(struct drm_i915_private *dev_priv,
		       u32 engine_mask,
		       const char *fmt, ...)
{
	va_list args;
	char error_msg[80];

	va_start(args, fmt);
	vscnprintf(error_msg, sizeof(error_msg), fmt, args);
	va_end(args);

	/*
	 * In most cases it's guaranteed that we get here with an RPM
	 * reference held, for example because there is a pending GPU
	 * request that won't finish until the reset is done. This
	 * isn't the case at least when we get here by doing a
	 * simulated reset via debugfs, so get an RPM reference.
	 */
	intel_runtime_pm_get(dev_priv);

	i915_capture_error_state(dev_priv, engine_mask, error_msg);
	i915_clear_error_registers(dev_priv);

	if (!engine_mask)
		goto out;

	if (test_and_set_bit(I915_RESET_IN_PROGRESS,
			     &dev_priv->gpu_error.flags))
		goto out;

	/*
	 * Wakeup waiting processes so that the reset function
	 * i915_reset_and_wakeup doesn't deadlock trying to grab
	 * various locks. By bumping the reset counter first, the woken
	 * processes will see a reset in progress and back off,
	 * releasing their locks and then wait for the reset completion.
	 * We must do this for _all_ gpu waiters that might hold locks
	 * that the reset work needs to acquire.
	 *
	 * Note: The wake_up also provides a memory barrier to ensure that the
	 * waiters see the updated value of the reset flags.
	 */
	i915_error_wake_up(dev_priv);

	i915_reset_and_wakeup(dev_priv);

out:
	intel_runtime_pm_put(dev_priv);
}

/* Called from drm generic code, passed 'crtc' which
 * we use as a pipe index
 */
static int i8xx_enable_vblank(struct drm_device *dev, unsigned int pipe)
{
	struct drm_i915_private *dev_priv = to_i915(dev);
	unsigned long irqflags;

	spin_lock_irqsave(&dev_priv->irq_lock, irqflags);
	i915_enable_pipestat(dev_priv, pipe, PIPE_VBLANK_INTERRUPT_STATUS);
	spin_unlock_irqrestore(&dev_priv->irq_lock, irqflags);

	return 0;
}

static int i965_enable_vblank(struct drm_device *dev, unsigned int pipe)
{
	struct drm_i915_private *dev_priv = to_i915(dev);
	unsigned long irqflags;

	spin_lock_irqsave(&dev_priv->irq_lock, irqflags);
	i915_enable_pipestat(dev_priv, pipe,
			     PIPE_START_VBLANK_INTERRUPT_STATUS);
	spin_unlock_irqrestore(&dev_priv->irq_lock, irqflags);

	return 0;
}

static int ironlake_enable_vblank(struct drm_device *dev, unsigned int pipe)
{
	struct drm_i915_private *dev_priv = to_i915(dev);
	unsigned long irqflags;
	uint32_t bit = INTEL_GEN(dev_priv) >= 7 ?
		DE_PIPE_VBLANK_IVB(pipe) : DE_PIPE_VBLANK(pipe);

	spin_lock_irqsave(&dev_priv->irq_lock, irqflags);
	ilk_enable_display_irq(dev_priv, bit);
	spin_unlock_irqrestore(&dev_priv->irq_lock, irqflags);

	return 0;
}

static int gen8_enable_vblank(struct drm_device *dev, unsigned int pipe)
{
	struct drm_i915_private *dev_priv = to_i915(dev);
	unsigned long irqflags;

	spin_lock_irqsave(&dev_priv->irq_lock, irqflags);
	bdw_enable_pipe_irq(dev_priv, pipe, GEN8_PIPE_VBLANK);
	spin_unlock_irqrestore(&dev_priv->irq_lock, irqflags);

	return 0;
}

/* Called from drm generic code, passed 'crtc' which
 * we use as a pipe index
 */
static void i8xx_disable_vblank(struct drm_device *dev, unsigned int pipe)
{
	struct drm_i915_private *dev_priv = to_i915(dev);
	unsigned long irqflags;

	spin_lock_irqsave(&dev_priv->irq_lock, irqflags);
	i915_disable_pipestat(dev_priv, pipe, PIPE_VBLANK_INTERRUPT_STATUS);
	spin_unlock_irqrestore(&dev_priv->irq_lock, irqflags);
}

static void i965_disable_vblank(struct drm_device *dev, unsigned int pipe)
{
	struct drm_i915_private *dev_priv = to_i915(dev);
	unsigned long irqflags;

	spin_lock_irqsave(&dev_priv->irq_lock, irqflags);
	i915_disable_pipestat(dev_priv, pipe,
			      PIPE_START_VBLANK_INTERRUPT_STATUS);
	spin_unlock_irqrestore(&dev_priv->irq_lock, irqflags);
}

static void ironlake_disable_vblank(struct drm_device *dev, unsigned int pipe)
{
	struct drm_i915_private *dev_priv = to_i915(dev);
	unsigned long irqflags;
	uint32_t bit = INTEL_GEN(dev_priv) >= 7 ?
		DE_PIPE_VBLANK_IVB(pipe) : DE_PIPE_VBLANK(pipe);

	spin_lock_irqsave(&dev_priv->irq_lock, irqflags);
	ilk_disable_display_irq(dev_priv, bit);
	spin_unlock_irqrestore(&dev_priv->irq_lock, irqflags);
}

static void gen8_disable_vblank(struct drm_device *dev, unsigned int pipe)
{
	struct drm_i915_private *dev_priv = to_i915(dev);
	unsigned long irqflags;

	spin_lock_irqsave(&dev_priv->irq_lock, irqflags);
	bdw_disable_pipe_irq(dev_priv, pipe, GEN8_PIPE_VBLANK);
	spin_unlock_irqrestore(&dev_priv->irq_lock, irqflags);
}

static void ibx_irq_reset(struct drm_i915_private *dev_priv)
{
	if (HAS_PCH_NOP(dev_priv))
		return;

	GEN5_IRQ_RESET(SDE);

	if (HAS_PCH_CPT(dev_priv) || HAS_PCH_LPT(dev_priv))
		I915_WRITE(SERR_INT, 0xffffffff);
}

/*
 * SDEIER is also touched by the interrupt handler to work around missed PCH
 * interrupts. Hence we can't update it after the interrupt handler is enabled -
 * instead we unconditionally enable all PCH interrupt sources here, but then
 * only unmask them as needed with SDEIMR.
 *
 * This function needs to be called before interrupts are enabled.
 */
static void ibx_irq_pre_postinstall(struct drm_device *dev)
{
	struct drm_i915_private *dev_priv = to_i915(dev);

	if (HAS_PCH_NOP(dev_priv))
		return;

	WARN_ON(I915_READ(SDEIER) != 0);
	I915_WRITE(SDEIER, 0xffffffff);
	POSTING_READ(SDEIER);
}

static void gen5_gt_irq_reset(struct drm_i915_private *dev_priv)
{
	GEN5_IRQ_RESET(GT);
	if (INTEL_GEN(dev_priv) >= 6)
		GEN5_IRQ_RESET(GEN6_PM);
}

static void vlv_display_irq_reset(struct drm_i915_private *dev_priv)
{
	enum pipe pipe;

	if (IS_CHERRYVIEW(dev_priv))
		I915_WRITE(DPINVGTT, DPINVGTT_STATUS_MASK_CHV);
	else
		I915_WRITE(DPINVGTT, DPINVGTT_STATUS_MASK);

	i915_hotplug_interrupt_update_locked(dev_priv, 0xffffffff, 0);
	I915_WRITE(PORT_HOTPLUG_STAT, I915_READ(PORT_HOTPLUG_STAT));

	for_each_pipe(dev_priv, pipe) {
		I915_WRITE(PIPESTAT(pipe),
			   PIPE_FIFO_UNDERRUN_STATUS |
			   PIPESTAT_INT_STATUS_MASK);
		dev_priv->pipestat_irq_mask[pipe] = 0;
	}

	GEN5_IRQ_RESET(VLV_);
	dev_priv->irq_mask = ~0;
}

static void vlv_display_irq_postinstall(struct drm_i915_private *dev_priv)
{
	u32 pipestat_mask;
	u32 enable_mask;
	enum pipe pipe;
	u32 val;

	pipestat_mask = PLANE_FLIP_DONE_INT_STATUS_VLV |
			PIPE_CRC_DONE_INTERRUPT_STATUS;

	i915_enable_pipestat(dev_priv, PIPE_A, PIPE_GMBUS_INTERRUPT_STATUS);
	for_each_pipe(dev_priv, pipe)
		i915_enable_pipestat(dev_priv, pipe, pipestat_mask);

	enable_mask = I915_DISPLAY_PORT_INTERRUPT |
		I915_DISPLAY_PIPE_A_EVENT_INTERRUPT |
		I915_DISPLAY_PIPE_B_EVENT_INTERRUPT;
	if (IS_CHERRYVIEW(dev_priv))
		enable_mask |= I915_DISPLAY_PIPE_C_EVENT_INTERRUPT;

	WARN_ON(dev_priv->irq_mask != ~0);

	val = (I915_LPE_PIPE_A_INTERRUPT |
		I915_LPE_PIPE_B_INTERRUPT |
		I915_LPE_PIPE_C_INTERRUPT);

	enable_mask |= val;

	dev_priv->irq_mask = ~enable_mask;

	GEN5_IRQ_INIT(VLV_, dev_priv->irq_mask, enable_mask);
}

/* drm_dma.h hooks
*/
static void ironlake_irq_reset(struct drm_device *dev)
{
	struct drm_i915_private *dev_priv = to_i915(dev);

	I915_WRITE(HWSTAM, 0xffffffff);

	GEN5_IRQ_RESET(DE);
	if (IS_GEN7(dev_priv))
		I915_WRITE(GEN7_ERR_INT, 0xffffffff);

	gen5_gt_irq_reset(dev_priv);

	ibx_irq_reset(dev_priv);
}

static void valleyview_irq_preinstall(struct drm_device *dev)
{
	struct drm_i915_private *dev_priv = to_i915(dev);

	I915_WRITE(VLV_MASTER_IER, 0);
	POSTING_READ(VLV_MASTER_IER);

	gen5_gt_irq_reset(dev_priv);

	spin_lock_irq(&dev_priv->irq_lock);
	if (dev_priv->display_irqs_enabled)
		vlv_display_irq_reset(dev_priv);
	spin_unlock_irq(&dev_priv->irq_lock);
}

static void gen8_gt_irq_reset(struct drm_i915_private *dev_priv)
{
	GEN8_IRQ_RESET_NDX(GT, 0);
	GEN8_IRQ_RESET_NDX(GT, 1);
	GEN8_IRQ_RESET_NDX(GT, 2);
	GEN8_IRQ_RESET_NDX(GT, 3);
}

static void gen8_irq_reset(struct drm_device *dev)
{
	struct drm_i915_private *dev_priv = to_i915(dev);
	int pipe;

	I915_WRITE(GEN8_MASTER_IRQ, 0);
	POSTING_READ(GEN8_MASTER_IRQ);

	gen8_gt_irq_reset(dev_priv);

	for_each_pipe(dev_priv, pipe)
		if (intel_display_power_is_enabled(dev_priv,
						   POWER_DOMAIN_PIPE(pipe)))
			GEN8_IRQ_RESET_NDX(DE_PIPE, pipe);

	GEN5_IRQ_RESET(GEN8_DE_PORT_);
	GEN5_IRQ_RESET(GEN8_DE_MISC_);
	GEN5_IRQ_RESET(GEN8_PCU_);

	if (HAS_PCH_SPLIT(dev_priv))
		ibx_irq_reset(dev_priv);
}

void gen8_irq_power_well_post_enable(struct drm_i915_private *dev_priv,
				     unsigned int pipe_mask)
{
	uint32_t extra_ier = GEN8_PIPE_VBLANK | GEN8_PIPE_FIFO_UNDERRUN;
	enum pipe pipe;

	spin_lock_irq(&dev_priv->irq_lock);
	for_each_pipe_masked(dev_priv, pipe, pipe_mask)
		GEN8_IRQ_INIT_NDX(DE_PIPE, pipe,
				  dev_priv->de_irq_mask[pipe],
				  ~dev_priv->de_irq_mask[pipe] | extra_ier);
	spin_unlock_irq(&dev_priv->irq_lock);
}

void gen8_irq_power_well_pre_disable(struct drm_i915_private *dev_priv,
				     unsigned int pipe_mask)
{
	enum pipe pipe;

	spin_lock_irq(&dev_priv->irq_lock);
	for_each_pipe_masked(dev_priv, pipe, pipe_mask)
		GEN8_IRQ_RESET_NDX(DE_PIPE, pipe);
	spin_unlock_irq(&dev_priv->irq_lock);

	/* make sure we're done processing display irqs */
	synchronize_irq(dev_priv->drm.irq);
}

static void cherryview_irq_preinstall(struct drm_device *dev)
{
	struct drm_i915_private *dev_priv = to_i915(dev);

	I915_WRITE(GEN8_MASTER_IRQ, 0);
	POSTING_READ(GEN8_MASTER_IRQ);

	gen8_gt_irq_reset(dev_priv);

	GEN5_IRQ_RESET(GEN8_PCU_);

	spin_lock_irq(&dev_priv->irq_lock);
	if (dev_priv->display_irqs_enabled)
		vlv_display_irq_reset(dev_priv);
	spin_unlock_irq(&dev_priv->irq_lock);
}

static u32 intel_hpd_enabled_irqs(struct drm_i915_private *dev_priv,
				  const u32 hpd[HPD_NUM_PINS])
{
	struct intel_encoder *encoder;
	u32 enabled_irqs = 0;

	for_each_intel_encoder(&dev_priv->drm, encoder)
		if (dev_priv->hotplug.stats[encoder->hpd_pin].state == HPD_ENABLED)
			enabled_irqs |= hpd[encoder->hpd_pin];

	return enabled_irqs;
}

static void ibx_hpd_detection_setup(struct drm_i915_private *dev_priv)
{
	u32 hotplug;

	/*
	 * Enable digital hotplug on the PCH, and configure the DP short pulse
	 * duration to 2ms (which is the minimum in the Display Port spec).
	 * The pulse duration bits are reserved on LPT+.
	 */
	hotplug = I915_READ(PCH_PORT_HOTPLUG);
	hotplug &= ~(PORTB_PULSE_DURATION_MASK |
		     PORTC_PULSE_DURATION_MASK |
		     PORTD_PULSE_DURATION_MASK);
	hotplug |= PORTB_HOTPLUG_ENABLE | PORTB_PULSE_DURATION_2ms;
	hotplug |= PORTC_HOTPLUG_ENABLE | PORTC_PULSE_DURATION_2ms;
	hotplug |= PORTD_HOTPLUG_ENABLE | PORTD_PULSE_DURATION_2ms;
	/*
	 * When CPU and PCH are on the same package, port A
	 * HPD must be enabled in both north and south.
	 */
	if (HAS_PCH_LPT_LP(dev_priv))
		hotplug |= PORTA_HOTPLUG_ENABLE;
	I915_WRITE(PCH_PORT_HOTPLUG, hotplug);
}

static void ibx_hpd_irq_setup(struct drm_i915_private *dev_priv)
{
	u32 hotplug_irqs, enabled_irqs;

	if (HAS_PCH_IBX(dev_priv)) {
		hotplug_irqs = SDE_HOTPLUG_MASK;
		enabled_irqs = intel_hpd_enabled_irqs(dev_priv, hpd_ibx);
	} else {
		hotplug_irqs = SDE_HOTPLUG_MASK_CPT;
		enabled_irqs = intel_hpd_enabled_irqs(dev_priv, hpd_cpt);
	}

	ibx_display_interrupt_update(dev_priv, hotplug_irqs, enabled_irqs);

	ibx_hpd_detection_setup(dev_priv);
}

static void spt_hpd_detection_setup(struct drm_i915_private *dev_priv)
{
	u32 hotplug;

	/* Enable digital hotplug on the PCH */
	hotplug = I915_READ(PCH_PORT_HOTPLUG);
	hotplug |= PORTA_HOTPLUG_ENABLE |
		   PORTB_HOTPLUG_ENABLE |
		   PORTC_HOTPLUG_ENABLE |
		   PORTD_HOTPLUG_ENABLE;
	I915_WRITE(PCH_PORT_HOTPLUG, hotplug);

	hotplug = I915_READ(PCH_PORT_HOTPLUG2);
	hotplug |= PORTE_HOTPLUG_ENABLE;
	I915_WRITE(PCH_PORT_HOTPLUG2, hotplug);
}

static void spt_hpd_irq_setup(struct drm_i915_private *dev_priv)
{
	u32 hotplug_irqs, enabled_irqs;

	hotplug_irqs = SDE_HOTPLUG_MASK_SPT;
	enabled_irqs = intel_hpd_enabled_irqs(dev_priv, hpd_spt);

	ibx_display_interrupt_update(dev_priv, hotplug_irqs, enabled_irqs);

	spt_hpd_detection_setup(dev_priv);
}

static void ilk_hpd_detection_setup(struct drm_i915_private *dev_priv)
{
	u32 hotplug;

	/*
	 * Enable digital hotplug on the CPU, and configure the DP short pulse
	 * duration to 2ms (which is the minimum in the Display Port spec)
	 * The pulse duration bits are reserved on HSW+.
	 */
	hotplug = I915_READ(DIGITAL_PORT_HOTPLUG_CNTRL);
	hotplug &= ~DIGITAL_PORTA_PULSE_DURATION_MASK;
	hotplug |= DIGITAL_PORTA_HOTPLUG_ENABLE |
		   DIGITAL_PORTA_PULSE_DURATION_2ms;
	I915_WRITE(DIGITAL_PORT_HOTPLUG_CNTRL, hotplug);
}

static void ilk_hpd_irq_setup(struct drm_i915_private *dev_priv)
{
	u32 hotplug_irqs, enabled_irqs;

	if (INTEL_GEN(dev_priv) >= 8) {
		hotplug_irqs = GEN8_PORT_DP_A_HOTPLUG;
		enabled_irqs = intel_hpd_enabled_irqs(dev_priv, hpd_bdw);

		bdw_update_port_irq(dev_priv, hotplug_irqs, enabled_irqs);
	} else if (INTEL_GEN(dev_priv) >= 7) {
		hotplug_irqs = DE_DP_A_HOTPLUG_IVB;
		enabled_irqs = intel_hpd_enabled_irqs(dev_priv, hpd_ivb);

		ilk_update_display_irq(dev_priv, hotplug_irqs, enabled_irqs);
	} else {
		hotplug_irqs = DE_DP_A_HOTPLUG;
		enabled_irqs = intel_hpd_enabled_irqs(dev_priv, hpd_ilk);

		ilk_update_display_irq(dev_priv, hotplug_irqs, enabled_irqs);
	}

	ilk_hpd_detection_setup(dev_priv);

	ibx_hpd_irq_setup(dev_priv);
}

static void __bxt_hpd_detection_setup(struct drm_i915_private *dev_priv,
				      u32 enabled_irqs)
{
	u32 hotplug;

	hotplug = I915_READ(PCH_PORT_HOTPLUG);
	hotplug |= PORTA_HOTPLUG_ENABLE |
		   PORTB_HOTPLUG_ENABLE |
		   PORTC_HOTPLUG_ENABLE;

	DRM_DEBUG_KMS("Invert bit setting: hp_ctl:%x hp_port:%x\n",
		      hotplug, enabled_irqs);
	hotplug &= ~BXT_DDI_HPD_INVERT_MASK;

	/*
	 * For BXT invert bit has to be set based on AOB design
	 * for HPD detection logic, update it based on VBT fields.
	 */
	if ((enabled_irqs & BXT_DE_PORT_HP_DDIA) &&
	    intel_bios_is_port_hpd_inverted(dev_priv, PORT_A))
		hotplug |= BXT_DDIA_HPD_INVERT;
	if ((enabled_irqs & BXT_DE_PORT_HP_DDIB) &&
	    intel_bios_is_port_hpd_inverted(dev_priv, PORT_B))
		hotplug |= BXT_DDIB_HPD_INVERT;
	if ((enabled_irqs & BXT_DE_PORT_HP_DDIC) &&
	    intel_bios_is_port_hpd_inverted(dev_priv, PORT_C))
		hotplug |= BXT_DDIC_HPD_INVERT;

	I915_WRITE(PCH_PORT_HOTPLUG, hotplug);
}

static void bxt_hpd_detection_setup(struct drm_i915_private *dev_priv)
{
	__bxt_hpd_detection_setup(dev_priv, BXT_DE_PORT_HOTPLUG_MASK);
}

static void bxt_hpd_irq_setup(struct drm_i915_private *dev_priv)
{
	u32 hotplug_irqs, enabled_irqs;

	enabled_irqs = intel_hpd_enabled_irqs(dev_priv, hpd_bxt);
	hotplug_irqs = BXT_DE_PORT_HOTPLUG_MASK;

	bdw_update_port_irq(dev_priv, hotplug_irqs, enabled_irqs);

	__bxt_hpd_detection_setup(dev_priv, enabled_irqs);
}

static void ibx_irq_postinstall(struct drm_device *dev)
{
	struct drm_i915_private *dev_priv = to_i915(dev);
	u32 mask;

	if (HAS_PCH_NOP(dev_priv))
		return;

	if (HAS_PCH_IBX(dev_priv))
		mask = SDE_GMBUS | SDE_AUX_MASK | SDE_POISON;
	else
		mask = SDE_GMBUS_CPT | SDE_AUX_MASK_CPT;

	gen5_assert_iir_is_zero(dev_priv, SDEIIR);
	I915_WRITE(SDEIMR, ~mask);

	if (HAS_PCH_IBX(dev_priv) || HAS_PCH_CPT(dev_priv) ||
	    HAS_PCH_LPT(dev_priv))
		ibx_hpd_detection_setup(dev_priv);
	else
		spt_hpd_detection_setup(dev_priv);
}

static void gen5_gt_irq_postinstall(struct drm_device *dev)
{
	struct drm_i915_private *dev_priv = to_i915(dev);
	u32 pm_irqs, gt_irqs;

	pm_irqs = gt_irqs = 0;

	dev_priv->gt_irq_mask = ~0;
	if (HAS_L3_DPF(dev_priv)) {
		/* L3 parity interrupt is always unmasked. */
		dev_priv->gt_irq_mask = ~GT_PARITY_ERROR(dev_priv);
		gt_irqs |= GT_PARITY_ERROR(dev_priv);
	}

	gt_irqs |= GT_RENDER_USER_INTERRUPT;
	if (IS_GEN5(dev_priv)) {
		gt_irqs |= ILK_BSD_USER_INTERRUPT;
	} else {
		gt_irqs |= GT_BLT_USER_INTERRUPT | GT_BSD_USER_INTERRUPT;
	}

	GEN5_IRQ_INIT(GT, dev_priv->gt_irq_mask, gt_irqs);

	if (INTEL_GEN(dev_priv) >= 6) {
		/*
		 * RPS interrupts will get enabled/disabled on demand when RPS
		 * itself is enabled/disabled.
		 */
		if (HAS_VEBOX(dev_priv)) {
			pm_irqs |= PM_VEBOX_USER_INTERRUPT;
			dev_priv->pm_ier |= PM_VEBOX_USER_INTERRUPT;
		}

		dev_priv->pm_imr = 0xffffffff;
		GEN5_IRQ_INIT(GEN6_PM, dev_priv->pm_imr, pm_irqs);
	}
}

static int ironlake_irq_postinstall(struct drm_device *dev)
{
	struct drm_i915_private *dev_priv = to_i915(dev);
	u32 display_mask, extra_mask;

	if (INTEL_GEN(dev_priv) >= 7) {
		display_mask = (DE_MASTER_IRQ_CONTROL | DE_GSE_IVB |
				DE_PCH_EVENT_IVB | DE_PLANEC_FLIP_DONE_IVB |
				DE_PLANEB_FLIP_DONE_IVB |
				DE_PLANEA_FLIP_DONE_IVB | DE_AUX_CHANNEL_A_IVB);
		extra_mask = (DE_PIPEC_VBLANK_IVB | DE_PIPEB_VBLANK_IVB |
			      DE_PIPEA_VBLANK_IVB | DE_ERR_INT_IVB |
			      DE_DP_A_HOTPLUG_IVB);
	} else {
		display_mask = (DE_MASTER_IRQ_CONTROL | DE_GSE | DE_PCH_EVENT |
				DE_PLANEA_FLIP_DONE | DE_PLANEB_FLIP_DONE |
				DE_AUX_CHANNEL_A |
				DE_PIPEB_CRC_DONE | DE_PIPEA_CRC_DONE |
				DE_POISON);
		extra_mask = (DE_PIPEA_VBLANK | DE_PIPEB_VBLANK | DE_PCU_EVENT |
			      DE_PIPEB_FIFO_UNDERRUN | DE_PIPEA_FIFO_UNDERRUN |
			      DE_DP_A_HOTPLUG);
	}

	dev_priv->irq_mask = ~display_mask;

	I915_WRITE(HWSTAM, 0xeffe);

	ibx_irq_pre_postinstall(dev);

	GEN5_IRQ_INIT(DE, dev_priv->irq_mask, display_mask | extra_mask);

	gen5_gt_irq_postinstall(dev);

	ilk_hpd_detection_setup(dev_priv);

	ibx_irq_postinstall(dev);

	if (IS_IRONLAKE_M(dev_priv)) {
		/* Enable PCU event interrupts
		 *
		 * spinlocking not required here for correctness since interrupt
		 * setup is guaranteed to run in single-threaded context. But we
		 * need it to make the assert_spin_locked happy. */
		spin_lock_irq(&dev_priv->irq_lock);
		ilk_enable_display_irq(dev_priv, DE_PCU_EVENT);
		spin_unlock_irq(&dev_priv->irq_lock);
	}

	return 0;
}

void valleyview_enable_display_irqs(struct drm_i915_private *dev_priv)
{
	lockdep_assert_held(&dev_priv->irq_lock);

	if (dev_priv->display_irqs_enabled)
		return;

	dev_priv->display_irqs_enabled = true;

	if (intel_irqs_enabled(dev_priv)) {
		vlv_display_irq_reset(dev_priv);
		vlv_display_irq_postinstall(dev_priv);
	}
}

void valleyview_disable_display_irqs(struct drm_i915_private *dev_priv)
{
	lockdep_assert_held(&dev_priv->irq_lock);

	if (!dev_priv->display_irqs_enabled)
		return;

	dev_priv->display_irqs_enabled = false;

	if (intel_irqs_enabled(dev_priv))
		vlv_display_irq_reset(dev_priv);
}


static int valleyview_irq_postinstall(struct drm_device *dev)
{
	struct drm_i915_private *dev_priv = to_i915(dev);

	gen5_gt_irq_postinstall(dev);

	spin_lock_irq(&dev_priv->irq_lock);
	if (dev_priv->display_irqs_enabled)
		vlv_display_irq_postinstall(dev_priv);
	spin_unlock_irq(&dev_priv->irq_lock);

	I915_WRITE(VLV_MASTER_IER, MASTER_INTERRUPT_ENABLE);
	POSTING_READ(VLV_MASTER_IER);

	return 0;
}

static void gen8_gt_irq_postinstall(struct drm_i915_private *dev_priv)
{
	/* These are interrupts we'll toggle with the ring mask register */
	uint32_t gt_interrupts[] = {
		GT_RENDER_USER_INTERRUPT << GEN8_RCS_IRQ_SHIFT |
			GT_CONTEXT_SWITCH_INTERRUPT << GEN8_RCS_IRQ_SHIFT |
			GT_RENDER_USER_INTERRUPT << GEN8_BCS_IRQ_SHIFT |
			GT_CONTEXT_SWITCH_INTERRUPT << GEN8_BCS_IRQ_SHIFT,
		GT_RENDER_USER_INTERRUPT << GEN8_VCS1_IRQ_SHIFT |
			GT_CONTEXT_SWITCH_INTERRUPT << GEN8_VCS1_IRQ_SHIFT |
			GT_RENDER_USER_INTERRUPT << GEN8_VCS2_IRQ_SHIFT |
			GT_CONTEXT_SWITCH_INTERRUPT << GEN8_VCS2_IRQ_SHIFT,
		0,
		GT_RENDER_USER_INTERRUPT << GEN8_VECS_IRQ_SHIFT |
			GT_CONTEXT_SWITCH_INTERRUPT << GEN8_VECS_IRQ_SHIFT
		};

	if (HAS_L3_DPF(dev_priv))
		gt_interrupts[0] |= GT_RENDER_L3_PARITY_ERROR_INTERRUPT;

	dev_priv->pm_ier = 0x0;
	dev_priv->pm_imr = ~dev_priv->pm_ier;
	GEN8_IRQ_INIT_NDX(GT, 0, ~gt_interrupts[0], gt_interrupts[0]);
	GEN8_IRQ_INIT_NDX(GT, 1, ~gt_interrupts[1], gt_interrupts[1]);
	/*
	 * RPS interrupts will get enabled/disabled on demand when RPS itself
	 * is enabled/disabled. Same wil be the case for GuC interrupts.
	 */
	GEN8_IRQ_INIT_NDX(GT, 2, dev_priv->pm_imr, dev_priv->pm_ier);
	GEN8_IRQ_INIT_NDX(GT, 3, ~gt_interrupts[3], gt_interrupts[3]);
}

static void gen8_de_irq_postinstall(struct drm_i915_private *dev_priv)
{
	uint32_t de_pipe_masked = GEN8_PIPE_CDCLK_CRC_DONE;
	uint32_t de_pipe_enables;
	u32 de_port_masked = GEN8_AUX_CHANNEL_A;
	u32 de_port_enables;
	u32 de_misc_masked = GEN8_DE_MISC_GSE;
	enum pipe pipe;

	if (INTEL_INFO(dev_priv)->gen >= 9) {
		de_pipe_masked |= GEN9_PIPE_PLANE1_FLIP_DONE |
				  GEN9_DE_PIPE_IRQ_FAULT_ERRORS;
		de_port_masked |= GEN9_AUX_CHANNEL_B | GEN9_AUX_CHANNEL_C |
				  GEN9_AUX_CHANNEL_D;
		if (IS_GEN9_LP(dev_priv))
			de_port_masked |= BXT_DE_PORT_GMBUS;
	} else {
		de_pipe_masked |= GEN8_PIPE_PRIMARY_FLIP_DONE |
				  GEN8_DE_PIPE_IRQ_FAULT_ERRORS;
	}

	de_pipe_enables = de_pipe_masked | GEN8_PIPE_VBLANK |
					   GEN8_PIPE_FIFO_UNDERRUN;

	de_port_enables = de_port_masked;
	if (IS_GEN9_LP(dev_priv))
		de_port_enables |= BXT_DE_PORT_HOTPLUG_MASK;
	else if (IS_BROADWELL(dev_priv))
		de_port_enables |= GEN8_PORT_DP_A_HOTPLUG;

	dev_priv->de_irq_mask[PIPE_A] = ~de_pipe_masked;
	dev_priv->de_irq_mask[PIPE_B] = ~de_pipe_masked;
	dev_priv->de_irq_mask[PIPE_C] = ~de_pipe_masked;

	for_each_pipe(dev_priv, pipe)
		if (intel_display_power_is_enabled(dev_priv,
				POWER_DOMAIN_PIPE(pipe)))
			GEN8_IRQ_INIT_NDX(DE_PIPE, pipe,
					  dev_priv->de_irq_mask[pipe],
					  de_pipe_enables);

	GEN5_IRQ_INIT(GEN8_DE_PORT_, ~de_port_masked, de_port_enables);
	GEN5_IRQ_INIT(GEN8_DE_MISC_, ~de_misc_masked, de_misc_masked);

	if (IS_GEN9_LP(dev_priv))
		bxt_hpd_detection_setup(dev_priv);
	else if (IS_BROADWELL(dev_priv))
		ilk_hpd_detection_setup(dev_priv);
}

static int gen8_irq_postinstall(struct drm_device *dev)
{
	struct drm_i915_private *dev_priv = to_i915(dev);

	if (HAS_PCH_SPLIT(dev_priv))
		ibx_irq_pre_postinstall(dev);

	gen8_gt_irq_postinstall(dev_priv);
	gen8_de_irq_postinstall(dev_priv);

	if (HAS_PCH_SPLIT(dev_priv))
		ibx_irq_postinstall(dev);

	I915_WRITE(GEN8_MASTER_IRQ, GEN8_MASTER_IRQ_CONTROL);
	POSTING_READ(GEN8_MASTER_IRQ);

	return 0;
}

static int cherryview_irq_postinstall(struct drm_device *dev)
{
	struct drm_i915_private *dev_priv = to_i915(dev);

	gen8_gt_irq_postinstall(dev_priv);

	spin_lock_irq(&dev_priv->irq_lock);
	if (dev_priv->display_irqs_enabled)
		vlv_display_irq_postinstall(dev_priv);
	spin_unlock_irq(&dev_priv->irq_lock);

	I915_WRITE(GEN8_MASTER_IRQ, GEN8_MASTER_IRQ_CONTROL);
	POSTING_READ(GEN8_MASTER_IRQ);

	return 0;
}

static void gen8_irq_uninstall(struct drm_device *dev)
{
	struct drm_i915_private *dev_priv = to_i915(dev);

	if (!dev_priv)
		return;

	gen8_irq_reset(dev);
}

static void valleyview_irq_uninstall(struct drm_device *dev)
{
	struct drm_i915_private *dev_priv = to_i915(dev);

	if (!dev_priv)
		return;

	I915_WRITE(VLV_MASTER_IER, 0);
	POSTING_READ(VLV_MASTER_IER);

	gen5_gt_irq_reset(dev_priv);

	I915_WRITE(HWSTAM, 0xffffffff);

	spin_lock_irq(&dev_priv->irq_lock);
	if (dev_priv->display_irqs_enabled)
		vlv_display_irq_reset(dev_priv);
	spin_unlock_irq(&dev_priv->irq_lock);
}

static void cherryview_irq_uninstall(struct drm_device *dev)
{
	struct drm_i915_private *dev_priv = to_i915(dev);

	if (!dev_priv)
		return;

	I915_WRITE(GEN8_MASTER_IRQ, 0);
	POSTING_READ(GEN8_MASTER_IRQ);

	gen8_gt_irq_reset(dev_priv);

	GEN5_IRQ_RESET(GEN8_PCU_);

	spin_lock_irq(&dev_priv->irq_lock);
	if (dev_priv->display_irqs_enabled)
		vlv_display_irq_reset(dev_priv);
	spin_unlock_irq(&dev_priv->irq_lock);
}

static void ironlake_irq_uninstall(struct drm_device *dev)
{
	struct drm_i915_private *dev_priv = to_i915(dev);

	if (!dev_priv)
		return;

	ironlake_irq_reset(dev);
}

static void i8xx_irq_preinstall(struct drm_device * dev)
{
	struct drm_i915_private *dev_priv = to_i915(dev);
	int pipe;

	for_each_pipe(dev_priv, pipe)
		I915_WRITE(PIPESTAT(pipe), 0);
	I915_WRITE16(IMR, 0xffff);
	I915_WRITE16(IER, 0x0);
	POSTING_READ16(IER);
}

static int i8xx_irq_postinstall(struct drm_device *dev)
{
	struct drm_i915_private *dev_priv = to_i915(dev);

	I915_WRITE16(EMR,
		     ~(I915_ERROR_PAGE_TABLE | I915_ERROR_MEMORY_REFRESH));

	/* Unmask the interrupts that we always want on. */
	dev_priv->irq_mask =
		~(I915_DISPLAY_PIPE_A_EVENT_INTERRUPT |
		  I915_DISPLAY_PIPE_B_EVENT_INTERRUPT |
		  I915_DISPLAY_PLANE_A_FLIP_PENDING_INTERRUPT |
		  I915_DISPLAY_PLANE_B_FLIP_PENDING_INTERRUPT);
	I915_WRITE16(IMR, dev_priv->irq_mask);

	I915_WRITE16(IER,
		     I915_DISPLAY_PIPE_A_EVENT_INTERRUPT |
		     I915_DISPLAY_PIPE_B_EVENT_INTERRUPT |
		     I915_USER_INTERRUPT);
	POSTING_READ16(IER);

	/* Interrupt setup is already guaranteed to be single-threaded, this is
	 * just to make the assert_spin_locked check happy. */
	spin_lock_irq(&dev_priv->irq_lock);
	i915_enable_pipestat(dev_priv, PIPE_A, PIPE_CRC_DONE_INTERRUPT_STATUS);
	i915_enable_pipestat(dev_priv, PIPE_B, PIPE_CRC_DONE_INTERRUPT_STATUS);
	spin_unlock_irq(&dev_priv->irq_lock);

	return 0;
}

/*
 * Returns true when a page flip has completed.
 */
static bool i8xx_handle_vblank(struct drm_i915_private *dev_priv,
			       int plane, int pipe, u32 iir)
{
	u16 flip_pending = DISPLAY_PLANE_FLIP_PENDING(plane);

	if (!intel_pipe_handle_vblank(dev_priv, pipe))
		return false;

	if ((iir & flip_pending) == 0)
		goto check_page_flip;

	/* We detect FlipDone by looking for the change in PendingFlip from '1'
	 * to '0' on the following vblank, i.e. IIR has the Pendingflip
	 * asserted following the MI_DISPLAY_FLIP, but ISR is deasserted, hence
	 * the flip is completed (no longer pending). Since this doesn't raise
	 * an interrupt per se, we watch for the change at vblank.
	 */
	if (I915_READ16(ISR) & flip_pending)
		goto check_page_flip;

	intel_finish_page_flip_cs(dev_priv, pipe);
	return true;

check_page_flip:
	intel_check_page_flip(dev_priv, pipe);
	return false;
}

static irqreturn_t i8xx_irq_handler(int irq, void *arg)
{
	struct drm_device *dev = arg;
	struct drm_i915_private *dev_priv = to_i915(dev);
	u16 iir, new_iir;
	u32 pipe_stats[2];
	int pipe;
	u16 flip_mask =
		I915_DISPLAY_PLANE_A_FLIP_PENDING_INTERRUPT |
		I915_DISPLAY_PLANE_B_FLIP_PENDING_INTERRUPT;
	irqreturn_t ret;

	if (!intel_irqs_enabled(dev_priv))
		return IRQ_NONE;

	/* IRQs are synced during runtime_suspend, we don't require a wakeref */
	disable_rpm_wakeref_asserts(dev_priv);

	ret = IRQ_NONE;
	iir = I915_READ16(IIR);
	if (iir == 0)
		goto out;

	while (iir & ~flip_mask) {
		/* Can't rely on pipestat interrupt bit in iir as it might
		 * have been cleared after the pipestat interrupt was received.
		 * It doesn't set the bit in iir again, but it still produces
		 * interrupts (for non-MSI).
		 */
		spin_lock(&dev_priv->irq_lock);
		if (iir & I915_RENDER_COMMAND_PARSER_ERROR_INTERRUPT)
			DRM_DEBUG("Command parser error, iir 0x%08x\n", iir);

		for_each_pipe(dev_priv, pipe) {
			i915_reg_t reg = PIPESTAT(pipe);
			pipe_stats[pipe] = I915_READ(reg);

			/*
			 * Clear the PIPE*STAT regs before the IIR
			 */
			if (pipe_stats[pipe] & 0x8000ffff)
				I915_WRITE(reg, pipe_stats[pipe]);
		}
		spin_unlock(&dev_priv->irq_lock);

		I915_WRITE16(IIR, iir & ~flip_mask);
		new_iir = I915_READ16(IIR); /* Flush posted writes */

		if (iir & I915_USER_INTERRUPT)
			notify_ring(dev_priv->engine[RCS]);

		for_each_pipe(dev_priv, pipe) {
			int plane = pipe;
			if (HAS_FBC(dev_priv))
				plane = !plane;

			if (pipe_stats[pipe] & PIPE_VBLANK_INTERRUPT_STATUS &&
			    i8xx_handle_vblank(dev_priv, plane, pipe, iir))
				flip_mask &= ~DISPLAY_PLANE_FLIP_PENDING(plane);

			if (pipe_stats[pipe] & PIPE_CRC_DONE_INTERRUPT_STATUS)
				i9xx_pipe_crc_irq_handler(dev_priv, pipe);

			if (pipe_stats[pipe] & PIPE_FIFO_UNDERRUN_STATUS)
				intel_cpu_fifo_underrun_irq_handler(dev_priv,
								    pipe);
		}

		iir = new_iir;
	}
	ret = IRQ_HANDLED;

out:
	enable_rpm_wakeref_asserts(dev_priv);

	return ret;
}

static void i8xx_irq_uninstall(struct drm_device * dev)
{
	struct drm_i915_private *dev_priv = to_i915(dev);
	int pipe;

	for_each_pipe(dev_priv, pipe) {
		/* Clear enable bits; then clear status bits */
		I915_WRITE(PIPESTAT(pipe), 0);
		I915_WRITE(PIPESTAT(pipe), I915_READ(PIPESTAT(pipe)));
	}
	I915_WRITE16(IMR, 0xffff);
	I915_WRITE16(IER, 0x0);
	I915_WRITE16(IIR, I915_READ16(IIR));
}

static void i915_irq_preinstall(struct drm_device * dev)
{
	struct drm_i915_private *dev_priv = to_i915(dev);
	int pipe;

	if (I915_HAS_HOTPLUG(dev_priv)) {
		i915_hotplug_interrupt_update(dev_priv, 0xffffffff, 0);
		I915_WRITE(PORT_HOTPLUG_STAT, I915_READ(PORT_HOTPLUG_STAT));
	}

	I915_WRITE16(HWSTAM, 0xeffe);
	for_each_pipe(dev_priv, pipe)
		I915_WRITE(PIPESTAT(pipe), 0);
	I915_WRITE(IMR, 0xffffffff);
	I915_WRITE(IER, 0x0);
	POSTING_READ(IER);
}

static int i915_irq_postinstall(struct drm_device *dev)
{
	struct drm_i915_private *dev_priv = to_i915(dev);
	u32 enable_mask;

	I915_WRITE(EMR, ~(I915_ERROR_PAGE_TABLE | I915_ERROR_MEMORY_REFRESH));

	/* Unmask the interrupts that we always want on. */
	dev_priv->irq_mask =
		~(I915_ASLE_INTERRUPT |
		  I915_DISPLAY_PIPE_A_EVENT_INTERRUPT |
		  I915_DISPLAY_PIPE_B_EVENT_INTERRUPT |
		  I915_DISPLAY_PLANE_A_FLIP_PENDING_INTERRUPT |
		  I915_DISPLAY_PLANE_B_FLIP_PENDING_INTERRUPT);

	enable_mask =
		I915_ASLE_INTERRUPT |
		I915_DISPLAY_PIPE_A_EVENT_INTERRUPT |
		I915_DISPLAY_PIPE_B_EVENT_INTERRUPT |
		I915_USER_INTERRUPT;

	if (I915_HAS_HOTPLUG(dev_priv)) {
		i915_hotplug_interrupt_update(dev_priv, 0xffffffff, 0);
		POSTING_READ(PORT_HOTPLUG_EN);

		/* Enable in IER... */
		enable_mask |= I915_DISPLAY_PORT_INTERRUPT;
		/* and unmask in IMR */
		dev_priv->irq_mask &= ~I915_DISPLAY_PORT_INTERRUPT;
	}

	I915_WRITE(IMR, dev_priv->irq_mask);
	I915_WRITE(IER, enable_mask);
	POSTING_READ(IER);

	i915_enable_asle_pipestat(dev_priv);

	/* Interrupt setup is already guaranteed to be single-threaded, this is
	 * just to make the assert_spin_locked check happy. */
	spin_lock_irq(&dev_priv->irq_lock);
	i915_enable_pipestat(dev_priv, PIPE_A, PIPE_CRC_DONE_INTERRUPT_STATUS);
	i915_enable_pipestat(dev_priv, PIPE_B, PIPE_CRC_DONE_INTERRUPT_STATUS);
	spin_unlock_irq(&dev_priv->irq_lock);

	return 0;
}

/*
 * Returns true when a page flip has completed.
 */
static bool i915_handle_vblank(struct drm_i915_private *dev_priv,
			       int plane, int pipe, u32 iir)
{
	u32 flip_pending = DISPLAY_PLANE_FLIP_PENDING(plane);

	if (!intel_pipe_handle_vblank(dev_priv, pipe))
		return false;

	if ((iir & flip_pending) == 0)
		goto check_page_flip;

	/* We detect FlipDone by looking for the change in PendingFlip from '1'
	 * to '0' on the following vblank, i.e. IIR has the Pendingflip
	 * asserted following the MI_DISPLAY_FLIP, but ISR is deasserted, hence
	 * the flip is completed (no longer pending). Since this doesn't raise
	 * an interrupt per se, we watch for the change at vblank.
	 */
	if (I915_READ(ISR) & flip_pending)
		goto check_page_flip;

	intel_finish_page_flip_cs(dev_priv, pipe);
	return true;

check_page_flip:
	intel_check_page_flip(dev_priv, pipe);
	return false;
}

static irqreturn_t i915_irq_handler(int irq, void *arg)
{
	struct drm_device *dev = arg;
	struct drm_i915_private *dev_priv = to_i915(dev);
	u32 iir, new_iir, pipe_stats[I915_MAX_PIPES];
	u32 flip_mask =
		I915_DISPLAY_PLANE_A_FLIP_PENDING_INTERRUPT |
		I915_DISPLAY_PLANE_B_FLIP_PENDING_INTERRUPT;
	int pipe, ret = IRQ_NONE;

	if (!intel_irqs_enabled(dev_priv))
		return IRQ_NONE;

	/* IRQs are synced during runtime_suspend, we don't require a wakeref */
	disable_rpm_wakeref_asserts(dev_priv);

	iir = I915_READ(IIR);
	do {
		bool irq_received = (iir & ~flip_mask) != 0;
		bool blc_event = false;

		/* Can't rely on pipestat interrupt bit in iir as it might
		 * have been cleared after the pipestat interrupt was received.
		 * It doesn't set the bit in iir again, but it still produces
		 * interrupts (for non-MSI).
		 */
		spin_lock(&dev_priv->irq_lock);
		if (iir & I915_RENDER_COMMAND_PARSER_ERROR_INTERRUPT)
			DRM_DEBUG("Command parser error, iir 0x%08x\n", iir);

		for_each_pipe(dev_priv, pipe) {
			i915_reg_t reg = PIPESTAT(pipe);
			pipe_stats[pipe] = I915_READ(reg);

			/* Clear the PIPE*STAT regs before the IIR */
			if (pipe_stats[pipe] & 0x8000ffff) {
				I915_WRITE(reg, pipe_stats[pipe]);
				irq_received = true;
			}
		}
		spin_unlock(&dev_priv->irq_lock);

		if (!irq_received)
			break;

		/* Consume port.  Then clear IIR or we'll miss events */
		if (I915_HAS_HOTPLUG(dev_priv) &&
		    iir & I915_DISPLAY_PORT_INTERRUPT) {
			u32 hotplug_status = i9xx_hpd_irq_ack(dev_priv);
			if (hotplug_status)
				i9xx_hpd_irq_handler(dev_priv, hotplug_status);
		}

		I915_WRITE(IIR, iir & ~flip_mask);
		new_iir = I915_READ(IIR); /* Flush posted writes */

		if (iir & I915_USER_INTERRUPT)
			notify_ring(dev_priv->engine[RCS]);

		for_each_pipe(dev_priv, pipe) {
			int plane = pipe;
			if (HAS_FBC(dev_priv))
				plane = !plane;

			if (pipe_stats[pipe] & PIPE_VBLANK_INTERRUPT_STATUS &&
			    i915_handle_vblank(dev_priv, plane, pipe, iir))
				flip_mask &= ~DISPLAY_PLANE_FLIP_PENDING(plane);

			if (pipe_stats[pipe] & PIPE_LEGACY_BLC_EVENT_STATUS)
				blc_event = true;

			if (pipe_stats[pipe] & PIPE_CRC_DONE_INTERRUPT_STATUS)
				i9xx_pipe_crc_irq_handler(dev_priv, pipe);

			if (pipe_stats[pipe] & PIPE_FIFO_UNDERRUN_STATUS)
				intel_cpu_fifo_underrun_irq_handler(dev_priv,
								    pipe);
		}

		if (blc_event || (iir & I915_ASLE_INTERRUPT))
			intel_opregion_asle_intr(dev_priv);

		/* With MSI, interrupts are only generated when iir
		 * transitions from zero to nonzero.  If another bit got
		 * set while we were handling the existing iir bits, then
		 * we would never get another interrupt.
		 *
		 * This is fine on non-MSI as well, as if we hit this path
		 * we avoid exiting the interrupt handler only to generate
		 * another one.
		 *
		 * Note that for MSI this could cause a stray interrupt report
		 * if an interrupt landed in the time between writing IIR and
		 * the posting read.  This should be rare enough to never
		 * trigger the 99% of 100,000 interrupts test for disabling
		 * stray interrupts.
		 */
		ret = IRQ_HANDLED;
		iir = new_iir;
	} while (iir & ~flip_mask);

	enable_rpm_wakeref_asserts(dev_priv);

	return ret;
}

static void i915_irq_uninstall(struct drm_device * dev)
{
	struct drm_i915_private *dev_priv = to_i915(dev);
	int pipe;

	if (I915_HAS_HOTPLUG(dev_priv)) {
		i915_hotplug_interrupt_update(dev_priv, 0xffffffff, 0);
		I915_WRITE(PORT_HOTPLUG_STAT, I915_READ(PORT_HOTPLUG_STAT));
	}

	I915_WRITE16(HWSTAM, 0xffff);
	for_each_pipe(dev_priv, pipe) {
		/* Clear enable bits; then clear status bits */
		I915_WRITE(PIPESTAT(pipe), 0);
		I915_WRITE(PIPESTAT(pipe), I915_READ(PIPESTAT(pipe)));
	}
	I915_WRITE(IMR, 0xffffffff);
	I915_WRITE(IER, 0x0);

	I915_WRITE(IIR, I915_READ(IIR));
}

static void i965_irq_preinstall(struct drm_device * dev)
{
	struct drm_i915_private *dev_priv = to_i915(dev);
	int pipe;

	i915_hotplug_interrupt_update(dev_priv, 0xffffffff, 0);
	I915_WRITE(PORT_HOTPLUG_STAT, I915_READ(PORT_HOTPLUG_STAT));

	I915_WRITE(HWSTAM, 0xeffe);
	for_each_pipe(dev_priv, pipe)
		I915_WRITE(PIPESTAT(pipe), 0);
	I915_WRITE(IMR, 0xffffffff);
	I915_WRITE(IER, 0x0);
	POSTING_READ(IER);
}

static int i965_irq_postinstall(struct drm_device *dev)
{
	struct drm_i915_private *dev_priv = to_i915(dev);
	u32 enable_mask;
	u32 error_mask;

	/* Unmask the interrupts that we always want on. */
	dev_priv->irq_mask = ~(I915_ASLE_INTERRUPT |
			       I915_DISPLAY_PORT_INTERRUPT |
			       I915_DISPLAY_PIPE_A_EVENT_INTERRUPT |
			       I915_DISPLAY_PIPE_B_EVENT_INTERRUPT |
			       I915_DISPLAY_PLANE_A_FLIP_PENDING_INTERRUPT |
			       I915_DISPLAY_PLANE_B_FLIP_PENDING_INTERRUPT |
			       I915_RENDER_COMMAND_PARSER_ERROR_INTERRUPT);

	enable_mask = ~dev_priv->irq_mask;
	enable_mask &= ~(I915_DISPLAY_PLANE_A_FLIP_PENDING_INTERRUPT |
			 I915_DISPLAY_PLANE_B_FLIP_PENDING_INTERRUPT);
	enable_mask |= I915_USER_INTERRUPT;

	if (IS_G4X(dev_priv))
		enable_mask |= I915_BSD_USER_INTERRUPT;

	/* Interrupt setup is already guaranteed to be single-threaded, this is
	 * just to make the assert_spin_locked check happy. */
	spin_lock_irq(&dev_priv->irq_lock);
	i915_enable_pipestat(dev_priv, PIPE_A, PIPE_GMBUS_INTERRUPT_STATUS);
	i915_enable_pipestat(dev_priv, PIPE_A, PIPE_CRC_DONE_INTERRUPT_STATUS);
	i915_enable_pipestat(dev_priv, PIPE_B, PIPE_CRC_DONE_INTERRUPT_STATUS);
	spin_unlock_irq(&dev_priv->irq_lock);

	/*
	 * Enable some error detection, note the instruction error mask
	 * bit is reserved, so we leave it masked.
	 */
	if (IS_G4X(dev_priv)) {
		error_mask = ~(GM45_ERROR_PAGE_TABLE |
			       GM45_ERROR_MEM_PRIV |
			       GM45_ERROR_CP_PRIV |
			       I915_ERROR_MEMORY_REFRESH);
	} else {
		error_mask = ~(I915_ERROR_PAGE_TABLE |
			       I915_ERROR_MEMORY_REFRESH);
	}
	I915_WRITE(EMR, error_mask);

	I915_WRITE(IMR, dev_priv->irq_mask);
	I915_WRITE(IER, enable_mask);
	POSTING_READ(IER);

	i915_hotplug_interrupt_update(dev_priv, 0xffffffff, 0);
	POSTING_READ(PORT_HOTPLUG_EN);

	i915_enable_asle_pipestat(dev_priv);

	return 0;
}

static void i915_hpd_irq_setup(struct drm_i915_private *dev_priv)
{
	u32 hotplug_en;

	lockdep_assert_held(&dev_priv->irq_lock);

	/* Note HDMI and DP share hotplug bits */
	/* enable bits are the same for all generations */
	hotplug_en = intel_hpd_enabled_irqs(dev_priv, hpd_mask_i915);
	/* Programming the CRT detection parameters tends
	   to generate a spurious hotplug event about three
	   seconds later.  So just do it once.
	*/
	if (IS_G4X(dev_priv))
		hotplug_en |= CRT_HOTPLUG_ACTIVATION_PERIOD_64;
	hotplug_en |= CRT_HOTPLUG_VOLTAGE_COMPARE_50;

	/* Ignore TV since it's buggy */
	i915_hotplug_interrupt_update_locked(dev_priv,
					     HOTPLUG_INT_EN_MASK |
					     CRT_HOTPLUG_VOLTAGE_COMPARE_MASK |
					     CRT_HOTPLUG_ACTIVATION_PERIOD_64,
					     hotplug_en);
}

static irqreturn_t i965_irq_handler(int irq, void *arg)
{
	struct drm_device *dev = arg;
	struct drm_i915_private *dev_priv = to_i915(dev);
	u32 iir, new_iir;
	u32 pipe_stats[I915_MAX_PIPES];
	int ret = IRQ_NONE, pipe;
	u32 flip_mask =
		I915_DISPLAY_PLANE_A_FLIP_PENDING_INTERRUPT |
		I915_DISPLAY_PLANE_B_FLIP_PENDING_INTERRUPT;

	if (!intel_irqs_enabled(dev_priv))
		return IRQ_NONE;

	/* IRQs are synced during runtime_suspend, we don't require a wakeref */
	disable_rpm_wakeref_asserts(dev_priv);

	iir = I915_READ(IIR);

	for (;;) {
		bool irq_received = (iir & ~flip_mask) != 0;
		bool blc_event = false;

		/* Can't rely on pipestat interrupt bit in iir as it might
		 * have been cleared after the pipestat interrupt was received.
		 * It doesn't set the bit in iir again, but it still produces
		 * interrupts (for non-MSI).
		 */
		spin_lock(&dev_priv->irq_lock);
		if (iir & I915_RENDER_COMMAND_PARSER_ERROR_INTERRUPT)
			DRM_DEBUG("Command parser error, iir 0x%08x\n", iir);

		for_each_pipe(dev_priv, pipe) {
			i915_reg_t reg = PIPESTAT(pipe);
			pipe_stats[pipe] = I915_READ(reg);

			/*
			 * Clear the PIPE*STAT regs before the IIR
			 */
			if (pipe_stats[pipe] & 0x8000ffff) {
				I915_WRITE(reg, pipe_stats[pipe]);
				irq_received = true;
			}
		}
		spin_unlock(&dev_priv->irq_lock);

		if (!irq_received)
			break;

		ret = IRQ_HANDLED;

		/* Consume port.  Then clear IIR or we'll miss events */
		if (iir & I915_DISPLAY_PORT_INTERRUPT) {
			u32 hotplug_status = i9xx_hpd_irq_ack(dev_priv);
			if (hotplug_status)
				i9xx_hpd_irq_handler(dev_priv, hotplug_status);
		}

		I915_WRITE(IIR, iir & ~flip_mask);
		new_iir = I915_READ(IIR); /* Flush posted writes */

		if (iir & I915_USER_INTERRUPT)
			notify_ring(dev_priv->engine[RCS]);
		if (iir & I915_BSD_USER_INTERRUPT)
			notify_ring(dev_priv->engine[VCS]);

		for_each_pipe(dev_priv, pipe) {
			if (pipe_stats[pipe] & PIPE_START_VBLANK_INTERRUPT_STATUS &&
			    i915_handle_vblank(dev_priv, pipe, pipe, iir))
				flip_mask &= ~DISPLAY_PLANE_FLIP_PENDING(pipe);

			if (pipe_stats[pipe] & PIPE_LEGACY_BLC_EVENT_STATUS)
				blc_event = true;

			if (pipe_stats[pipe] & PIPE_CRC_DONE_INTERRUPT_STATUS)
				i9xx_pipe_crc_irq_handler(dev_priv, pipe);

			if (pipe_stats[pipe] & PIPE_FIFO_UNDERRUN_STATUS)
				intel_cpu_fifo_underrun_irq_handler(dev_priv, pipe);
		}

		if (blc_event || (iir & I915_ASLE_INTERRUPT))
			intel_opregion_asle_intr(dev_priv);

		if (pipe_stats[0] & PIPE_GMBUS_INTERRUPT_STATUS)
			gmbus_irq_handler(dev_priv);

		/* With MSI, interrupts are only generated when iir
		 * transitions from zero to nonzero.  If another bit got
		 * set while we were handling the existing iir bits, then
		 * we would never get another interrupt.
		 *
		 * This is fine on non-MSI as well, as if we hit this path
		 * we avoid exiting the interrupt handler only to generate
		 * another one.
		 *
		 * Note that for MSI this could cause a stray interrupt report
		 * if an interrupt landed in the time between writing IIR and
		 * the posting read.  This should be rare enough to never
		 * trigger the 99% of 100,000 interrupts test for disabling
		 * stray interrupts.
		 */
		iir = new_iir;
	}

	enable_rpm_wakeref_asserts(dev_priv);

	return ret;
}

static void i965_irq_uninstall(struct drm_device * dev)
{
	struct drm_i915_private *dev_priv = to_i915(dev);
	int pipe;

	if (!dev_priv)
		return;

	i915_hotplug_interrupt_update(dev_priv, 0xffffffff, 0);
	I915_WRITE(PORT_HOTPLUG_STAT, I915_READ(PORT_HOTPLUG_STAT));

	I915_WRITE(HWSTAM, 0xffffffff);
	for_each_pipe(dev_priv, pipe)
		I915_WRITE(PIPESTAT(pipe), 0);
	I915_WRITE(IMR, 0xffffffff);
	I915_WRITE(IER, 0x0);

	for_each_pipe(dev_priv, pipe)
		I915_WRITE(PIPESTAT(pipe),
			   I915_READ(PIPESTAT(pipe)) & 0x8000ffff);
	I915_WRITE(IIR, I915_READ(IIR));
}

/**
 * intel_irq_init - initializes irq support
 * @dev_priv: i915 device instance
 *
 * This function initializes all the irq support including work items, timers
 * and all the vtables. It does not setup the interrupt itself though.
 */
void intel_irq_init(struct drm_i915_private *dev_priv)
{
	struct drm_device *dev = &dev_priv->drm;

	intel_hpd_init_work(dev_priv);

	INIT_WORK(&dev_priv->rps.work, gen6_pm_rps_work);
	INIT_WORK(&dev_priv->l3_parity.error_work, ivybridge_parity_work);

	if (HAS_GUC_SCHED(dev_priv))
		dev_priv->pm_guc_events = GEN9_GUC_TO_HOST_INT_EVENT;

	/* Let's track the enabled rps events */
	if (IS_VALLEYVIEW(dev_priv))
		/* WaGsvRC0ResidencyMethod:vlv */
		dev_priv->pm_rps_events = GEN6_PM_RP_UP_EI_EXPIRED;
	else
		dev_priv->pm_rps_events = GEN6_PM_RPS_EVENTS;

	dev_priv->rps.pm_intrmsk_mbz = 0;

	/*
	 * SNB,IVB can while VLV,CHV may hard hang on looping batchbuffer
	 * if GEN6_PM_UP_EI_EXPIRED is masked.
	 *
	 * TODO: verify if this can be reproduced on VLV,CHV.
	 */
	if (INTEL_INFO(dev_priv)->gen <= 7 && !IS_HASWELL(dev_priv))
		dev_priv->rps.pm_intrmsk_mbz |= GEN6_PM_RP_UP_EI_EXPIRED;

	if (INTEL_INFO(dev_priv)->gen >= 8)
		dev_priv->rps.pm_intrmsk_mbz |= GEN8_PMINTR_DISABLE_REDIRECT_TO_GUC;

	if (IS_GEN2(dev_priv)) {
		/* Gen2 doesn't have a hardware frame counter */
		dev->max_vblank_count = 0;
	} else if (IS_G4X(dev_priv) || INTEL_INFO(dev_priv)->gen >= 5) {
		dev->max_vblank_count = 0xffffffff; /* full 32 bit counter */
		dev->driver->get_vblank_counter = g4x_get_vblank_counter;
	} else {
		dev->driver->get_vblank_counter = i915_get_vblank_counter;
		dev->max_vblank_count = 0xffffff; /* only 24 bits of frame count */
	}

	/*
	 * Opt out of the vblank disable timer on everything except gen2.
	 * Gen2 doesn't have a hardware frame counter and so depends on
	 * vblank interrupts to produce sane vblank seuquence numbers.
	 */
	if (!IS_GEN2(dev_priv))
		dev->vblank_disable_immediate = true;

	/* Most platforms treat the display irq block as an always-on
	 * power domain. vlv/chv can disable it at runtime and need
	 * special care to avoid writing any of the display block registers
	 * outside of the power domain. We defer setting up the display irqs
	 * in this case to the runtime pm.
	 */
	dev_priv->display_irqs_enabled = true;
	if (IS_VALLEYVIEW(dev_priv) || IS_CHERRYVIEW(dev_priv))
		dev_priv->display_irqs_enabled = false;

<<<<<<< HEAD
=======
	dev_priv->hotplug.hpd_storm_threshold = HPD_STORM_DEFAULT_THRESHOLD;

>>>>>>> d4a70a10
	dev->driver->get_vblank_timestamp = i915_get_vblank_timestamp;
	dev->driver->get_scanout_position = i915_get_crtc_scanoutpos;

	if (IS_CHERRYVIEW(dev_priv)) {
		dev->driver->irq_handler = cherryview_irq_handler;
		dev->driver->irq_preinstall = cherryview_irq_preinstall;
		dev->driver->irq_postinstall = cherryview_irq_postinstall;
		dev->driver->irq_uninstall = cherryview_irq_uninstall;
		dev->driver->enable_vblank = i965_enable_vblank;
		dev->driver->disable_vblank = i965_disable_vblank;
		dev_priv->display.hpd_irq_setup = i915_hpd_irq_setup;
	} else if (IS_VALLEYVIEW(dev_priv)) {
		dev->driver->irq_handler = valleyview_irq_handler;
		dev->driver->irq_preinstall = valleyview_irq_preinstall;
		dev->driver->irq_postinstall = valleyview_irq_postinstall;
		dev->driver->irq_uninstall = valleyview_irq_uninstall;
		dev->driver->enable_vblank = i965_enable_vblank;
		dev->driver->disable_vblank = i965_disable_vblank;
		dev_priv->display.hpd_irq_setup = i915_hpd_irq_setup;
	} else if (INTEL_INFO(dev_priv)->gen >= 8) {
		dev->driver->irq_handler = gen8_irq_handler;
		dev->driver->irq_preinstall = gen8_irq_reset;
		dev->driver->irq_postinstall = gen8_irq_postinstall;
		dev->driver->irq_uninstall = gen8_irq_uninstall;
		dev->driver->enable_vblank = gen8_enable_vblank;
		dev->driver->disable_vblank = gen8_disable_vblank;
		if (IS_GEN9_LP(dev_priv))
			dev_priv->display.hpd_irq_setup = bxt_hpd_irq_setup;
		else if (HAS_PCH_SPT(dev_priv) || HAS_PCH_KBP(dev_priv))
			dev_priv->display.hpd_irq_setup = spt_hpd_irq_setup;
		else
			dev_priv->display.hpd_irq_setup = ilk_hpd_irq_setup;
	} else if (HAS_PCH_SPLIT(dev_priv)) {
		dev->driver->irq_handler = ironlake_irq_handler;
		dev->driver->irq_preinstall = ironlake_irq_reset;
		dev->driver->irq_postinstall = ironlake_irq_postinstall;
		dev->driver->irq_uninstall = ironlake_irq_uninstall;
		dev->driver->enable_vblank = ironlake_enable_vblank;
		dev->driver->disable_vblank = ironlake_disable_vblank;
		dev_priv->display.hpd_irq_setup = ilk_hpd_irq_setup;
	} else {
		if (IS_GEN2(dev_priv)) {
			dev->driver->irq_preinstall = i8xx_irq_preinstall;
			dev->driver->irq_postinstall = i8xx_irq_postinstall;
			dev->driver->irq_handler = i8xx_irq_handler;
			dev->driver->irq_uninstall = i8xx_irq_uninstall;
			dev->driver->enable_vblank = i8xx_enable_vblank;
			dev->driver->disable_vblank = i8xx_disable_vblank;
		} else if (IS_GEN3(dev_priv)) {
			dev->driver->irq_preinstall = i915_irq_preinstall;
			dev->driver->irq_postinstall = i915_irq_postinstall;
			dev->driver->irq_uninstall = i915_irq_uninstall;
			dev->driver->irq_handler = i915_irq_handler;
			dev->driver->enable_vblank = i8xx_enable_vblank;
			dev->driver->disable_vblank = i8xx_disable_vblank;
		} else {
			dev->driver->irq_preinstall = i965_irq_preinstall;
			dev->driver->irq_postinstall = i965_irq_postinstall;
			dev->driver->irq_uninstall = i965_irq_uninstall;
			dev->driver->irq_handler = i965_irq_handler;
			dev->driver->enable_vblank = i965_enable_vblank;
			dev->driver->disable_vblank = i965_disable_vblank;
		}
		if (I915_HAS_HOTPLUG(dev_priv))
			dev_priv->display.hpd_irq_setup = i915_hpd_irq_setup;
	}
}

/**
 * intel_irq_install - enables the hardware interrupt
 * @dev_priv: i915 device instance
 *
 * This function enables the hardware interrupt handling, but leaves the hotplug
 * handling still disabled. It is called after intel_irq_init().
 *
 * In the driver load and resume code we need working interrupts in a few places
 * but don't want to deal with the hassle of concurrent probe and hotplug
 * workers. Hence the split into this two-stage approach.
 */
int intel_irq_install(struct drm_i915_private *dev_priv)
{
	/*
	 * We enable some interrupt sources in our postinstall hooks, so mark
	 * interrupts as enabled _before_ actually enabling them to avoid
	 * special cases in our ordering checks.
	 */
	dev_priv->pm.irqs_enabled = true;

	return drm_irq_install(&dev_priv->drm, dev_priv->drm.pdev->irq);
}

/**
 * intel_irq_uninstall - finilizes all irq handling
 * @dev_priv: i915 device instance
 *
 * This stops interrupt and hotplug handling and unregisters and frees all
 * resources acquired in the init functions.
 */
void intel_irq_uninstall(struct drm_i915_private *dev_priv)
{
	drm_irq_uninstall(&dev_priv->drm);
	intel_hpd_cancel_work(dev_priv);
	dev_priv->pm.irqs_enabled = false;
}

/**
 * intel_runtime_pm_disable_interrupts - runtime interrupt disabling
 * @dev_priv: i915 device instance
 *
 * This function is used to disable interrupts at runtime, both in the runtime
 * pm and the system suspend/resume code.
 */
void intel_runtime_pm_disable_interrupts(struct drm_i915_private *dev_priv)
{
	dev_priv->drm.driver->irq_uninstall(&dev_priv->drm);
	dev_priv->pm.irqs_enabled = false;
	synchronize_irq(dev_priv->drm.irq);
}

/**
 * intel_runtime_pm_enable_interrupts - runtime interrupt enabling
 * @dev_priv: i915 device instance
 *
 * This function is used to enable interrupts at runtime, both in the runtime
 * pm and the system suspend/resume code.
 */
void intel_runtime_pm_enable_interrupts(struct drm_i915_private *dev_priv)
{
	dev_priv->pm.irqs_enabled = true;
	dev_priv->drm.driver->irq_preinstall(&dev_priv->drm);
	dev_priv->drm.driver->irq_postinstall(&dev_priv->drm);
}<|MERGE_RESOLUTION|>--- conflicted
+++ resolved
@@ -1103,10 +1103,7 @@
 
 	if (prev->cz_clock) {
 		u64 time, c0;
-<<<<<<< HEAD
-=======
 		u32 render, media;
->>>>>>> d4a70a10
 		unsigned int mul;
 
 		mul = VLV_CZ_CLOCK_TO_MILLI_SEC * 100; /* scale to threshold% */
@@ -1121,14 +1118,9 @@
 		 * mesa. To account for this we need to combine both engines
 		 * into our activity counter.
 		 */
-<<<<<<< HEAD
-		c0 = now.render_c0 - prev->render_c0;
-		c0 += now.media_c0 - prev->media_c0;
-=======
 		render = now.render_c0 - prev->render_c0;
 		media = now.media_c0 - prev->media_c0;
 		c0 = max(render, media);
->>>>>>> d4a70a10
 		c0 *= mul;
 
 		if (c0 > time * dev_priv->rps.up_threshold)
@@ -4325,11 +4317,8 @@
 	if (IS_VALLEYVIEW(dev_priv) || IS_CHERRYVIEW(dev_priv))
 		dev_priv->display_irqs_enabled = false;
 
-<<<<<<< HEAD
-=======
 	dev_priv->hotplug.hpd_storm_threshold = HPD_STORM_DEFAULT_THRESHOLD;
 
->>>>>>> d4a70a10
 	dev->driver->get_vblank_timestamp = i915_get_vblank_timestamp;
 	dev->driver->get_scanout_position = i915_get_crtc_scanoutpos;
 
