--- conflicted
+++ resolved
@@ -131,8 +131,6 @@
 	enum dpio_phy rcomp_phy;
 
 	/**
-<<<<<<< HEAD
-=======
 	 * @reset_delay: delay in us to wait before setting the common reset
 	 * bit in BXT_PHY_CTL_FAMILY, which effectively enables the phy.
 	 */
@@ -145,7 +143,6 @@
 	u32 pwron_mask;
 
 	/**
->>>>>>> 2bf0d267
 	 * @channel: struct containing per channel information.
 	 */
 	struct {
@@ -160,10 +157,7 @@
 	[DPIO_PHY0] = {
 		.dual_channel = true,
 		.rcomp_phy = DPIO_PHY1,
-<<<<<<< HEAD
-=======
 		.pwron_mask = BIT(0),
->>>>>>> 2bf0d267
 
 		.channel = {
 			[DPIO_CH0] = { .port = PORT_B },
@@ -173,8 +167,6 @@
 	[DPIO_PHY1] = {
 		.dual_channel = false,
 		.rcomp_phy = -1,
-<<<<<<< HEAD
-=======
 		.pwron_mask = BIT(1),
 
 		.channel = {
@@ -199,14 +191,11 @@
 		.rcomp_phy = -1,
 		.pwron_mask = BIT(3),
 		.reset_delay = 20,
->>>>>>> 2bf0d267
 
 		.channel = {
 			[DPIO_CH0] = { .port = PORT_A },
 		}
 	},
-<<<<<<< HEAD
-=======
 	[DPIO_PHY2] = {
 		.dual_channel = false,
 		.rcomp_phy = DPIO_PHY1,
@@ -217,7 +206,6 @@
 			[DPIO_CH0] = { .port = PORT_C },
 		}
 	},
->>>>>>> 2bf0d267
 };
 
 static u32 bxt_phy_port_mask(const struct bxt_ddi_phy_info *phy_info)
@@ -226,16 +214,6 @@
 		BIT(phy_info->channel[DPIO_CH0].port);
 }
 
-<<<<<<< HEAD
-void bxt_port_to_phy_channel(enum port port,
-			     enum dpio_phy *phy, enum dpio_channel *ch)
-{
-	const struct bxt_ddi_phy_info *phy_info;
-	int i;
-
-	for (i = 0; i < ARRAY_SIZE(bxt_ddi_phy_info); i++) {
-		phy_info = &bxt_ddi_phy_info[i];
-=======
 static const struct bxt_ddi_phy_info *
 bxt_get_phy_list(struct drm_i915_private *dev_priv, int *count)
 {
@@ -268,7 +246,6 @@
 
 	for (i = 0; i < count; i++) {
 		phy_info = &phys[i];
->>>>>>> 2bf0d267
 
 		if (port == phy_info->channel[DPIO_CH0].port) {
 			*phy = i;
@@ -297,11 +274,7 @@
 	enum dpio_phy phy;
 	enum dpio_channel ch;
 
-<<<<<<< HEAD
-	bxt_port_to_phy_channel(port, &phy, &ch);
-=======
 	bxt_port_to_phy_channel(dev_priv, port, &phy, &ch);
->>>>>>> 2bf0d267
 
 	/*
 	 * While we write to the group register to program all lanes at once we
@@ -339,19 +312,12 @@
 bool bxt_ddi_phy_is_enabled(struct drm_i915_private *dev_priv,
 			    enum dpio_phy phy)
 {
-<<<<<<< HEAD
-	const struct bxt_ddi_phy_info *phy_info = &bxt_ddi_phy_info[phy];
-	enum port port;
-
-	if (!(I915_READ(BXT_P_CR_GT_DISP_PWRON) & GT_DISPLAY_POWER_ON(phy)))
-=======
 	const struct bxt_ddi_phy_info *phy_info;
 	enum port port;
 
 	phy_info = bxt_get_phy_info(dev_priv, phy);
 
 	if (!(I915_READ(BXT_P_CR_GT_DISP_PWRON) & phy_info->pwron_mask))
->>>>>>> 2bf0d267
 		return false;
 
 	if ((I915_READ(BXT_PORT_CL1CM_DW0(phy)) &
@@ -362,17 +328,6 @@
 		return false;
 	}
 
-<<<<<<< HEAD
-	if (phy_info->rcomp_phy == -1 &&
-	    !(I915_READ(BXT_PORT_REF_DW3(phy)) & GRC_DONE)) {
-		DRM_DEBUG_DRIVER("DDI PHY %d powered, but GRC isn't done\n",
-				 phy);
-
-		return false;
-	}
-
-=======
->>>>>>> 2bf0d267
 	if (!(I915_READ(BXT_PHY_CTL_FAMILY(phy)) & COMMON_RESET_DIS)) {
 		DRM_DEBUG_DRIVER("DDI PHY %d powered, but still in reset\n",
 				 phy);
@@ -416,17 +371,11 @@
 static void _bxt_ddi_phy_init(struct drm_i915_private *dev_priv,
 			      enum dpio_phy phy)
 {
-<<<<<<< HEAD
-	const struct bxt_ddi_phy_info *phy_info = &bxt_ddi_phy_info[phy];
-	u32 val;
-
-=======
 	const struct bxt_ddi_phy_info *phy_info;
 	u32 val;
 
 	phy_info = bxt_get_phy_info(dev_priv, phy);
 
->>>>>>> 2bf0d267
 	if (bxt_ddi_phy_is_enabled(dev_priv, phy)) {
 		/* Still read out the GRC value for state verification */
 		if (phy_info->rcomp_phy != -1)
@@ -435,10 +384,6 @@
 		if (bxt_ddi_phy_verify_state(dev_priv, phy)) {
 			DRM_DEBUG_DRIVER("DDI PHY %d already enabled, "
 					 "won't reprogram it\n", phy);
-<<<<<<< HEAD
-
-=======
->>>>>>> 2bf0d267
 			return;
 		}
 
@@ -447,11 +392,7 @@
 	}
 
 	val = I915_READ(BXT_P_CR_GT_DISP_PWRON);
-<<<<<<< HEAD
-	val |= GT_DISPLAY_POWER_ON(phy);
-=======
 	val |= phy_info->pwron_mask;
->>>>>>> 2bf0d267
 	I915_WRITE(BXT_P_CR_GT_DISP_PWRON, val);
 
 	/*
@@ -492,12 +433,9 @@
 
 	if (phy_info->rcomp_phy != -1) {
 		uint32_t grc_code;
-<<<<<<< HEAD
-=======
 
 		bxt_phy_wait_grc_done(dev_priv, phy_info->rcomp_phy);
 
->>>>>>> 2bf0d267
 		/*
 		 * PHY0 isn't connected to an RCOMP resistor so copy over
 		 * the corresponding calibrated value from PHY1, and disable
@@ -515,57 +453,34 @@
 		I915_WRITE(BXT_PORT_REF_DW8(phy), val);
 	}
 
-<<<<<<< HEAD
+	if (phy_info->reset_delay)
+		udelay(phy_info->reset_delay);
+
 	val = I915_READ(BXT_PHY_CTL_FAMILY(phy));
 	val |= COMMON_RESET_DIS;
 	I915_WRITE(BXT_PHY_CTL_FAMILY(phy), val);
-
-	if (phy_info->rcomp_phy == -1)
-		bxt_phy_wait_grc_done(dev_priv, phy);
-
-=======
-	if (phy_info->reset_delay)
-		udelay(phy_info->reset_delay);
-
-	val = I915_READ(BXT_PHY_CTL_FAMILY(phy));
-	val |= COMMON_RESET_DIS;
-	I915_WRITE(BXT_PHY_CTL_FAMILY(phy), val);
->>>>>>> 2bf0d267
 }
 
 void bxt_ddi_phy_uninit(struct drm_i915_private *dev_priv, enum dpio_phy phy)
 {
-<<<<<<< HEAD
-	uint32_t val;
-
-=======
 	const struct bxt_ddi_phy_info *phy_info;
 	uint32_t val;
 
 	phy_info = bxt_get_phy_info(dev_priv, phy);
 
->>>>>>> 2bf0d267
 	val = I915_READ(BXT_PHY_CTL_FAMILY(phy));
 	val &= ~COMMON_RESET_DIS;
 	I915_WRITE(BXT_PHY_CTL_FAMILY(phy), val);
 
 	val = I915_READ(BXT_P_CR_GT_DISP_PWRON);
-<<<<<<< HEAD
-	val &= ~GT_DISPLAY_POWER_ON(phy);
-=======
 	val &= ~phy_info->pwron_mask;
->>>>>>> 2bf0d267
 	I915_WRITE(BXT_P_CR_GT_DISP_PWRON, val);
 }
 
 void bxt_ddi_phy_init(struct drm_i915_private *dev_priv, enum dpio_phy phy)
 {
-<<<<<<< HEAD
-	const struct bxt_ddi_phy_info *phy_info = &bxt_ddi_phy_info[phy];
-=======
 	const struct bxt_ddi_phy_info *phy_info =
 		bxt_get_phy_info(dev_priv, phy);
->>>>>>> 2bf0d267
 	enum dpio_phy rcomp_phy = phy_info->rcomp_phy;
 	bool was_enabled;
 
@@ -618,19 +533,12 @@
 bool bxt_ddi_phy_verify_state(struct drm_i915_private *dev_priv,
 			      enum dpio_phy phy)
 {
-<<<<<<< HEAD
-	const struct bxt_ddi_phy_info *phy_info = &bxt_ddi_phy_info[phy];
-	uint32_t mask;
-	bool ok;
-
-=======
 	const struct bxt_ddi_phy_info *phy_info;
 	uint32_t mask;
 	bool ok;
 
 	phy_info = bxt_get_phy_info(dev_priv, phy);
 
->>>>>>> 2bf0d267
 #define _CHK(reg, mask, exp, fmt, ...)					\
 	__phy_reg_verify_state(dev_priv, phy, reg, mask, exp, fmt,	\
 			       ## __VA_ARGS__)
@@ -706,11 +614,7 @@
 	enum dpio_channel ch;
 	int lane;
 
-<<<<<<< HEAD
-	bxt_port_to_phy_channel(port, &phy, &ch);
-=======
 	bxt_port_to_phy_channel(dev_priv, port, &phy, &ch);
->>>>>>> 2bf0d267
 
 	for (lane = 0; lane < 4; lane++) {
 		u32 val = I915_READ(BXT_PORT_TX_DW14_LN(phy, ch, lane));
@@ -738,11 +642,7 @@
 	int lane;
 	uint8_t mask;
 
-<<<<<<< HEAD
-	bxt_port_to_phy_channel(port, &phy, &ch);
-=======
 	bxt_port_to_phy_channel(dev_priv, port, &phy, &ch);
->>>>>>> 2bf0d267
 
 	mask = 0;
 	for (lane = 0; lane < 4; lane++) {
