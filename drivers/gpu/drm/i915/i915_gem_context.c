--- conflicted
+++ resolved
@@ -193,11 +193,7 @@
 	 * This is only applicable for Ivy Bridge devices since
 	 * later platforms don't have L3 control bits in the PTE.
 	 */
-<<<<<<< HEAD
-	if (IS_IVYBRIDGE(to_i915(dev))) {
-=======
 	if (IS_IVYBRIDGE(dev_priv)) {
->>>>>>> 2bf0d267
 		ret = i915_gem_object_set_cache_level(obj, I915_CACHE_L3_LLC);
 		/* Failure shouldn't ever happen this early */
 		if (WARN_ON(ret)) {
@@ -366,17 +362,10 @@
 	if (IS_ERR(ctx))
 		return ctx;
 
-<<<<<<< HEAD
-	if (USES_FULL_PPGTT(dev)) {
-		struct i915_hw_ppgtt *ppgtt;
-
-		ppgtt = i915_ppgtt_create(to_i915(dev), file_priv, ctx->name);
-=======
 	if (USES_FULL_PPGTT(dev_priv)) {
 		struct i915_hw_ppgtt *ppgtt;
 
 		ppgtt = i915_ppgtt_create(dev_priv, file_priv, ctx->name);
->>>>>>> 2bf0d267
 		if (IS_ERR(ppgtt)) {
 			DRM_DEBUG_DRIVER("PPGTT setup failed (%ld)\n",
 					 PTR_ERR(ppgtt));
