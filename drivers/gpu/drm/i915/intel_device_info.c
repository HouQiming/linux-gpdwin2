/*
 * Copyright © 2016 Intel Corporation
 *
 * Permission is hereby granted, free of charge, to any person obtaining a
 * copy of this software and associated documentation files (the "Software"),
 * to deal in the Software without restriction, including without limitation
 * the rights to use, copy, modify, merge, publish, distribute, sublicense,
 * and/or sell copies of the Software, and to permit persons to whom the
 * Software is furnished to do so, subject to the following conditions:
 *
 * The above copyright notice and this permission notice (including the next
 * paragraph) shall be included in all copies or substantial portions of the
 * Software.
 *
 * THE SOFTWARE IS PROVIDED "AS IS", WITHOUT WARRANTY OF ANY KIND, EXPRESS OR
 * IMPLIED, INCLUDING BUT NOT LIMITED TO THE WARRANTIES OF MERCHANTABILITY,
 * FITNESS FOR A PARTICULAR PURPOSE AND NONINFRINGEMENT.  IN NO EVENT SHALL
 * THE AUTHORS OR COPYRIGHT HOLDERS BE LIABLE FOR ANY CLAIM, DAMAGES OR OTHER
 * LIABILITY, WHETHER IN AN ACTION OF CONTRACT, TORT OR OTHERWISE, ARISING
 * FROM, OUT OF OR IN CONNECTION WITH THE SOFTWARE OR THE USE OR OTHER DEALINGS
 * IN THE SOFTWARE.
 *
 */

#include "i915_drv.h"

#define PLATFORM_NAME(x) [INTEL_##x] = #x
static const char * const platform_names[] = {
	PLATFORM_NAME(I830),
	PLATFORM_NAME(I845G),
	PLATFORM_NAME(I85X),
	PLATFORM_NAME(I865G),
	PLATFORM_NAME(I915G),
	PLATFORM_NAME(I915GM),
	PLATFORM_NAME(I945G),
	PLATFORM_NAME(I945GM),
	PLATFORM_NAME(G33),
	PLATFORM_NAME(PINEVIEW),
	PLATFORM_NAME(I965G),
	PLATFORM_NAME(I965GM),
	PLATFORM_NAME(G45),
	PLATFORM_NAME(GM45),
	PLATFORM_NAME(IRONLAKE),
	PLATFORM_NAME(SANDYBRIDGE),
	PLATFORM_NAME(IVYBRIDGE),
	PLATFORM_NAME(VALLEYVIEW),
	PLATFORM_NAME(HASWELL),
	PLATFORM_NAME(BROADWELL),
	PLATFORM_NAME(CHERRYVIEW),
	PLATFORM_NAME(SKYLAKE),
	PLATFORM_NAME(BROXTON),
	PLATFORM_NAME(KABYLAKE),
	PLATFORM_NAME(GEMINILAKE),
};
#undef PLATFORM_NAME

const char *intel_platform_name(enum intel_platform platform)
{
	if (WARN_ON_ONCE(platform >= ARRAY_SIZE(platform_names) ||
			 platform_names[platform] == NULL))
		return "<unknown>";

	return platform_names[platform];
}

void intel_device_info_dump(struct drm_i915_private *dev_priv)
{
	const struct intel_device_info *info = &dev_priv->info;

<<<<<<< HEAD
	DRM_DEBUG_DRIVER("i915 device info: gen=%i, pciid=0x%04x rev=0x%02x",
=======
	DRM_DEBUG_DRIVER("i915 device info: platform=%s gen=%i pciid=0x%04x rev=0x%02x",
			 intel_platform_name(info->platform),
>>>>>>> eb6f771b
			 info->gen,
			 dev_priv->drm.pdev->device,
			 dev_priv->drm.pdev->revision);
#define PRINT_FLAG(name) \
	DRM_DEBUG_DRIVER("i915 device info: " #name ": %s", yesno(info->name))
	DEV_INFO_FOR_EACH_FLAG(PRINT_FLAG);
#undef PRINT_FLAG
}

static void cherryview_sseu_info_init(struct drm_i915_private *dev_priv)
{
	struct sseu_dev_info *sseu = &mkwrite_device_info(dev_priv)->sseu;
	u32 fuse, eu_dis;

	fuse = I915_READ(CHV_FUSE_GT);

	sseu->slice_mask = BIT(0);

	if (!(fuse & CHV_FGT_DISABLE_SS0)) {
		sseu->subslice_mask |= BIT(0);
		eu_dis = fuse & (CHV_FGT_EU_DIS_SS0_R0_MASK |
				 CHV_FGT_EU_DIS_SS0_R1_MASK);
		sseu->eu_total += 8 - hweight32(eu_dis);
	}

	if (!(fuse & CHV_FGT_DISABLE_SS1)) {
		sseu->subslice_mask |= BIT(1);
		eu_dis = fuse & (CHV_FGT_EU_DIS_SS1_R0_MASK |
				 CHV_FGT_EU_DIS_SS1_R1_MASK);
		sseu->eu_total += 8 - hweight32(eu_dis);
	}

	/*
	 * CHV expected to always have a uniform distribution of EU
	 * across subslices.
	*/
	sseu->eu_per_subslice = sseu_subslice_total(sseu) ?
				sseu->eu_total / sseu_subslice_total(sseu) :
				0;
	/*
	 * CHV supports subslice power gating on devices with more than
	 * one subslice, and supports EU power gating on devices with
	 * more than one EU pair per subslice.
	*/
	sseu->has_slice_pg = 0;
	sseu->has_subslice_pg = sseu_subslice_total(sseu) > 1;
	sseu->has_eu_pg = (sseu->eu_per_subslice > 2);
}

static void gen9_sseu_info_init(struct drm_i915_private *dev_priv)
{
	struct intel_device_info *info = mkwrite_device_info(dev_priv);
	struct sseu_dev_info *sseu = &info->sseu;
	int s_max = 3, ss_max = 4, eu_max = 8;
	int s, ss;
	u32 fuse2, eu_disable;
	u8 eu_mask = 0xff;

	fuse2 = I915_READ(GEN8_FUSE2);
	sseu->slice_mask = (fuse2 & GEN8_F2_S_ENA_MASK) >> GEN8_F2_S_ENA_SHIFT;

	/*
	 * The subslice disable field is global, i.e. it applies
	 * to each of the enabled slices.
	*/
	sseu->subslice_mask = (1 << ss_max) - 1;
	sseu->subslice_mask &= ~((fuse2 & GEN9_F2_SS_DIS_MASK) >>
				 GEN9_F2_SS_DIS_SHIFT);

	/*
	 * Iterate through enabled slices and subslices to
	 * count the total enabled EU.
	*/
	for (s = 0; s < s_max; s++) {
		if (!(sseu->slice_mask & BIT(s)))
			/* skip disabled slice */
			continue;

		eu_disable = I915_READ(GEN9_EU_DISABLE(s));
		for (ss = 0; ss < ss_max; ss++) {
			int eu_per_ss;

			if (!(sseu->subslice_mask & BIT(ss)))
				/* skip disabled subslice */
				continue;

			eu_per_ss = eu_max - hweight8((eu_disable >> (ss*8)) &
						      eu_mask);

			/*
			 * Record which subslice(s) has(have) 7 EUs. we
			 * can tune the hash used to spread work among
			 * subslices if they are unbalanced.
			 */
			if (eu_per_ss == 7)
				sseu->subslice_7eu[s] |= BIT(ss);

			sseu->eu_total += eu_per_ss;
		}
	}

	/*
	 * SKL is expected to always have a uniform distribution
	 * of EU across subslices with the exception that any one
	 * EU in any one subslice may be fused off for die
	 * recovery. BXT is expected to be perfectly uniform in EU
	 * distribution.
	*/
	sseu->eu_per_subslice = sseu_subslice_total(sseu) ?
				DIV_ROUND_UP(sseu->eu_total,
					     sseu_subslice_total(sseu)) : 0;
	/*
	 * SKL supports slice power gating on devices with more than
	 * one slice, and supports EU power gating on devices with
	 * more than one EU pair per subslice. BXT supports subslice
	 * power gating on devices with more than one subslice, and
	 * supports EU power gating on devices with more than one EU
	 * pair per subslice.
	*/
	sseu->has_slice_pg =
		(IS_SKYLAKE(dev_priv) || IS_KABYLAKE(dev_priv)) &&
		hweight8(sseu->slice_mask) > 1;
	sseu->has_subslice_pg =
		IS_BROXTON(dev_priv) && sseu_subslice_total(sseu) > 1;
	sseu->has_eu_pg = sseu->eu_per_subslice > 2;

	if (IS_BROXTON(dev_priv)) {
#define IS_SS_DISABLED(ss)	(!(sseu->subslice_mask & BIT(ss)))
		/*
		 * There is a HW issue in 2x6 fused down parts that requires
		 * Pooled EU to be enabled as a WA. The pool configuration
		 * changes depending upon which subslice is fused down. This
		 * doesn't affect if the device has all 3 subslices enabled.
		 */
		/* WaEnablePooledEuFor2x6:bxt */
		info->has_pooled_eu = ((hweight8(sseu->subslice_mask) == 3) ||
				       (hweight8(sseu->subslice_mask) == 2 &&
					INTEL_REVID(dev_priv) < BXT_REVID_C0));

		sseu->min_eu_in_pool = 0;
		if (info->has_pooled_eu) {
			if (IS_SS_DISABLED(2) || IS_SS_DISABLED(0))
				sseu->min_eu_in_pool = 3;
			else if (IS_SS_DISABLED(1))
				sseu->min_eu_in_pool = 6;
			else
				sseu->min_eu_in_pool = 9;
		}
#undef IS_SS_DISABLED
	}
}

static void broadwell_sseu_info_init(struct drm_i915_private *dev_priv)
{
	struct sseu_dev_info *sseu = &mkwrite_device_info(dev_priv)->sseu;
	const int s_max = 3, ss_max = 3, eu_max = 8;
	int s, ss;
	u32 fuse2, eu_disable[3]; /* s_max */

	fuse2 = I915_READ(GEN8_FUSE2);
	sseu->slice_mask = (fuse2 & GEN8_F2_S_ENA_MASK) >> GEN8_F2_S_ENA_SHIFT;
	/*
	 * The subslice disable field is global, i.e. it applies
	 * to each of the enabled slices.
	 */
	sseu->subslice_mask = BIT(ss_max) - 1;
	sseu->subslice_mask &= ~((fuse2 & GEN8_F2_SS_DIS_MASK) >>
				 GEN8_F2_SS_DIS_SHIFT);

	eu_disable[0] = I915_READ(GEN8_EU_DISABLE0) & GEN8_EU_DIS0_S0_MASK;
	eu_disable[1] = (I915_READ(GEN8_EU_DISABLE0) >> GEN8_EU_DIS0_S1_SHIFT) |
			((I915_READ(GEN8_EU_DISABLE1) & GEN8_EU_DIS1_S1_MASK) <<
			 (32 - GEN8_EU_DIS0_S1_SHIFT));
	eu_disable[2] = (I915_READ(GEN8_EU_DISABLE1) >> GEN8_EU_DIS1_S2_SHIFT) |
			((I915_READ(GEN8_EU_DISABLE2) & GEN8_EU_DIS2_S2_MASK) <<
			 (32 - GEN8_EU_DIS1_S2_SHIFT));

	/*
	 * Iterate through enabled slices and subslices to
	 * count the total enabled EU.
	 */
	for (s = 0; s < s_max; s++) {
		if (!(sseu->slice_mask & BIT(s)))
			/* skip disabled slice */
			continue;

		for (ss = 0; ss < ss_max; ss++) {
			u32 n_disabled;

			if (!(sseu->subslice_mask & BIT(ss)))
				/* skip disabled subslice */
				continue;

			n_disabled = hweight8(eu_disable[s] >> (ss * eu_max));

			/*
			 * Record which subslices have 7 EUs.
			 */
			if (eu_max - n_disabled == 7)
				sseu->subslice_7eu[s] |= 1 << ss;

			sseu->eu_total += eu_max - n_disabled;
		}
	}

	/*
	 * BDW is expected to always have a uniform distribution of EU across
	 * subslices with the exception that any one EU in any one subslice may
	 * be fused off for die recovery.
	 */
	sseu->eu_per_subslice = sseu_subslice_total(sseu) ?
				DIV_ROUND_UP(sseu->eu_total,
					     sseu_subslice_total(sseu)) : 0;

	/*
	 * BDW supports slice power gating on devices with more than
	 * one slice.
	 */
	sseu->has_slice_pg = hweight8(sseu->slice_mask) > 1;
	sseu->has_subslice_pg = 0;
	sseu->has_eu_pg = 0;
}

/*
 * Determine various intel_device_info fields at runtime.
 *
 * Use it when either:
 *   - it's judged too laborious to fill n static structures with the limit
 *     when a simple if statement does the job,
 *   - run-time checks (eg read fuse/strap registers) are needed.
 *
 * This function needs to be called:
 *   - after the MMIO has been setup as we are reading registers,
 *   - after the PCH has been detected,
 *   - before the first usage of the fields it can tweak.
 */
void intel_device_info_runtime_init(struct drm_i915_private *dev_priv)
{
	struct intel_device_info *info = mkwrite_device_info(dev_priv);
	enum pipe pipe;

	/*
	 * Skylake and Broxton currently don't expose the topmost plane as its
	 * use is exclusive with the legacy cursor and we only want to expose
	 * one of those, not both. Until we can safely expose the topmost plane
	 * as a DRM_PLANE_TYPE_CURSOR with all the features exposed/supported,
	 * we don't expose the topmost plane at all to prevent ABI breakage
	 * down the line.
	 */
	if (IS_GEMINILAKE(dev_priv))
		for_each_pipe(dev_priv, pipe)
			info->num_sprites[pipe] = 3;
	else if (IS_BROXTON(dev_priv)) {
		info->num_sprites[PIPE_A] = 2;
		info->num_sprites[PIPE_B] = 2;
		info->num_sprites[PIPE_C] = 1;
	} else if (IS_VALLEYVIEW(dev_priv) || IS_CHERRYVIEW(dev_priv)) {
		for_each_pipe(dev_priv, pipe)
			info->num_sprites[pipe] = 2;
	} else if (INTEL_GEN(dev_priv) >= 5) {
		for_each_pipe(dev_priv, pipe)
			info->num_sprites[pipe] = 1;
	}

	if (i915.disable_display) {
		DRM_INFO("Display disabled (module parameter)\n");
		info->num_pipes = 0;
	} else if (info->num_pipes > 0 &&
		   (IS_GEN7(dev_priv) || IS_GEN8(dev_priv)) &&
		   HAS_PCH_SPLIT(dev_priv)) {
		u32 fuse_strap = I915_READ(FUSE_STRAP);
		u32 sfuse_strap = I915_READ(SFUSE_STRAP);

		/*
		 * SFUSE_STRAP is supposed to have a bit signalling the display
		 * is fused off. Unfortunately it seems that, at least in
		 * certain cases, fused off display means that PCH display
		 * reads don't land anywhere. In that case, we read 0s.
		 *
		 * On CPT/PPT, we can detect this case as SFUSE_STRAP_FUSE_LOCK
		 * should be set when taking over after the firmware.
		 */
		if (fuse_strap & ILK_INTERNAL_DISPLAY_DISABLE ||
		    sfuse_strap & SFUSE_STRAP_DISPLAY_DISABLED ||
		    (dev_priv->pch_type == PCH_CPT &&
		     !(sfuse_strap & SFUSE_STRAP_FUSE_LOCK))) {
			DRM_INFO("Display fused off, disabling\n");
			info->num_pipes = 0;
		} else if (fuse_strap & IVB_PIPE_C_DISABLE) {
			DRM_INFO("PipeC fused off\n");
			info->num_pipes -= 1;
		}
	} else if (info->num_pipes > 0 && IS_GEN9(dev_priv)) {
		u32 dfsm = I915_READ(SKL_DFSM);
		u8 disabled_mask = 0;
		bool invalid;
		int num_bits;

		if (dfsm & SKL_DFSM_PIPE_A_DISABLE)
			disabled_mask |= BIT(PIPE_A);
		if (dfsm & SKL_DFSM_PIPE_B_DISABLE)
			disabled_mask |= BIT(PIPE_B);
		if (dfsm & SKL_DFSM_PIPE_C_DISABLE)
			disabled_mask |= BIT(PIPE_C);

		num_bits = hweight8(disabled_mask);

		switch (disabled_mask) {
		case BIT(PIPE_A):
		case BIT(PIPE_B):
		case BIT(PIPE_A) | BIT(PIPE_B):
		case BIT(PIPE_A) | BIT(PIPE_C):
			invalid = true;
			break;
		default:
			invalid = false;
		}

		if (num_bits > info->num_pipes || invalid)
			DRM_ERROR("invalid pipe fuse configuration: 0x%x\n",
				  disabled_mask);
		else
			info->num_pipes -= num_bits;
	}

	/* Initialize slice/subslice/EU info */
	if (IS_CHERRYVIEW(dev_priv))
		cherryview_sseu_info_init(dev_priv);
	else if (IS_BROADWELL(dev_priv))
		broadwell_sseu_info_init(dev_priv);
	else if (INTEL_INFO(dev_priv)->gen >= 9)
		gen9_sseu_info_init(dev_priv);

	info->has_snoop = !info->has_llc;

	/* Snooping is broken on BXT A stepping. */
	if (IS_BXT_REVID(dev_priv, 0, BXT_REVID_A1))
		info->has_snoop = false;

	DRM_DEBUG_DRIVER("slice mask: %04x\n", info->sseu.slice_mask);
	DRM_DEBUG_DRIVER("slice total: %u\n", hweight8(info->sseu.slice_mask));
	DRM_DEBUG_DRIVER("subslice total: %u\n",
			 sseu_subslice_total(&info->sseu));
	DRM_DEBUG_DRIVER("subslice mask %04x\n", info->sseu.subslice_mask);
	DRM_DEBUG_DRIVER("subslice per slice: %u\n",
			 hweight8(info->sseu.subslice_mask));
	DRM_DEBUG_DRIVER("EU total: %u\n", info->sseu.eu_total);
	DRM_DEBUG_DRIVER("EU per subslice: %u\n", info->sseu.eu_per_subslice);
	DRM_DEBUG_DRIVER("has slice power gating: %s\n",
			 info->sseu.has_slice_pg ? "y" : "n");
	DRM_DEBUG_DRIVER("has subslice power gating: %s\n",
			 info->sseu.has_subslice_pg ? "y" : "n");
	DRM_DEBUG_DRIVER("has EU power gating: %s\n",
			 info->sseu.has_eu_pg ? "y" : "n");
}<|MERGE_RESOLUTION|>--- conflicted
+++ resolved
@@ -67,12 +67,8 @@
 {
 	const struct intel_device_info *info = &dev_priv->info;
 
-<<<<<<< HEAD
-	DRM_DEBUG_DRIVER("i915 device info: gen=%i, pciid=0x%04x rev=0x%02x",
-=======
 	DRM_DEBUG_DRIVER("i915 device info: platform=%s gen=%i pciid=0x%04x rev=0x%02x",
 			 intel_platform_name(info->platform),
->>>>>>> eb6f771b
 			 info->gen,
 			 dev_priv->drm.pdev->device,
 			 dev_priv->drm.pdev->revision);
