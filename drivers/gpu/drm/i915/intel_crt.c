--- conflicted
+++ resolved
@@ -836,11 +836,7 @@
 	.destroy = intel_encoder_destroy,
 };
 
-<<<<<<< HEAD
-void intel_crt_init(struct drm_device *dev)
-=======
 void intel_crt_init(struct drm_i915_private *dev_priv)
->>>>>>> f73e7399
 {
 	struct drm_connector *connector;
 	struct intel_crt *crt;
