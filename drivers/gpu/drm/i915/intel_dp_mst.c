/*
 * Copyright © 2008 Intel Corporation
 *             2014 Red Hat Inc.
 *
 * Permission is hereby granted, free of charge, to any person obtaining a
 * copy of this software and associated documentation files (the "Software"),
 * to deal in the Software without restriction, including without limitation
 * the rights to use, copy, modify, merge, publish, distribute, sublicense,
 * and/or sell copies of the Software, and to permit persons to whom the
 * Software is furnished to do so, subject to the following conditions:
 *
 * The above copyright notice and this permission notice (including the next
 * paragraph) shall be included in all copies or substantial portions of the
 * Software.
 *
 * THE SOFTWARE IS PROVIDED "AS IS", WITHOUT WARRANTY OF ANY KIND, EXPRESS OR
 * IMPLIED, INCLUDING BUT NOT LIMITED TO THE WARRANTIES OF MERCHANTABILITY,
 * FITNESS FOR A PARTICULAR PURPOSE AND NONINFRINGEMENT.  IN NO EVENT SHALL
 * THE AUTHORS OR COPYRIGHT HOLDERS BE LIABLE FOR ANY CLAIM, DAMAGES OR OTHER
 * LIABILITY, WHETHER IN AN ACTION OF CONTRACT, TORT OR OTHERWISE, ARISING
 * FROM, OUT OF OR IN CONNECTION WITH THE SOFTWARE OR THE USE OR OTHER DEALINGS
 * IN THE SOFTWARE.
 *
 */

#include <drm/drmP.h>
#include "i915_drv.h"
#include "intel_drv.h"
#include <drm/drm_atomic_helper.h>
#include <drm/drm_crtc_helper.h>
#include <drm/drm_edid.h>

static bool intel_dp_mst_compute_config(struct intel_encoder *encoder,
					struct intel_crtc_state *pipe_config,
					struct drm_connector_state *conn_state)
{
	struct drm_i915_private *dev_priv = to_i915(encoder->base.dev);
	struct intel_dp_mst_encoder *intel_mst = enc_to_mst(&encoder->base);
	struct intel_digital_port *intel_dig_port = intel_mst->primary;
	struct intel_dp *intel_dp = &intel_dig_port->dp;
	struct drm_connector *connector = conn_state->connector;
	void *port = to_intel_connector(connector)->port;
	struct drm_atomic_state *state = pipe_config->base.state;
	int bpp;
	int lane_count, slots = 0;
	const struct drm_display_mode *adjusted_mode = &pipe_config->base.adjusted_mode;
	int mst_pbn;
	bool constant_n = drm_dp_has_quirk(&intel_dp->desc,
					   DP_DPCD_QUIRK_CONSTANT_N);

	if (adjusted_mode->flags & DRM_MODE_FLAG_DBLSCAN)
		return false;

	pipe_config->output_format = INTEL_OUTPUT_FORMAT_RGB;
	pipe_config->has_pch_encoder = false;
	bpp = 24;
	if (intel_dp->compliance.test_data.bpc) {
		bpp = intel_dp->compliance.test_data.bpc * 3;
		DRM_DEBUG_KMS("Setting pipe bpp to %d\n",
			      bpp);
	}
	/*
	 * for MST we always configure max link bw - the spec doesn't
	 * seem to suggest we should do otherwise.
	 */
	lane_count = intel_dp_max_lane_count(intel_dp);

	pipe_config->lane_count = lane_count;

	pipe_config->pipe_bpp = bpp;

	pipe_config->port_clock = intel_dp_max_link_rate(intel_dp);

	if (drm_dp_mst_port_has_audio(&intel_dp->mst_mgr, port))
		pipe_config->has_audio = true;

	mst_pbn = drm_dp_calc_pbn_mode(adjusted_mode->crtc_clock, bpp);
	pipe_config->pbn = mst_pbn;

	/* Zombie connectors can't have VCPI slots */
	if (!drm_connector_is_unregistered(connector)) {
		slots = drm_dp_atomic_find_vcpi_slots(state,
						      &intel_dp->mst_mgr,
						      port,
						      mst_pbn);
		if (slots < 0) {
			DRM_DEBUG_KMS("failed finding vcpi slots:%d\n",
				      slots);
			return false;
		}
	}

	intel_link_compute_m_n(bpp, lane_count,
			       adjusted_mode->crtc_clock,
			       pipe_config->port_clock,
			       &pipe_config->dp_m_n,
			       constant_n);

	pipe_config->dp_m_n.tu = slots;

	if (IS_GEN9_LP(dev_priv))
		pipe_config->lane_lat_optim_mask =
			bxt_ddi_phy_calc_lane_lat_optim_mask(pipe_config->lane_count);

	intel_ddi_compute_min_voltage_level(dev_priv, pipe_config);

	return true;
}

static int intel_dp_mst_atomic_check(struct drm_connector *connector,
		struct drm_connector_state *new_conn_state)
{
	struct drm_atomic_state *state = new_conn_state->state;
	struct drm_connector_state *old_conn_state;
	struct drm_crtc *old_crtc;
	struct drm_crtc_state *crtc_state;
	int slots, ret = 0;

	old_conn_state = drm_atomic_get_old_connector_state(state, connector);
	old_crtc = old_conn_state->crtc;
	if (!old_crtc)
		return ret;

	crtc_state = drm_atomic_get_new_crtc_state(state, old_crtc);
	slots = to_intel_crtc_state(crtc_state)->dp_m_n.tu;
	if (drm_atomic_crtc_needs_modeset(crtc_state) && slots > 0) {
		struct drm_dp_mst_topology_mgr *mgr;
		struct drm_encoder *old_encoder;

		old_encoder = old_conn_state->best_encoder;
		mgr = &enc_to_mst(old_encoder)->primary->dp.mst_mgr;

		ret = drm_dp_atomic_release_vcpi_slots(state, mgr, slots);
		if (ret)
			DRM_DEBUG_KMS("failed releasing %d vcpi slots:%d\n", slots, ret);
		else
			to_intel_crtc_state(crtc_state)->dp_m_n.tu = 0;
	}
	return ret;
}

static void intel_mst_disable_dp(struct intel_encoder *encoder,
				 const struct intel_crtc_state *old_crtc_state,
				 const struct drm_connector_state *old_conn_state)
{
	struct intel_dp_mst_encoder *intel_mst = enc_to_mst(&encoder->base);
	struct intel_digital_port *intel_dig_port = intel_mst->primary;
	struct intel_dp *intel_dp = &intel_dig_port->dp;
	struct intel_connector *connector =
		to_intel_connector(old_conn_state->connector);
	int ret;

	DRM_DEBUG_KMS("active links %d\n", intel_dp->active_mst_links);

	drm_dp_mst_reset_vcpi_slots(&intel_dp->mst_mgr, connector->port);

	ret = drm_dp_update_payload_part1(&intel_dp->mst_mgr);
	if (ret) {
		DRM_ERROR("failed to update payload %d\n", ret);
	}
	if (old_crtc_state->has_audio)
		intel_audio_codec_disable(encoder,
					  old_crtc_state, old_conn_state);
}

static void intel_mst_post_disable_dp(struct intel_encoder *encoder,
				      const struct intel_crtc_state *old_crtc_state,
				      const struct drm_connector_state *old_conn_state)
{
	struct intel_dp_mst_encoder *intel_mst = enc_to_mst(&encoder->base);
	struct intel_digital_port *intel_dig_port = intel_mst->primary;
	struct intel_dp *intel_dp = &intel_dig_port->dp;
	struct intel_connector *connector =
		to_intel_connector(old_conn_state->connector);

	intel_ddi_disable_pipe_clock(old_crtc_state);

	/* this can fail */
	drm_dp_check_act_status(&intel_dp->mst_mgr);
	/* and this can also fail */
	drm_dp_update_payload_part2(&intel_dp->mst_mgr);

	drm_dp_mst_deallocate_vcpi(&intel_dp->mst_mgr, connector->port);

	/*
	 * Power down mst path before disabling the port, otherwise we end
	 * up getting interrupts from the sink upon detecting link loss.
	 */
	drm_dp_send_power_updown_phy(&intel_dp->mst_mgr, connector->port,
				     false);

	intel_dp->active_mst_links--;

	intel_mst->connector = NULL;
	if (intel_dp->active_mst_links == 0) {
		intel_dp_sink_dpms(intel_dp, DRM_MODE_DPMS_OFF);
		intel_dig_port->base.post_disable(&intel_dig_port->base,
						  old_crtc_state, NULL);
	}

	DRM_DEBUG_KMS("active links %d\n", intel_dp->active_mst_links);
}

static void intel_mst_pre_pll_enable_dp(struct intel_encoder *encoder,
					const struct intel_crtc_state *pipe_config,
					const struct drm_connector_state *conn_state)
{
	struct intel_dp_mst_encoder *intel_mst = enc_to_mst(&encoder->base);
	struct intel_digital_port *intel_dig_port = intel_mst->primary;
	struct intel_dp *intel_dp = &intel_dig_port->dp;

	if (intel_dp->active_mst_links == 0 &&
	    intel_dig_port->base.pre_pll_enable)
		intel_dig_port->base.pre_pll_enable(&intel_dig_port->base,
						    pipe_config, NULL);
}

static void intel_mst_pre_enable_dp(struct intel_encoder *encoder,
				    const struct intel_crtc_state *pipe_config,
				    const struct drm_connector_state *conn_state)
{
	struct intel_dp_mst_encoder *intel_mst = enc_to_mst(&encoder->base);
	struct intel_digital_port *intel_dig_port = intel_mst->primary;
	struct intel_dp *intel_dp = &intel_dig_port->dp;
	struct drm_i915_private *dev_priv = to_i915(encoder->base.dev);
	enum port port = intel_dig_port->base.port;
	struct intel_connector *connector =
		to_intel_connector(conn_state->connector);
	int ret;
	uint32_t temp;

	/* MST encoders are bound to a crtc, not to a connector,
	 * force the mapping here for get_hw_state.
	 */
	connector->encoder = encoder;
	intel_mst->connector = connector;

	DRM_DEBUG_KMS("active links %d\n", intel_dp->active_mst_links);

	if (intel_dp->active_mst_links == 0)
		intel_dp_sink_dpms(intel_dp, DRM_MODE_DPMS_ON);

	drm_dp_send_power_updown_phy(&intel_dp->mst_mgr, connector->port, true);

	if (intel_dp->active_mst_links == 0)
		intel_dig_port->base.pre_enable(&intel_dig_port->base,
						pipe_config, NULL);

	ret = drm_dp_mst_allocate_vcpi(&intel_dp->mst_mgr,
				       connector->port,
				       pipe_config->pbn,
				       pipe_config->dp_m_n.tu);
	if (!ret)
		DRM_ERROR("failed to allocate vcpi\n");

	intel_dp->active_mst_links++;
	temp = I915_READ(DP_TP_STATUS(port));
	I915_WRITE(DP_TP_STATUS(port), temp);

	ret = drm_dp_update_payload_part1(&intel_dp->mst_mgr);

	intel_ddi_enable_pipe_clock(pipe_config);
}

static void intel_mst_enable_dp(struct intel_encoder *encoder,
				const struct intel_crtc_state *pipe_config,
				const struct drm_connector_state *conn_state)
{
	struct intel_dp_mst_encoder *intel_mst = enc_to_mst(&encoder->base);
	struct intel_digital_port *intel_dig_port = intel_mst->primary;
	struct intel_dp *intel_dp = &intel_dig_port->dp;
	struct drm_i915_private *dev_priv = to_i915(encoder->base.dev);
	enum port port = intel_dig_port->base.port;

	DRM_DEBUG_KMS("active links %d\n", intel_dp->active_mst_links);

	if (intel_wait_for_register(dev_priv,
				    DP_TP_STATUS(port),
				    DP_TP_STATUS_ACT_SENT,
				    DP_TP_STATUS_ACT_SENT,
				    1))
		DRM_ERROR("Timed out waiting for ACT sent\n");

	drm_dp_check_act_status(&intel_dp->mst_mgr);

	drm_dp_update_payload_part2(&intel_dp->mst_mgr);
	if (pipe_config->has_audio)
		intel_audio_codec_enable(encoder, pipe_config, conn_state);
}

static bool intel_dp_mst_enc_get_hw_state(struct intel_encoder *encoder,
				      enum pipe *pipe)
{
	struct intel_dp_mst_encoder *intel_mst = enc_to_mst(&encoder->base);
	*pipe = intel_mst->pipe;
	if (intel_mst->connector)
		return true;
	return false;
}

static void intel_dp_mst_enc_get_config(struct intel_encoder *encoder,
					struct intel_crtc_state *pipe_config)
{
	struct intel_dp_mst_encoder *intel_mst = enc_to_mst(&encoder->base);
	struct intel_digital_port *intel_dig_port = intel_mst->primary;

	intel_ddi_get_config(&intel_dig_port->base, pipe_config);
}

static int intel_dp_mst_get_ddc_modes(struct drm_connector *connector)
{
	struct intel_connector *intel_connector = to_intel_connector(connector);
	struct intel_dp *intel_dp = intel_connector->mst_port;
	struct edid *edid;
	int ret;

	if (drm_connector_is_unregistered(connector))
		return intel_connector_update_modes(connector, NULL);

	edid = drm_dp_mst_get_edid(connector, &intel_dp->mst_mgr, intel_connector->port);
	ret = intel_connector_update_modes(connector, edid);
	kfree(edid);

	return ret;
}

static enum drm_connector_status
intel_dp_mst_detect(struct drm_connector *connector, bool force)
{
	struct intel_connector *intel_connector = to_intel_connector(connector);
	struct intel_dp *intel_dp = intel_connector->mst_port;

	if (drm_connector_is_unregistered(connector))
		return connector_status_disconnected;
	return drm_dp_mst_detect_port(connector, &intel_dp->mst_mgr,
				      intel_connector->port);
<<<<<<< HEAD
}

static void
intel_dp_mst_connector_destroy(struct drm_connector *connector)
{
	struct intel_connector *intel_connector = to_intel_connector(connector);

	if (!IS_ERR_OR_NULL(intel_connector->edid))
		kfree(intel_connector->edid);

	drm_connector_cleanup(connector);
	kfree(connector);
=======
>>>>>>> 79c03caa
}

static const struct drm_connector_funcs intel_dp_mst_connector_funcs = {
	.detect = intel_dp_mst_detect,
	.fill_modes = drm_helper_probe_single_connector_modes,
	.late_register = intel_connector_register,
	.early_unregister = intel_connector_unregister,
	.destroy = intel_connector_destroy,
	.atomic_destroy_state = drm_atomic_helper_connector_destroy_state,
	.atomic_duplicate_state = drm_atomic_helper_connector_duplicate_state,
};

static int intel_dp_mst_get_modes(struct drm_connector *connector)
{
	return intel_dp_mst_get_ddc_modes(connector);
}

static enum drm_mode_status
intel_dp_mst_mode_valid(struct drm_connector *connector,
			struct drm_display_mode *mode)
{
	struct intel_connector *intel_connector = to_intel_connector(connector);
	struct intel_dp *intel_dp = intel_connector->mst_port;
	int max_dotclk = to_i915(connector->dev)->max_dotclk_freq;
	int bpp = 24; /* MST uses fixed bpp */
	int max_rate, mode_rate, max_lanes, max_link_clock;

	if (drm_connector_is_unregistered(connector))
		return MODE_ERROR;

	if (mode->flags & DRM_MODE_FLAG_DBLSCAN)
		return MODE_NO_DBLESCAN;

	max_link_clock = intel_dp_max_link_rate(intel_dp);
	max_lanes = intel_dp_max_lane_count(intel_dp);

	max_rate = intel_dp_max_data_rate(max_link_clock, max_lanes);
	mode_rate = intel_dp_link_required(mode->clock, bpp);

	/* TODO - validate mode against available PBN for link */
	if (mode->clock < 10000)
		return MODE_CLOCK_LOW;

	if (mode->flags & DRM_MODE_FLAG_DBLCLK)
		return MODE_H_ILLEGAL;

	if (mode_rate > max_rate || mode->clock > max_dotclk)
		return MODE_CLOCK_HIGH;

	return MODE_OK;
}

static struct drm_encoder *intel_mst_atomic_best_encoder(struct drm_connector *connector,
							 struct drm_connector_state *state)
{
	struct intel_connector *intel_connector = to_intel_connector(connector);
	struct intel_dp *intel_dp = intel_connector->mst_port;
	struct intel_crtc *crtc = to_intel_crtc(state->crtc);

	return &intel_dp->mst_encoders[crtc->pipe]->base.base;
}

static const struct drm_connector_helper_funcs intel_dp_mst_connector_helper_funcs = {
	.get_modes = intel_dp_mst_get_modes,
	.mode_valid = intel_dp_mst_mode_valid,
	.atomic_best_encoder = intel_mst_atomic_best_encoder,
	.atomic_check = intel_dp_mst_atomic_check,
};

static void intel_dp_mst_encoder_destroy(struct drm_encoder *encoder)
{
	struct intel_dp_mst_encoder *intel_mst = enc_to_mst(encoder);

	drm_encoder_cleanup(encoder);
	kfree(intel_mst);
}

static const struct drm_encoder_funcs intel_dp_mst_enc_funcs = {
	.destroy = intel_dp_mst_encoder_destroy,
};

static bool intel_dp_mst_get_hw_state(struct intel_connector *connector)
{
	if (connector->encoder && connector->base.state->crtc) {
		enum pipe pipe;
		if (!connector->encoder->get_hw_state(connector->encoder, &pipe))
			return false;
		return true;
	}
	return false;
}

static struct drm_connector *intel_dp_add_mst_connector(struct drm_dp_mst_topology_mgr *mgr, struct drm_dp_mst_port *port, const char *pathprop)
{
	struct intel_dp *intel_dp = container_of(mgr, struct intel_dp, mst_mgr);
	struct intel_digital_port *intel_dig_port = dp_to_dig_port(intel_dp);
	struct drm_device *dev = intel_dig_port->base.base.dev;
	struct drm_i915_private *dev_priv = to_i915(dev);
	struct intel_connector *intel_connector;
	struct drm_connector *connector;
	enum pipe pipe;
	int ret;

	intel_connector = intel_connector_alloc();
	if (!intel_connector)
		return NULL;

	connector = &intel_connector->base;
	ret = drm_connector_init(dev, connector, &intel_dp_mst_connector_funcs,
				 DRM_MODE_CONNECTOR_DisplayPort);
	if (ret) {
		intel_connector_free(intel_connector);
		return NULL;
	}

	drm_connector_helper_add(connector, &intel_dp_mst_connector_helper_funcs);

	intel_connector->get_hw_state = intel_dp_mst_get_hw_state;
	intel_connector->mst_port = intel_dp;
	intel_connector->port = port;

	for_each_pipe(dev_priv, pipe) {
		struct drm_encoder *enc =
			&intel_dp->mst_encoders[pipe]->base.base;

		ret = drm_connector_attach_encoder(&intel_connector->base, enc);
		if (ret)
			goto err;
	}

	drm_object_attach_property(&connector->base, dev->mode_config.path_property, 0);
	drm_object_attach_property(&connector->base, dev->mode_config.tile_property, 0);

	ret = drm_connector_set_path_property(connector, pathprop);
	if (ret)
		goto err;

	return connector;

err:
	drm_connector_cleanup(connector);
	return NULL;
}

static void intel_dp_register_mst_connector(struct drm_connector *connector)
{
	struct drm_i915_private *dev_priv = to_i915(connector->dev);

	if (dev_priv->fbdev)
		drm_fb_helper_add_one_connector(&dev_priv->fbdev->helper,
						connector);

	drm_connector_register(connector);
}

static void intel_dp_destroy_mst_connector(struct drm_dp_mst_topology_mgr *mgr,
					   struct drm_connector *connector)
{
	struct drm_i915_private *dev_priv = to_i915(connector->dev);

	DRM_DEBUG_KMS("[CONNECTOR:%d:%s]\n", connector->base.id, connector->name);
	drm_connector_unregister(connector);

	if (dev_priv->fbdev)
		drm_fb_helper_remove_one_connector(&dev_priv->fbdev->helper,
						   connector);

	drm_connector_put(connector);
}

static void intel_dp_mst_hotplug(struct drm_dp_mst_topology_mgr *mgr)
{
	struct intel_dp *intel_dp = container_of(mgr, struct intel_dp, mst_mgr);
	struct intel_digital_port *intel_dig_port = dp_to_dig_port(intel_dp);
	struct drm_device *dev = intel_dig_port->base.base.dev;

	drm_kms_helper_hotplug_event(dev);
}

static const struct drm_dp_mst_topology_cbs mst_cbs = {
	.add_connector = intel_dp_add_mst_connector,
	.register_connector = intel_dp_register_mst_connector,
	.destroy_connector = intel_dp_destroy_mst_connector,
	.hotplug = intel_dp_mst_hotplug,
};

static struct intel_dp_mst_encoder *
intel_dp_create_fake_mst_encoder(struct intel_digital_port *intel_dig_port, enum pipe pipe)
{
	struct intel_dp_mst_encoder *intel_mst;
	struct intel_encoder *intel_encoder;
	struct drm_device *dev = intel_dig_port->base.base.dev;

	intel_mst = kzalloc(sizeof(*intel_mst), GFP_KERNEL);

	if (!intel_mst)
		return NULL;

	intel_mst->pipe = pipe;
	intel_encoder = &intel_mst->base;
	intel_mst->primary = intel_dig_port;

	drm_encoder_init(dev, &intel_encoder->base, &intel_dp_mst_enc_funcs,
			 DRM_MODE_ENCODER_DPMST, "DP-MST %c", pipe_name(pipe));

	intel_encoder->type = INTEL_OUTPUT_DP_MST;
	intel_encoder->power_domain = intel_dig_port->base.power_domain;
	intel_encoder->port = intel_dig_port->base.port;
	intel_encoder->crtc_mask = 0x7;
	intel_encoder->cloneable = 0;

	intel_encoder->compute_config = intel_dp_mst_compute_config;
	intel_encoder->disable = intel_mst_disable_dp;
	intel_encoder->post_disable = intel_mst_post_disable_dp;
	intel_encoder->pre_pll_enable = intel_mst_pre_pll_enable_dp;
	intel_encoder->pre_enable = intel_mst_pre_enable_dp;
	intel_encoder->enable = intel_mst_enable_dp;
	intel_encoder->get_hw_state = intel_dp_mst_enc_get_hw_state;
	intel_encoder->get_config = intel_dp_mst_enc_get_config;

	return intel_mst;

}

static bool
intel_dp_create_fake_mst_encoders(struct intel_digital_port *intel_dig_port)
{
	struct intel_dp *intel_dp = &intel_dig_port->dp;
	struct drm_i915_private *dev_priv = to_i915(intel_dig_port->base.base.dev);
	enum pipe pipe;

	for_each_pipe(dev_priv, pipe)
		intel_dp->mst_encoders[pipe] = intel_dp_create_fake_mst_encoder(intel_dig_port, pipe);
	return true;
}

int
intel_dp_mst_encoder_init(struct intel_digital_port *intel_dig_port, int conn_base_id)
{
	struct intel_dp *intel_dp = &intel_dig_port->dp;
	struct drm_device *dev = intel_dig_port->base.base.dev;
	int ret;

	intel_dp->can_mst = true;
	intel_dp->mst_mgr.cbs = &mst_cbs;

	/* create encoders */
	intel_dp_create_fake_mst_encoders(intel_dig_port);
	ret = drm_dp_mst_topology_mgr_init(&intel_dp->mst_mgr, dev,
					   &intel_dp->aux, 16, 3, conn_base_id);
	if (ret) {
		intel_dp->can_mst = false;
		return ret;
	}
	return 0;
}

void
intel_dp_mst_encoder_cleanup(struct intel_digital_port *intel_dig_port)
{
	struct intel_dp *intel_dp = &intel_dig_port->dp;

	if (!intel_dp->can_mst)
		return;

	drm_dp_mst_topology_mgr_destroy(&intel_dp->mst_mgr);
	/* encoders will get killed by normal cleanup */
}<|MERGE_RESOLUTION|>--- conflicted
+++ resolved
@@ -334,21 +334,6 @@
 		return connector_status_disconnected;
 	return drm_dp_mst_detect_port(connector, &intel_dp->mst_mgr,
 				      intel_connector->port);
-<<<<<<< HEAD
-}
-
-static void
-intel_dp_mst_connector_destroy(struct drm_connector *connector)
-{
-	struct intel_connector *intel_connector = to_intel_connector(connector);
-
-	if (!IS_ERR_OR_NULL(intel_connector->edid))
-		kfree(intel_connector->edid);
-
-	drm_connector_cleanup(connector);
-	kfree(connector);
-=======
->>>>>>> 79c03caa
 }
 
 static const struct drm_connector_funcs intel_dp_mst_connector_funcs = {
