/*
 * Copyright © 2008 Intel Corporation
 *             2014 Red Hat Inc.
 *
 * Permission is hereby granted, free of charge, to any person obtaining a
 * copy of this software and associated documentation files (the "Software"),
 * to deal in the Software without restriction, including without limitation
 * the rights to use, copy, modify, merge, publish, distribute, sublicense,
 * and/or sell copies of the Software, and to permit persons to whom the
 * Software is furnished to do so, subject to the following conditions:
 *
 * The above copyright notice and this permission notice (including the next
 * paragraph) shall be included in all copies or substantial portions of the
 * Software.
 *
 * THE SOFTWARE IS PROVIDED "AS IS", WITHOUT WARRANTY OF ANY KIND, EXPRESS OR
 * IMPLIED, INCLUDING BUT NOT LIMITED TO THE WARRANTIES OF MERCHANTABILITY,
 * FITNESS FOR A PARTICULAR PURPOSE AND NONINFRINGEMENT.  IN NO EVENT SHALL
 * THE AUTHORS OR COPYRIGHT HOLDERS BE LIABLE FOR ANY CLAIM, DAMAGES OR OTHER
 * LIABILITY, WHETHER IN AN ACTION OF CONTRACT, TORT OR OTHERWISE, ARISING
 * FROM, OUT OF OR IN CONNECTION WITH THE SOFTWARE OR THE USE OR OTHER DEALINGS
 * IN THE SOFTWARE.
 *
 */

#include <drm/drmP.h>
#include "i915_drv.h"
#include "intel_drv.h"
#include <drm/drm_atomic_helper.h>
#include <drm/drm_crtc_helper.h>
#include <drm/drm_edid.h>

static bool intel_dp_mst_compute_config(struct intel_encoder *encoder,
					struct intel_crtc_state *pipe_config,
					struct drm_connector_state *conn_state)
{
	struct drm_i915_private *dev_priv = to_i915(encoder->base.dev);
	struct intel_dp_mst_encoder *intel_mst = enc_to_mst(&encoder->base);
	struct intel_digital_port *intel_dig_port = intel_mst->primary;
	struct intel_dp *intel_dp = &intel_dig_port->dp;
	struct drm_connector *connector = conn_state->connector;
	void *port = to_intel_connector(connector)->port;
	struct drm_atomic_state *state = pipe_config->base.state;
	int bpp;
	int lane_count, slots = 0;
	const struct drm_display_mode *adjusted_mode = &pipe_config->base.adjusted_mode;
	int mst_pbn;
	bool constant_n = drm_dp_has_quirk(&intel_dp->desc,
					   DP_DPCD_QUIRK_CONSTANT_N);

	if (adjusted_mode->flags & DRM_MODE_FLAG_DBLSCAN)
		return false;

	pipe_config->output_format = INTEL_OUTPUT_FORMAT_RGB;
	pipe_config->has_pch_encoder = false;
	bpp = 24;
	if (intel_dp->compliance.test_data.bpc) {
		bpp = intel_dp->compliance.test_data.bpc * 3;
		DRM_DEBUG_KMS("Setting pipe bpp to %d\n",
			      bpp);
	}
	/*
	 * for MST we always configure max link bw - the spec doesn't
	 * seem to suggest we should do otherwise.
	 */
	lane_count = intel_dp_max_lane_count(intel_dp);

	pipe_config->lane_count = lane_count;

	pipe_config->pipe_bpp = bpp;

	pipe_config->port_clock = intel_dp_max_link_rate(intel_dp);

	if (drm_dp_mst_port_has_audio(&intel_dp->mst_mgr, port))
		pipe_config->has_audio = true;

	mst_pbn = drm_dp_calc_pbn_mode(adjusted_mode->crtc_clock, bpp);
	pipe_config->pbn = mst_pbn;

	/* Zombie connectors can't have VCPI slots */
<<<<<<< HEAD
	if (READ_ONCE(connector->registered)) {
=======
	if (!drm_connector_is_unregistered(connector)) {
>>>>>>> 73f522ba
		slots = drm_dp_atomic_find_vcpi_slots(state,
						      &intel_dp->mst_mgr,
						      port,
						      mst_pbn);
		if (slots < 0) {
			DRM_DEBUG_KMS("failed finding vcpi slots:%d\n",
				      slots);
			return false;
		}
	}

	intel_link_compute_m_n(bpp, lane_count,
			       adjusted_mode->crtc_clock,
			       pipe_config->port_clock,
			       &pipe_config->dp_m_n,
			       constant_n);

	pipe_config->dp_m_n.tu = slots;

	if (IS_GEN9_LP(dev_priv))
		pipe_config->lane_lat_optim_mask =
			bxt_ddi_phy_calc_lane_lat_optim_mask(pipe_config->lane_count);

	intel_ddi_compute_min_voltage_level(dev_priv, pipe_config);

	return true;
}

static int intel_dp_mst_atomic_check(struct drm_connector *connector,
		struct drm_connector_state *new_conn_state)
{
	struct drm_atomic_state *state = new_conn_state->state;
	struct drm_connector_state *old_conn_state;
	struct drm_crtc *old_crtc;
	struct drm_crtc_state *crtc_state;
	int slots, ret = 0;

	old_conn_state = drm_atomic_get_old_connector_state(state, connector);
	old_crtc = old_conn_state->crtc;
	if (!old_crtc)
		return ret;

	crtc_state = drm_atomic_get_new_crtc_state(state, old_crtc);
	slots = to_intel_crtc_state(crtc_state)->dp_m_n.tu;
	if (drm_atomic_crtc_needs_modeset(crtc_state) && slots > 0) {
		struct drm_dp_mst_topology_mgr *mgr;
		struct drm_encoder *old_encoder;

		old_encoder = old_conn_state->best_encoder;
		mgr = &enc_to_mst(old_encoder)->primary->dp.mst_mgr;

		ret = drm_dp_atomic_release_vcpi_slots(state, mgr, slots);
		if (ret)
			DRM_DEBUG_KMS("failed releasing %d vcpi slots:%d\n", slots, ret);
		else
			to_intel_crtc_state(crtc_state)->dp_m_n.tu = 0;
	}
	return ret;
}

static void intel_mst_disable_dp(struct intel_encoder *encoder,
				 const struct intel_crtc_state *old_crtc_state,
				 const struct drm_connector_state *old_conn_state)
{
	struct intel_dp_mst_encoder *intel_mst = enc_to_mst(&encoder->base);
	struct intel_digital_port *intel_dig_port = intel_mst->primary;
	struct intel_dp *intel_dp = &intel_dig_port->dp;
	struct intel_connector *connector =
		to_intel_connector(old_conn_state->connector);
	int ret;

	DRM_DEBUG_KMS("active links %d\n", intel_dp->active_mst_links);

	drm_dp_mst_reset_vcpi_slots(&intel_dp->mst_mgr, connector->port);

	ret = drm_dp_update_payload_part1(&intel_dp->mst_mgr);
	if (ret) {
		DRM_ERROR("failed to update payload %d\n", ret);
	}
	if (old_crtc_state->has_audio)
		intel_audio_codec_disable(encoder,
					  old_crtc_state, old_conn_state);
}

static void intel_mst_post_disable_dp(struct intel_encoder *encoder,
				      const struct intel_crtc_state *old_crtc_state,
				      const struct drm_connector_state *old_conn_state)
{
	struct intel_dp_mst_encoder *intel_mst = enc_to_mst(&encoder->base);
	struct intel_digital_port *intel_dig_port = intel_mst->primary;
	struct intel_dp *intel_dp = &intel_dig_port->dp;
	struct intel_connector *connector =
		to_intel_connector(old_conn_state->connector);

	intel_ddi_disable_pipe_clock(old_crtc_state);

	/* this can fail */
	drm_dp_check_act_status(&intel_dp->mst_mgr);
	/* and this can also fail */
	drm_dp_update_payload_part2(&intel_dp->mst_mgr);

	drm_dp_mst_deallocate_vcpi(&intel_dp->mst_mgr, connector->port);

	/*
	 * Power down mst path before disabling the port, otherwise we end
	 * up getting interrupts from the sink upon detecting link loss.
	 */
	drm_dp_send_power_updown_phy(&intel_dp->mst_mgr, connector->port,
				     false);

	intel_dp->active_mst_links--;

	intel_mst->connector = NULL;
	if (intel_dp->active_mst_links == 0) {
		intel_dp_sink_dpms(intel_dp, DRM_MODE_DPMS_OFF);
		intel_dig_port->base.post_disable(&intel_dig_port->base,
						  old_crtc_state, NULL);
	}

	DRM_DEBUG_KMS("active links %d\n", intel_dp->active_mst_links);
}

static void intel_mst_pre_pll_enable_dp(struct intel_encoder *encoder,
					const struct intel_crtc_state *pipe_config,
					const struct drm_connector_state *conn_state)
{
	struct intel_dp_mst_encoder *intel_mst = enc_to_mst(&encoder->base);
	struct intel_digital_port *intel_dig_port = intel_mst->primary;
	struct intel_dp *intel_dp = &intel_dig_port->dp;

	if (intel_dp->active_mst_links == 0 &&
	    intel_dig_port->base.pre_pll_enable)
		intel_dig_port->base.pre_pll_enable(&intel_dig_port->base,
						    pipe_config, NULL);
}

static void intel_mst_pre_enable_dp(struct intel_encoder *encoder,
				    const struct intel_crtc_state *pipe_config,
				    const struct drm_connector_state *conn_state)
{
	struct intel_dp_mst_encoder *intel_mst = enc_to_mst(&encoder->base);
	struct intel_digital_port *intel_dig_port = intel_mst->primary;
	struct intel_dp *intel_dp = &intel_dig_port->dp;
	struct drm_i915_private *dev_priv = to_i915(encoder->base.dev);
	enum port port = intel_dig_port->base.port;
	struct intel_connector *connector =
		to_intel_connector(conn_state->connector);
	int ret;
	uint32_t temp;

	/* MST encoders are bound to a crtc, not to a connector,
	 * force the mapping here for get_hw_state.
	 */
	connector->encoder = encoder;
	intel_mst->connector = connector;

	DRM_DEBUG_KMS("active links %d\n", intel_dp->active_mst_links);

	if (intel_dp->active_mst_links == 0)
		intel_dp_sink_dpms(intel_dp, DRM_MODE_DPMS_ON);

	drm_dp_send_power_updown_phy(&intel_dp->mst_mgr, connector->port, true);

	if (intel_dp->active_mst_links == 0)
		intel_dig_port->base.pre_enable(&intel_dig_port->base,
						pipe_config, NULL);

	ret = drm_dp_mst_allocate_vcpi(&intel_dp->mst_mgr,
				       connector->port,
				       pipe_config->pbn,
				       pipe_config->dp_m_n.tu);
	if (!ret)
		DRM_ERROR("failed to allocate vcpi\n");

	intel_dp->active_mst_links++;
	temp = I915_READ(DP_TP_STATUS(port));
	I915_WRITE(DP_TP_STATUS(port), temp);

	ret = drm_dp_update_payload_part1(&intel_dp->mst_mgr);

	intel_ddi_enable_pipe_clock(pipe_config);
}

static void intel_mst_enable_dp(struct intel_encoder *encoder,
				const struct intel_crtc_state *pipe_config,
				const struct drm_connector_state *conn_state)
{
	struct intel_dp_mst_encoder *intel_mst = enc_to_mst(&encoder->base);
	struct intel_digital_port *intel_dig_port = intel_mst->primary;
	struct intel_dp *intel_dp = &intel_dig_port->dp;
	struct drm_i915_private *dev_priv = to_i915(encoder->base.dev);
	enum port port = intel_dig_port->base.port;

	DRM_DEBUG_KMS("active links %d\n", intel_dp->active_mst_links);

	if (intel_wait_for_register(dev_priv,
				    DP_TP_STATUS(port),
				    DP_TP_STATUS_ACT_SENT,
				    DP_TP_STATUS_ACT_SENT,
				    1))
		DRM_ERROR("Timed out waiting for ACT sent\n");

	drm_dp_check_act_status(&intel_dp->mst_mgr);

	drm_dp_update_payload_part2(&intel_dp->mst_mgr);
	if (pipe_config->has_audio)
		intel_audio_codec_enable(encoder, pipe_config, conn_state);
}

static bool intel_dp_mst_enc_get_hw_state(struct intel_encoder *encoder,
				      enum pipe *pipe)
{
	struct intel_dp_mst_encoder *intel_mst = enc_to_mst(&encoder->base);
	*pipe = intel_mst->pipe;
	if (intel_mst->connector)
		return true;
	return false;
}

static void intel_dp_mst_enc_get_config(struct intel_encoder *encoder,
					struct intel_crtc_state *pipe_config)
{
	struct intel_dp_mst_encoder *intel_mst = enc_to_mst(&encoder->base);
	struct intel_digital_port *intel_dig_port = intel_mst->primary;

	intel_ddi_get_config(&intel_dig_port->base, pipe_config);
}

static int intel_dp_mst_get_ddc_modes(struct drm_connector *connector)
{
	struct intel_connector *intel_connector = to_intel_connector(connector);
	struct intel_dp *intel_dp = intel_connector->mst_port;
	struct edid *edid;
	int ret;

<<<<<<< HEAD
	if (!READ_ONCE(connector->registered))
=======
	if (drm_connector_is_unregistered(connector))
>>>>>>> 73f522ba
		return intel_connector_update_modes(connector, NULL);

	edid = drm_dp_mst_get_edid(connector, &intel_dp->mst_mgr, intel_connector->port);
	ret = intel_connector_update_modes(connector, edid);
	kfree(edid);

	return ret;
}

static enum drm_connector_status
intel_dp_mst_detect(struct drm_connector *connector, bool force)
{
	struct intel_connector *intel_connector = to_intel_connector(connector);
	struct intel_dp *intel_dp = intel_connector->mst_port;

<<<<<<< HEAD
	if (!READ_ONCE(connector->registered))
		return connector_status_disconnected;
	return drm_dp_mst_detect_port(connector, &intel_dp->mst_mgr,
				      intel_connector->port);
}

static void
intel_dp_mst_connector_destroy(struct drm_connector *connector)
{
	struct intel_connector *intel_connector = to_intel_connector(connector);

	if (!IS_ERR_OR_NULL(intel_connector->edid))
		kfree(intel_connector->edid);

	drm_connector_cleanup(connector);
	kfree(connector);
=======
	if (drm_connector_is_unregistered(connector))
		return connector_status_disconnected;
	return drm_dp_mst_detect_port(connector, &intel_dp->mst_mgr,
				      intel_connector->port);
>>>>>>> 73f522ba
}

static const struct drm_connector_funcs intel_dp_mst_connector_funcs = {
	.detect = intel_dp_mst_detect,
	.fill_modes = drm_helper_probe_single_connector_modes,
	.late_register = intel_connector_register,
	.early_unregister = intel_connector_unregister,
	.destroy = intel_connector_destroy,
	.atomic_destroy_state = drm_atomic_helper_connector_destroy_state,
	.atomic_duplicate_state = drm_atomic_helper_connector_duplicate_state,
};

static int intel_dp_mst_get_modes(struct drm_connector *connector)
{
	return intel_dp_mst_get_ddc_modes(connector);
}

static enum drm_mode_status
intel_dp_mst_mode_valid(struct drm_connector *connector,
			struct drm_display_mode *mode)
{
	struct intel_connector *intel_connector = to_intel_connector(connector);
	struct intel_dp *intel_dp = intel_connector->mst_port;
	int max_dotclk = to_i915(connector->dev)->max_dotclk_freq;
	int bpp = 24; /* MST uses fixed bpp */
	int max_rate, mode_rate, max_lanes, max_link_clock;

<<<<<<< HEAD
	if (!READ_ONCE(connector->registered))
=======
	if (drm_connector_is_unregistered(connector))
>>>>>>> 73f522ba
		return MODE_ERROR;

	if (mode->flags & DRM_MODE_FLAG_DBLSCAN)
		return MODE_NO_DBLESCAN;

	max_link_clock = intel_dp_max_link_rate(intel_dp);
	max_lanes = intel_dp_max_lane_count(intel_dp);

	max_rate = intel_dp_max_data_rate(max_link_clock, max_lanes);
	mode_rate = intel_dp_link_required(mode->clock, bpp);

	/* TODO - validate mode against available PBN for link */
	if (mode->clock < 10000)
		return MODE_CLOCK_LOW;

	if (mode->flags & DRM_MODE_FLAG_DBLCLK)
		return MODE_H_ILLEGAL;

	if (mode_rate > max_rate || mode->clock > max_dotclk)
		return MODE_CLOCK_HIGH;

	return MODE_OK;
}

static struct drm_encoder *intel_mst_atomic_best_encoder(struct drm_connector *connector,
							 struct drm_connector_state *state)
{
	struct intel_connector *intel_connector = to_intel_connector(connector);
	struct intel_dp *intel_dp = intel_connector->mst_port;
	struct intel_crtc *crtc = to_intel_crtc(state->crtc);

	return &intel_dp->mst_encoders[crtc->pipe]->base.base;
}

static const struct drm_connector_helper_funcs intel_dp_mst_connector_helper_funcs = {
	.get_modes = intel_dp_mst_get_modes,
	.mode_valid = intel_dp_mst_mode_valid,
	.atomic_best_encoder = intel_mst_atomic_best_encoder,
	.atomic_check = intel_dp_mst_atomic_check,
};

static void intel_dp_mst_encoder_destroy(struct drm_encoder *encoder)
{
	struct intel_dp_mst_encoder *intel_mst = enc_to_mst(encoder);

	drm_encoder_cleanup(encoder);
	kfree(intel_mst);
}

static const struct drm_encoder_funcs intel_dp_mst_enc_funcs = {
	.destroy = intel_dp_mst_encoder_destroy,
};

static bool intel_dp_mst_get_hw_state(struct intel_connector *connector)
{
	if (connector->encoder && connector->base.state->crtc) {
		enum pipe pipe;
		if (!connector->encoder->get_hw_state(connector->encoder, &pipe))
			return false;
		return true;
	}
	return false;
}

static struct drm_connector *intel_dp_add_mst_connector(struct drm_dp_mst_topology_mgr *mgr, struct drm_dp_mst_port *port, const char *pathprop)
{
	struct intel_dp *intel_dp = container_of(mgr, struct intel_dp, mst_mgr);
	struct intel_digital_port *intel_dig_port = dp_to_dig_port(intel_dp);
	struct drm_device *dev = intel_dig_port->base.base.dev;
	struct drm_i915_private *dev_priv = to_i915(dev);
	struct intel_connector *intel_connector;
	struct drm_connector *connector;
	enum pipe pipe;
	int ret;

	intel_connector = intel_connector_alloc();
	if (!intel_connector)
		return NULL;

	connector = &intel_connector->base;
	ret = drm_connector_init(dev, connector, &intel_dp_mst_connector_funcs,
				 DRM_MODE_CONNECTOR_DisplayPort);
	if (ret) {
		intel_connector_free(intel_connector);
		return NULL;
	}

	drm_connector_helper_add(connector, &intel_dp_mst_connector_helper_funcs);

	intel_connector->get_hw_state = intel_dp_mst_get_hw_state;
	intel_connector->mst_port = intel_dp;
	intel_connector->port = port;

	for_each_pipe(dev_priv, pipe) {
		struct drm_encoder *enc =
			&intel_dp->mst_encoders[pipe]->base.base;

		ret = drm_connector_attach_encoder(&intel_connector->base, enc);
		if (ret)
			goto err;
	}

	drm_object_attach_property(&connector->base, dev->mode_config.path_property, 0);
	drm_object_attach_property(&connector->base, dev->mode_config.tile_property, 0);

	ret = drm_connector_set_path_property(connector, pathprop);
	if (ret)
		goto err;

	return connector;

err:
	drm_connector_cleanup(connector);
	return NULL;
}

static void intel_dp_register_mst_connector(struct drm_connector *connector)
{
	struct drm_i915_private *dev_priv = to_i915(connector->dev);

	if (dev_priv->fbdev)
		drm_fb_helper_add_one_connector(&dev_priv->fbdev->helper,
						connector);

	drm_connector_register(connector);
}

static void intel_dp_destroy_mst_connector(struct drm_dp_mst_topology_mgr *mgr,
					   struct drm_connector *connector)
{
	struct drm_i915_private *dev_priv = to_i915(connector->dev);

	DRM_DEBUG_KMS("[CONNECTOR:%d:%s]\n", connector->base.id, connector->name);
	drm_connector_unregister(connector);

	if (dev_priv->fbdev)
		drm_fb_helper_remove_one_connector(&dev_priv->fbdev->helper,
						   connector);

	drm_connector_put(connector);
}

static void intel_dp_mst_hotplug(struct drm_dp_mst_topology_mgr *mgr)
{
	struct intel_dp *intel_dp = container_of(mgr, struct intel_dp, mst_mgr);
	struct intel_digital_port *intel_dig_port = dp_to_dig_port(intel_dp);
	struct drm_device *dev = intel_dig_port->base.base.dev;

	drm_kms_helper_hotplug_event(dev);
}

static const struct drm_dp_mst_topology_cbs mst_cbs = {
	.add_connector = intel_dp_add_mst_connector,
	.register_connector = intel_dp_register_mst_connector,
	.destroy_connector = intel_dp_destroy_mst_connector,
	.hotplug = intel_dp_mst_hotplug,
};

static struct intel_dp_mst_encoder *
intel_dp_create_fake_mst_encoder(struct intel_digital_port *intel_dig_port, enum pipe pipe)
{
	struct intel_dp_mst_encoder *intel_mst;
	struct intel_encoder *intel_encoder;
	struct drm_device *dev = intel_dig_port->base.base.dev;

	intel_mst = kzalloc(sizeof(*intel_mst), GFP_KERNEL);

	if (!intel_mst)
		return NULL;

	intel_mst->pipe = pipe;
	intel_encoder = &intel_mst->base;
	intel_mst->primary = intel_dig_port;

	drm_encoder_init(dev, &intel_encoder->base, &intel_dp_mst_enc_funcs,
			 DRM_MODE_ENCODER_DPMST, "DP-MST %c", pipe_name(pipe));

	intel_encoder->type = INTEL_OUTPUT_DP_MST;
	intel_encoder->power_domain = intel_dig_port->base.power_domain;
	intel_encoder->port = intel_dig_port->base.port;
	intel_encoder->crtc_mask = 0x7;
	intel_encoder->cloneable = 0;

	intel_encoder->compute_config = intel_dp_mst_compute_config;
	intel_encoder->disable = intel_mst_disable_dp;
	intel_encoder->post_disable = intel_mst_post_disable_dp;
	intel_encoder->pre_pll_enable = intel_mst_pre_pll_enable_dp;
	intel_encoder->pre_enable = intel_mst_pre_enable_dp;
	intel_encoder->enable = intel_mst_enable_dp;
	intel_encoder->get_hw_state = intel_dp_mst_enc_get_hw_state;
	intel_encoder->get_config = intel_dp_mst_enc_get_config;

	return intel_mst;

}

static bool
intel_dp_create_fake_mst_encoders(struct intel_digital_port *intel_dig_port)
{
	struct intel_dp *intel_dp = &intel_dig_port->dp;
	struct drm_i915_private *dev_priv = to_i915(intel_dig_port->base.base.dev);
	enum pipe pipe;

	for_each_pipe(dev_priv, pipe)
		intel_dp->mst_encoders[pipe] = intel_dp_create_fake_mst_encoder(intel_dig_port, pipe);
	return true;
}

int
intel_dp_mst_encoder_init(struct intel_digital_port *intel_dig_port, int conn_base_id)
{
	struct intel_dp *intel_dp = &intel_dig_port->dp;
	struct drm_device *dev = intel_dig_port->base.base.dev;
	int ret;

	intel_dp->can_mst = true;
	intel_dp->mst_mgr.cbs = &mst_cbs;

	/* create encoders */
	intel_dp_create_fake_mst_encoders(intel_dig_port);
	ret = drm_dp_mst_topology_mgr_init(&intel_dp->mst_mgr, dev,
					   &intel_dp->aux, 16, 3, conn_base_id);
	if (ret) {
		intel_dp->can_mst = false;
		return ret;
	}
	return 0;
}

void
intel_dp_mst_encoder_cleanup(struct intel_digital_port *intel_dig_port)
{
	struct intel_dp *intel_dp = &intel_dig_port->dp;

	if (!intel_dp->can_mst)
		return;

	drm_dp_mst_topology_mgr_destroy(&intel_dp->mst_mgr);
	/* encoders will get killed by normal cleanup */
}<|MERGE_RESOLUTION|>--- conflicted
+++ resolved
@@ -78,11 +78,7 @@
 	pipe_config->pbn = mst_pbn;
 
 	/* Zombie connectors can't have VCPI slots */
-<<<<<<< HEAD
-	if (READ_ONCE(connector->registered)) {
-=======
 	if (!drm_connector_is_unregistered(connector)) {
->>>>>>> 73f522ba
 		slots = drm_dp_atomic_find_vcpi_slots(state,
 						      &intel_dp->mst_mgr,
 						      port,
@@ -318,11 +314,7 @@
 	struct edid *edid;
 	int ret;
 
-<<<<<<< HEAD
-	if (!READ_ONCE(connector->registered))
-=======
 	if (drm_connector_is_unregistered(connector))
->>>>>>> 73f522ba
 		return intel_connector_update_modes(connector, NULL);
 
 	edid = drm_dp_mst_get_edid(connector, &intel_dp->mst_mgr, intel_connector->port);
@@ -338,29 +330,10 @@
 	struct intel_connector *intel_connector = to_intel_connector(connector);
 	struct intel_dp *intel_dp = intel_connector->mst_port;
 
-<<<<<<< HEAD
-	if (!READ_ONCE(connector->registered))
-		return connector_status_disconnected;
-	return drm_dp_mst_detect_port(connector, &intel_dp->mst_mgr,
-				      intel_connector->port);
-}
-
-static void
-intel_dp_mst_connector_destroy(struct drm_connector *connector)
-{
-	struct intel_connector *intel_connector = to_intel_connector(connector);
-
-	if (!IS_ERR_OR_NULL(intel_connector->edid))
-		kfree(intel_connector->edid);
-
-	drm_connector_cleanup(connector);
-	kfree(connector);
-=======
 	if (drm_connector_is_unregistered(connector))
 		return connector_status_disconnected;
 	return drm_dp_mst_detect_port(connector, &intel_dp->mst_mgr,
 				      intel_connector->port);
->>>>>>> 73f522ba
 }
 
 static const struct drm_connector_funcs intel_dp_mst_connector_funcs = {
@@ -388,11 +361,7 @@
 	int bpp = 24; /* MST uses fixed bpp */
 	int max_rate, mode_rate, max_lanes, max_link_clock;
 
-<<<<<<< HEAD
-	if (!READ_ONCE(connector->registered))
-=======
 	if (drm_connector_is_unregistered(connector))
->>>>>>> 73f522ba
 		return MODE_ERROR;
 
 	if (mode->flags & DRM_MODE_FLAG_DBLSCAN)
