--- conflicted
+++ resolved
@@ -182,13 +182,8 @@
 	intel_mst->connector = NULL;
 	if (intel_dp->active_mst_links == 0)
 		intel_dig_port->base.post_disable(&intel_dig_port->base,
-<<<<<<< HEAD
-						  NULL, NULL);
-	}
-=======
 						  old_crtc_state, NULL);
 
->>>>>>> 49e43ef7
 	DRM_DEBUG_KMS("active links %d\n", intel_dp->active_mst_links);
 }
 
