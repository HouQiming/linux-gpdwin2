/*
 * Copyright © 2008-2015 Intel Corporation
 *
 * Permission is hereby granted, free of charge, to any person obtaining a
 * copy of this software and associated documentation files (the "Software"),
 * to deal in the Software without restriction, including without limitation
 * the rights to use, copy, modify, merge, publish, distribute, sublicense,
 * and/or sell copies of the Software, and to permit persons to whom the
 * Software is furnished to do so, subject to the following conditions:
 *
 * The above copyright notice and this permission notice (including the next
 * paragraph) shall be included in all copies or substantial portions of the
 * Software.
 *
 * THE SOFTWARE IS PROVIDED "AS IS", WITHOUT WARRANTY OF ANY KIND, EXPRESS OR
 * IMPLIED, INCLUDING BUT NOT LIMITED TO THE WARRANTIES OF MERCHANTABILITY,
 * FITNESS FOR A PARTICULAR PURPOSE AND NONINFRINGEMENT.  IN NO EVENT SHALL
 * THE AUTHORS OR COPYRIGHT HOLDERS BE LIABLE FOR ANY CLAIM, DAMAGES OR OTHER
 * LIABILITY, WHETHER IN AN ACTION OF CONTRACT, TORT OR OTHERWISE, ARISING
 * FROM, OUT OF OR IN CONNECTION WITH THE SOFTWARE OR THE USE OR OTHER DEALINGS
 * IN THE SOFTWARE.
 *
 * Authors:
 *    Eric Anholt <eric@anholt.net>
 *
 */

#include <drm/drmP.h>
#include <drm/drm_vma_manager.h>
#include <drm/i915_drm.h>
#include "i915_drv.h"
#include "i915_gem_clflush.h"
#include "i915_vgpu.h"
#include "i915_trace.h"
#include "intel_drv.h"
#include "intel_frontbuffer.h"
#include "intel_mocs.h"
#include "intel_workarounds.h"
#include "i915_gemfs.h"
#include <linux/dma-fence-array.h>
#include <linux/kthread.h>
#include <linux/reservation.h>
#include <linux/shmem_fs.h>
#include <linux/slab.h>
#include <linux/stop_machine.h>
#include <linux/swap.h>
#include <linux/pci.h>
#include <linux/dma-buf.h>

static void i915_gem_flush_free_objects(struct drm_i915_private *i915);

static bool cpu_write_needs_clflush(struct drm_i915_gem_object *obj)
{
	if (obj->cache_dirty)
		return false;

	if (!(obj->cache_coherent & I915_BO_CACHE_COHERENT_FOR_WRITE))
		return true;

	return obj->pin_global; /* currently in use by HW, keep flushed */
}

static int
insert_mappable_node(struct i915_ggtt *ggtt,
                     struct drm_mm_node *node, u32 size)
{
	memset(node, 0, sizeof(*node));
	return drm_mm_insert_node_in_range(&ggtt->vm.mm, node,
					   size, 0, I915_COLOR_UNEVICTABLE,
					   0, ggtt->mappable_end,
					   DRM_MM_INSERT_LOW);
}

static void
remove_mappable_node(struct drm_mm_node *node)
{
	drm_mm_remove_node(node);
}

/* some bookkeeping */
static void i915_gem_info_add_obj(struct drm_i915_private *dev_priv,
				  u64 size)
{
	spin_lock(&dev_priv->mm.object_stat_lock);
	dev_priv->mm.object_count++;
	dev_priv->mm.object_memory += size;
	spin_unlock(&dev_priv->mm.object_stat_lock);
}

static void i915_gem_info_remove_obj(struct drm_i915_private *dev_priv,
				     u64 size)
{
	spin_lock(&dev_priv->mm.object_stat_lock);
	dev_priv->mm.object_count--;
	dev_priv->mm.object_memory -= size;
	spin_unlock(&dev_priv->mm.object_stat_lock);
}

static int
i915_gem_wait_for_error(struct i915_gpu_error *error)
{
	int ret;

	might_sleep();

	/*
	 * Only wait 10 seconds for the gpu reset to complete to avoid hanging
	 * userspace. If it takes that long something really bad is going on and
	 * we should simply try to bail out and fail as gracefully as possible.
	 */
	ret = wait_event_interruptible_timeout(error->reset_queue,
					       !i915_reset_backoff(error),
					       I915_RESET_TIMEOUT);
	if (ret == 0) {
		DRM_ERROR("Timed out waiting for the gpu reset to complete\n");
		return -EIO;
	} else if (ret < 0) {
		return ret;
	} else {
		return 0;
	}
}

int i915_mutex_lock_interruptible(struct drm_device *dev)
{
	struct drm_i915_private *dev_priv = to_i915(dev);
	int ret;

	ret = i915_gem_wait_for_error(&dev_priv->gpu_error);
	if (ret)
		return ret;

	ret = mutex_lock_interruptible(&dev->struct_mutex);
	if (ret)
		return ret;

	return 0;
}

static u32 __i915_gem_park(struct drm_i915_private *i915)
{
	GEM_TRACE("\n");

	lockdep_assert_held(&i915->drm.struct_mutex);
	GEM_BUG_ON(i915->gt.active_requests);
	GEM_BUG_ON(!list_empty(&i915->gt.active_rings));

	if (!i915->gt.awake)
		return I915_EPOCH_INVALID;

	GEM_BUG_ON(i915->gt.epoch == I915_EPOCH_INVALID);

	/*
	 * Be paranoid and flush a concurrent interrupt to make sure
	 * we don't reactivate any irq tasklets after parking.
	 *
	 * FIXME: Note that even though we have waited for execlists to be idle,
	 * there may still be an in-flight interrupt even though the CSB
	 * is now empty. synchronize_irq() makes sure that a residual interrupt
	 * is completed before we continue, but it doesn't prevent the HW from
	 * raising a spurious interrupt later. To complete the shield we should
	 * coordinate disabling the CS irq with flushing the interrupts.
	 */
	synchronize_irq(i915->drm.irq);

	intel_engines_park(i915);
	i915_timelines_park(i915);

	i915_pmu_gt_parked(i915);
	i915_vma_parked(i915);

	i915->gt.awake = false;

	if (INTEL_GEN(i915) >= 6)
		gen6_rps_idle(i915);

	intel_display_power_put(i915, POWER_DOMAIN_GT_IRQ);

	intel_runtime_pm_put(i915);

	return i915->gt.epoch;
}

void i915_gem_park(struct drm_i915_private *i915)
{
	GEM_TRACE("\n");

	lockdep_assert_held(&i915->drm.struct_mutex);
	GEM_BUG_ON(i915->gt.active_requests);

	if (!i915->gt.awake)
		return;

	/* Defer the actual call to __i915_gem_park() to prevent ping-pongs */
	mod_delayed_work(i915->wq, &i915->gt.idle_work, msecs_to_jiffies(100));
}

void i915_gem_unpark(struct drm_i915_private *i915)
{
	GEM_TRACE("\n");

	lockdep_assert_held(&i915->drm.struct_mutex);
	GEM_BUG_ON(!i915->gt.active_requests);

	if (i915->gt.awake)
		return;

	intel_runtime_pm_get_noresume(i915);

	/*
	 * It seems that the DMC likes to transition between the DC states a lot
	 * when there are no connected displays (no active power domains) during
	 * command submission.
	 *
	 * This activity has negative impact on the performance of the chip with
	 * huge latencies observed in the interrupt handler and elsewhere.
	 *
	 * Work around it by grabbing a GT IRQ power domain whilst there is any
	 * GT activity, preventing any DC state transitions.
	 */
	intel_display_power_get(i915, POWER_DOMAIN_GT_IRQ);

	i915->gt.awake = true;
	if (unlikely(++i915->gt.epoch == 0)) /* keep 0 as invalid */
		i915->gt.epoch = 1;

	intel_enable_gt_powersave(i915);
	i915_update_gfx_val(i915);
	if (INTEL_GEN(i915) >= 6)
		gen6_rps_busy(i915);
	i915_pmu_gt_unparked(i915);

	intel_engines_unpark(i915);

	i915_queue_hangcheck(i915);

	queue_delayed_work(i915->wq,
			   &i915->gt.retire_work,
			   round_jiffies_up_relative(HZ));
}

int
i915_gem_get_aperture_ioctl(struct drm_device *dev, void *data,
			    struct drm_file *file)
{
	struct drm_i915_private *dev_priv = to_i915(dev);
	struct i915_ggtt *ggtt = &dev_priv->ggtt;
	struct drm_i915_gem_get_aperture *args = data;
	struct i915_vma *vma;
	u64 pinned;

	pinned = ggtt->vm.reserved;
	mutex_lock(&dev->struct_mutex);
	list_for_each_entry(vma, &ggtt->vm.active_list, vm_link)
		if (i915_vma_is_pinned(vma))
			pinned += vma->node.size;
	list_for_each_entry(vma, &ggtt->vm.inactive_list, vm_link)
		if (i915_vma_is_pinned(vma))
			pinned += vma->node.size;
	mutex_unlock(&dev->struct_mutex);

	args->aper_size = ggtt->vm.total;
	args->aper_available_size = args->aper_size - pinned;

	return 0;
}

static int i915_gem_object_get_pages_phys(struct drm_i915_gem_object *obj)
{
	struct address_space *mapping = obj->base.filp->f_mapping;
	drm_dma_handle_t *phys;
	struct sg_table *st;
	struct scatterlist *sg;
	char *vaddr;
	int i;
	int err;

	if (WARN_ON(i915_gem_object_needs_bit17_swizzle(obj)))
		return -EINVAL;

	/* Always aligning to the object size, allows a single allocation
	 * to handle all possible callers, and given typical object sizes,
	 * the alignment of the buddy allocation will naturally match.
	 */
	phys = drm_pci_alloc(obj->base.dev,
			     roundup_pow_of_two(obj->base.size),
			     roundup_pow_of_two(obj->base.size));
	if (!phys)
		return -ENOMEM;

	vaddr = phys->vaddr;
	for (i = 0; i < obj->base.size / PAGE_SIZE; i++) {
		struct page *page;
		char *src;

		page = shmem_read_mapping_page(mapping, i);
		if (IS_ERR(page)) {
			err = PTR_ERR(page);
			goto err_phys;
		}

		src = kmap_atomic(page);
		memcpy(vaddr, src, PAGE_SIZE);
		drm_clflush_virt_range(vaddr, PAGE_SIZE);
		kunmap_atomic(src);

		put_page(page);
		vaddr += PAGE_SIZE;
	}

	i915_gem_chipset_flush(to_i915(obj->base.dev));

	st = kmalloc(sizeof(*st), GFP_KERNEL);
	if (!st) {
		err = -ENOMEM;
		goto err_phys;
	}

	if (sg_alloc_table(st, 1, GFP_KERNEL)) {
		kfree(st);
		err = -ENOMEM;
		goto err_phys;
	}

	sg = st->sgl;
	sg->offset = 0;
	sg->length = obj->base.size;

	sg_dma_address(sg) = phys->busaddr;
	sg_dma_len(sg) = obj->base.size;

	obj->phys_handle = phys;

	__i915_gem_object_set_pages(obj, st, sg->length);

	return 0;

err_phys:
	drm_pci_free(obj->base.dev, phys);

	return err;
}

static void __start_cpu_write(struct drm_i915_gem_object *obj)
{
	obj->read_domains = I915_GEM_DOMAIN_CPU;
	obj->write_domain = I915_GEM_DOMAIN_CPU;
	if (cpu_write_needs_clflush(obj))
		obj->cache_dirty = true;
}

static void
__i915_gem_object_release_shmem(struct drm_i915_gem_object *obj,
				struct sg_table *pages,
				bool needs_clflush)
{
	GEM_BUG_ON(obj->mm.madv == __I915_MADV_PURGED);

	if (obj->mm.madv == I915_MADV_DONTNEED)
		obj->mm.dirty = false;

	if (needs_clflush &&
	    (obj->read_domains & I915_GEM_DOMAIN_CPU) == 0 &&
	    !(obj->cache_coherent & I915_BO_CACHE_COHERENT_FOR_READ))
		drm_clflush_sg(pages);

	__start_cpu_write(obj);
}

static void
i915_gem_object_put_pages_phys(struct drm_i915_gem_object *obj,
			       struct sg_table *pages)
{
	__i915_gem_object_release_shmem(obj, pages, false);

	if (obj->mm.dirty) {
		struct address_space *mapping = obj->base.filp->f_mapping;
		char *vaddr = obj->phys_handle->vaddr;
		int i;

		for (i = 0; i < obj->base.size / PAGE_SIZE; i++) {
			struct page *page;
			char *dst;

			page = shmem_read_mapping_page(mapping, i);
			if (IS_ERR(page))
				continue;

			dst = kmap_atomic(page);
			drm_clflush_virt_range(vaddr, PAGE_SIZE);
			memcpy(dst, vaddr, PAGE_SIZE);
			kunmap_atomic(dst);

			set_page_dirty(page);
			if (obj->mm.madv == I915_MADV_WILLNEED)
				mark_page_accessed(page);
			put_page(page);
			vaddr += PAGE_SIZE;
		}
		obj->mm.dirty = false;
	}

	sg_free_table(pages);
	kfree(pages);

	drm_pci_free(obj->base.dev, obj->phys_handle);
}

static void
i915_gem_object_release_phys(struct drm_i915_gem_object *obj)
{
	i915_gem_object_unpin_pages(obj);
}

static const struct drm_i915_gem_object_ops i915_gem_phys_ops = {
	.get_pages = i915_gem_object_get_pages_phys,
	.put_pages = i915_gem_object_put_pages_phys,
	.release = i915_gem_object_release_phys,
};

static const struct drm_i915_gem_object_ops i915_gem_object_ops;

int i915_gem_object_unbind(struct drm_i915_gem_object *obj)
{
	struct i915_vma *vma;
	LIST_HEAD(still_in_list);
	int ret;

	lockdep_assert_held(&obj->base.dev->struct_mutex);

	/* Closed vma are removed from the obj->vma_list - but they may
	 * still have an active binding on the object. To remove those we
	 * must wait for all rendering to complete to the object (as unbinding
	 * must anyway), and retire the requests.
	 */
	ret = i915_gem_object_set_to_cpu_domain(obj, false);
	if (ret)
		return ret;

	while ((vma = list_first_entry_or_null(&obj->vma_list,
					       struct i915_vma,
					       obj_link))) {
		list_move_tail(&vma->obj_link, &still_in_list);
		ret = i915_vma_unbind(vma);
		if (ret)
			break;
	}
	list_splice(&still_in_list, &obj->vma_list);

	return ret;
}

static long
i915_gem_object_wait_fence(struct dma_fence *fence,
			   unsigned int flags,
			   long timeout,
			   struct intel_rps_client *rps_client)
{
	struct i915_request *rq;

	BUILD_BUG_ON(I915_WAIT_INTERRUPTIBLE != 0x1);

	if (test_bit(DMA_FENCE_FLAG_SIGNALED_BIT, &fence->flags))
		return timeout;

	if (!dma_fence_is_i915(fence))
		return dma_fence_wait_timeout(fence,
					      flags & I915_WAIT_INTERRUPTIBLE,
					      timeout);

	rq = to_request(fence);
	if (i915_request_completed(rq))
		goto out;

	/*
	 * This client is about to stall waiting for the GPU. In many cases
	 * this is undesirable and limits the throughput of the system, as
	 * many clients cannot continue processing user input/output whilst
	 * blocked. RPS autotuning may take tens of milliseconds to respond
	 * to the GPU load and thus incurs additional latency for the client.
	 * We can circumvent that by promoting the GPU frequency to maximum
	 * before we wait. This makes the GPU throttle up much more quickly
	 * (good for benchmarks and user experience, e.g. window animations),
	 * but at a cost of spending more power processing the workload
	 * (bad for battery). Not all clients even want their results
	 * immediately and for them we should just let the GPU select its own
	 * frequency to maximise efficiency. To prevent a single client from
	 * forcing the clocks too high for the whole system, we only allow
	 * each client to waitboost once in a busy period.
	 */
	if (rps_client && !i915_request_started(rq)) {
		if (INTEL_GEN(rq->i915) >= 6)
			gen6_rps_boost(rq, rps_client);
	}

	timeout = i915_request_wait(rq, flags, timeout);

out:
	if (flags & I915_WAIT_LOCKED && i915_request_completed(rq))
		i915_request_retire_upto(rq);

	return timeout;
}

static long
i915_gem_object_wait_reservation(struct reservation_object *resv,
				 unsigned int flags,
				 long timeout,
				 struct intel_rps_client *rps_client)
{
	unsigned int seq = __read_seqcount_begin(&resv->seq);
	struct dma_fence *excl;
	bool prune_fences = false;

	if (flags & I915_WAIT_ALL) {
		struct dma_fence **shared;
		unsigned int count, i;
		int ret;

		ret = reservation_object_get_fences_rcu(resv,
							&excl, &count, &shared);
		if (ret)
			return ret;

		for (i = 0; i < count; i++) {
			timeout = i915_gem_object_wait_fence(shared[i],
							     flags, timeout,
							     rps_client);
			if (timeout < 0)
				break;

			dma_fence_put(shared[i]);
		}

		for (; i < count; i++)
			dma_fence_put(shared[i]);
		kfree(shared);

		/*
		 * If both shared fences and an exclusive fence exist,
		 * then by construction the shared fences must be later
		 * than the exclusive fence. If we successfully wait for
		 * all the shared fences, we know that the exclusive fence
		 * must all be signaled. If all the shared fences are
		 * signaled, we can prune the array and recover the
		 * floating references on the fences/requests.
		 */
		prune_fences = count && timeout >= 0;
	} else {
		excl = reservation_object_get_excl_rcu(resv);
	}

	if (excl && timeout >= 0)
		timeout = i915_gem_object_wait_fence(excl, flags, timeout,
						     rps_client);

	dma_fence_put(excl);

	/*
	 * Opportunistically prune the fences iff we know they have *all* been
	 * signaled and that the reservation object has not been changed (i.e.
	 * no new fences have been added).
	 */
	if (prune_fences && !__read_seqcount_retry(&resv->seq, seq)) {
		if (reservation_object_trylock(resv)) {
			if (!__read_seqcount_retry(&resv->seq, seq))
				reservation_object_add_excl_fence(resv, NULL);
			reservation_object_unlock(resv);
		}
	}

	return timeout;
}

static void __fence_set_priority(struct dma_fence *fence,
				 const struct i915_sched_attr *attr)
{
	struct i915_request *rq;
	struct intel_engine_cs *engine;

	if (dma_fence_is_signaled(fence) || !dma_fence_is_i915(fence))
		return;

	rq = to_request(fence);
	engine = rq->engine;

	local_bh_disable();
	rcu_read_lock(); /* RCU serialisation for set-wedged protection */
	if (engine->schedule)
		engine->schedule(rq, attr);
	rcu_read_unlock();
	local_bh_enable(); /* kick the tasklets if queues were reprioritised */
}

static void fence_set_priority(struct dma_fence *fence,
			       const struct i915_sched_attr *attr)
{
	/* Recurse once into a fence-array */
	if (dma_fence_is_array(fence)) {
		struct dma_fence_array *array = to_dma_fence_array(fence);
		int i;

		for (i = 0; i < array->num_fences; i++)
			__fence_set_priority(array->fences[i], attr);
	} else {
		__fence_set_priority(fence, attr);
	}
}

int
i915_gem_object_wait_priority(struct drm_i915_gem_object *obj,
			      unsigned int flags,
			      const struct i915_sched_attr *attr)
{
	struct dma_fence *excl;

	if (flags & I915_WAIT_ALL) {
		struct dma_fence **shared;
		unsigned int count, i;
		int ret;

		ret = reservation_object_get_fences_rcu(obj->resv,
							&excl, &count, &shared);
		if (ret)
			return ret;

		for (i = 0; i < count; i++) {
			fence_set_priority(shared[i], attr);
			dma_fence_put(shared[i]);
		}

		kfree(shared);
	} else {
		excl = reservation_object_get_excl_rcu(obj->resv);
	}

	if (excl) {
		fence_set_priority(excl, attr);
		dma_fence_put(excl);
	}
	return 0;
}

/**
 * Waits for rendering to the object to be completed
 * @obj: i915 gem object
 * @flags: how to wait (under a lock, for all rendering or just for writes etc)
 * @timeout: how long to wait
 * @rps_client: client (user process) to charge for any waitboosting
 */
int
i915_gem_object_wait(struct drm_i915_gem_object *obj,
		     unsigned int flags,
		     long timeout,
		     struct intel_rps_client *rps_client)
{
	might_sleep();
#if IS_ENABLED(CONFIG_LOCKDEP)
	GEM_BUG_ON(debug_locks &&
		   !!lockdep_is_held(&obj->base.dev->struct_mutex) !=
		   !!(flags & I915_WAIT_LOCKED));
#endif
	GEM_BUG_ON(timeout < 0);

	timeout = i915_gem_object_wait_reservation(obj->resv,
						   flags, timeout,
						   rps_client);
	return timeout < 0 ? timeout : 0;
}

static struct intel_rps_client *to_rps_client(struct drm_file *file)
{
	struct drm_i915_file_private *fpriv = file->driver_priv;

	return &fpriv->rps_client;
}

static int
i915_gem_phys_pwrite(struct drm_i915_gem_object *obj,
		     struct drm_i915_gem_pwrite *args,
		     struct drm_file *file)
{
	void *vaddr = obj->phys_handle->vaddr + args->offset;
	char __user *user_data = u64_to_user_ptr(args->data_ptr);

	/* We manually control the domain here and pretend that it
	 * remains coherent i.e. in the GTT domain, like shmem_pwrite.
	 */
	intel_fb_obj_invalidate(obj, ORIGIN_CPU);
	if (copy_from_user(vaddr, user_data, args->size))
		return -EFAULT;

	drm_clflush_virt_range(vaddr, args->size);
	i915_gem_chipset_flush(to_i915(obj->base.dev));

	intel_fb_obj_flush(obj, ORIGIN_CPU);
	return 0;
}

void *i915_gem_object_alloc(struct drm_i915_private *dev_priv)
{
	return kmem_cache_zalloc(dev_priv->objects, GFP_KERNEL);
}

void i915_gem_object_free(struct drm_i915_gem_object *obj)
{
	struct drm_i915_private *dev_priv = to_i915(obj->base.dev);
	kmem_cache_free(dev_priv->objects, obj);
}

static int
i915_gem_create(struct drm_file *file,
		struct drm_i915_private *dev_priv,
		uint64_t size,
		uint32_t *handle_p)
{
	struct drm_i915_gem_object *obj;
	int ret;
	u32 handle;

	size = roundup(size, PAGE_SIZE);
	if (size == 0)
		return -EINVAL;

	/* Allocate the new object */
	obj = i915_gem_object_create(dev_priv, size);
	if (IS_ERR(obj))
		return PTR_ERR(obj);

	ret = drm_gem_handle_create(file, &obj->base, &handle);
	/* drop reference from allocate - handle holds it now */
	i915_gem_object_put(obj);
	if (ret)
		return ret;

	*handle_p = handle;
	return 0;
}

int
i915_gem_dumb_create(struct drm_file *file,
		     struct drm_device *dev,
		     struct drm_mode_create_dumb *args)
{
	/* have to work out size/pitch and return them */
	args->pitch = ALIGN(args->width * DIV_ROUND_UP(args->bpp, 8), 64);
	args->size = args->pitch * args->height;
	return i915_gem_create(file, to_i915(dev),
			       args->size, &args->handle);
}

static bool gpu_write_needs_clflush(struct drm_i915_gem_object *obj)
{
	return !(obj->cache_level == I915_CACHE_NONE ||
		 obj->cache_level == I915_CACHE_WT);
}

/**
 * Creates a new mm object and returns a handle to it.
 * @dev: drm device pointer
 * @data: ioctl data blob
 * @file: drm file pointer
 */
int
i915_gem_create_ioctl(struct drm_device *dev, void *data,
		      struct drm_file *file)
{
	struct drm_i915_private *dev_priv = to_i915(dev);
	struct drm_i915_gem_create *args = data;

	i915_gem_flush_free_objects(dev_priv);

	return i915_gem_create(file, dev_priv,
			       args->size, &args->handle);
}

static inline enum fb_op_origin
fb_write_origin(struct drm_i915_gem_object *obj, unsigned int domain)
{
	return (domain == I915_GEM_DOMAIN_GTT ?
		obj->frontbuffer_ggtt_origin : ORIGIN_CPU);
}

void i915_gem_flush_ggtt_writes(struct drm_i915_private *dev_priv)
{
	/*
	 * No actual flushing is required for the GTT write domain for reads
	 * from the GTT domain. Writes to it "immediately" go to main memory
	 * as far as we know, so there's no chipset flush. It also doesn't
	 * land in the GPU render cache.
	 *
	 * However, we do have to enforce the order so that all writes through
	 * the GTT land before any writes to the device, such as updates to
	 * the GATT itself.
	 *
	 * We also have to wait a bit for the writes to land from the GTT.
	 * An uncached read (i.e. mmio) seems to be ideal for the round-trip
	 * timing. This issue has only been observed when switching quickly
	 * between GTT writes and CPU reads from inside the kernel on recent hw,
	 * and it appears to only affect discrete GTT blocks (i.e. on LLC
	 * system agents we cannot reproduce this behaviour, until Cannonlake
	 * that was!).
	 */

	wmb();

	intel_runtime_pm_get(dev_priv);
	spin_lock_irq(&dev_priv->uncore.lock);

	POSTING_READ_FW(RING_HEAD(RENDER_RING_BASE));

	spin_unlock_irq(&dev_priv->uncore.lock);
	intel_runtime_pm_put(dev_priv);
}

static void
flush_write_domain(struct drm_i915_gem_object *obj, unsigned int flush_domains)
{
	struct drm_i915_private *dev_priv = to_i915(obj->base.dev);
	struct i915_vma *vma;

	if (!(obj->write_domain & flush_domains))
		return;

	switch (obj->write_domain) {
	case I915_GEM_DOMAIN_GTT:
		i915_gem_flush_ggtt_writes(dev_priv);

		intel_fb_obj_flush(obj,
				   fb_write_origin(obj, I915_GEM_DOMAIN_GTT));

		for_each_ggtt_vma(vma, obj) {
			if (vma->iomap)
				continue;

			i915_vma_unset_ggtt_write(vma);
		}
		break;

	case I915_GEM_DOMAIN_CPU:
		i915_gem_clflush_object(obj, I915_CLFLUSH_SYNC);
		break;

	case I915_GEM_DOMAIN_RENDER:
		if (gpu_write_needs_clflush(obj))
			obj->cache_dirty = true;
		break;
	}

	obj->write_domain = 0;
}

static inline int
__copy_to_user_swizzled(char __user *cpu_vaddr,
			const char *gpu_vaddr, int gpu_offset,
			int length)
{
	int ret, cpu_offset = 0;

	while (length > 0) {
		int cacheline_end = ALIGN(gpu_offset + 1, 64);
		int this_length = min(cacheline_end - gpu_offset, length);
		int swizzled_gpu_offset = gpu_offset ^ 64;

		ret = __copy_to_user(cpu_vaddr + cpu_offset,
				     gpu_vaddr + swizzled_gpu_offset,
				     this_length);
		if (ret)
			return ret + length;

		cpu_offset += this_length;
		gpu_offset += this_length;
		length -= this_length;
	}

	return 0;
}

static inline int
__copy_from_user_swizzled(char *gpu_vaddr, int gpu_offset,
			  const char __user *cpu_vaddr,
			  int length)
{
	int ret, cpu_offset = 0;

	while (length > 0) {
		int cacheline_end = ALIGN(gpu_offset + 1, 64);
		int this_length = min(cacheline_end - gpu_offset, length);
		int swizzled_gpu_offset = gpu_offset ^ 64;

		ret = __copy_from_user(gpu_vaddr + swizzled_gpu_offset,
				       cpu_vaddr + cpu_offset,
				       this_length);
		if (ret)
			return ret + length;

		cpu_offset += this_length;
		gpu_offset += this_length;
		length -= this_length;
	}

	return 0;
}

/*
 * Pins the specified object's pages and synchronizes the object with
 * GPU accesses. Sets needs_clflush to non-zero if the caller should
 * flush the object from the CPU cache.
 */
int i915_gem_obj_prepare_shmem_read(struct drm_i915_gem_object *obj,
				    unsigned int *needs_clflush)
{
	int ret;

	lockdep_assert_held(&obj->base.dev->struct_mutex);

	*needs_clflush = 0;
	if (!i915_gem_object_has_struct_page(obj))
		return -ENODEV;

	ret = i915_gem_object_wait(obj,
				   I915_WAIT_INTERRUPTIBLE |
				   I915_WAIT_LOCKED,
				   MAX_SCHEDULE_TIMEOUT,
				   NULL);
	if (ret)
		return ret;

	ret = i915_gem_object_pin_pages(obj);
	if (ret)
		return ret;

	if (obj->cache_coherent & I915_BO_CACHE_COHERENT_FOR_READ ||
	    !static_cpu_has(X86_FEATURE_CLFLUSH)) {
		ret = i915_gem_object_set_to_cpu_domain(obj, false);
		if (ret)
			goto err_unpin;
		else
			goto out;
	}

	flush_write_domain(obj, ~I915_GEM_DOMAIN_CPU);

	/* If we're not in the cpu read domain, set ourself into the gtt
	 * read domain and manually flush cachelines (if required). This
	 * optimizes for the case when the gpu will dirty the data
	 * anyway again before the next pread happens.
	 */
	if (!obj->cache_dirty &&
	    !(obj->read_domains & I915_GEM_DOMAIN_CPU))
		*needs_clflush = CLFLUSH_BEFORE;

out:
	/* return with the pages pinned */
	return 0;

err_unpin:
	i915_gem_object_unpin_pages(obj);
	return ret;
}

int i915_gem_obj_prepare_shmem_write(struct drm_i915_gem_object *obj,
				     unsigned int *needs_clflush)
{
	int ret;

	lockdep_assert_held(&obj->base.dev->struct_mutex);

	*needs_clflush = 0;
	if (!i915_gem_object_has_struct_page(obj))
		return -ENODEV;

	ret = i915_gem_object_wait(obj,
				   I915_WAIT_INTERRUPTIBLE |
				   I915_WAIT_LOCKED |
				   I915_WAIT_ALL,
				   MAX_SCHEDULE_TIMEOUT,
				   NULL);
	if (ret)
		return ret;

	ret = i915_gem_object_pin_pages(obj);
	if (ret)
		return ret;

	if (obj->cache_coherent & I915_BO_CACHE_COHERENT_FOR_WRITE ||
	    !static_cpu_has(X86_FEATURE_CLFLUSH)) {
		ret = i915_gem_object_set_to_cpu_domain(obj, true);
		if (ret)
			goto err_unpin;
		else
			goto out;
	}

	flush_write_domain(obj, ~I915_GEM_DOMAIN_CPU);

	/* If we're not in the cpu write domain, set ourself into the
	 * gtt write domain and manually flush cachelines (as required).
	 * This optimizes for the case when the gpu will use the data
	 * right away and we therefore have to clflush anyway.
	 */
	if (!obj->cache_dirty) {
		*needs_clflush |= CLFLUSH_AFTER;

		/*
		 * Same trick applies to invalidate partially written
		 * cachelines read before writing.
		 */
		if (!(obj->read_domains & I915_GEM_DOMAIN_CPU))
			*needs_clflush |= CLFLUSH_BEFORE;
	}

out:
	intel_fb_obj_invalidate(obj, ORIGIN_CPU);
	obj->mm.dirty = true;
	/* return with the pages pinned */
	return 0;

err_unpin:
	i915_gem_object_unpin_pages(obj);
	return ret;
}

static void
shmem_clflush_swizzled_range(char *addr, unsigned long length,
			     bool swizzled)
{
	if (unlikely(swizzled)) {
		unsigned long start = (unsigned long) addr;
		unsigned long end = (unsigned long) addr + length;

		/* For swizzling simply ensure that we always flush both
		 * channels. Lame, but simple and it works. Swizzled
		 * pwrite/pread is far from a hotpath - current userspace
		 * doesn't use it at all. */
		start = round_down(start, 128);
		end = round_up(end, 128);

		drm_clflush_virt_range((void *)start, end - start);
	} else {
		drm_clflush_virt_range(addr, length);
	}

}

/* Only difference to the fast-path function is that this can handle bit17
 * and uses non-atomic copy and kmap functions. */
static int
shmem_pread_slow(struct page *page, int offset, int length,
		 char __user *user_data,
		 bool page_do_bit17_swizzling, bool needs_clflush)
{
	char *vaddr;
	int ret;

	vaddr = kmap(page);
	if (needs_clflush)
		shmem_clflush_swizzled_range(vaddr + offset, length,
					     page_do_bit17_swizzling);

	if (page_do_bit17_swizzling)
		ret = __copy_to_user_swizzled(user_data, vaddr, offset, length);
	else
		ret = __copy_to_user(user_data, vaddr + offset, length);
	kunmap(page);

	return ret ? - EFAULT : 0;
}

static int
shmem_pread(struct page *page, int offset, int length, char __user *user_data,
	    bool page_do_bit17_swizzling, bool needs_clflush)
{
	int ret;

	ret = -ENODEV;
	if (!page_do_bit17_swizzling) {
		char *vaddr = kmap_atomic(page);

		if (needs_clflush)
			drm_clflush_virt_range(vaddr + offset, length);
		ret = __copy_to_user_inatomic(user_data, vaddr + offset, length);
		kunmap_atomic(vaddr);
	}
	if (ret == 0)
		return 0;

	return shmem_pread_slow(page, offset, length, user_data,
				page_do_bit17_swizzling, needs_clflush);
}

static int
i915_gem_shmem_pread(struct drm_i915_gem_object *obj,
		     struct drm_i915_gem_pread *args)
{
	char __user *user_data;
	u64 remain;
	unsigned int obj_do_bit17_swizzling;
	unsigned int needs_clflush;
	unsigned int idx, offset;
	int ret;

	obj_do_bit17_swizzling = 0;
	if (i915_gem_object_needs_bit17_swizzle(obj))
		obj_do_bit17_swizzling = BIT(17);

	ret = mutex_lock_interruptible(&obj->base.dev->struct_mutex);
	if (ret)
		return ret;

	ret = i915_gem_obj_prepare_shmem_read(obj, &needs_clflush);
	mutex_unlock(&obj->base.dev->struct_mutex);
	if (ret)
		return ret;

	remain = args->size;
	user_data = u64_to_user_ptr(args->data_ptr);
	offset = offset_in_page(args->offset);
	for (idx = args->offset >> PAGE_SHIFT; remain; idx++) {
		struct page *page = i915_gem_object_get_page(obj, idx);
		int length;

		length = remain;
		if (offset + length > PAGE_SIZE)
			length = PAGE_SIZE - offset;

		ret = shmem_pread(page, offset, length, user_data,
				  page_to_phys(page) & obj_do_bit17_swizzling,
				  needs_clflush);
		if (ret)
			break;

		remain -= length;
		user_data += length;
		offset = 0;
	}

	i915_gem_obj_finish_shmem_access(obj);
	return ret;
}

static inline bool
gtt_user_read(struct io_mapping *mapping,
	      loff_t base, int offset,
	      char __user *user_data, int length)
{
	void __iomem *vaddr;
	unsigned long unwritten;

	/* We can use the cpu mem copy function because this is X86. */
	vaddr = io_mapping_map_atomic_wc(mapping, base);
	unwritten = __copy_to_user_inatomic(user_data,
					    (void __force *)vaddr + offset,
					    length);
	io_mapping_unmap_atomic(vaddr);
	if (unwritten) {
		vaddr = io_mapping_map_wc(mapping, base, PAGE_SIZE);
		unwritten = copy_to_user(user_data,
					 (void __force *)vaddr + offset,
					 length);
		io_mapping_unmap(vaddr);
	}
	return unwritten;
}

static int
i915_gem_gtt_pread(struct drm_i915_gem_object *obj,
		   const struct drm_i915_gem_pread *args)
{
	struct drm_i915_private *i915 = to_i915(obj->base.dev);
	struct i915_ggtt *ggtt = &i915->ggtt;
	struct drm_mm_node node;
	struct i915_vma *vma;
	void __user *user_data;
	u64 remain, offset;
	int ret;

	ret = mutex_lock_interruptible(&i915->drm.struct_mutex);
	if (ret)
		return ret;

	intel_runtime_pm_get(i915);
	vma = i915_gem_object_ggtt_pin(obj, NULL, 0, 0,
				       PIN_MAPPABLE |
				       PIN_NONFAULT |
				       PIN_NONBLOCK);
	if (!IS_ERR(vma)) {
		node.start = i915_ggtt_offset(vma);
		node.allocated = false;
		ret = i915_vma_put_fence(vma);
		if (ret) {
			i915_vma_unpin(vma);
			vma = ERR_PTR(ret);
		}
	}
	if (IS_ERR(vma)) {
		ret = insert_mappable_node(ggtt, &node, PAGE_SIZE);
		if (ret)
			goto out_unlock;
		GEM_BUG_ON(!node.allocated);
	}

	ret = i915_gem_object_set_to_gtt_domain(obj, false);
	if (ret)
		goto out_unpin;

	mutex_unlock(&i915->drm.struct_mutex);

	user_data = u64_to_user_ptr(args->data_ptr);
	remain = args->size;
	offset = args->offset;

	while (remain > 0) {
		/* Operation in this page
		 *
		 * page_base = page offset within aperture
		 * page_offset = offset within page
		 * page_length = bytes to copy for this page
		 */
		u32 page_base = node.start;
		unsigned page_offset = offset_in_page(offset);
		unsigned page_length = PAGE_SIZE - page_offset;
		page_length = remain < page_length ? remain : page_length;
		if (node.allocated) {
			wmb();
			ggtt->vm.insert_page(&ggtt->vm,
					     i915_gem_object_get_dma_address(obj, offset >> PAGE_SHIFT),
					     node.start, I915_CACHE_NONE, 0);
			wmb();
		} else {
			page_base += offset & PAGE_MASK;
		}

		if (gtt_user_read(&ggtt->iomap, page_base, page_offset,
				  user_data, page_length)) {
			ret = -EFAULT;
			break;
		}

		remain -= page_length;
		user_data += page_length;
		offset += page_length;
	}

	mutex_lock(&i915->drm.struct_mutex);
out_unpin:
	if (node.allocated) {
		wmb();
		ggtt->vm.clear_range(&ggtt->vm, node.start, node.size);
		remove_mappable_node(&node);
	} else {
		i915_vma_unpin(vma);
	}
out_unlock:
	intel_runtime_pm_put(i915);
	mutex_unlock(&i915->drm.struct_mutex);

	return ret;
}

/**
 * Reads data from the object referenced by handle.
 * @dev: drm device pointer
 * @data: ioctl data blob
 * @file: drm file pointer
 *
 * On error, the contents of *data are undefined.
 */
int
i915_gem_pread_ioctl(struct drm_device *dev, void *data,
		     struct drm_file *file)
{
	struct drm_i915_gem_pread *args = data;
	struct drm_i915_gem_object *obj;
	int ret;

	if (args->size == 0)
		return 0;

	if (!access_ok(VERIFY_WRITE,
		       u64_to_user_ptr(args->data_ptr),
		       args->size))
		return -EFAULT;

	obj = i915_gem_object_lookup(file, args->handle);
	if (!obj)
		return -ENOENT;

	/* Bounds check source.  */
	if (range_overflows_t(u64, args->offset, args->size, obj->base.size)) {
		ret = -EINVAL;
		goto out;
	}

	trace_i915_gem_object_pread(obj, args->offset, args->size);

	ret = i915_gem_object_wait(obj,
				   I915_WAIT_INTERRUPTIBLE,
				   MAX_SCHEDULE_TIMEOUT,
				   to_rps_client(file));
	if (ret)
		goto out;

	ret = i915_gem_object_pin_pages(obj);
	if (ret)
		goto out;

	ret = i915_gem_shmem_pread(obj, args);
	if (ret == -EFAULT || ret == -ENODEV)
		ret = i915_gem_gtt_pread(obj, args);

	i915_gem_object_unpin_pages(obj);
out:
	i915_gem_object_put(obj);
	return ret;
}

/* This is the fast write path which cannot handle
 * page faults in the source data
 */

static inline bool
ggtt_write(struct io_mapping *mapping,
	   loff_t base, int offset,
	   char __user *user_data, int length)
{
	void __iomem *vaddr;
	unsigned long unwritten;

	/* We can use the cpu mem copy function because this is X86. */
	vaddr = io_mapping_map_atomic_wc(mapping, base);
	unwritten = __copy_from_user_inatomic_nocache((void __force *)vaddr + offset,
						      user_data, length);
	io_mapping_unmap_atomic(vaddr);
	if (unwritten) {
		vaddr = io_mapping_map_wc(mapping, base, PAGE_SIZE);
		unwritten = copy_from_user((void __force *)vaddr + offset,
					   user_data, length);
		io_mapping_unmap(vaddr);
	}

	return unwritten;
}

/**
 * This is the fast pwrite path, where we copy the data directly from the
 * user into the GTT, uncached.
 * @obj: i915 GEM object
 * @args: pwrite arguments structure
 */
static int
i915_gem_gtt_pwrite_fast(struct drm_i915_gem_object *obj,
			 const struct drm_i915_gem_pwrite *args)
{
	struct drm_i915_private *i915 = to_i915(obj->base.dev);
	struct i915_ggtt *ggtt = &i915->ggtt;
	struct drm_mm_node node;
	struct i915_vma *vma;
	u64 remain, offset;
	void __user *user_data;
	int ret;

	ret = mutex_lock_interruptible(&i915->drm.struct_mutex);
	if (ret)
		return ret;

	if (i915_gem_object_has_struct_page(obj)) {
		/*
		 * Avoid waking the device up if we can fallback, as
		 * waking/resuming is very slow (worst-case 10-100 ms
		 * depending on PCI sleeps and our own resume time).
		 * This easily dwarfs any performance advantage from
		 * using the cache bypass of indirect GGTT access.
		 */
		if (!intel_runtime_pm_get_if_in_use(i915)) {
			ret = -EFAULT;
			goto out_unlock;
		}
	} else {
		/* No backing pages, no fallback, we must force GGTT access */
		intel_runtime_pm_get(i915);
	}

	vma = i915_gem_object_ggtt_pin(obj, NULL, 0, 0,
				       PIN_MAPPABLE |
				       PIN_NONFAULT |
				       PIN_NONBLOCK);
	if (!IS_ERR(vma)) {
		node.start = i915_ggtt_offset(vma);
		node.allocated = false;
		ret = i915_vma_put_fence(vma);
		if (ret) {
			i915_vma_unpin(vma);
			vma = ERR_PTR(ret);
		}
	}
	if (IS_ERR(vma)) {
		ret = insert_mappable_node(ggtt, &node, PAGE_SIZE);
		if (ret)
			goto out_rpm;
		GEM_BUG_ON(!node.allocated);
	}

	ret = i915_gem_object_set_to_gtt_domain(obj, true);
	if (ret)
		goto out_unpin;

	mutex_unlock(&i915->drm.struct_mutex);

	intel_fb_obj_invalidate(obj, ORIGIN_CPU);

	user_data = u64_to_user_ptr(args->data_ptr);
	offset = args->offset;
	remain = args->size;
	while (remain) {
		/* Operation in this page
		 *
		 * page_base = page offset within aperture
		 * page_offset = offset within page
		 * page_length = bytes to copy for this page
		 */
		u32 page_base = node.start;
		unsigned int page_offset = offset_in_page(offset);
		unsigned int page_length = PAGE_SIZE - page_offset;
		page_length = remain < page_length ? remain : page_length;
		if (node.allocated) {
			wmb(); /* flush the write before we modify the GGTT */
			ggtt->vm.insert_page(&ggtt->vm,
					     i915_gem_object_get_dma_address(obj, offset >> PAGE_SHIFT),
					     node.start, I915_CACHE_NONE, 0);
			wmb(); /* flush modifications to the GGTT (insert_page) */
		} else {
			page_base += offset & PAGE_MASK;
		}
		/* If we get a fault while copying data, then (presumably) our
		 * source page isn't available.  Return the error and we'll
		 * retry in the slow path.
		 * If the object is non-shmem backed, we retry again with the
		 * path that handles page fault.
		 */
		if (ggtt_write(&ggtt->iomap, page_base, page_offset,
			       user_data, page_length)) {
			ret = -EFAULT;
			break;
		}

		remain -= page_length;
		user_data += page_length;
		offset += page_length;
	}
	intel_fb_obj_flush(obj, ORIGIN_CPU);

	mutex_lock(&i915->drm.struct_mutex);
out_unpin:
	if (node.allocated) {
		wmb();
		ggtt->vm.clear_range(&ggtt->vm, node.start, node.size);
		remove_mappable_node(&node);
	} else {
		i915_vma_unpin(vma);
	}
out_rpm:
	intel_runtime_pm_put(i915);
out_unlock:
	mutex_unlock(&i915->drm.struct_mutex);
	return ret;
}

static int
shmem_pwrite_slow(struct page *page, int offset, int length,
		  char __user *user_data,
		  bool page_do_bit17_swizzling,
		  bool needs_clflush_before,
		  bool needs_clflush_after)
{
	char *vaddr;
	int ret;

	vaddr = kmap(page);
	if (unlikely(needs_clflush_before || page_do_bit17_swizzling))
		shmem_clflush_swizzled_range(vaddr + offset, length,
					     page_do_bit17_swizzling);
	if (page_do_bit17_swizzling)
		ret = __copy_from_user_swizzled(vaddr, offset, user_data,
						length);
	else
		ret = __copy_from_user(vaddr + offset, user_data, length);
	if (needs_clflush_after)
		shmem_clflush_swizzled_range(vaddr + offset, length,
					     page_do_bit17_swizzling);
	kunmap(page);

	return ret ? -EFAULT : 0;
}

/* Per-page copy function for the shmem pwrite fastpath.
 * Flushes invalid cachelines before writing to the target if
 * needs_clflush_before is set and flushes out any written cachelines after
 * writing if needs_clflush is set.
 */
static int
shmem_pwrite(struct page *page, int offset, int len, char __user *user_data,
	     bool page_do_bit17_swizzling,
	     bool needs_clflush_before,
	     bool needs_clflush_after)
{
	int ret;

	ret = -ENODEV;
	if (!page_do_bit17_swizzling) {
		char *vaddr = kmap_atomic(page);

		if (needs_clflush_before)
			drm_clflush_virt_range(vaddr + offset, len);
		ret = __copy_from_user_inatomic(vaddr + offset, user_data, len);
		if (needs_clflush_after)
			drm_clflush_virt_range(vaddr + offset, len);

		kunmap_atomic(vaddr);
	}
	if (ret == 0)
		return ret;

	return shmem_pwrite_slow(page, offset, len, user_data,
				 page_do_bit17_swizzling,
				 needs_clflush_before,
				 needs_clflush_after);
}

static int
i915_gem_shmem_pwrite(struct drm_i915_gem_object *obj,
		      const struct drm_i915_gem_pwrite *args)
{
	struct drm_i915_private *i915 = to_i915(obj->base.dev);
	void __user *user_data;
	u64 remain;
	unsigned int obj_do_bit17_swizzling;
	unsigned int partial_cacheline_write;
	unsigned int needs_clflush;
	unsigned int offset, idx;
	int ret;

	ret = mutex_lock_interruptible(&i915->drm.struct_mutex);
	if (ret)
		return ret;

	ret = i915_gem_obj_prepare_shmem_write(obj, &needs_clflush);
	mutex_unlock(&i915->drm.struct_mutex);
	if (ret)
		return ret;

	obj_do_bit17_swizzling = 0;
	if (i915_gem_object_needs_bit17_swizzle(obj))
		obj_do_bit17_swizzling = BIT(17);

	/* If we don't overwrite a cacheline completely we need to be
	 * careful to have up-to-date data by first clflushing. Don't
	 * overcomplicate things and flush the entire patch.
	 */
	partial_cacheline_write = 0;
	if (needs_clflush & CLFLUSH_BEFORE)
		partial_cacheline_write = boot_cpu_data.x86_clflush_size - 1;

	user_data = u64_to_user_ptr(args->data_ptr);
	remain = args->size;
	offset = offset_in_page(args->offset);
	for (idx = args->offset >> PAGE_SHIFT; remain; idx++) {
		struct page *page = i915_gem_object_get_page(obj, idx);
		int length;

		length = remain;
		if (offset + length > PAGE_SIZE)
			length = PAGE_SIZE - offset;

		ret = shmem_pwrite(page, offset, length, user_data,
				   page_to_phys(page) & obj_do_bit17_swizzling,
				   (offset | length) & partial_cacheline_write,
				   needs_clflush & CLFLUSH_AFTER);
		if (ret)
			break;

		remain -= length;
		user_data += length;
		offset = 0;
	}

	intel_fb_obj_flush(obj, ORIGIN_CPU);
	i915_gem_obj_finish_shmem_access(obj);
	return ret;
}

/**
 * Writes data to the object referenced by handle.
 * @dev: drm device
 * @data: ioctl data blob
 * @file: drm file
 *
 * On error, the contents of the buffer that were to be modified are undefined.
 */
int
i915_gem_pwrite_ioctl(struct drm_device *dev, void *data,
		      struct drm_file *file)
{
	struct drm_i915_gem_pwrite *args = data;
	struct drm_i915_gem_object *obj;
	int ret;

	if (args->size == 0)
		return 0;

	if (!access_ok(VERIFY_READ,
		       u64_to_user_ptr(args->data_ptr),
		       args->size))
		return -EFAULT;

	obj = i915_gem_object_lookup(file, args->handle);
	if (!obj)
		return -ENOENT;

	/* Bounds check destination. */
	if (range_overflows_t(u64, args->offset, args->size, obj->base.size)) {
		ret = -EINVAL;
		goto err;
	}

	trace_i915_gem_object_pwrite(obj, args->offset, args->size);

	ret = -ENODEV;
	if (obj->ops->pwrite)
		ret = obj->ops->pwrite(obj, args);
	if (ret != -ENODEV)
		goto err;

	ret = i915_gem_object_wait(obj,
				   I915_WAIT_INTERRUPTIBLE |
				   I915_WAIT_ALL,
				   MAX_SCHEDULE_TIMEOUT,
				   to_rps_client(file));
	if (ret)
		goto err;

	ret = i915_gem_object_pin_pages(obj);
	if (ret)
		goto err;

	ret = -EFAULT;
	/* We can only do the GTT pwrite on untiled buffers, as otherwise
	 * it would end up going through the fenced access, and we'll get
	 * different detiling behavior between reading and writing.
	 * pread/pwrite currently are reading and writing from the CPU
	 * perspective, requiring manual detiling by the client.
	 */
	if (!i915_gem_object_has_struct_page(obj) ||
	    cpu_write_needs_clflush(obj))
		/* Note that the gtt paths might fail with non-page-backed user
		 * pointers (e.g. gtt mappings when moving data between
		 * textures). Fallback to the shmem path in that case.
		 */
		ret = i915_gem_gtt_pwrite_fast(obj, args);

	if (ret == -EFAULT || ret == -ENOSPC) {
		if (obj->phys_handle)
			ret = i915_gem_phys_pwrite(obj, args, file);
		else
			ret = i915_gem_shmem_pwrite(obj, args);
	}

	i915_gem_object_unpin_pages(obj);
err:
	i915_gem_object_put(obj);
	return ret;
}

static void i915_gem_object_bump_inactive_ggtt(struct drm_i915_gem_object *obj)
{
	struct drm_i915_private *i915;
	struct list_head *list;
	struct i915_vma *vma;

	GEM_BUG_ON(!i915_gem_object_has_pinned_pages(obj));

	for_each_ggtt_vma(vma, obj) {
		if (i915_vma_is_active(vma))
			continue;

		if (!drm_mm_node_allocated(&vma->node))
			continue;

		list_move_tail(&vma->vm_link, &vma->vm->inactive_list);
	}

	i915 = to_i915(obj->base.dev);
	spin_lock(&i915->mm.obj_lock);
	list = obj->bind_count ? &i915->mm.bound_list : &i915->mm.unbound_list;
	list_move_tail(&obj->mm.link, list);
	spin_unlock(&i915->mm.obj_lock);
}

/**
 * Called when user space prepares to use an object with the CPU, either
 * through the mmap ioctl's mapping or a GTT mapping.
 * @dev: drm device
 * @data: ioctl data blob
 * @file: drm file
 */
int
i915_gem_set_domain_ioctl(struct drm_device *dev, void *data,
			  struct drm_file *file)
{
	struct drm_i915_gem_set_domain *args = data;
	struct drm_i915_gem_object *obj;
	uint32_t read_domains = args->read_domains;
	uint32_t write_domain = args->write_domain;
	int err;

	/* Only handle setting domains to types used by the CPU. */
	if ((write_domain | read_domains) & I915_GEM_GPU_DOMAINS)
		return -EINVAL;

	/* Having something in the write domain implies it's in the read
	 * domain, and only that read domain.  Enforce that in the request.
	 */
	if (write_domain != 0 && read_domains != write_domain)
		return -EINVAL;

	obj = i915_gem_object_lookup(file, args->handle);
	if (!obj)
		return -ENOENT;

	/* Try to flush the object off the GPU without holding the lock.
	 * We will repeat the flush holding the lock in the normal manner
	 * to catch cases where we are gazumped.
	 */
	err = i915_gem_object_wait(obj,
				   I915_WAIT_INTERRUPTIBLE |
				   (write_domain ? I915_WAIT_ALL : 0),
				   MAX_SCHEDULE_TIMEOUT,
				   to_rps_client(file));
	if (err)
		goto out;

	/*
	 * Proxy objects do not control access to the backing storage, ergo
	 * they cannot be used as a means to manipulate the cache domain
	 * tracking for that backing storage. The proxy object is always
	 * considered to be outside of any cache domain.
	 */
	if (i915_gem_object_is_proxy(obj)) {
		err = -ENXIO;
		goto out;
	}

	/*
	 * Flush and acquire obj->pages so that we are coherent through
	 * direct access in memory with previous cached writes through
	 * shmemfs and that our cache domain tracking remains valid.
	 * For example, if the obj->filp was moved to swap without us
	 * being notified and releasing the pages, we would mistakenly
	 * continue to assume that the obj remained out of the CPU cached
	 * domain.
	 */
	err = i915_gem_object_pin_pages(obj);
	if (err)
		goto out;

	err = i915_mutex_lock_interruptible(dev);
	if (err)
		goto out_unpin;

	if (read_domains & I915_GEM_DOMAIN_WC)
		err = i915_gem_object_set_to_wc_domain(obj, write_domain);
	else if (read_domains & I915_GEM_DOMAIN_GTT)
		err = i915_gem_object_set_to_gtt_domain(obj, write_domain);
	else
		err = i915_gem_object_set_to_cpu_domain(obj, write_domain);

	/* And bump the LRU for this access */
	i915_gem_object_bump_inactive_ggtt(obj);

	mutex_unlock(&dev->struct_mutex);

	if (write_domain != 0)
		intel_fb_obj_invalidate(obj,
					fb_write_origin(obj, write_domain));

out_unpin:
	i915_gem_object_unpin_pages(obj);
out:
	i915_gem_object_put(obj);
	return err;
}

/**
 * Called when user space has done writes to this buffer
 * @dev: drm device
 * @data: ioctl data blob
 * @file: drm file
 */
int
i915_gem_sw_finish_ioctl(struct drm_device *dev, void *data,
			 struct drm_file *file)
{
	struct drm_i915_gem_sw_finish *args = data;
	struct drm_i915_gem_object *obj;

	obj = i915_gem_object_lookup(file, args->handle);
	if (!obj)
		return -ENOENT;

	/*
	 * Proxy objects are barred from CPU access, so there is no
	 * need to ban sw_finish as it is a nop.
	 */

	/* Pinned buffers may be scanout, so flush the cache */
	i915_gem_object_flush_if_display(obj);
	i915_gem_object_put(obj);

	return 0;
}

/**
 * i915_gem_mmap_ioctl - Maps the contents of an object, returning the address
 *			 it is mapped to.
 * @dev: drm device
 * @data: ioctl data blob
 * @file: drm file
 *
 * While the mapping holds a reference on the contents of the object, it doesn't
 * imply a ref on the object itself.
 *
 * IMPORTANT:
 *
 * DRM driver writers who look a this function as an example for how to do GEM
 * mmap support, please don't implement mmap support like here. The modern way
 * to implement DRM mmap support is with an mmap offset ioctl (like
 * i915_gem_mmap_gtt) and then using the mmap syscall on the DRM fd directly.
 * That way debug tooling like valgrind will understand what's going on, hiding
 * the mmap call in a driver private ioctl will break that. The i915 driver only
 * does cpu mmaps this way because we didn't know better.
 */
int
i915_gem_mmap_ioctl(struct drm_device *dev, void *data,
		    struct drm_file *file)
{
	struct drm_i915_gem_mmap *args = data;
	struct drm_i915_gem_object *obj;
	unsigned long addr;

	if (args->flags & ~(I915_MMAP_WC))
		return -EINVAL;

	if (args->flags & I915_MMAP_WC && !boot_cpu_has(X86_FEATURE_PAT))
		return -ENODEV;

	obj = i915_gem_object_lookup(file, args->handle);
	if (!obj)
		return -ENOENT;

	/* prime objects have no backing filp to GEM mmap
	 * pages from.
	 */
	if (!obj->base.filp) {
		i915_gem_object_put(obj);
		return -ENXIO;
	}

	addr = vm_mmap(obj->base.filp, 0, args->size,
		       PROT_READ | PROT_WRITE, MAP_SHARED,
		       args->offset);
	if (args->flags & I915_MMAP_WC) {
		struct mm_struct *mm = current->mm;
		struct vm_area_struct *vma;

		if (down_write_killable(&mm->mmap_sem)) {
			i915_gem_object_put(obj);
			return -EINTR;
		}
		vma = find_vma(mm, addr);
		if (vma)
			vma->vm_page_prot =
				pgprot_writecombine(vm_get_page_prot(vma->vm_flags));
		else
			addr = -ENOMEM;
		up_write(&mm->mmap_sem);

		/* This may race, but that's ok, it only gets set */
		WRITE_ONCE(obj->frontbuffer_ggtt_origin, ORIGIN_CPU);
	}
	i915_gem_object_put(obj);
	if (IS_ERR((void *)addr))
		return addr;

	args->addr_ptr = (uint64_t) addr;

	return 0;
}

static unsigned int tile_row_pages(struct drm_i915_gem_object *obj)
{
	return i915_gem_object_get_tile_row_size(obj) >> PAGE_SHIFT;
}

/**
 * i915_gem_mmap_gtt_version - report the current feature set for GTT mmaps
 *
 * A history of the GTT mmap interface:
 *
 * 0 - Everything had to fit into the GTT. Both parties of a memcpy had to
 *     aligned and suitable for fencing, and still fit into the available
 *     mappable space left by the pinned display objects. A classic problem
 *     we called the page-fault-of-doom where we would ping-pong between
 *     two objects that could not fit inside the GTT and so the memcpy
 *     would page one object in at the expense of the other between every
 *     single byte.
 *
 * 1 - Objects can be any size, and have any compatible fencing (X Y, or none
 *     as set via i915_gem_set_tiling() [DRM_I915_GEM_SET_TILING]). If the
 *     object is too large for the available space (or simply too large
 *     for the mappable aperture!), a view is created instead and faulted
 *     into userspace. (This view is aligned and sized appropriately for
 *     fenced access.)
 *
 * 2 - Recognise WC as a separate cache domain so that we can flush the
 *     delayed writes via GTT before performing direct access via WC.
 *
 * Restrictions:
 *
 *  * snoopable objects cannot be accessed via the GTT. It can cause machine
 *    hangs on some architectures, corruption on others. An attempt to service
 *    a GTT page fault from a snoopable object will generate a SIGBUS.
 *
 *  * the object must be able to fit into RAM (physical memory, though no
 *    limited to the mappable aperture).
 *
 *
 * Caveats:
 *
 *  * a new GTT page fault will synchronize rendering from the GPU and flush
 *    all data to system memory. Subsequent access will not be synchronized.
 *
 *  * all mappings are revoked on runtime device suspend.
 *
 *  * there are only 8, 16 or 32 fence registers to share between all users
 *    (older machines require fence register for display and blitter access
 *    as well). Contention of the fence registers will cause the previous users
 *    to be unmapped and any new access will generate new page faults.
 *
 *  * running out of memory while servicing a fault may generate a SIGBUS,
 *    rather than the expected SIGSEGV.
 */
int i915_gem_mmap_gtt_version(void)
{
	return 2;
}

static inline struct i915_ggtt_view
compute_partial_view(struct drm_i915_gem_object *obj,
		     pgoff_t page_offset,
		     unsigned int chunk)
{
	struct i915_ggtt_view view;

	if (i915_gem_object_is_tiled(obj))
		chunk = roundup(chunk, tile_row_pages(obj));

	view.type = I915_GGTT_VIEW_PARTIAL;
	view.partial.offset = rounddown(page_offset, chunk);
	view.partial.size =
		min_t(unsigned int, chunk,
		      (obj->base.size >> PAGE_SHIFT) - view.partial.offset);

	/* If the partial covers the entire object, just create a normal VMA. */
	if (chunk >= obj->base.size >> PAGE_SHIFT)
		view.type = I915_GGTT_VIEW_NORMAL;

	return view;
}

/**
 * i915_gem_fault - fault a page into the GTT
 * @vmf: fault info
 *
 * The fault handler is set up by drm_gem_mmap() when a object is GTT mapped
 * from userspace.  The fault handler takes care of binding the object to
 * the GTT (if needed), allocating and programming a fence register (again,
 * only if needed based on whether the old reg is still valid or the object
 * is tiled) and inserting a new PTE into the faulting process.
 *
 * Note that the faulting process may involve evicting existing objects
 * from the GTT and/or fence registers to make room.  So performance may
 * suffer if the GTT working set is large or there are few fence registers
 * left.
 *
 * The current feature set supported by i915_gem_fault() and thus GTT mmaps
 * is exposed via I915_PARAM_MMAP_GTT_VERSION (see i915_gem_mmap_gtt_version).
 */
vm_fault_t i915_gem_fault(struct vm_fault *vmf)
{
#define MIN_CHUNK_PAGES (SZ_1M >> PAGE_SHIFT)
	struct vm_area_struct *area = vmf->vma;
	struct drm_i915_gem_object *obj = to_intel_bo(area->vm_private_data);
	struct drm_device *dev = obj->base.dev;
	struct drm_i915_private *dev_priv = to_i915(dev);
	struct i915_ggtt *ggtt = &dev_priv->ggtt;
	bool write = !!(vmf->flags & FAULT_FLAG_WRITE);
	struct i915_vma *vma;
	pgoff_t page_offset;
	unsigned int flags;
	int ret;

	/* We don't use vmf->pgoff since that has the fake offset */
	page_offset = (vmf->address - area->vm_start) >> PAGE_SHIFT;

	trace_i915_gem_object_fault(obj, page_offset, true, write);

	/* Try to flush the object off the GPU first without holding the lock.
	 * Upon acquiring the lock, we will perform our sanity checks and then
	 * repeat the flush holding the lock in the normal manner to catch cases
	 * where we are gazumped.
	 */
	ret = i915_gem_object_wait(obj,
				   I915_WAIT_INTERRUPTIBLE,
				   MAX_SCHEDULE_TIMEOUT,
				   NULL);
	if (ret)
		goto err;

	ret = i915_gem_object_pin_pages(obj);
	if (ret)
		goto err;

	intel_runtime_pm_get(dev_priv);

	ret = i915_mutex_lock_interruptible(dev);
	if (ret)
		goto err_rpm;

	/* Access to snoopable pages through the GTT is incoherent. */
	if (obj->cache_level != I915_CACHE_NONE && !HAS_LLC(dev_priv)) {
		ret = -EFAULT;
		goto err_unlock;
	}

	/* If the object is smaller than a couple of partial vma, it is
	 * not worth only creating a single partial vma - we may as well
	 * clear enough space for the full object.
	 */
	flags = PIN_MAPPABLE;
	if (obj->base.size > 2 * MIN_CHUNK_PAGES << PAGE_SHIFT)
		flags |= PIN_NONBLOCK | PIN_NONFAULT;

	/* Now pin it into the GTT as needed */
	vma = i915_gem_object_ggtt_pin(obj, NULL, 0, 0, flags);
	if (IS_ERR(vma)) {
		/* Use a partial view if it is bigger than available space */
		struct i915_ggtt_view view =
			compute_partial_view(obj, page_offset, MIN_CHUNK_PAGES);

		/* Userspace is now writing through an untracked VMA, abandon
		 * all hope that the hardware is able to track future writes.
		 */
		obj->frontbuffer_ggtt_origin = ORIGIN_CPU;

		vma = i915_gem_object_ggtt_pin(obj, &view, 0, 0, PIN_MAPPABLE);
	}
	if (IS_ERR(vma)) {
		ret = PTR_ERR(vma);
		goto err_unlock;
	}

	ret = i915_gem_object_set_to_gtt_domain(obj, write);
	if (ret)
		goto err_unpin;

	ret = i915_vma_pin_fence(vma);
	if (ret)
		goto err_unpin;

	/* Finally, remap it using the new GTT offset */
	ret = remap_io_mapping(area,
			       area->vm_start + (vma->ggtt_view.partial.offset << PAGE_SHIFT),
			       (ggtt->gmadr.start + vma->node.start) >> PAGE_SHIFT,
			       min_t(u64, vma->size, area->vm_end - area->vm_start),
			       &ggtt->iomap);
	if (ret)
		goto err_fence;

	/* Mark as being mmapped into userspace for later revocation */
	assert_rpm_wakelock_held(dev_priv);
	if (!i915_vma_set_userfault(vma) && !obj->userfault_count++)
		list_add(&obj->userfault_link, &dev_priv->mm.userfault_list);
	GEM_BUG_ON(!obj->userfault_count);

	i915_vma_set_ggtt_write(vma);

err_fence:
	i915_vma_unpin_fence(vma);
err_unpin:
	__i915_vma_unpin(vma);
err_unlock:
	mutex_unlock(&dev->struct_mutex);
err_rpm:
	intel_runtime_pm_put(dev_priv);
	i915_gem_object_unpin_pages(obj);
err:
	switch (ret) {
	case -EIO:
		/*
		 * We eat errors when the gpu is terminally wedged to avoid
		 * userspace unduly crashing (gl has no provisions for mmaps to
		 * fail). But any other -EIO isn't ours (e.g. swap in failure)
		 * and so needs to be reported.
		 */
		if (!i915_terminally_wedged(&dev_priv->gpu_error))
			return VM_FAULT_SIGBUS;
	case -EAGAIN:
		/*
		 * EAGAIN means the gpu is hung and we'll wait for the error
		 * handler to reset everything when re-faulting in
		 * i915_mutex_lock_interruptible.
		 */
	case 0:
	case -ERESTARTSYS:
	case -EINTR:
	case -EBUSY:
		/*
		 * EBUSY is ok: this just means that another thread
		 * already did the job.
		 */
		return VM_FAULT_NOPAGE;
	case -ENOMEM:
		return VM_FAULT_OOM;
	case -ENOSPC:
	case -EFAULT:
		return VM_FAULT_SIGBUS;
	default:
		WARN_ONCE(ret, "unhandled error in i915_gem_fault: %i\n", ret);
		return VM_FAULT_SIGBUS;
	}
}

static void __i915_gem_object_release_mmap(struct drm_i915_gem_object *obj)
{
	struct i915_vma *vma;

	GEM_BUG_ON(!obj->userfault_count);

	obj->userfault_count = 0;
	list_del(&obj->userfault_link);
	drm_vma_node_unmap(&obj->base.vma_node,
			   obj->base.dev->anon_inode->i_mapping);

	for_each_ggtt_vma(vma, obj)
		i915_vma_unset_userfault(vma);
}

/**
 * i915_gem_release_mmap - remove physical page mappings
 * @obj: obj in question
 *
 * Preserve the reservation of the mmapping with the DRM core code, but
 * relinquish ownership of the pages back to the system.
 *
 * It is vital that we remove the page mapping if we have mapped a tiled
 * object through the GTT and then lose the fence register due to
 * resource pressure. Similarly if the object has been moved out of the
 * aperture, than pages mapped into userspace must be revoked. Removing the
 * mapping will then trigger a page fault on the next user access, allowing
 * fixup by i915_gem_fault().
 */
void
i915_gem_release_mmap(struct drm_i915_gem_object *obj)
{
	struct drm_i915_private *i915 = to_i915(obj->base.dev);

	/* Serialisation between user GTT access and our code depends upon
	 * revoking the CPU's PTE whilst the mutex is held. The next user
	 * pagefault then has to wait until we release the mutex.
	 *
	 * Note that RPM complicates somewhat by adding an additional
	 * requirement that operations to the GGTT be made holding the RPM
	 * wakeref.
	 */
	lockdep_assert_held(&i915->drm.struct_mutex);
	intel_runtime_pm_get(i915);

	if (!obj->userfault_count)
		goto out;

	__i915_gem_object_release_mmap(obj);

	/* Ensure that the CPU's PTE are revoked and there are not outstanding
	 * memory transactions from userspace before we return. The TLB
	 * flushing implied above by changing the PTE above *should* be
	 * sufficient, an extra barrier here just provides us with a bit
	 * of paranoid documentation about our requirement to serialise
	 * memory writes before touching registers / GSM.
	 */
	wmb();

out:
	intel_runtime_pm_put(i915);
}

void i915_gem_runtime_suspend(struct drm_i915_private *dev_priv)
{
	struct drm_i915_gem_object *obj, *on;
	int i;

	/*
	 * Only called during RPM suspend. All users of the userfault_list
	 * must be holding an RPM wakeref to ensure that this can not
	 * run concurrently with themselves (and use the struct_mutex for
	 * protection between themselves).
	 */

	list_for_each_entry_safe(obj, on,
				 &dev_priv->mm.userfault_list, userfault_link)
		__i915_gem_object_release_mmap(obj);

	/* The fence will be lost when the device powers down. If any were
	 * in use by hardware (i.e. they are pinned), we should not be powering
	 * down! All other fences will be reacquired by the user upon waking.
	 */
	for (i = 0; i < dev_priv->num_fence_regs; i++) {
		struct drm_i915_fence_reg *reg = &dev_priv->fence_regs[i];

		/* Ideally we want to assert that the fence register is not
		 * live at this point (i.e. that no piece of code will be
		 * trying to write through fence + GTT, as that both violates
		 * our tracking of activity and associated locking/barriers,
		 * but also is illegal given that the hw is powered down).
		 *
		 * Previously we used reg->pin_count as a "liveness" indicator.
		 * That is not sufficient, and we need a more fine-grained
		 * tool if we want to have a sanity check here.
		 */

		if (!reg->vma)
			continue;

		GEM_BUG_ON(i915_vma_has_userfault(reg->vma));
		reg->dirty = true;
	}
}

static int i915_gem_object_create_mmap_offset(struct drm_i915_gem_object *obj)
{
	struct drm_i915_private *dev_priv = to_i915(obj->base.dev);
	int err;

	err = drm_gem_create_mmap_offset(&obj->base);
	if (likely(!err))
		return 0;

	/* Attempt to reap some mmap space from dead objects */
	do {
		err = i915_gem_wait_for_idle(dev_priv, I915_WAIT_INTERRUPTIBLE);
		if (err)
			break;

		i915_gem_drain_freed_objects(dev_priv);
		err = drm_gem_create_mmap_offset(&obj->base);
		if (!err)
			break;

	} while (flush_delayed_work(&dev_priv->gt.retire_work));

	return err;
}

static void i915_gem_object_free_mmap_offset(struct drm_i915_gem_object *obj)
{
	drm_gem_free_mmap_offset(&obj->base);
}

int
i915_gem_mmap_gtt(struct drm_file *file,
		  struct drm_device *dev,
		  uint32_t handle,
		  uint64_t *offset)
{
	struct drm_i915_gem_object *obj;
	int ret;

	obj = i915_gem_object_lookup(file, handle);
	if (!obj)
		return -ENOENT;

	ret = i915_gem_object_create_mmap_offset(obj);
	if (ret == 0)
		*offset = drm_vma_node_offset_addr(&obj->base.vma_node);

	i915_gem_object_put(obj);
	return ret;
}

/**
 * i915_gem_mmap_gtt_ioctl - prepare an object for GTT mmap'ing
 * @dev: DRM device
 * @data: GTT mapping ioctl data
 * @file: GEM object info
 *
 * Simply returns the fake offset to userspace so it can mmap it.
 * The mmap call will end up in drm_gem_mmap(), which will set things
 * up so we can get faults in the handler above.
 *
 * The fault handler will take care of binding the object into the GTT
 * (since it may have been evicted to make room for something), allocating
 * a fence register, and mapping the appropriate aperture address into
 * userspace.
 */
int
i915_gem_mmap_gtt_ioctl(struct drm_device *dev, void *data,
			struct drm_file *file)
{
	struct drm_i915_gem_mmap_gtt *args = data;

	return i915_gem_mmap_gtt(file, dev, args->handle, &args->offset);
}

/* Immediately discard the backing storage */
static void
i915_gem_object_truncate(struct drm_i915_gem_object *obj)
{
	i915_gem_object_free_mmap_offset(obj);

	if (obj->base.filp == NULL)
		return;

	/* Our goal here is to return as much of the memory as
	 * is possible back to the system as we are called from OOM.
	 * To do this we must instruct the shmfs to drop all of its
	 * backing pages, *now*.
	 */
	shmem_truncate_range(file_inode(obj->base.filp), 0, (loff_t)-1);
	obj->mm.madv = __I915_MADV_PURGED;
	obj->mm.pages = ERR_PTR(-EFAULT);
}

/* Try to discard unwanted pages */
void __i915_gem_object_invalidate(struct drm_i915_gem_object *obj)
{
	struct address_space *mapping;

	lockdep_assert_held(&obj->mm.lock);
	GEM_BUG_ON(i915_gem_object_has_pages(obj));

	switch (obj->mm.madv) {
	case I915_MADV_DONTNEED:
		i915_gem_object_truncate(obj);
	case __I915_MADV_PURGED:
		return;
	}

	if (obj->base.filp == NULL)
		return;

	mapping = obj->base.filp->f_mapping,
	invalidate_mapping_pages(mapping, 0, (loff_t)-1);
}

static void
i915_gem_object_put_pages_gtt(struct drm_i915_gem_object *obj,
			      struct sg_table *pages)
{
	struct sgt_iter sgt_iter;
	struct page *page;

	__i915_gem_object_release_shmem(obj, pages, true);

	i915_gem_gtt_finish_pages(obj, pages);

	if (i915_gem_object_needs_bit17_swizzle(obj))
		i915_gem_object_save_bit_17_swizzle(obj, pages);

	for_each_sgt_page(page, sgt_iter, pages) {
		if (obj->mm.dirty)
			set_page_dirty(page);

		if (obj->mm.madv == I915_MADV_WILLNEED)
			mark_page_accessed(page);

		put_page(page);
	}
	obj->mm.dirty = false;

	sg_free_table(pages);
	kfree(pages);
}

static void __i915_gem_object_reset_page_iter(struct drm_i915_gem_object *obj)
{
	struct radix_tree_iter iter;
	void __rcu **slot;

	rcu_read_lock();
	radix_tree_for_each_slot(slot, &obj->mm.get_page.radix, &iter, 0)
		radix_tree_delete(&obj->mm.get_page.radix, iter.index);
	rcu_read_unlock();
}

static struct sg_table *
__i915_gem_object_unset_pages(struct drm_i915_gem_object *obj)
{
	struct drm_i915_private *i915 = to_i915(obj->base.dev);
	struct sg_table *pages;

	pages = fetch_and_zero(&obj->mm.pages);
	if (!pages)
		return NULL;

	spin_lock(&i915->mm.obj_lock);
	list_del(&obj->mm.link);
	spin_unlock(&i915->mm.obj_lock);

	if (obj->mm.mapping) {
		void *ptr;

		ptr = page_mask_bits(obj->mm.mapping);
		if (is_vmalloc_addr(ptr))
			vunmap(ptr);
		else
			kunmap(kmap_to_page(ptr));

		obj->mm.mapping = NULL;
	}

	__i915_gem_object_reset_page_iter(obj);
	obj->mm.page_sizes.phys = obj->mm.page_sizes.sg = 0;

	return pages;
}

void __i915_gem_object_put_pages(struct drm_i915_gem_object *obj,
				 enum i915_mm_subclass subclass)
{
	struct sg_table *pages;

	if (i915_gem_object_has_pinned_pages(obj))
		return;

	GEM_BUG_ON(obj->bind_count);
	if (!i915_gem_object_has_pages(obj))
		return;

	/* May be called by shrinker from within get_pages() (on another bo) */
	mutex_lock_nested(&obj->mm.lock, subclass);
	if (unlikely(atomic_read(&obj->mm.pages_pin_count)))
		goto unlock;

	/*
	 * ->put_pages might need to allocate memory for the bit17 swizzle
	 * array, hence protect them from being reaped by removing them from gtt
	 * lists early.
	 */
	pages = __i915_gem_object_unset_pages(obj);
	if (!IS_ERR(pages))
		obj->ops->put_pages(obj, pages);

unlock:
	mutex_unlock(&obj->mm.lock);
}

static bool i915_sg_trim(struct sg_table *orig_st)
{
	struct sg_table new_st;
	struct scatterlist *sg, *new_sg;
	unsigned int i;

	if (orig_st->nents == orig_st->orig_nents)
		return false;

	if (sg_alloc_table(&new_st, orig_st->nents, GFP_KERNEL | __GFP_NOWARN))
		return false;

	new_sg = new_st.sgl;
	for_each_sg(orig_st->sgl, sg, orig_st->nents, i) {
		sg_set_page(new_sg, sg_page(sg), sg->length, 0);
		/* called before being DMA mapped, no need to copy sg->dma_* */
		new_sg = sg_next(new_sg);
	}
	GEM_BUG_ON(new_sg); /* Should walk exactly nents and hit the end */

	sg_free_table(orig_st);

	*orig_st = new_st;
	return true;
}

static int i915_gem_object_get_pages_gtt(struct drm_i915_gem_object *obj)
{
	struct drm_i915_private *dev_priv = to_i915(obj->base.dev);
	const unsigned long page_count = obj->base.size / PAGE_SIZE;
	unsigned long i;
	struct address_space *mapping;
	struct sg_table *st;
	struct scatterlist *sg;
	struct sgt_iter sgt_iter;
	struct page *page;
	unsigned long last_pfn = 0;	/* suppress gcc warning */
	unsigned int max_segment = i915_sg_segment_size();
	unsigned int sg_page_sizes;
	gfp_t noreclaim;
	int ret;

	/* Assert that the object is not currently in any GPU domain. As it
	 * wasn't in the GTT, there shouldn't be any way it could have been in
	 * a GPU cache
	 */
	GEM_BUG_ON(obj->read_domains & I915_GEM_GPU_DOMAINS);
	GEM_BUG_ON(obj->write_domain & I915_GEM_GPU_DOMAINS);

	st = kmalloc(sizeof(*st), GFP_KERNEL);
	if (st == NULL)
		return -ENOMEM;

rebuild_st:
	if (sg_alloc_table(st, page_count, GFP_KERNEL)) {
		kfree(st);
		return -ENOMEM;
	}

	/* Get the list of pages out of our struct file.  They'll be pinned
	 * at this point until we release them.
	 *
	 * Fail silently without starting the shrinker
	 */
	mapping = obj->base.filp->f_mapping;
	noreclaim = mapping_gfp_constraint(mapping, ~__GFP_RECLAIM);
	noreclaim |= __GFP_NORETRY | __GFP_NOWARN;

	sg = st->sgl;
	st->nents = 0;
	sg_page_sizes = 0;
	for (i = 0; i < page_count; i++) {
		const unsigned int shrink[] = {
			I915_SHRINK_BOUND | I915_SHRINK_UNBOUND | I915_SHRINK_PURGEABLE,
			0,
		}, *s = shrink;
		gfp_t gfp = noreclaim;

		do {
			page = shmem_read_mapping_page_gfp(mapping, i, gfp);
			if (likely(!IS_ERR(page)))
				break;

			if (!*s) {
				ret = PTR_ERR(page);
				goto err_sg;
			}

			i915_gem_shrink(dev_priv, 2 * page_count, NULL, *s++);
			cond_resched();

			/* We've tried hard to allocate the memory by reaping
			 * our own buffer, now let the real VM do its job and
			 * go down in flames if truly OOM.
			 *
			 * However, since graphics tend to be disposable,
			 * defer the oom here by reporting the ENOMEM back
			 * to userspace.
			 */
			if (!*s) {
				/* reclaim and warn, but no oom */
				gfp = mapping_gfp_mask(mapping);

				/* Our bo are always dirty and so we require
				 * kswapd to reclaim our pages (direct reclaim
				 * does not effectively begin pageout of our
				 * buffers on its own). However, direct reclaim
				 * only waits for kswapd when under allocation
				 * congestion. So as a result __GFP_RECLAIM is
				 * unreliable and fails to actually reclaim our
				 * dirty pages -- unless you try over and over
				 * again with !__GFP_NORETRY. However, we still
				 * want to fail this allocation rather than
				 * trigger the out-of-memory killer and for
				 * this we want __GFP_RETRY_MAYFAIL.
				 */
				gfp |= __GFP_RETRY_MAYFAIL;
			}
		} while (1);

		if (!i ||
		    sg->length >= max_segment ||
		    page_to_pfn(page) != last_pfn + 1) {
			if (i) {
				sg_page_sizes |= sg->length;
				sg = sg_next(sg);
			}
			st->nents++;
			sg_set_page(sg, page, PAGE_SIZE, 0);
		} else {
			sg->length += PAGE_SIZE;
		}
		last_pfn = page_to_pfn(page);

		/* Check that the i965g/gm workaround works. */
		WARN_ON((gfp & __GFP_DMA32) && (last_pfn >= 0x00100000UL));
	}
	if (sg) { /* loop terminated early; short sg table */
		sg_page_sizes |= sg->length;
		sg_mark_end(sg);
	}

	/* Trim unused sg entries to avoid wasting memory. */
	i915_sg_trim(st);

	ret = i915_gem_gtt_prepare_pages(obj, st);
	if (ret) {
		/* DMA remapping failed? One possible cause is that
		 * it could not reserve enough large entries, asking
		 * for PAGE_SIZE chunks instead may be helpful.
		 */
		if (max_segment > PAGE_SIZE) {
			for_each_sgt_page(page, sgt_iter, st)
				put_page(page);
			sg_free_table(st);

			max_segment = PAGE_SIZE;
			goto rebuild_st;
		} else {
			dev_warn(&dev_priv->drm.pdev->dev,
				 "Failed to DMA remap %lu pages\n",
				 page_count);
			goto err_pages;
		}
	}

	if (i915_gem_object_needs_bit17_swizzle(obj))
		i915_gem_object_do_bit_17_swizzle(obj, st);

	__i915_gem_object_set_pages(obj, st, sg_page_sizes);

	return 0;

err_sg:
	sg_mark_end(sg);
err_pages:
	for_each_sgt_page(page, sgt_iter, st)
		put_page(page);
	sg_free_table(st);
	kfree(st);

	/* shmemfs first checks if there is enough memory to allocate the page
	 * and reports ENOSPC should there be insufficient, along with the usual
	 * ENOMEM for a genuine allocation failure.
	 *
	 * We use ENOSPC in our driver to mean that we have run out of aperture
	 * space and so want to translate the error from shmemfs back to our
	 * usual understanding of ENOMEM.
	 */
	if (ret == -ENOSPC)
		ret = -ENOMEM;

	return ret;
}

void __i915_gem_object_set_pages(struct drm_i915_gem_object *obj,
				 struct sg_table *pages,
				 unsigned int sg_page_sizes)
{
	struct drm_i915_private *i915 = to_i915(obj->base.dev);
	unsigned long supported = INTEL_INFO(i915)->page_sizes;
	int i;

	lockdep_assert_held(&obj->mm.lock);

	obj->mm.get_page.sg_pos = pages->sgl;
	obj->mm.get_page.sg_idx = 0;

	obj->mm.pages = pages;

	if (i915_gem_object_is_tiled(obj) &&
	    i915->quirks & QUIRK_PIN_SWIZZLED_PAGES) {
		GEM_BUG_ON(obj->mm.quirked);
		__i915_gem_object_pin_pages(obj);
		obj->mm.quirked = true;
	}

	GEM_BUG_ON(!sg_page_sizes);
	obj->mm.page_sizes.phys = sg_page_sizes;

	/*
	 * Calculate the supported page-sizes which fit into the given
	 * sg_page_sizes. This will give us the page-sizes which we may be able
	 * to use opportunistically when later inserting into the GTT. For
	 * example if phys=2G, then in theory we should be able to use 1G, 2M,
	 * 64K or 4K pages, although in practice this will depend on a number of
	 * other factors.
	 */
	obj->mm.page_sizes.sg = 0;
	for_each_set_bit(i, &supported, ilog2(I915_GTT_MAX_PAGE_SIZE) + 1) {
		if (obj->mm.page_sizes.phys & ~0u << i)
			obj->mm.page_sizes.sg |= BIT(i);
	}
	GEM_BUG_ON(!HAS_PAGE_SIZES(i915, obj->mm.page_sizes.sg));

	spin_lock(&i915->mm.obj_lock);
	list_add(&obj->mm.link, &i915->mm.unbound_list);
	spin_unlock(&i915->mm.obj_lock);
}

static int ____i915_gem_object_get_pages(struct drm_i915_gem_object *obj)
{
	int err;

	if (unlikely(obj->mm.madv != I915_MADV_WILLNEED)) {
		DRM_DEBUG("Attempting to obtain a purgeable object\n");
		return -EFAULT;
	}

	err = obj->ops->get_pages(obj);
	GEM_BUG_ON(!err && !i915_gem_object_has_pages(obj));

	return err;
}

/* Ensure that the associated pages are gathered from the backing storage
 * and pinned into our object. i915_gem_object_pin_pages() may be called
 * multiple times before they are released by a single call to
 * i915_gem_object_unpin_pages() - once the pages are no longer referenced
 * either as a result of memory pressure (reaping pages under the shrinker)
 * or as the object is itself released.
 */
int __i915_gem_object_get_pages(struct drm_i915_gem_object *obj)
{
	int err;

	err = mutex_lock_interruptible(&obj->mm.lock);
	if (err)
		return err;

	if (unlikely(!i915_gem_object_has_pages(obj))) {
		GEM_BUG_ON(i915_gem_object_has_pinned_pages(obj));

		err = ____i915_gem_object_get_pages(obj);
		if (err)
			goto unlock;

		smp_mb__before_atomic();
	}
	atomic_inc(&obj->mm.pages_pin_count);

unlock:
	mutex_unlock(&obj->mm.lock);
	return err;
}

/* The 'mapping' part of i915_gem_object_pin_map() below */
static void *i915_gem_object_map(const struct drm_i915_gem_object *obj,
				 enum i915_map_type type)
{
	unsigned long n_pages = obj->base.size >> PAGE_SHIFT;
	struct sg_table *sgt = obj->mm.pages;
	struct sgt_iter sgt_iter;
	struct page *page;
	struct page *stack_pages[32];
	struct page **pages = stack_pages;
	unsigned long i = 0;
	pgprot_t pgprot;
	void *addr;

	/* A single page can always be kmapped */
	if (n_pages == 1 && type == I915_MAP_WB)
		return kmap(sg_page(sgt->sgl));

	if (n_pages > ARRAY_SIZE(stack_pages)) {
		/* Too big for stack -- allocate temporary array instead */
		pages = kvmalloc_array(n_pages, sizeof(*pages), GFP_KERNEL);
		if (!pages)
			return NULL;
	}

	for_each_sgt_page(page, sgt_iter, sgt)
		pages[i++] = page;

	/* Check that we have the expected number of pages */
	GEM_BUG_ON(i != n_pages);

	switch (type) {
	default:
		MISSING_CASE(type);
		/* fallthrough to use PAGE_KERNEL anyway */
	case I915_MAP_WB:
		pgprot = PAGE_KERNEL;
		break;
	case I915_MAP_WC:
		pgprot = pgprot_writecombine(PAGE_KERNEL_IO);
		break;
	}
	addr = vmap(pages, n_pages, 0, pgprot);

	if (pages != stack_pages)
		kvfree(pages);

	return addr;
}

/* get, pin, and map the pages of the object into kernel space */
void *i915_gem_object_pin_map(struct drm_i915_gem_object *obj,
			      enum i915_map_type type)
{
	enum i915_map_type has_type;
	bool pinned;
	void *ptr;
	int ret;

	if (unlikely(!i915_gem_object_has_struct_page(obj)))
		return ERR_PTR(-ENXIO);

	ret = mutex_lock_interruptible(&obj->mm.lock);
	if (ret)
		return ERR_PTR(ret);

	pinned = !(type & I915_MAP_OVERRIDE);
	type &= ~I915_MAP_OVERRIDE;

	if (!atomic_inc_not_zero(&obj->mm.pages_pin_count)) {
		if (unlikely(!i915_gem_object_has_pages(obj))) {
			GEM_BUG_ON(i915_gem_object_has_pinned_pages(obj));

			ret = ____i915_gem_object_get_pages(obj);
			if (ret)
				goto err_unlock;

			smp_mb__before_atomic();
		}
		atomic_inc(&obj->mm.pages_pin_count);
		pinned = false;
	}
	GEM_BUG_ON(!i915_gem_object_has_pages(obj));

	ptr = page_unpack_bits(obj->mm.mapping, &has_type);
	if (ptr && has_type != type) {
		if (pinned) {
			ret = -EBUSY;
			goto err_unpin;
		}

		if (is_vmalloc_addr(ptr))
			vunmap(ptr);
		else
			kunmap(kmap_to_page(ptr));

		ptr = obj->mm.mapping = NULL;
	}

	if (!ptr) {
		ptr = i915_gem_object_map(obj, type);
		if (!ptr) {
			ret = -ENOMEM;
			goto err_unpin;
		}

		obj->mm.mapping = page_pack_bits(ptr, type);
	}

out_unlock:
	mutex_unlock(&obj->mm.lock);
	return ptr;

err_unpin:
	atomic_dec(&obj->mm.pages_pin_count);
err_unlock:
	ptr = ERR_PTR(ret);
	goto out_unlock;
}

static int
i915_gem_object_pwrite_gtt(struct drm_i915_gem_object *obj,
			   const struct drm_i915_gem_pwrite *arg)
{
	struct address_space *mapping = obj->base.filp->f_mapping;
	char __user *user_data = u64_to_user_ptr(arg->data_ptr);
	u64 remain, offset;
	unsigned int pg;

	/* Before we instantiate/pin the backing store for our use, we
	 * can prepopulate the shmemfs filp efficiently using a write into
	 * the pagecache. We avoid the penalty of instantiating all the
	 * pages, important if the user is just writing to a few and never
	 * uses the object on the GPU, and using a direct write into shmemfs
	 * allows it to avoid the cost of retrieving a page (either swapin
	 * or clearing-before-use) before it is overwritten.
	 */
	if (i915_gem_object_has_pages(obj))
		return -ENODEV;

	if (obj->mm.madv != I915_MADV_WILLNEED)
		return -EFAULT;

	/* Before the pages are instantiated the object is treated as being
	 * in the CPU domain. The pages will be clflushed as required before
	 * use, and we can freely write into the pages directly. If userspace
	 * races pwrite with any other operation; corruption will ensue -
	 * that is userspace's prerogative!
	 */

	remain = arg->size;
	offset = arg->offset;
	pg = offset_in_page(offset);

	do {
		unsigned int len, unwritten;
		struct page *page;
		void *data, *vaddr;
		int err;

		len = PAGE_SIZE - pg;
		if (len > remain)
			len = remain;

		err = pagecache_write_begin(obj->base.filp, mapping,
					    offset, len, 0,
					    &page, &data);
		if (err < 0)
			return err;

		vaddr = kmap(page);
		unwritten = copy_from_user(vaddr + pg, user_data, len);
		kunmap(page);

		err = pagecache_write_end(obj->base.filp, mapping,
					  offset, len, len - unwritten,
					  page, data);
		if (err < 0)
			return err;

		if (unwritten)
			return -EFAULT;

		remain -= len;
		user_data += len;
		offset += len;
		pg = 0;
	} while (remain);

	return 0;
}

static void i915_gem_client_mark_guilty(struct drm_i915_file_private *file_priv,
					const struct i915_gem_context *ctx)
<<<<<<< HEAD
{
	unsigned int score;
	unsigned long prev_hang;

	if (i915_gem_context_is_banned(ctx))
		score = I915_CLIENT_SCORE_CONTEXT_BAN;
	else
		score = 0;

	prev_hang = xchg(&file_priv->hang_timestamp, jiffies);
	if (time_before(jiffies, prev_hang + I915_CLIENT_FAST_HANG_JIFFIES))
		score += I915_CLIENT_SCORE_HANG_FAST;

	if (score) {
		atomic_add(score, &file_priv->ban_score);

		DRM_DEBUG_DRIVER("client %s: gained %u ban score, now %u\n",
				 ctx->name, score,
				 atomic_read(&file_priv->ban_score));
	}
}

static void i915_gem_context_mark_guilty(struct i915_gem_context *ctx)
{
	unsigned int score;
	bool banned, bannable;
=======
{
	unsigned int score;
	unsigned long prev_hang;
>>>>>>> eab97669

	if (i915_gem_context_is_banned(ctx))
		score = I915_CLIENT_SCORE_CONTEXT_BAN;
	else
		score = 0;

<<<<<<< HEAD
	bannable = i915_gem_context_is_bannable(ctx);
	score = atomic_add_return(CONTEXT_SCORE_GUILTY, &ctx->ban_score);
	banned = score >= CONTEXT_SCORE_BAN_THRESHOLD;

	DRM_DEBUG_DRIVER("context %s: guilty %d, score %u, ban %s\n",
			 ctx->name, atomic_read(&ctx->guilty_count),
			 score, yesno(banned && bannable));

=======
	prev_hang = xchg(&file_priv->hang_timestamp, jiffies);
	if (time_before(jiffies, prev_hang + I915_CLIENT_FAST_HANG_JIFFIES))
		score += I915_CLIENT_SCORE_HANG_FAST;

	if (score) {
		atomic_add(score, &file_priv->ban_score);

		DRM_DEBUG_DRIVER("client %s: gained %u ban score, now %u\n",
				 ctx->name, score,
				 atomic_read(&file_priv->ban_score));
	}
}

static void i915_gem_context_mark_guilty(struct i915_gem_context *ctx)
{
	unsigned int score;
	bool banned, bannable;

	atomic_inc(&ctx->guilty_count);

	bannable = i915_gem_context_is_bannable(ctx);
	score = atomic_add_return(CONTEXT_SCORE_GUILTY, &ctx->ban_score);
	banned = score >= CONTEXT_SCORE_BAN_THRESHOLD;

>>>>>>> eab97669
	/* Cool contexts don't accumulate client ban score */
	if (!bannable)
		return;

<<<<<<< HEAD
	if (banned)
		i915_gem_context_set_banned(ctx);
=======
	if (banned) {
		DRM_DEBUG_DRIVER("context %s: guilty %d, score %u, banned\n",
				 ctx->name, atomic_read(&ctx->guilty_count),
				 score);
		i915_gem_context_set_banned(ctx);
	}
>>>>>>> eab97669

	if (!IS_ERR_OR_NULL(ctx->file_priv))
		i915_gem_client_mark_guilty(ctx->file_priv, ctx);
}

static void i915_gem_context_mark_innocent(struct i915_gem_context *ctx)
{
	atomic_inc(&ctx->active_count);
}

struct i915_request *
i915_gem_find_active_request(struct intel_engine_cs *engine)
{
	struct i915_request *request, *active = NULL;
	unsigned long flags;

	/*
	 * We are called by the error capture, reset and to dump engine
	 * state at random points in time. In particular, note that neither is
	 * crucially ordered with an interrupt. After a hang, the GPU is dead
	 * and we assume that no more writes can happen (we waited long enough
	 * for all writes that were in transaction to be flushed) - adding an
	 * extra delay for a recent interrupt is pointless. Hence, we do
	 * not need an engine->irq_seqno_barrier() before the seqno reads.
	 * At all other times, we must assume the GPU is still running, but
	 * we only care about the snapshot of this moment.
	 */
	spin_lock_irqsave(&engine->timeline.lock, flags);
	list_for_each_entry(request, &engine->timeline.requests, link) {
		if (__i915_request_completed(request, request->global_seqno))
			continue;

		active = request;
		break;
	}
	spin_unlock_irqrestore(&engine->timeline.lock, flags);

	return active;
}

/*
 * Ensure irq handler finishes, and not run again.
 * Also return the active request so that we only search for it once.
 */
struct i915_request *
i915_gem_reset_prepare_engine(struct intel_engine_cs *engine)
{
	struct i915_request *request;

	/*
	 * During the reset sequence, we must prevent the engine from
	 * entering RC6. As the context state is undefined until we restart
	 * the engine, if it does enter RC6 during the reset, the state
	 * written to the powercontext is undefined and so we may lose
	 * GPU state upon resume, i.e. fail to restart after a reset.
	 */
	intel_uncore_forcewake_get(engine->i915, FORCEWAKE_ALL);

	request = engine->reset.prepare(engine);
	if (request && request->fence.error == -EIO)
		request = ERR_PTR(-EIO); /* Previous reset failed! */

	return request;
}

int i915_gem_reset_prepare(struct drm_i915_private *dev_priv)
{
	struct intel_engine_cs *engine;
	struct i915_request *request;
	enum intel_engine_id id;
	int err = 0;

	for_each_engine(engine, dev_priv, id) {
		request = i915_gem_reset_prepare_engine(engine);
		if (IS_ERR(request)) {
			err = PTR_ERR(request);
			continue;
		}

		engine->hangcheck.active_request = request;
	}

	i915_gem_revoke_fences(dev_priv);
	intel_uc_sanitize(dev_priv);

	return err;
}

static void skip_request(struct i915_request *request)
{
	void *vaddr = request->ring->vaddr;
	u32 head;

	/* As this request likely depends on state from the lost
	 * context, clear out all the user operations leaving the
	 * breadcrumb at the end (so we get the fence notifications).
	 */
	head = request->head;
	if (request->postfix < head) {
		memset(vaddr + head, 0, request->ring->size - head);
		head = 0;
	}
	memset(vaddr + head, 0, request->postfix - head);

	dma_fence_set_error(&request->fence, -EIO);
}

static void engine_skip_context(struct i915_request *request)
{
	struct intel_engine_cs *engine = request->engine;
	struct i915_gem_context *hung_ctx = request->gem_context;
	struct i915_timeline *timeline = request->timeline;
	unsigned long flags;

	GEM_BUG_ON(timeline == &engine->timeline);

	spin_lock_irqsave(&engine->timeline.lock, flags);
	spin_lock_nested(&timeline->lock, SINGLE_DEPTH_NESTING);

	list_for_each_entry_continue(request, &engine->timeline.requests, link)
		if (request->gem_context == hung_ctx)
			skip_request(request);

	list_for_each_entry(request, &timeline->requests, link)
		skip_request(request);

	spin_unlock(&timeline->lock);
	spin_unlock_irqrestore(&engine->timeline.lock, flags);
}

/* Returns the request if it was guilty of the hang */
static struct i915_request *
i915_gem_reset_request(struct intel_engine_cs *engine,
		       struct i915_request *request,
		       bool stalled)
{
	/* The guilty request will get skipped on a hung engine.
	 *
	 * Users of client default contexts do not rely on logical
	 * state preserved between batches so it is safe to execute
	 * queued requests following the hang. Non default contexts
	 * rely on preserved state, so skipping a batch loses the
	 * evolution of the state and it needs to be considered corrupted.
	 * Executing more queued batches on top of corrupted state is
	 * risky. But we take the risk by trying to advance through
	 * the queued requests in order to make the client behaviour
	 * more predictable around resets, by not throwing away random
	 * amount of batches it has prepared for execution. Sophisticated
	 * clients can use gem_reset_stats_ioctl and dma fence status
	 * (exported via sync_file info ioctl on explicit fences) to observe
	 * when it loses the context state and should rebuild accordingly.
	 *
	 * The context ban, and ultimately the client ban, mechanism are safety
	 * valves if client submission ends up resulting in nothing more than
	 * subsequent hangs.
	 */

	if (i915_request_completed(request)) {
		GEM_TRACE("%s pardoned global=%d (fence %llx:%d), current %d\n",
			  engine->name, request->global_seqno,
			  request->fence.context, request->fence.seqno,
			  intel_engine_get_seqno(engine));
		stalled = false;
	}

	if (stalled) {
		i915_gem_context_mark_guilty(request->gem_context);
		skip_request(request);

		/* If this context is now banned, skip all pending requests. */
		if (i915_gem_context_is_banned(request->gem_context))
			engine_skip_context(request);
	} else {
		/*
		 * Since this is not the hung engine, it may have advanced
		 * since the hang declaration. Double check by refinding
		 * the active request at the time of the reset.
		 */
		request = i915_gem_find_active_request(engine);
		if (request) {
			unsigned long flags;

			i915_gem_context_mark_innocent(request->gem_context);
			dma_fence_set_error(&request->fence, -EAGAIN);

			/* Rewind the engine to replay the incomplete rq */
			spin_lock_irqsave(&engine->timeline.lock, flags);
			request = list_prev_entry(request, link);
			if (&request->link == &engine->timeline.requests)
				request = NULL;
			spin_unlock_irqrestore(&engine->timeline.lock, flags);
		}
	}

	return request;
}

void i915_gem_reset_engine(struct intel_engine_cs *engine,
			   struct i915_request *request,
			   bool stalled)
{
	/*
	 * Make sure this write is visible before we re-enable the interrupt
	 * handlers on another CPU, as tasklet_enable() resolves to just
	 * a compiler barrier which is insufficient for our purpose here.
	 */
	smp_store_mb(engine->irq_posted, 0);

	if (request)
		request = i915_gem_reset_request(engine, request, stalled);

	/* Setup the CS to resume from the breadcrumb of the hung request */
	engine->reset.reset(engine, request);
}

void i915_gem_reset(struct drm_i915_private *dev_priv,
		    unsigned int stalled_mask)
{
	struct intel_engine_cs *engine;
	enum intel_engine_id id;

	lockdep_assert_held(&dev_priv->drm.struct_mutex);

	i915_retire_requests(dev_priv);

	for_each_engine(engine, dev_priv, id) {
		struct intel_context *ce;

		i915_gem_reset_engine(engine,
				      engine->hangcheck.active_request,
				      stalled_mask & ENGINE_MASK(id));
		ce = fetch_and_zero(&engine->last_retired_context);
		if (ce)
			intel_context_unpin(ce);

		/*
		 * Ostensibily, we always want a context loaded for powersaving,
		 * so if the engine is idle after the reset, send a request
		 * to load our scratch kernel_context.
		 *
		 * More mysteriously, if we leave the engine idle after a reset,
		 * the next userspace batch may hang, with what appears to be
		 * an incoherent read by the CS (presumably stale TLB). An
		 * empty request appears sufficient to paper over the glitch.
		 */
		if (intel_engine_is_idle(engine)) {
			struct i915_request *rq;

			rq = i915_request_alloc(engine,
						dev_priv->kernel_context);
			if (!IS_ERR(rq))
				i915_request_add(rq);
		}
	}

	i915_gem_restore_fences(dev_priv);
}

void i915_gem_reset_finish_engine(struct intel_engine_cs *engine)
{
	engine->reset.finish(engine);

	intel_uncore_forcewake_put(engine->i915, FORCEWAKE_ALL);
}

void i915_gem_reset_finish(struct drm_i915_private *dev_priv)
{
	struct intel_engine_cs *engine;
	enum intel_engine_id id;

	lockdep_assert_held(&dev_priv->drm.struct_mutex);

	for_each_engine(engine, dev_priv, id) {
		engine->hangcheck.active_request = NULL;
		i915_gem_reset_finish_engine(engine);
	}
}

static void nop_submit_request(struct i915_request *request)
{
	GEM_TRACE("%s fence %llx:%d -> -EIO\n",
		  request->engine->name,
		  request->fence.context, request->fence.seqno);
	dma_fence_set_error(&request->fence, -EIO);

	i915_request_submit(request);
}

static void nop_complete_submit_request(struct i915_request *request)
{
	unsigned long flags;

	GEM_TRACE("%s fence %llx:%d -> -EIO\n",
		  request->engine->name,
		  request->fence.context, request->fence.seqno);
	dma_fence_set_error(&request->fence, -EIO);

	spin_lock_irqsave(&request->engine->timeline.lock, flags);
	__i915_request_submit(request);
	intel_engine_init_global_seqno(request->engine, request->global_seqno);
	spin_unlock_irqrestore(&request->engine->timeline.lock, flags);
}

void i915_gem_set_wedged(struct drm_i915_private *i915)
{
	struct intel_engine_cs *engine;
	enum intel_engine_id id;

	GEM_TRACE("start\n");

	if (GEM_SHOW_DEBUG()) {
		struct drm_printer p = drm_debug_printer(__func__);

		for_each_engine(engine, i915, id)
			intel_engine_dump(engine, &p, "%s\n", engine->name);
	}

	set_bit(I915_WEDGED, &i915->gpu_error.flags);
	smp_mb__after_atomic();

	/*
	 * First, stop submission to hw, but do not yet complete requests by
	 * rolling the global seqno forward (since this would complete requests
	 * for which we haven't set the fence error to EIO yet).
	 */
	for_each_engine(engine, i915, id) {
		i915_gem_reset_prepare_engine(engine);

		engine->submit_request = nop_submit_request;
		engine->schedule = NULL;
	}
	i915->caps.scheduler = 0;

	/* Even if the GPU reset fails, it should still stop the engines */
	intel_gpu_reset(i915, ALL_ENGINES);

	/*
	 * Make sure no one is running the old callback before we proceed with
	 * cancelling requests and resetting the completion tracking. Otherwise
	 * we might submit a request to the hardware which never completes.
	 */
	synchronize_rcu();

	for_each_engine(engine, i915, id) {
		/* Mark all executing requests as skipped */
		engine->cancel_requests(engine);

		/*
		 * Only once we've force-cancelled all in-flight requests can we
		 * start to complete all requests.
		 */
		engine->submit_request = nop_complete_submit_request;
	}

	/*
	 * Make sure no request can slip through without getting completed by
	 * either this call here to intel_engine_init_global_seqno, or the one
	 * in nop_complete_submit_request.
	 */
	synchronize_rcu();

	for_each_engine(engine, i915, id) {
		unsigned long flags;

		/*
		 * Mark all pending requests as complete so that any concurrent
		 * (lockless) lookup doesn't try and wait upon the request as we
		 * reset it.
		 */
		spin_lock_irqsave(&engine->timeline.lock, flags);
		intel_engine_init_global_seqno(engine,
					       intel_engine_last_submit(engine));
		spin_unlock_irqrestore(&engine->timeline.lock, flags);

		i915_gem_reset_finish_engine(engine);
	}

	GEM_TRACE("end\n");

	wake_up_all(&i915->gpu_error.reset_queue);
}

bool i915_gem_unset_wedged(struct drm_i915_private *i915)
{
	struct i915_timeline *tl;

	lockdep_assert_held(&i915->drm.struct_mutex);
	if (!test_bit(I915_WEDGED, &i915->gpu_error.flags))
		return true;

	GEM_TRACE("start\n");

	/*
	 * Before unwedging, make sure that all pending operations
	 * are flushed and errored out - we may have requests waiting upon
	 * third party fences. We marked all inflight requests as EIO, and
	 * every execbuf since returned EIO, for consistency we want all
	 * the currently pending requests to also be marked as EIO, which
	 * is done inside our nop_submit_request - and so we must wait.
	 *
	 * No more can be submitted until we reset the wedged bit.
	 */
	list_for_each_entry(tl, &i915->gt.timelines, link) {
		struct i915_request *rq;

		rq = i915_gem_active_peek(&tl->last_request,
					  &i915->drm.struct_mutex);
		if (!rq)
			continue;

		/*
		 * We can't use our normal waiter as we want to
		 * avoid recursively trying to handle the current
		 * reset. The basic dma_fence_default_wait() installs
		 * a callback for dma_fence_signal(), which is
		 * triggered by our nop handler (indirectly, the
		 * callback enables the signaler thread which is
		 * woken by the nop_submit_request() advancing the seqno
		 * and when the seqno passes the fence, the signaler
		 * then signals the fence waking us up).
		 */
		if (dma_fence_default_wait(&rq->fence, true,
					   MAX_SCHEDULE_TIMEOUT) < 0)
			return false;
	}
	i915_retire_requests(i915);
	GEM_BUG_ON(i915->gt.active_requests);

	/*
	 * Undo nop_submit_request. We prevent all new i915 requests from
	 * being queued (by disallowing execbuf whilst wedged) so having
	 * waited for all active requests above, we know the system is idle
	 * and do not have to worry about a thread being inside
	 * engine->submit_request() as we swap over. So unlike installing
	 * the nop_submit_request on reset, we can do this from normal
	 * context and do not require stop_machine().
	 */
	intel_engines_reset_default_submission(i915);
	i915_gem_contexts_lost(i915);

	GEM_TRACE("end\n");

	smp_mb__before_atomic(); /* complete takeover before enabling execbuf */
	clear_bit(I915_WEDGED, &i915->gpu_error.flags);

	return true;
}

static void
i915_gem_retire_work_handler(struct work_struct *work)
{
	struct drm_i915_private *dev_priv =
		container_of(work, typeof(*dev_priv), gt.retire_work.work);
	struct drm_device *dev = &dev_priv->drm;

	/* Come back later if the device is busy... */
	if (mutex_trylock(&dev->struct_mutex)) {
		i915_retire_requests(dev_priv);
		mutex_unlock(&dev->struct_mutex);
	}

	/*
	 * Keep the retire handler running until we are finally idle.
	 * We do not need to do this test under locking as in the worst-case
	 * we queue the retire worker once too often.
	 */
	if (READ_ONCE(dev_priv->gt.awake))
		queue_delayed_work(dev_priv->wq,
				   &dev_priv->gt.retire_work,
				   round_jiffies_up_relative(HZ));
}

static void shrink_caches(struct drm_i915_private *i915)
{
	/*
	 * kmem_cache_shrink() discards empty slabs and reorders partially
	 * filled slabs to prioritise allocating from the mostly full slabs,
	 * with the aim of reducing fragmentation.
	 */
	kmem_cache_shrink(i915->priorities);
	kmem_cache_shrink(i915->dependencies);
	kmem_cache_shrink(i915->requests);
	kmem_cache_shrink(i915->luts);
	kmem_cache_shrink(i915->vmas);
	kmem_cache_shrink(i915->objects);
}

struct sleep_rcu_work {
	union {
		struct rcu_head rcu;
		struct work_struct work;
	};
	struct drm_i915_private *i915;
	unsigned int epoch;
};

static inline bool
same_epoch(struct drm_i915_private *i915, unsigned int epoch)
{
	/*
	 * There is a small chance that the epoch wrapped since we started
	 * sleeping. If we assume that epoch is at least a u32, then it will
	 * take at least 2^32 * 100ms for it to wrap, or about 326 years.
	 */
	return epoch == READ_ONCE(i915->gt.epoch);
}

static void __sleep_work(struct work_struct *work)
{
	struct sleep_rcu_work *s = container_of(work, typeof(*s), work);
	struct drm_i915_private *i915 = s->i915;
	unsigned int epoch = s->epoch;

	kfree(s);
	if (same_epoch(i915, epoch))
		shrink_caches(i915);
}

static void __sleep_rcu(struct rcu_head *rcu)
{
	struct sleep_rcu_work *s = container_of(rcu, typeof(*s), rcu);
	struct drm_i915_private *i915 = s->i915;

	if (same_epoch(i915, s->epoch)) {
		INIT_WORK(&s->work, __sleep_work);
		queue_work(i915->wq, &s->work);
	} else {
		kfree(s);
	}
}

static inline bool
new_requests_since_last_retire(const struct drm_i915_private *i915)
{
	return (READ_ONCE(i915->gt.active_requests) ||
		work_pending(&i915->gt.idle_work.work));
}

static void assert_kernel_context_is_current(struct drm_i915_private *i915)
{
	struct intel_engine_cs *engine;
	enum intel_engine_id id;

	if (i915_terminally_wedged(&i915->gpu_error))
		return;

	GEM_BUG_ON(i915->gt.active_requests);
	for_each_engine(engine, i915, id) {
		GEM_BUG_ON(__i915_gem_active_peek(&engine->timeline.last_request));
		GEM_BUG_ON(engine->last_retired_context !=
			   to_intel_context(i915->kernel_context, engine));
	}
}

static void
i915_gem_idle_work_handler(struct work_struct *work)
{
	struct drm_i915_private *dev_priv =
		container_of(work, typeof(*dev_priv), gt.idle_work.work);
	unsigned int epoch = I915_EPOCH_INVALID;
	bool rearm_hangcheck;

	if (!READ_ONCE(dev_priv->gt.awake))
		return;

	if (READ_ONCE(dev_priv->gt.active_requests))
		return;

	/*
	 * Flush out the last user context, leaving only the pinned
	 * kernel context resident. When we are idling on the kernel_context,
	 * no more new requests (with a context switch) are emitted and we
	 * can finally rest. A consequence is that the idle work handler is
	 * always called at least twice before idling (and if the system is
	 * idle that implies a round trip through the retire worker).
	 */
	mutex_lock(&dev_priv->drm.struct_mutex);
	i915_gem_switch_to_kernel_context(dev_priv);
	mutex_unlock(&dev_priv->drm.struct_mutex);

	GEM_TRACE("active_requests=%d (after switch-to-kernel-context)\n",
		  READ_ONCE(dev_priv->gt.active_requests));

	/*
	 * Wait for last execlists context complete, but bail out in case a
	 * new request is submitted. As we don't trust the hardware, we
	 * continue on if the wait times out. This is necessary to allow
	 * the machine to suspend even if the hardware dies, and we will
	 * try to recover in resume (after depriving the hardware of power,
	 * it may be in a better mmod).
	 */
	__wait_for(if (new_requests_since_last_retire(dev_priv)) return,
		   intel_engines_are_idle(dev_priv),
		   I915_IDLE_ENGINES_TIMEOUT * 1000,
		   10, 500);

	rearm_hangcheck =
		cancel_delayed_work_sync(&dev_priv->gpu_error.hangcheck_work);

	if (!mutex_trylock(&dev_priv->drm.struct_mutex)) {
		/* Currently busy, come back later */
		mod_delayed_work(dev_priv->wq,
				 &dev_priv->gt.idle_work,
				 msecs_to_jiffies(50));
		goto out_rearm;
	}

	/*
	 * New request retired after this work handler started, extend active
	 * period until next instance of the work.
	 */
	if (new_requests_since_last_retire(dev_priv))
		goto out_unlock;

	epoch = __i915_gem_park(dev_priv);

	assert_kernel_context_is_current(dev_priv);

	rearm_hangcheck = false;
out_unlock:
	mutex_unlock(&dev_priv->drm.struct_mutex);

out_rearm:
	if (rearm_hangcheck) {
		GEM_BUG_ON(!dev_priv->gt.awake);
		i915_queue_hangcheck(dev_priv);
	}

	/*
	 * When we are idle, it is an opportune time to reap our caches.
	 * However, we have many objects that utilise RCU and the ordered
	 * i915->wq that this work is executing on. To try and flush any
	 * pending frees now we are idle, we first wait for an RCU grace
	 * period, and then queue a task (that will run last on the wq) to
	 * shrink and re-optimize the caches.
	 */
	if (same_epoch(dev_priv, epoch)) {
		struct sleep_rcu_work *s = kmalloc(sizeof(*s), GFP_KERNEL);
		if (s) {
			s->i915 = dev_priv;
			s->epoch = epoch;
			call_rcu(&s->rcu, __sleep_rcu);
		}
	}
}

void i915_gem_close_object(struct drm_gem_object *gem, struct drm_file *file)
{
	struct drm_i915_private *i915 = to_i915(gem->dev);
	struct drm_i915_gem_object *obj = to_intel_bo(gem);
	struct drm_i915_file_private *fpriv = file->driver_priv;
	struct i915_lut_handle *lut, *ln;

	mutex_lock(&i915->drm.struct_mutex);

	list_for_each_entry_safe(lut, ln, &obj->lut_list, obj_link) {
		struct i915_gem_context *ctx = lut->ctx;
		struct i915_vma *vma;

		GEM_BUG_ON(ctx->file_priv == ERR_PTR(-EBADF));
		if (ctx->file_priv != fpriv)
			continue;

		vma = radix_tree_delete(&ctx->handles_vma, lut->handle);
		GEM_BUG_ON(vma->obj != obj);

		/* We allow the process to have multiple handles to the same
		 * vma, in the same fd namespace, by virtue of flink/open.
		 */
		GEM_BUG_ON(!vma->open_count);
		if (!--vma->open_count && !i915_vma_is_ggtt(vma))
			i915_vma_close(vma);

		list_del(&lut->obj_link);
		list_del(&lut->ctx_link);

		kmem_cache_free(i915->luts, lut);
		__i915_gem_object_release_unless_active(obj);
	}

	mutex_unlock(&i915->drm.struct_mutex);
}

static unsigned long to_wait_timeout(s64 timeout_ns)
{
	if (timeout_ns < 0)
		return MAX_SCHEDULE_TIMEOUT;

	if (timeout_ns == 0)
		return 0;

	return nsecs_to_jiffies_timeout(timeout_ns);
}

/**
 * i915_gem_wait_ioctl - implements DRM_IOCTL_I915_GEM_WAIT
 * @dev: drm device pointer
 * @data: ioctl data blob
 * @file: drm file pointer
 *
 * Returns 0 if successful, else an error is returned with the remaining time in
 * the timeout parameter.
 *  -ETIME: object is still busy after timeout
 *  -ERESTARTSYS: signal interrupted the wait
 *  -ENONENT: object doesn't exist
 * Also possible, but rare:
 *  -EAGAIN: incomplete, restart syscall
 *  -ENOMEM: damn
 *  -ENODEV: Internal IRQ fail
 *  -E?: The add request failed
 *
 * The wait ioctl with a timeout of 0 reimplements the busy ioctl. With any
 * non-zero timeout parameter the wait ioctl will wait for the given number of
 * nanoseconds on an object becoming unbusy. Since the wait itself does so
 * without holding struct_mutex the object may become re-busied before this
 * function completes. A similar but shorter * race condition exists in the busy
 * ioctl
 */
int
i915_gem_wait_ioctl(struct drm_device *dev, void *data, struct drm_file *file)
{
	struct drm_i915_gem_wait *args = data;
	struct drm_i915_gem_object *obj;
	ktime_t start;
	long ret;

	if (args->flags != 0)
		return -EINVAL;

	obj = i915_gem_object_lookup(file, args->bo_handle);
	if (!obj)
		return -ENOENT;

	start = ktime_get();

	ret = i915_gem_object_wait(obj,
				   I915_WAIT_INTERRUPTIBLE | I915_WAIT_ALL,
				   to_wait_timeout(args->timeout_ns),
				   to_rps_client(file));

	if (args->timeout_ns > 0) {
		args->timeout_ns -= ktime_to_ns(ktime_sub(ktime_get(), start));
		if (args->timeout_ns < 0)
			args->timeout_ns = 0;

		/*
		 * Apparently ktime isn't accurate enough and occasionally has a
		 * bit of mismatch in the jiffies<->nsecs<->ktime loop. So patch
		 * things up to make the test happy. We allow up to 1 jiffy.
		 *
		 * This is a regression from the timespec->ktime conversion.
		 */
		if (ret == -ETIME && !nsecs_to_jiffies(args->timeout_ns))
			args->timeout_ns = 0;

		/* Asked to wait beyond the jiffie/scheduler precision? */
		if (ret == -ETIME && args->timeout_ns)
			ret = -EAGAIN;
	}

	i915_gem_object_put(obj);
	return ret;
}

static int wait_for_timeline(struct i915_timeline *tl, unsigned int flags)
{
	struct i915_request *rq;
	long ret;

	rq = i915_gem_active_get_unlocked(&tl->last_request);
	if (!rq)
		return 0;

	/*
	 * "Race-to-idle".
	 *
	 * Switching to the kernel context is often used a synchronous
	 * step prior to idling, e.g. in suspend for flushing all
	 * current operations to memory before sleeping. These we
	 * want to complete as quickly as possible to avoid prolonged
	 * stalls, so allow the gpu to boost to maximum clocks.
	 */
	if (flags & I915_WAIT_FOR_IDLE_BOOST)
		gen6_rps_boost(rq, NULL);

	ret = i915_request_wait(rq, flags, MAX_SCHEDULE_TIMEOUT);
	i915_request_put(rq);

	return ret < 0 ? ret : 0;
}

static int wait_for_engines(struct drm_i915_private *i915)
{
	if (wait_for(intel_engines_are_idle(i915), I915_IDLE_ENGINES_TIMEOUT)) {
		dev_err(i915->drm.dev,
			"Failed to idle engines, declaring wedged!\n");
		GEM_TRACE_DUMP();
		i915_gem_set_wedged(i915);
		return -EIO;
	}

	return 0;
}

int i915_gem_wait_for_idle(struct drm_i915_private *i915, unsigned int flags)
{
	GEM_TRACE("flags=%x (%s)\n",
		  flags, flags & I915_WAIT_LOCKED ? "locked" : "unlocked");

	/* If the device is asleep, we have no requests outstanding */
	if (!READ_ONCE(i915->gt.awake))
		return 0;

	if (flags & I915_WAIT_LOCKED) {
		struct i915_timeline *tl;
		int err;

		lockdep_assert_held(&i915->drm.struct_mutex);

		list_for_each_entry(tl, &i915->gt.timelines, link) {
			err = wait_for_timeline(tl, flags);
			if (err)
				return err;
		}
		i915_retire_requests(i915);
		GEM_BUG_ON(i915->gt.active_requests);

		return wait_for_engines(i915);
	} else {
		struct intel_engine_cs *engine;
		enum intel_engine_id id;
		int err;

		for_each_engine(engine, i915, id) {
			err = wait_for_timeline(&engine->timeline, flags);
			if (err)
				return err;
		}

		return 0;
	}
}

static void __i915_gem_object_flush_for_display(struct drm_i915_gem_object *obj)
{
	/*
	 * We manually flush the CPU domain so that we can override and
	 * force the flush for the display, and perform it asyncrhonously.
	 */
	flush_write_domain(obj, ~I915_GEM_DOMAIN_CPU);
	if (obj->cache_dirty)
		i915_gem_clflush_object(obj, I915_CLFLUSH_FORCE);
	obj->write_domain = 0;
}

void i915_gem_object_flush_if_display(struct drm_i915_gem_object *obj)
{
	if (!READ_ONCE(obj->pin_global))
		return;

	mutex_lock(&obj->base.dev->struct_mutex);
	__i915_gem_object_flush_for_display(obj);
	mutex_unlock(&obj->base.dev->struct_mutex);
}

/**
 * Moves a single object to the WC read, and possibly write domain.
 * @obj: object to act on
 * @write: ask for write access or read only
 *
 * This function returns when the move is complete, including waiting on
 * flushes to occur.
 */
int
i915_gem_object_set_to_wc_domain(struct drm_i915_gem_object *obj, bool write)
{
	int ret;

	lockdep_assert_held(&obj->base.dev->struct_mutex);

	ret = i915_gem_object_wait(obj,
				   I915_WAIT_INTERRUPTIBLE |
				   I915_WAIT_LOCKED |
				   (write ? I915_WAIT_ALL : 0),
				   MAX_SCHEDULE_TIMEOUT,
				   NULL);
	if (ret)
		return ret;

	if (obj->write_domain == I915_GEM_DOMAIN_WC)
		return 0;

	/* Flush and acquire obj->pages so that we are coherent through
	 * direct access in memory with previous cached writes through
	 * shmemfs and that our cache domain tracking remains valid.
	 * For example, if the obj->filp was moved to swap without us
	 * being notified and releasing the pages, we would mistakenly
	 * continue to assume that the obj remained out of the CPU cached
	 * domain.
	 */
	ret = i915_gem_object_pin_pages(obj);
	if (ret)
		return ret;

	flush_write_domain(obj, ~I915_GEM_DOMAIN_WC);

	/* Serialise direct access to this object with the barriers for
	 * coherent writes from the GPU, by effectively invalidating the
	 * WC domain upon first access.
	 */
	if ((obj->read_domains & I915_GEM_DOMAIN_WC) == 0)
		mb();

	/* It should now be out of any other write domains, and we can update
	 * the domain values for our changes.
	 */
	GEM_BUG_ON((obj->write_domain & ~I915_GEM_DOMAIN_WC) != 0);
	obj->read_domains |= I915_GEM_DOMAIN_WC;
	if (write) {
		obj->read_domains = I915_GEM_DOMAIN_WC;
		obj->write_domain = I915_GEM_DOMAIN_WC;
		obj->mm.dirty = true;
	}

	i915_gem_object_unpin_pages(obj);
	return 0;
}

/**
 * Moves a single object to the GTT read, and possibly write domain.
 * @obj: object to act on
 * @write: ask for write access or read only
 *
 * This function returns when the move is complete, including waiting on
 * flushes to occur.
 */
int
i915_gem_object_set_to_gtt_domain(struct drm_i915_gem_object *obj, bool write)
{
	int ret;

	lockdep_assert_held(&obj->base.dev->struct_mutex);

	ret = i915_gem_object_wait(obj,
				   I915_WAIT_INTERRUPTIBLE |
				   I915_WAIT_LOCKED |
				   (write ? I915_WAIT_ALL : 0),
				   MAX_SCHEDULE_TIMEOUT,
				   NULL);
	if (ret)
		return ret;

	if (obj->write_domain == I915_GEM_DOMAIN_GTT)
		return 0;

	/* Flush and acquire obj->pages so that we are coherent through
	 * direct access in memory with previous cached writes through
	 * shmemfs and that our cache domain tracking remains valid.
	 * For example, if the obj->filp was moved to swap without us
	 * being notified and releasing the pages, we would mistakenly
	 * continue to assume that the obj remained out of the CPU cached
	 * domain.
	 */
	ret = i915_gem_object_pin_pages(obj);
	if (ret)
		return ret;

	flush_write_domain(obj, ~I915_GEM_DOMAIN_GTT);

	/* Serialise direct access to this object with the barriers for
	 * coherent writes from the GPU, by effectively invalidating the
	 * GTT domain upon first access.
	 */
	if ((obj->read_domains & I915_GEM_DOMAIN_GTT) == 0)
		mb();

	/* It should now be out of any other write domains, and we can update
	 * the domain values for our changes.
	 */
	GEM_BUG_ON((obj->write_domain & ~I915_GEM_DOMAIN_GTT) != 0);
	obj->read_domains |= I915_GEM_DOMAIN_GTT;
	if (write) {
		obj->read_domains = I915_GEM_DOMAIN_GTT;
		obj->write_domain = I915_GEM_DOMAIN_GTT;
		obj->mm.dirty = true;
	}

	i915_gem_object_unpin_pages(obj);
	return 0;
}

/**
 * Changes the cache-level of an object across all VMA.
 * @obj: object to act on
 * @cache_level: new cache level to set for the object
 *
 * After this function returns, the object will be in the new cache-level
 * across all GTT and the contents of the backing storage will be coherent,
 * with respect to the new cache-level. In order to keep the backing storage
 * coherent for all users, we only allow a single cache level to be set
 * globally on the object and prevent it from being changed whilst the
 * hardware is reading from the object. That is if the object is currently
 * on the scanout it will be set to uncached (or equivalent display
 * cache coherency) and all non-MOCS GPU access will also be uncached so
 * that all direct access to the scanout remains coherent.
 */
int i915_gem_object_set_cache_level(struct drm_i915_gem_object *obj,
				    enum i915_cache_level cache_level)
{
	struct i915_vma *vma;
	int ret;

	lockdep_assert_held(&obj->base.dev->struct_mutex);

	if (obj->cache_level == cache_level)
		return 0;

	/* Inspect the list of currently bound VMA and unbind any that would
	 * be invalid given the new cache-level. This is principally to
	 * catch the issue of the CS prefetch crossing page boundaries and
	 * reading an invalid PTE on older architectures.
	 */
restart:
	list_for_each_entry(vma, &obj->vma_list, obj_link) {
		if (!drm_mm_node_allocated(&vma->node))
			continue;

		if (i915_vma_is_pinned(vma)) {
			DRM_DEBUG("can not change the cache level of pinned objects\n");
			return -EBUSY;
		}

		if (!i915_vma_is_closed(vma) &&
		    i915_gem_valid_gtt_space(vma, cache_level))
			continue;

		ret = i915_vma_unbind(vma);
		if (ret)
			return ret;

		/* As unbinding may affect other elements in the
		 * obj->vma_list (due to side-effects from retiring
		 * an active vma), play safe and restart the iterator.
		 */
		goto restart;
	}

	/* We can reuse the existing drm_mm nodes but need to change the
	 * cache-level on the PTE. We could simply unbind them all and
	 * rebind with the correct cache-level on next use. However since
	 * we already have a valid slot, dma mapping, pages etc, we may as
	 * rewrite the PTE in the belief that doing so tramples upon less
	 * state and so involves less work.
	 */
	if (obj->bind_count) {
		/* Before we change the PTE, the GPU must not be accessing it.
		 * If we wait upon the object, we know that all the bound
		 * VMA are no longer active.
		 */
		ret = i915_gem_object_wait(obj,
					   I915_WAIT_INTERRUPTIBLE |
					   I915_WAIT_LOCKED |
					   I915_WAIT_ALL,
					   MAX_SCHEDULE_TIMEOUT,
					   NULL);
		if (ret)
			return ret;

		if (!HAS_LLC(to_i915(obj->base.dev)) &&
		    cache_level != I915_CACHE_NONE) {
			/* Access to snoopable pages through the GTT is
			 * incoherent and on some machines causes a hard
			 * lockup. Relinquish the CPU mmaping to force
			 * userspace to refault in the pages and we can
			 * then double check if the GTT mapping is still
			 * valid for that pointer access.
			 */
			i915_gem_release_mmap(obj);

			/* As we no longer need a fence for GTT access,
			 * we can relinquish it now (and so prevent having
			 * to steal a fence from someone else on the next
			 * fence request). Note GPU activity would have
			 * dropped the fence as all snoopable access is
			 * supposed to be linear.
			 */
			for_each_ggtt_vma(vma, obj) {
				ret = i915_vma_put_fence(vma);
				if (ret)
					return ret;
			}
		} else {
			/* We either have incoherent backing store and
			 * so no GTT access or the architecture is fully
			 * coherent. In such cases, existing GTT mmaps
			 * ignore the cache bit in the PTE and we can
			 * rewrite it without confusing the GPU or having
			 * to force userspace to fault back in its mmaps.
			 */
		}

		list_for_each_entry(vma, &obj->vma_list, obj_link) {
			if (!drm_mm_node_allocated(&vma->node))
				continue;

			ret = i915_vma_bind(vma, cache_level, PIN_UPDATE);
			if (ret)
				return ret;
		}
	}

	list_for_each_entry(vma, &obj->vma_list, obj_link)
		vma->node.color = cache_level;
	i915_gem_object_set_cache_coherency(obj, cache_level);
	obj->cache_dirty = true; /* Always invalidate stale cachelines */

	return 0;
}

int i915_gem_get_caching_ioctl(struct drm_device *dev, void *data,
			       struct drm_file *file)
{
	struct drm_i915_gem_caching *args = data;
	struct drm_i915_gem_object *obj;
	int err = 0;

	rcu_read_lock();
	obj = i915_gem_object_lookup_rcu(file, args->handle);
	if (!obj) {
		err = -ENOENT;
		goto out;
	}

	switch (obj->cache_level) {
	case I915_CACHE_LLC:
	case I915_CACHE_L3_LLC:
		args->caching = I915_CACHING_CACHED;
		break;

	case I915_CACHE_WT:
		args->caching = I915_CACHING_DISPLAY;
		break;

	default:
		args->caching = I915_CACHING_NONE;
		break;
	}
out:
	rcu_read_unlock();
	return err;
}

int i915_gem_set_caching_ioctl(struct drm_device *dev, void *data,
			       struct drm_file *file)
{
	struct drm_i915_private *i915 = to_i915(dev);
	struct drm_i915_gem_caching *args = data;
	struct drm_i915_gem_object *obj;
	enum i915_cache_level level;
	int ret = 0;

	switch (args->caching) {
	case I915_CACHING_NONE:
		level = I915_CACHE_NONE;
		break;
	case I915_CACHING_CACHED:
		/*
		 * Due to a HW issue on BXT A stepping, GPU stores via a
		 * snooped mapping may leave stale data in a corresponding CPU
		 * cacheline, whereas normally such cachelines would get
		 * invalidated.
		 */
		if (!HAS_LLC(i915) && !HAS_SNOOP(i915))
			return -ENODEV;

		level = I915_CACHE_LLC;
		break;
	case I915_CACHING_DISPLAY:
		level = HAS_WT(i915) ? I915_CACHE_WT : I915_CACHE_NONE;
		break;
	default:
		return -EINVAL;
	}

	obj = i915_gem_object_lookup(file, args->handle);
	if (!obj)
		return -ENOENT;

	/*
	 * The caching mode of proxy object is handled by its generator, and
	 * not allowed to be changed by userspace.
	 */
	if (i915_gem_object_is_proxy(obj)) {
		ret = -ENXIO;
		goto out;
	}

	if (obj->cache_level == level)
		goto out;

	ret = i915_gem_object_wait(obj,
				   I915_WAIT_INTERRUPTIBLE,
				   MAX_SCHEDULE_TIMEOUT,
				   to_rps_client(file));
	if (ret)
		goto out;

	ret = i915_mutex_lock_interruptible(dev);
	if (ret)
		goto out;

	ret = i915_gem_object_set_cache_level(obj, level);
	mutex_unlock(&dev->struct_mutex);

out:
	i915_gem_object_put(obj);
	return ret;
}

/*
 * Prepare buffer for display plane (scanout, cursors, etc). Can be called from
 * an uninterruptible phase (modesetting) and allows any flushes to be pipelined
 * (for pageflips). We only flush the caches while preparing the buffer for
 * display, the callers are responsible for frontbuffer flush.
 */
struct i915_vma *
i915_gem_object_pin_to_display_plane(struct drm_i915_gem_object *obj,
				     u32 alignment,
				     const struct i915_ggtt_view *view,
				     unsigned int flags)
{
	struct i915_vma *vma;
	int ret;

	lockdep_assert_held(&obj->base.dev->struct_mutex);

	/* Mark the global pin early so that we account for the
	 * display coherency whilst setting up the cache domains.
	 */
	obj->pin_global++;

	/* The display engine is not coherent with the LLC cache on gen6.  As
	 * a result, we make sure that the pinning that is about to occur is
	 * done with uncached PTEs. This is lowest common denominator for all
	 * chipsets.
	 *
	 * However for gen6+, we could do better by using the GFDT bit instead
	 * of uncaching, which would allow us to flush all the LLC-cached data
	 * with that bit in the PTE to main memory with just one PIPE_CONTROL.
	 */
	ret = i915_gem_object_set_cache_level(obj,
					      HAS_WT(to_i915(obj->base.dev)) ?
					      I915_CACHE_WT : I915_CACHE_NONE);
	if (ret) {
		vma = ERR_PTR(ret);
		goto err_unpin_global;
	}

	/* As the user may map the buffer once pinned in the display plane
	 * (e.g. libkms for the bootup splash), we have to ensure that we
	 * always use map_and_fenceable for all scanout buffers. However,
	 * it may simply be too big to fit into mappable, in which case
	 * put it anyway and hope that userspace can cope (but always first
	 * try to preserve the existing ABI).
	 */
	vma = ERR_PTR(-ENOSPC);
	if ((flags & PIN_MAPPABLE) == 0 &&
	    (!view || view->type == I915_GGTT_VIEW_NORMAL))
		vma = i915_gem_object_ggtt_pin(obj, view, 0, alignment,
					       flags |
					       PIN_MAPPABLE |
					       PIN_NONBLOCK);
	if (IS_ERR(vma))
		vma = i915_gem_object_ggtt_pin(obj, view, 0, alignment, flags);
	if (IS_ERR(vma))
		goto err_unpin_global;

	vma->display_alignment = max_t(u64, vma->display_alignment, alignment);

	__i915_gem_object_flush_for_display(obj);

	/* It should now be out of any other write domains, and we can update
	 * the domain values for our changes.
	 */
	obj->read_domains |= I915_GEM_DOMAIN_GTT;

	return vma;

err_unpin_global:
	obj->pin_global--;
	return vma;
}

void
i915_gem_object_unpin_from_display_plane(struct i915_vma *vma)
{
	lockdep_assert_held(&vma->vm->i915->drm.struct_mutex);

	if (WARN_ON(vma->obj->pin_global == 0))
		return;

	if (--vma->obj->pin_global == 0)
		vma->display_alignment = I915_GTT_MIN_ALIGNMENT;

	/* Bump the LRU to try and avoid premature eviction whilst flipping  */
	i915_gem_object_bump_inactive_ggtt(vma->obj);

	i915_vma_unpin(vma);
}

/**
 * Moves a single object to the CPU read, and possibly write domain.
 * @obj: object to act on
 * @write: requesting write or read-only access
 *
 * This function returns when the move is complete, including waiting on
 * flushes to occur.
 */
int
i915_gem_object_set_to_cpu_domain(struct drm_i915_gem_object *obj, bool write)
{
	int ret;

	lockdep_assert_held(&obj->base.dev->struct_mutex);

	ret = i915_gem_object_wait(obj,
				   I915_WAIT_INTERRUPTIBLE |
				   I915_WAIT_LOCKED |
				   (write ? I915_WAIT_ALL : 0),
				   MAX_SCHEDULE_TIMEOUT,
				   NULL);
	if (ret)
		return ret;

	flush_write_domain(obj, ~I915_GEM_DOMAIN_CPU);

	/* Flush the CPU cache if it's still invalid. */
	if ((obj->read_domains & I915_GEM_DOMAIN_CPU) == 0) {
		i915_gem_clflush_object(obj, I915_CLFLUSH_SYNC);
		obj->read_domains |= I915_GEM_DOMAIN_CPU;
	}

	/* It should now be out of any other write domains, and we can update
	 * the domain values for our changes.
	 */
	GEM_BUG_ON(obj->write_domain & ~I915_GEM_DOMAIN_CPU);

	/* If we're writing through the CPU, then the GPU read domains will
	 * need to be invalidated at next use.
	 */
	if (write)
		__start_cpu_write(obj);

	return 0;
}

/* Throttle our rendering by waiting until the ring has completed our requests
 * emitted over 20 msec ago.
 *
 * Note that if we were to use the current jiffies each time around the loop,
 * we wouldn't escape the function with any frames outstanding if the time to
 * render a frame was over 20ms.
 *
 * This should get us reasonable parallelism between CPU and GPU but also
 * relatively low latency when blocking on a particular request to finish.
 */
static int
i915_gem_ring_throttle(struct drm_device *dev, struct drm_file *file)
{
	struct drm_i915_private *dev_priv = to_i915(dev);
	struct drm_i915_file_private *file_priv = file->driver_priv;
	unsigned long recent_enough = jiffies - DRM_I915_THROTTLE_JIFFIES;
	struct i915_request *request, *target = NULL;
	long ret;

	/* ABI: return -EIO if already wedged */
	if (i915_terminally_wedged(&dev_priv->gpu_error))
		return -EIO;

	spin_lock(&file_priv->mm.lock);
	list_for_each_entry(request, &file_priv->mm.request_list, client_link) {
		if (time_after_eq(request->emitted_jiffies, recent_enough))
			break;

		if (target) {
			list_del(&target->client_link);
			target->file_priv = NULL;
		}

		target = request;
	}
	if (target)
		i915_request_get(target);
	spin_unlock(&file_priv->mm.lock);

	if (target == NULL)
		return 0;

	ret = i915_request_wait(target,
				I915_WAIT_INTERRUPTIBLE,
				MAX_SCHEDULE_TIMEOUT);
	i915_request_put(target);

	return ret < 0 ? ret : 0;
}

struct i915_vma *
i915_gem_object_ggtt_pin(struct drm_i915_gem_object *obj,
			 const struct i915_ggtt_view *view,
			 u64 size,
			 u64 alignment,
			 u64 flags)
{
	struct drm_i915_private *dev_priv = to_i915(obj->base.dev);
	struct i915_address_space *vm = &dev_priv->ggtt.vm;
	struct i915_vma *vma;
	int ret;

	lockdep_assert_held(&obj->base.dev->struct_mutex);

	if (flags & PIN_MAPPABLE &&
	    (!view || view->type == I915_GGTT_VIEW_NORMAL)) {
		/* If the required space is larger than the available
		 * aperture, we will not able to find a slot for the
		 * object and unbinding the object now will be in
		 * vain. Worse, doing so may cause us to ping-pong
		 * the object in and out of the Global GTT and
		 * waste a lot of cycles under the mutex.
		 */
		if (obj->base.size > dev_priv->ggtt.mappable_end)
			return ERR_PTR(-E2BIG);

		/* If NONBLOCK is set the caller is optimistically
		 * trying to cache the full object within the mappable
		 * aperture, and *must* have a fallback in place for
		 * situations where we cannot bind the object. We
		 * can be a little more lax here and use the fallback
		 * more often to avoid costly migrations of ourselves
		 * and other objects within the aperture.
		 *
		 * Half-the-aperture is used as a simple heuristic.
		 * More interesting would to do search for a free
		 * block prior to making the commitment to unbind.
		 * That caters for the self-harm case, and with a
		 * little more heuristics (e.g. NOFAULT, NOEVICT)
		 * we could try to minimise harm to others.
		 */
		if (flags & PIN_NONBLOCK &&
		    obj->base.size > dev_priv->ggtt.mappable_end / 2)
			return ERR_PTR(-ENOSPC);
	}

	vma = i915_vma_instance(obj, vm, view);
	if (unlikely(IS_ERR(vma)))
		return vma;

	if (i915_vma_misplaced(vma, size, alignment, flags)) {
		if (flags & PIN_NONBLOCK) {
			if (i915_vma_is_pinned(vma) || i915_vma_is_active(vma))
				return ERR_PTR(-ENOSPC);

			if (flags & PIN_MAPPABLE &&
			    vma->fence_size > dev_priv->ggtt.mappable_end / 2)
				return ERR_PTR(-ENOSPC);
		}

		WARN(i915_vma_is_pinned(vma),
		     "bo is already pinned in ggtt with incorrect alignment:"
		     " offset=%08x, req.alignment=%llx,"
		     " req.map_and_fenceable=%d, vma->map_and_fenceable=%d\n",
		     i915_ggtt_offset(vma), alignment,
		     !!(flags & PIN_MAPPABLE),
		     i915_vma_is_map_and_fenceable(vma));
		ret = i915_vma_unbind(vma);
		if (ret)
			return ERR_PTR(ret);
	}

	ret = i915_vma_pin(vma, size, alignment, flags | PIN_GLOBAL);
	if (ret)
		return ERR_PTR(ret);

	return vma;
}

static __always_inline unsigned int __busy_read_flag(unsigned int id)
{
	/* Note that we could alias engines in the execbuf API, but
	 * that would be very unwise as it prevents userspace from
	 * fine control over engine selection. Ahem.
	 *
	 * This should be something like EXEC_MAX_ENGINE instead of
	 * I915_NUM_ENGINES.
	 */
	BUILD_BUG_ON(I915_NUM_ENGINES > 16);
	return 0x10000 << id;
}

static __always_inline unsigned int __busy_write_id(unsigned int id)
{
	/* The uABI guarantees an active writer is also amongst the read
	 * engines. This would be true if we accessed the activity tracking
	 * under the lock, but as we perform the lookup of the object and
	 * its activity locklessly we can not guarantee that the last_write
	 * being active implies that we have set the same engine flag from
	 * last_read - hence we always set both read and write busy for
	 * last_write.
	 */
	return id | __busy_read_flag(id);
}

static __always_inline unsigned int
__busy_set_if_active(const struct dma_fence *fence,
		     unsigned int (*flag)(unsigned int id))
{
	struct i915_request *rq;

	/* We have to check the current hw status of the fence as the uABI
	 * guarantees forward progress. We could rely on the idle worker
	 * to eventually flush us, but to minimise latency just ask the
	 * hardware.
	 *
	 * Note we only report on the status of native fences.
	 */
	if (!dma_fence_is_i915(fence))
		return 0;

	/* opencode to_request() in order to avoid const warnings */
	rq = container_of(fence, struct i915_request, fence);
	if (i915_request_completed(rq))
		return 0;

	return flag(rq->engine->uabi_id);
}

static __always_inline unsigned int
busy_check_reader(const struct dma_fence *fence)
{
	return __busy_set_if_active(fence, __busy_read_flag);
}

static __always_inline unsigned int
busy_check_writer(const struct dma_fence *fence)
{
	if (!fence)
		return 0;

	return __busy_set_if_active(fence, __busy_write_id);
}

int
i915_gem_busy_ioctl(struct drm_device *dev, void *data,
		    struct drm_file *file)
{
	struct drm_i915_gem_busy *args = data;
	struct drm_i915_gem_object *obj;
	struct reservation_object_list *list;
	unsigned int seq;
	int err;

	err = -ENOENT;
	rcu_read_lock();
	obj = i915_gem_object_lookup_rcu(file, args->handle);
	if (!obj)
		goto out;

	/* A discrepancy here is that we do not report the status of
	 * non-i915 fences, i.e. even though we may report the object as idle,
	 * a call to set-domain may still stall waiting for foreign rendering.
	 * This also means that wait-ioctl may report an object as busy,
	 * where busy-ioctl considers it idle.
	 *
	 * We trade the ability to warn of foreign fences to report on which
	 * i915 engines are active for the object.
	 *
	 * Alternatively, we can trade that extra information on read/write
	 * activity with
	 *	args->busy =
	 *		!reservation_object_test_signaled_rcu(obj->resv, true);
	 * to report the overall busyness. This is what the wait-ioctl does.
	 *
	 */
retry:
	seq = raw_read_seqcount(&obj->resv->seq);

	/* Translate the exclusive fence to the READ *and* WRITE engine */
	args->busy = busy_check_writer(rcu_dereference(obj->resv->fence_excl));

	/* Translate shared fences to READ set of engines */
	list = rcu_dereference(obj->resv->fence);
	if (list) {
		unsigned int shared_count = list->shared_count, i;

		for (i = 0; i < shared_count; ++i) {
			struct dma_fence *fence =
				rcu_dereference(list->shared[i]);

			args->busy |= busy_check_reader(fence);
		}
	}

	if (args->busy && read_seqcount_retry(&obj->resv->seq, seq))
		goto retry;

	err = 0;
out:
	rcu_read_unlock();
	return err;
}

int
i915_gem_throttle_ioctl(struct drm_device *dev, void *data,
			struct drm_file *file_priv)
{
	return i915_gem_ring_throttle(dev, file_priv);
}

int
i915_gem_madvise_ioctl(struct drm_device *dev, void *data,
		       struct drm_file *file_priv)
{
	struct drm_i915_private *dev_priv = to_i915(dev);
	struct drm_i915_gem_madvise *args = data;
	struct drm_i915_gem_object *obj;
	int err;

	switch (args->madv) {
	case I915_MADV_DONTNEED:
	case I915_MADV_WILLNEED:
	    break;
	default:
	    return -EINVAL;
	}

	obj = i915_gem_object_lookup(file_priv, args->handle);
	if (!obj)
		return -ENOENT;

	err = mutex_lock_interruptible(&obj->mm.lock);
	if (err)
		goto out;

	if (i915_gem_object_has_pages(obj) &&
	    i915_gem_object_is_tiled(obj) &&
	    dev_priv->quirks & QUIRK_PIN_SWIZZLED_PAGES) {
		if (obj->mm.madv == I915_MADV_WILLNEED) {
			GEM_BUG_ON(!obj->mm.quirked);
			__i915_gem_object_unpin_pages(obj);
			obj->mm.quirked = false;
		}
		if (args->madv == I915_MADV_WILLNEED) {
			GEM_BUG_ON(obj->mm.quirked);
			__i915_gem_object_pin_pages(obj);
			obj->mm.quirked = true;
		}
	}

	if (obj->mm.madv != __I915_MADV_PURGED)
		obj->mm.madv = args->madv;

	/* if the object is no longer attached, discard its backing storage */
	if (obj->mm.madv == I915_MADV_DONTNEED &&
	    !i915_gem_object_has_pages(obj))
		i915_gem_object_truncate(obj);

	args->retained = obj->mm.madv != __I915_MADV_PURGED;
	mutex_unlock(&obj->mm.lock);

out:
	i915_gem_object_put(obj);
	return err;
}

static void
frontbuffer_retire(struct i915_gem_active *active, struct i915_request *request)
{
	struct drm_i915_gem_object *obj =
		container_of(active, typeof(*obj), frontbuffer_write);

	intel_fb_obj_flush(obj, ORIGIN_CS);
}

void i915_gem_object_init(struct drm_i915_gem_object *obj,
			  const struct drm_i915_gem_object_ops *ops)
{
	mutex_init(&obj->mm.lock);

	INIT_LIST_HEAD(&obj->vma_list);
	INIT_LIST_HEAD(&obj->lut_list);
	INIT_LIST_HEAD(&obj->batch_pool_link);

	obj->ops = ops;

	reservation_object_init(&obj->__builtin_resv);
	obj->resv = &obj->__builtin_resv;

	obj->frontbuffer_ggtt_origin = ORIGIN_GTT;
	init_request_active(&obj->frontbuffer_write, frontbuffer_retire);

	obj->mm.madv = I915_MADV_WILLNEED;
	INIT_RADIX_TREE(&obj->mm.get_page.radix, GFP_KERNEL | __GFP_NOWARN);
	mutex_init(&obj->mm.get_page.lock);

	i915_gem_info_add_obj(to_i915(obj->base.dev), obj->base.size);
}

static const struct drm_i915_gem_object_ops i915_gem_object_ops = {
	.flags = I915_GEM_OBJECT_HAS_STRUCT_PAGE |
		 I915_GEM_OBJECT_IS_SHRINKABLE,

	.get_pages = i915_gem_object_get_pages_gtt,
	.put_pages = i915_gem_object_put_pages_gtt,

	.pwrite = i915_gem_object_pwrite_gtt,
};

static int i915_gem_object_create_shmem(struct drm_device *dev,
					struct drm_gem_object *obj,
					size_t size)
{
	struct drm_i915_private *i915 = to_i915(dev);
	unsigned long flags = VM_NORESERVE;
	struct file *filp;

	drm_gem_private_object_init(dev, obj, size);

	if (i915->mm.gemfs)
		filp = shmem_file_setup_with_mnt(i915->mm.gemfs, "i915", size,
						 flags);
	else
		filp = shmem_file_setup("i915", size, flags);

	if (IS_ERR(filp))
		return PTR_ERR(filp);

	obj->filp = filp;

	return 0;
}

struct drm_i915_gem_object *
i915_gem_object_create(struct drm_i915_private *dev_priv, u64 size)
{
	struct drm_i915_gem_object *obj;
	struct address_space *mapping;
	unsigned int cache_level;
	gfp_t mask;
	int ret;

	/* There is a prevalence of the assumption that we fit the object's
	 * page count inside a 32bit _signed_ variable. Let's document this and
	 * catch if we ever need to fix it. In the meantime, if you do spot
	 * such a local variable, please consider fixing!
	 */
	if (size >> PAGE_SHIFT > INT_MAX)
		return ERR_PTR(-E2BIG);

	if (overflows_type(size, obj->base.size))
		return ERR_PTR(-E2BIG);

	obj = i915_gem_object_alloc(dev_priv);
	if (obj == NULL)
		return ERR_PTR(-ENOMEM);

	ret = i915_gem_object_create_shmem(&dev_priv->drm, &obj->base, size);
	if (ret)
		goto fail;

	mask = GFP_HIGHUSER | __GFP_RECLAIMABLE;
	if (IS_I965GM(dev_priv) || IS_I965G(dev_priv)) {
		/* 965gm cannot relocate objects above 4GiB. */
		mask &= ~__GFP_HIGHMEM;
		mask |= __GFP_DMA32;
	}

	mapping = obj->base.filp->f_mapping;
	mapping_set_gfp_mask(mapping, mask);
	GEM_BUG_ON(!(mapping_gfp_mask(mapping) & __GFP_RECLAIM));

	i915_gem_object_init(obj, &i915_gem_object_ops);

	obj->write_domain = I915_GEM_DOMAIN_CPU;
	obj->read_domains = I915_GEM_DOMAIN_CPU;

	if (HAS_LLC(dev_priv))
		/* On some devices, we can have the GPU use the LLC (the CPU
		 * cache) for about a 10% performance improvement
		 * compared to uncached.  Graphics requests other than
		 * display scanout are coherent with the CPU in
		 * accessing this cache.  This means in this mode we
		 * don't need to clflush on the CPU side, and on the
		 * GPU side we only need to flush internal caches to
		 * get data visible to the CPU.
		 *
		 * However, we maintain the display planes as UC, and so
		 * need to rebind when first used as such.
		 */
		cache_level = I915_CACHE_LLC;
	else
		cache_level = I915_CACHE_NONE;

	i915_gem_object_set_cache_coherency(obj, cache_level);

	trace_i915_gem_object_create(obj);

	return obj;

fail:
	i915_gem_object_free(obj);
	return ERR_PTR(ret);
}

static bool discard_backing_storage(struct drm_i915_gem_object *obj)
{
	/* If we are the last user of the backing storage (be it shmemfs
	 * pages or stolen etc), we know that the pages are going to be
	 * immediately released. In this case, we can then skip copying
	 * back the contents from the GPU.
	 */

	if (obj->mm.madv != I915_MADV_WILLNEED)
		return false;

	if (obj->base.filp == NULL)
		return true;

	/* At first glance, this looks racy, but then again so would be
	 * userspace racing mmap against close. However, the first external
	 * reference to the filp can only be obtained through the
	 * i915_gem_mmap_ioctl() which safeguards us against the user
	 * acquiring such a reference whilst we are in the middle of
	 * freeing the object.
	 */
	return atomic_long_read(&obj->base.filp->f_count) == 1;
}

static void __i915_gem_free_objects(struct drm_i915_private *i915,
				    struct llist_node *freed)
{
	struct drm_i915_gem_object *obj, *on;

	intel_runtime_pm_get(i915);
	llist_for_each_entry_safe(obj, on, freed, freed) {
		struct i915_vma *vma, *vn;

		trace_i915_gem_object_destroy(obj);

		mutex_lock(&i915->drm.struct_mutex);

		GEM_BUG_ON(i915_gem_object_is_active(obj));
		list_for_each_entry_safe(vma, vn,
					 &obj->vma_list, obj_link) {
			GEM_BUG_ON(i915_vma_is_active(vma));
			vma->flags &= ~I915_VMA_PIN_MASK;
			i915_vma_destroy(vma);
		}
		GEM_BUG_ON(!list_empty(&obj->vma_list));
		GEM_BUG_ON(!RB_EMPTY_ROOT(&obj->vma_tree));

		/* This serializes freeing with the shrinker. Since the free
		 * is delayed, first by RCU then by the workqueue, we want the
		 * shrinker to be able to free pages of unreferenced objects,
		 * or else we may oom whilst there are plenty of deferred
		 * freed objects.
		 */
		if (i915_gem_object_has_pages(obj)) {
			spin_lock(&i915->mm.obj_lock);
			list_del_init(&obj->mm.link);
			spin_unlock(&i915->mm.obj_lock);
		}

		mutex_unlock(&i915->drm.struct_mutex);

		GEM_BUG_ON(obj->bind_count);
		GEM_BUG_ON(obj->userfault_count);
		GEM_BUG_ON(atomic_read(&obj->frontbuffer_bits));
		GEM_BUG_ON(!list_empty(&obj->lut_list));

		if (obj->ops->release)
			obj->ops->release(obj);

		if (WARN_ON(i915_gem_object_has_pinned_pages(obj)))
			atomic_set(&obj->mm.pages_pin_count, 0);
		__i915_gem_object_put_pages(obj, I915_MM_NORMAL);
		GEM_BUG_ON(i915_gem_object_has_pages(obj));

		if (obj->base.import_attach)
			drm_prime_gem_destroy(&obj->base, NULL);

		reservation_object_fini(&obj->__builtin_resv);
		drm_gem_object_release(&obj->base);
		i915_gem_info_remove_obj(i915, obj->base.size);

		kfree(obj->bit_17);
		i915_gem_object_free(obj);

		GEM_BUG_ON(!atomic_read(&i915->mm.free_count));
		atomic_dec(&i915->mm.free_count);

		if (on)
			cond_resched();
	}
	intel_runtime_pm_put(i915);
}

static void i915_gem_flush_free_objects(struct drm_i915_private *i915)
{
	struct llist_node *freed;

	/* Free the oldest, most stale object to keep the free_list short */
	freed = NULL;
	if (!llist_empty(&i915->mm.free_list)) { /* quick test for hotpath */
		/* Only one consumer of llist_del_first() allowed */
		spin_lock(&i915->mm.free_lock);
		freed = llist_del_first(&i915->mm.free_list);
		spin_unlock(&i915->mm.free_lock);
	}
	if (unlikely(freed)) {
		freed->next = NULL;
		__i915_gem_free_objects(i915, freed);
	}
}

static void __i915_gem_free_work(struct work_struct *work)
{
	struct drm_i915_private *i915 =
		container_of(work, struct drm_i915_private, mm.free_work);
	struct llist_node *freed;

	/*
	 * All file-owned VMA should have been released by this point through
	 * i915_gem_close_object(), or earlier by i915_gem_context_close().
	 * However, the object may also be bound into the global GTT (e.g.
	 * older GPUs without per-process support, or for direct access through
	 * the GTT either for the user or for scanout). Those VMA still need to
	 * unbound now.
	 */

	spin_lock(&i915->mm.free_lock);
	while ((freed = llist_del_all(&i915->mm.free_list))) {
		spin_unlock(&i915->mm.free_lock);

		__i915_gem_free_objects(i915, freed);
		if (need_resched())
			return;

		spin_lock(&i915->mm.free_lock);
	}
	spin_unlock(&i915->mm.free_lock);
}

static void __i915_gem_free_object_rcu(struct rcu_head *head)
{
	struct drm_i915_gem_object *obj =
		container_of(head, typeof(*obj), rcu);
	struct drm_i915_private *i915 = to_i915(obj->base.dev);

	/*
	 * Since we require blocking on struct_mutex to unbind the freed
	 * object from the GPU before releasing resources back to the
	 * system, we can not do that directly from the RCU callback (which may
	 * be a softirq context), but must instead then defer that work onto a
	 * kthread. We use the RCU callback rather than move the freed object
	 * directly onto the work queue so that we can mix between using the
	 * worker and performing frees directly from subsequent allocations for
	 * crude but effective memory throttling.
	 */
	if (llist_add(&obj->freed, &i915->mm.free_list))
		queue_work(i915->wq, &i915->mm.free_work);
}

void i915_gem_free_object(struct drm_gem_object *gem_obj)
{
	struct drm_i915_gem_object *obj = to_intel_bo(gem_obj);

	if (obj->mm.quirked)
		__i915_gem_object_unpin_pages(obj);

	if (discard_backing_storage(obj))
		obj->mm.madv = I915_MADV_DONTNEED;

	/*
	 * Before we free the object, make sure any pure RCU-only
	 * read-side critical sections are complete, e.g.
	 * i915_gem_busy_ioctl(). For the corresponding synchronized
	 * lookup see i915_gem_object_lookup_rcu().
	 */
	atomic_inc(&to_i915(obj->base.dev)->mm.free_count);
	call_rcu(&obj->rcu, __i915_gem_free_object_rcu);
}

void __i915_gem_object_release_unless_active(struct drm_i915_gem_object *obj)
{
	lockdep_assert_held(&obj->base.dev->struct_mutex);

	if (!i915_gem_object_has_active_reference(obj) &&
	    i915_gem_object_is_active(obj))
		i915_gem_object_set_active_reference(obj);
	else
		i915_gem_object_put(obj);
}

void i915_gem_sanitize(struct drm_i915_private *i915)
{
	int err;

	GEM_TRACE("\n");

	mutex_lock(&i915->drm.struct_mutex);

	intel_runtime_pm_get(i915);
	intel_uncore_forcewake_get(i915, FORCEWAKE_ALL);

	/*
	 * As we have just resumed the machine and woken the device up from
	 * deep PCI sleep (presumably D3_cold), assume the HW has been reset
	 * back to defaults, recovering from whatever wedged state we left it
	 * in and so worth trying to use the device once more.
	 */
	if (i915_terminally_wedged(&i915->gpu_error))
		i915_gem_unset_wedged(i915);

	/*
	 * If we inherit context state from the BIOS or earlier occupants
	 * of the GPU, the GPU may be in an inconsistent state when we
	 * try to take over. The only way to remove the earlier state
	 * is by resetting. However, resetting on earlier gen is tricky as
	 * it may impact the display and we are uncertain about the stability
	 * of the reset, so this could be applied to even earlier gen.
	 */
	err = -ENODEV;
	if (INTEL_GEN(i915) >= 5 && intel_has_gpu_reset(i915))
		err = WARN_ON(intel_gpu_reset(i915, ALL_ENGINES));
	if (!err)
		intel_engines_sanitize(i915);

	intel_uncore_forcewake_put(i915, FORCEWAKE_ALL);
	intel_runtime_pm_put(i915);

	i915_gem_contexts_lost(i915);
	mutex_unlock(&i915->drm.struct_mutex);
}

int i915_gem_suspend(struct drm_i915_private *dev_priv)
{
	struct drm_device *dev = &dev_priv->drm;
	int ret;

	GEM_TRACE("\n");

	intel_runtime_pm_get(dev_priv);
	intel_suspend_gt_powersave(dev_priv);

	mutex_lock(&dev->struct_mutex);

	/* We have to flush all the executing contexts to main memory so
	 * that they can saved in the hibernation image. To ensure the last
	 * context image is coherent, we have to switch away from it. That
	 * leaves the dev_priv->kernel_context still active when
	 * we actually suspend, and its image in memory may not match the GPU
	 * state. Fortunately, the kernel_context is disposable and we do
	 * not rely on its state.
	 */
	if (!i915_terminally_wedged(&dev_priv->gpu_error)) {
		ret = i915_gem_switch_to_kernel_context(dev_priv);
		if (ret)
			goto err_unlock;

		ret = i915_gem_wait_for_idle(dev_priv,
					     I915_WAIT_INTERRUPTIBLE |
					     I915_WAIT_LOCKED |
					     I915_WAIT_FOR_IDLE_BOOST);
		if (ret && ret != -EIO)
			goto err_unlock;

		assert_kernel_context_is_current(dev_priv);
	}
	mutex_unlock(&dev->struct_mutex);

	intel_uc_suspend(dev_priv);

	cancel_delayed_work_sync(&dev_priv->gpu_error.hangcheck_work);
	cancel_delayed_work_sync(&dev_priv->gt.retire_work);

	/* As the idle_work is rearming if it detects a race, play safe and
	 * repeat the flush until it is definitely idle.
	 */
	drain_delayed_work(&dev_priv->gt.idle_work);

	/* Assert that we sucessfully flushed all the work and
	 * reset the GPU back to its idle, low power state.
	 */
	WARN_ON(dev_priv->gt.awake);
	if (WARN_ON(!intel_engines_are_idle(dev_priv)))
		i915_gem_set_wedged(dev_priv); /* no hope, discard everything */

	intel_runtime_pm_put(dev_priv);
	return 0;

err_unlock:
	mutex_unlock(&dev->struct_mutex);
	intel_runtime_pm_put(dev_priv);
	return ret;
}

void i915_gem_suspend_late(struct drm_i915_private *i915)
{
	struct drm_i915_gem_object *obj;
	struct list_head *phases[] = {
		&i915->mm.unbound_list,
		&i915->mm.bound_list,
		NULL
	}, **phase;

	/*
	 * Neither the BIOS, ourselves or any other kernel
	 * expects the system to be in execlists mode on startup,
	 * so we need to reset the GPU back to legacy mode. And the only
	 * known way to disable logical contexts is through a GPU reset.
	 *
	 * So in order to leave the system in a known default configuration,
	 * always reset the GPU upon unload and suspend. Afterwards we then
	 * clean up the GEM state tracking, flushing off the requests and
	 * leaving the system in a known idle state.
	 *
	 * Note that is of the upmost importance that the GPU is idle and
	 * all stray writes are flushed *before* we dismantle the backing
	 * storage for the pinned objects.
	 *
	 * However, since we are uncertain that resetting the GPU on older
	 * machines is a good idea, we don't - just in case it leaves the
	 * machine in an unusable condition.
	 */

	mutex_lock(&i915->drm.struct_mutex);
	for (phase = phases; *phase; phase++) {
		list_for_each_entry(obj, *phase, mm.link)
			WARN_ON(i915_gem_object_set_to_gtt_domain(obj, false));
	}
	mutex_unlock(&i915->drm.struct_mutex);

	intel_uc_sanitize(i915);
	i915_gem_sanitize(i915);
}

void i915_gem_resume(struct drm_i915_private *i915)
{
	GEM_TRACE("\n");

	WARN_ON(i915->gt.awake);

	mutex_lock(&i915->drm.struct_mutex);
	intel_uncore_forcewake_get(i915, FORCEWAKE_ALL);

	i915_gem_restore_gtt_mappings(i915);
	i915_gem_restore_fences(i915);

	/*
	 * As we didn't flush the kernel context before suspend, we cannot
	 * guarantee that the context image is complete. So let's just reset
	 * it and start again.
	 */
	i915->gt.resume(i915);

	if (i915_gem_init_hw(i915))
		goto err_wedged;

	intel_uc_resume(i915);

	/* Always reload a context for powersaving. */
	if (i915_gem_switch_to_kernel_context(i915))
		goto err_wedged;

out_unlock:
	intel_uncore_forcewake_put(i915, FORCEWAKE_ALL);
	mutex_unlock(&i915->drm.struct_mutex);
	return;

err_wedged:
	if (!i915_terminally_wedged(&i915->gpu_error)) {
		DRM_ERROR("failed to re-initialize GPU, declaring wedged!\n");
		i915_gem_set_wedged(i915);
	}
	goto out_unlock;
}

void i915_gem_init_swizzling(struct drm_i915_private *dev_priv)
{
	if (INTEL_GEN(dev_priv) < 5 ||
	    dev_priv->mm.bit_6_swizzle_x == I915_BIT_6_SWIZZLE_NONE)
		return;

	I915_WRITE(DISP_ARB_CTL, I915_READ(DISP_ARB_CTL) |
				 DISP_TILE_SURFACE_SWIZZLING);

	if (IS_GEN5(dev_priv))
		return;

	I915_WRITE(TILECTL, I915_READ(TILECTL) | TILECTL_SWZCTL);
	if (IS_GEN6(dev_priv))
		I915_WRITE(ARB_MODE, _MASKED_BIT_ENABLE(ARB_MODE_SWIZZLE_SNB));
	else if (IS_GEN7(dev_priv))
		I915_WRITE(ARB_MODE, _MASKED_BIT_ENABLE(ARB_MODE_SWIZZLE_IVB));
	else if (IS_GEN8(dev_priv))
		I915_WRITE(GAMTARBMODE, _MASKED_BIT_ENABLE(ARB_MODE_SWIZZLE_BDW));
	else
		BUG();
}

static void init_unused_ring(struct drm_i915_private *dev_priv, u32 base)
{
	I915_WRITE(RING_CTL(base), 0);
	I915_WRITE(RING_HEAD(base), 0);
	I915_WRITE(RING_TAIL(base), 0);
	I915_WRITE(RING_START(base), 0);
}

static void init_unused_rings(struct drm_i915_private *dev_priv)
{
	if (IS_I830(dev_priv)) {
		init_unused_ring(dev_priv, PRB1_BASE);
		init_unused_ring(dev_priv, SRB0_BASE);
		init_unused_ring(dev_priv, SRB1_BASE);
		init_unused_ring(dev_priv, SRB2_BASE);
		init_unused_ring(dev_priv, SRB3_BASE);
	} else if (IS_GEN2(dev_priv)) {
		init_unused_ring(dev_priv, SRB0_BASE);
		init_unused_ring(dev_priv, SRB1_BASE);
	} else if (IS_GEN3(dev_priv)) {
		init_unused_ring(dev_priv, PRB1_BASE);
		init_unused_ring(dev_priv, PRB2_BASE);
	}
}

static int __i915_gem_restart_engines(void *data)
{
	struct drm_i915_private *i915 = data;
	struct intel_engine_cs *engine;
	enum intel_engine_id id;
	int err;

	for_each_engine(engine, i915, id) {
		err = engine->init_hw(engine);
		if (err) {
			DRM_ERROR("Failed to restart %s (%d)\n",
				  engine->name, err);
			return err;
		}
	}

	return 0;
}

int i915_gem_init_hw(struct drm_i915_private *dev_priv)
{
	int ret;

	dev_priv->gt.last_init_time = ktime_get();

	/* Double layer security blanket, see i915_gem_init() */
	intel_uncore_forcewake_get(dev_priv, FORCEWAKE_ALL);

	if (HAS_EDRAM(dev_priv) && INTEL_GEN(dev_priv) < 9)
		I915_WRITE(HSW_IDICR, I915_READ(HSW_IDICR) | IDIHASHMSK(0xf));

	if (IS_HASWELL(dev_priv))
		I915_WRITE(MI_PREDICATE_RESULT_2, IS_HSW_GT3(dev_priv) ?
			   LOWER_SLICE_ENABLED : LOWER_SLICE_DISABLED);

	if (HAS_PCH_NOP(dev_priv)) {
		if (IS_IVYBRIDGE(dev_priv)) {
			u32 temp = I915_READ(GEN7_MSG_CTL);
			temp &= ~(WAIT_FOR_PCH_FLR_ACK | WAIT_FOR_PCH_RESET_ACK);
			I915_WRITE(GEN7_MSG_CTL, temp);
		} else if (INTEL_GEN(dev_priv) >= 7) {
			u32 temp = I915_READ(HSW_NDE_RSTWRN_OPT);
			temp &= ~RESET_PCH_HANDSHAKE_ENABLE;
			I915_WRITE(HSW_NDE_RSTWRN_OPT, temp);
		}
	}

	intel_gt_workarounds_apply(dev_priv);

	i915_gem_init_swizzling(dev_priv);

	/*
	 * At least 830 can leave some of the unused rings
	 * "active" (ie. head != tail) after resume which
	 * will prevent c3 entry. Makes sure all unused rings
	 * are totally idle.
	 */
	init_unused_rings(dev_priv);

	BUG_ON(!dev_priv->kernel_context);
	if (i915_terminally_wedged(&dev_priv->gpu_error)) {
		ret = -EIO;
		goto out;
	}

	ret = i915_ppgtt_init_hw(dev_priv);
	if (ret) {
		DRM_ERROR("Enabling PPGTT failed (%d)\n", ret);
		goto out;
	}

	ret = intel_wopcm_init_hw(&dev_priv->wopcm);
	if (ret) {
		DRM_ERROR("Enabling WOPCM failed (%d)\n", ret);
		goto out;
	}

	/* We can't enable contexts until all firmware is loaded */
	ret = intel_uc_init_hw(dev_priv);
	if (ret) {
		DRM_ERROR("Enabling uc failed (%d)\n", ret);
		goto out;
	}

	intel_mocs_init_l3cc_table(dev_priv);

	/* Only when the HW is re-initialised, can we replay the requests */
	ret = __i915_gem_restart_engines(dev_priv);
	if (ret)
		goto cleanup_uc;
out:
	intel_uncore_forcewake_put(dev_priv, FORCEWAKE_ALL);
	return ret;

cleanup_uc:
	intel_uc_fini_hw(dev_priv);
	goto out;
}

static int __intel_engines_record_defaults(struct drm_i915_private *i915)
{
	struct i915_gem_context *ctx;
	struct intel_engine_cs *engine;
	enum intel_engine_id id;
	int err;

	/*
	 * As we reset the gpu during very early sanitisation, the current
	 * register state on the GPU should reflect its defaults values.
	 * We load a context onto the hw (with restore-inhibit), then switch
	 * over to a second context to save that default register state. We
	 * can then prime every new context with that state so they all start
	 * from the same default HW values.
	 */

	ctx = i915_gem_context_create_kernel(i915, 0);
	if (IS_ERR(ctx))
		return PTR_ERR(ctx);

	for_each_engine(engine, i915, id) {
		struct i915_request *rq;

		rq = i915_request_alloc(engine, ctx);
		if (IS_ERR(rq)) {
			err = PTR_ERR(rq);
			goto out_ctx;
		}

		err = 0;
		if (engine->init_context)
			err = engine->init_context(rq);

		i915_request_add(rq);
		if (err)
			goto err_active;
	}

	err = i915_gem_switch_to_kernel_context(i915);
	if (err)
		goto err_active;

	err = i915_gem_wait_for_idle(i915, I915_WAIT_LOCKED);
	if (err)
		goto err_active;

	assert_kernel_context_is_current(i915);

	for_each_engine(engine, i915, id) {
		struct i915_vma *state;

		state = to_intel_context(ctx, engine)->state;
		if (!state)
			continue;

		/*
		 * As we will hold a reference to the logical state, it will
		 * not be torn down with the context, and importantly the
		 * object will hold onto its vma (making it possible for a
		 * stray GTT write to corrupt our defaults). Unmap the vma
		 * from the GTT to prevent such accidents and reclaim the
		 * space.
		 */
		err = i915_vma_unbind(state);
		if (err)
			goto err_active;

		err = i915_gem_object_set_to_cpu_domain(state->obj, false);
		if (err)
			goto err_active;

		engine->default_state = i915_gem_object_get(state->obj);
	}

	if (IS_ENABLED(CONFIG_DRM_I915_DEBUG_GEM)) {
		unsigned int found = intel_engines_has_context_isolation(i915);

		/*
		 * Make sure that classes with multiple engine instances all
		 * share the same basic configuration.
		 */
		for_each_engine(engine, i915, id) {
			unsigned int bit = BIT(engine->uabi_class);
			unsigned int expected = engine->default_state ? bit : 0;

			if ((found & bit) != expected) {
				DRM_ERROR("mismatching default context state for class %d on engine %s\n",
					  engine->uabi_class, engine->name);
			}
		}
	}

out_ctx:
	i915_gem_context_set_closed(ctx);
	i915_gem_context_put(ctx);
	return err;

err_active:
	/*
	 * If we have to abandon now, we expect the engines to be idle
	 * and ready to be torn-down. First try to flush any remaining
	 * request, ensure we are pointing at the kernel context and
	 * then remove it.
	 */
	if (WARN_ON(i915_gem_switch_to_kernel_context(i915)))
		goto out_ctx;

	if (WARN_ON(i915_gem_wait_for_idle(i915, I915_WAIT_LOCKED)))
		goto out_ctx;

	i915_gem_contexts_lost(i915);
	goto out_ctx;
}

int i915_gem_init(struct drm_i915_private *dev_priv)
{
	int ret;

	/* We need to fallback to 4K pages if host doesn't support huge gtt. */
	if (intel_vgpu_active(dev_priv) && !intel_vgpu_has_huge_gtt(dev_priv))
		mkwrite_device_info(dev_priv)->page_sizes =
			I915_GTT_PAGE_SIZE_4K;

	dev_priv->mm.unordered_timeline = dma_fence_context_alloc(1);

	if (HAS_LOGICAL_RING_CONTEXTS(dev_priv)) {
		dev_priv->gt.resume = intel_lr_context_resume;
		dev_priv->gt.cleanup_engine = intel_logical_ring_cleanup;
	} else {
		dev_priv->gt.resume = intel_legacy_submission_resume;
		dev_priv->gt.cleanup_engine = intel_engine_cleanup;
	}

	ret = i915_gem_init_userptr(dev_priv);
	if (ret)
		return ret;

	ret = intel_wopcm_init(&dev_priv->wopcm);
	if (ret)
		return ret;

	ret = intel_uc_init_misc(dev_priv);
	if (ret)
		return ret;

	/* This is just a security blanket to placate dragons.
	 * On some systems, we very sporadically observe that the first TLBs
	 * used by the CS may be stale, despite us poking the TLB reset. If
	 * we hold the forcewake during initialisation these problems
	 * just magically go away.
	 */
	mutex_lock(&dev_priv->drm.struct_mutex);
	intel_uncore_forcewake_get(dev_priv, FORCEWAKE_ALL);

	ret = i915_gem_init_ggtt(dev_priv);
	if (ret) {
		GEM_BUG_ON(ret == -EIO);
		goto err_unlock;
	}

	ret = i915_gem_contexts_init(dev_priv);
	if (ret) {
		GEM_BUG_ON(ret == -EIO);
		goto err_ggtt;
	}

	ret = intel_engines_init(dev_priv);
	if (ret) {
		GEM_BUG_ON(ret == -EIO);
		goto err_context;
	}

	intel_init_gt_powersave(dev_priv);

	ret = intel_uc_init(dev_priv);
	if (ret)
		goto err_pm;

	ret = i915_gem_init_hw(dev_priv);
	if (ret)
		goto err_uc_init;

	/*
	 * Despite its name intel_init_clock_gating applies both display
	 * clock gating workarounds; GT mmio workarounds and the occasional
	 * GT power context workaround. Worse, sometimes it includes a context
	 * register workaround which we need to apply before we record the
	 * default HW state for all contexts.
	 *
	 * FIXME: break up the workarounds and apply them at the right time!
	 */
	intel_init_clock_gating(dev_priv);

	ret = __intel_engines_record_defaults(dev_priv);
	if (ret)
		goto err_init_hw;

	if (i915_inject_load_failure()) {
		ret = -ENODEV;
		goto err_init_hw;
	}

	if (i915_inject_load_failure()) {
		ret = -EIO;
		goto err_init_hw;
	}

	intel_uncore_forcewake_put(dev_priv, FORCEWAKE_ALL);
	mutex_unlock(&dev_priv->drm.struct_mutex);

	return 0;

	/*
	 * Unwinding is complicated by that we want to handle -EIO to mean
	 * disable GPU submission but keep KMS alive. We want to mark the
	 * HW as irrevisibly wedged, but keep enough state around that the
	 * driver doesn't explode during runtime.
	 */
err_init_hw:
	mutex_unlock(&dev_priv->drm.struct_mutex);

	WARN_ON(i915_gem_suspend(dev_priv));
	i915_gem_suspend_late(dev_priv);

	mutex_lock(&dev_priv->drm.struct_mutex);
	intel_uc_fini_hw(dev_priv);
err_uc_init:
	intel_uc_fini(dev_priv);
err_pm:
	if (ret != -EIO) {
		intel_cleanup_gt_powersave(dev_priv);
		i915_gem_cleanup_engines(dev_priv);
	}
err_context:
	if (ret != -EIO)
		i915_gem_contexts_fini(dev_priv);
err_ggtt:
err_unlock:
	intel_uncore_forcewake_put(dev_priv, FORCEWAKE_ALL);
	mutex_unlock(&dev_priv->drm.struct_mutex);

	intel_uc_fini_misc(dev_priv);

	if (ret != -EIO)
		i915_gem_cleanup_userptr(dev_priv);

	if (ret == -EIO) {
		/*
		 * Allow engine initialisation to fail by marking the GPU as
		 * wedged. But we only want to do this where the GPU is angry,
		 * for all other failure, such as an allocation failure, bail.
		 */
		if (!i915_terminally_wedged(&dev_priv->gpu_error)) {
			i915_load_error(dev_priv,
					"Failed to initialize GPU, declaring it wedged!\n");
			i915_gem_set_wedged(dev_priv);
		}
		ret = 0;
	}

	i915_gem_drain_freed_objects(dev_priv);
	return ret;
}

void i915_gem_fini(struct drm_i915_private *dev_priv)
{
	i915_gem_suspend_late(dev_priv);

	/* Flush any outstanding unpin_work. */
	i915_gem_drain_workqueue(dev_priv);

	mutex_lock(&dev_priv->drm.struct_mutex);
	intel_uc_fini_hw(dev_priv);
	intel_uc_fini(dev_priv);
	i915_gem_cleanup_engines(dev_priv);
	i915_gem_contexts_fini(dev_priv);
	mutex_unlock(&dev_priv->drm.struct_mutex);

	intel_uc_fini_misc(dev_priv);
	i915_gem_cleanup_userptr(dev_priv);

	i915_gem_drain_freed_objects(dev_priv);

	WARN_ON(!list_empty(&dev_priv->contexts.list));
}

void i915_gem_init_mmio(struct drm_i915_private *i915)
{
	i915_gem_sanitize(i915);
}

void
i915_gem_cleanup_engines(struct drm_i915_private *dev_priv)
{
	struct intel_engine_cs *engine;
	enum intel_engine_id id;

	for_each_engine(engine, dev_priv, id)
		dev_priv->gt.cleanup_engine(engine);
}

void
i915_gem_load_init_fences(struct drm_i915_private *dev_priv)
{
	int i;

	if (INTEL_GEN(dev_priv) >= 7 && !IS_VALLEYVIEW(dev_priv) &&
	    !IS_CHERRYVIEW(dev_priv))
		dev_priv->num_fence_regs = 32;
	else if (INTEL_GEN(dev_priv) >= 4 ||
		 IS_I945G(dev_priv) || IS_I945GM(dev_priv) ||
		 IS_G33(dev_priv) || IS_PINEVIEW(dev_priv))
		dev_priv->num_fence_regs = 16;
	else
		dev_priv->num_fence_regs = 8;

	if (intel_vgpu_active(dev_priv))
		dev_priv->num_fence_regs =
				I915_READ(vgtif_reg(avail_rs.fence_num));

	/* Initialize fence registers to zero */
	for (i = 0; i < dev_priv->num_fence_regs; i++) {
		struct drm_i915_fence_reg *fence = &dev_priv->fence_regs[i];

		fence->i915 = dev_priv;
		fence->id = i;
		list_add_tail(&fence->link, &dev_priv->mm.fence_list);
	}
	i915_gem_restore_fences(dev_priv);

	i915_gem_detect_bit_6_swizzle(dev_priv);
}

static void i915_gem_init__mm(struct drm_i915_private *i915)
{
	spin_lock_init(&i915->mm.object_stat_lock);
	spin_lock_init(&i915->mm.obj_lock);
	spin_lock_init(&i915->mm.free_lock);

	init_llist_head(&i915->mm.free_list);

	INIT_LIST_HEAD(&i915->mm.unbound_list);
	INIT_LIST_HEAD(&i915->mm.bound_list);
	INIT_LIST_HEAD(&i915->mm.fence_list);
	INIT_LIST_HEAD(&i915->mm.userfault_list);

	INIT_WORK(&i915->mm.free_work, __i915_gem_free_work);
}

int i915_gem_init_early(struct drm_i915_private *dev_priv)
{
	int err = -ENOMEM;

	dev_priv->objects = KMEM_CACHE(drm_i915_gem_object, SLAB_HWCACHE_ALIGN);
	if (!dev_priv->objects)
		goto err_out;

	dev_priv->vmas = KMEM_CACHE(i915_vma, SLAB_HWCACHE_ALIGN);
	if (!dev_priv->vmas)
		goto err_objects;

	dev_priv->luts = KMEM_CACHE(i915_lut_handle, 0);
	if (!dev_priv->luts)
		goto err_vmas;

	dev_priv->requests = KMEM_CACHE(i915_request,
					SLAB_HWCACHE_ALIGN |
					SLAB_RECLAIM_ACCOUNT |
					SLAB_TYPESAFE_BY_RCU);
	if (!dev_priv->requests)
		goto err_luts;

	dev_priv->dependencies = KMEM_CACHE(i915_dependency,
					    SLAB_HWCACHE_ALIGN |
					    SLAB_RECLAIM_ACCOUNT);
	if (!dev_priv->dependencies)
		goto err_requests;

	dev_priv->priorities = KMEM_CACHE(i915_priolist, SLAB_HWCACHE_ALIGN);
	if (!dev_priv->priorities)
		goto err_dependencies;

	INIT_LIST_HEAD(&dev_priv->gt.timelines);
	INIT_LIST_HEAD(&dev_priv->gt.active_rings);
	INIT_LIST_HEAD(&dev_priv->gt.closed_vma);

	i915_gem_init__mm(dev_priv);

	INIT_DELAYED_WORK(&dev_priv->gt.retire_work,
			  i915_gem_retire_work_handler);
	INIT_DELAYED_WORK(&dev_priv->gt.idle_work,
			  i915_gem_idle_work_handler);
	init_waitqueue_head(&dev_priv->gpu_error.wait_queue);
	init_waitqueue_head(&dev_priv->gpu_error.reset_queue);

	atomic_set(&dev_priv->mm.bsd_engine_dispatch_index, 0);

	spin_lock_init(&dev_priv->fb_tracking.lock);

	err = i915_gemfs_init(dev_priv);
	if (err)
		DRM_NOTE("Unable to create a private tmpfs mount, hugepage support will be disabled(%d).\n", err);

	return 0;

err_dependencies:
	kmem_cache_destroy(dev_priv->dependencies);
err_requests:
	kmem_cache_destroy(dev_priv->requests);
err_luts:
	kmem_cache_destroy(dev_priv->luts);
err_vmas:
	kmem_cache_destroy(dev_priv->vmas);
err_objects:
	kmem_cache_destroy(dev_priv->objects);
err_out:
	return err;
}

void i915_gem_cleanup_early(struct drm_i915_private *dev_priv)
{
	i915_gem_drain_freed_objects(dev_priv);
	GEM_BUG_ON(!llist_empty(&dev_priv->mm.free_list));
	GEM_BUG_ON(atomic_read(&dev_priv->mm.free_count));
	WARN_ON(dev_priv->mm.object_count);
	WARN_ON(!list_empty(&dev_priv->gt.timelines));

	kmem_cache_destroy(dev_priv->priorities);
	kmem_cache_destroy(dev_priv->dependencies);
	kmem_cache_destroy(dev_priv->requests);
	kmem_cache_destroy(dev_priv->luts);
	kmem_cache_destroy(dev_priv->vmas);
	kmem_cache_destroy(dev_priv->objects);

	/* And ensure that our DESTROY_BY_RCU slabs are truly destroyed */
	rcu_barrier();

	i915_gemfs_fini(dev_priv);
}

int i915_gem_freeze(struct drm_i915_private *dev_priv)
{
	/* Discard all purgeable objects, let userspace recover those as
	 * required after resuming.
	 */
	i915_gem_shrink_all(dev_priv);

	return 0;
}

int i915_gem_freeze_late(struct drm_i915_private *i915)
{
	struct drm_i915_gem_object *obj;
	struct list_head *phases[] = {
		&i915->mm.unbound_list,
		&i915->mm.bound_list,
		NULL
	}, **phase;

	/*
	 * Called just before we write the hibernation image.
	 *
	 * We need to update the domain tracking to reflect that the CPU
	 * will be accessing all the pages to create and restore from the
	 * hibernation, and so upon restoration those pages will be in the
	 * CPU domain.
	 *
	 * To make sure the hibernation image contains the latest state,
	 * we update that state just before writing out the image.
	 *
	 * To try and reduce the hibernation image, we manually shrink
	 * the objects as well, see i915_gem_freeze()
	 */

	i915_gem_shrink(i915, -1UL, NULL, I915_SHRINK_UNBOUND);
	i915_gem_drain_freed_objects(i915);

	mutex_lock(&i915->drm.struct_mutex);
	for (phase = phases; *phase; phase++) {
		list_for_each_entry(obj, *phase, mm.link)
			WARN_ON(i915_gem_object_set_to_cpu_domain(obj, true));
	}
	mutex_unlock(&i915->drm.struct_mutex);

	return 0;
}

void i915_gem_release(struct drm_device *dev, struct drm_file *file)
{
	struct drm_i915_file_private *file_priv = file->driver_priv;
	struct i915_request *request;

	/* Clean up our request list when the client is going away, so that
	 * later retire_requests won't dereference our soon-to-be-gone
	 * file_priv.
	 */
	spin_lock(&file_priv->mm.lock);
	list_for_each_entry(request, &file_priv->mm.request_list, client_link)
		request->file_priv = NULL;
	spin_unlock(&file_priv->mm.lock);
}

int i915_gem_open(struct drm_i915_private *i915, struct drm_file *file)
{
	struct drm_i915_file_private *file_priv;
	int ret;

	DRM_DEBUG("\n");

	file_priv = kzalloc(sizeof(*file_priv), GFP_KERNEL);
	if (!file_priv)
		return -ENOMEM;

	file->driver_priv = file_priv;
	file_priv->dev_priv = i915;
	file_priv->file = file;

	spin_lock_init(&file_priv->mm.lock);
	INIT_LIST_HEAD(&file_priv->mm.request_list);

	file_priv->bsd_engine = -1;
	file_priv->hang_timestamp = jiffies;

	ret = i915_gem_context_open(i915, file);
	if (ret)
		kfree(file_priv);

	return ret;
}

/**
 * i915_gem_track_fb - update frontbuffer tracking
 * @old: current GEM buffer for the frontbuffer slots
 * @new: new GEM buffer for the frontbuffer slots
 * @frontbuffer_bits: bitmask of frontbuffer slots
 *
 * This updates the frontbuffer tracking bits @frontbuffer_bits by clearing them
 * from @old and setting them in @new. Both @old and @new can be NULL.
 */
void i915_gem_track_fb(struct drm_i915_gem_object *old,
		       struct drm_i915_gem_object *new,
		       unsigned frontbuffer_bits)
{
	/* Control of individual bits within the mask are guarded by
	 * the owning plane->mutex, i.e. we can never see concurrent
	 * manipulation of individual bits. But since the bitfield as a whole
	 * is updated using RMW, we need to use atomics in order to update
	 * the bits.
	 */
	BUILD_BUG_ON(INTEL_FRONTBUFFER_BITS_PER_PIPE * I915_MAX_PIPES >
		     sizeof(atomic_t) * BITS_PER_BYTE);

	if (old) {
		WARN_ON(!(atomic_read(&old->frontbuffer_bits) & frontbuffer_bits));
		atomic_andnot(frontbuffer_bits, &old->frontbuffer_bits);
	}

	if (new) {
		WARN_ON(atomic_read(&new->frontbuffer_bits) & frontbuffer_bits);
		atomic_or(frontbuffer_bits, &new->frontbuffer_bits);
	}
}

/* Allocate a new GEM object and fill it with the supplied data */
struct drm_i915_gem_object *
i915_gem_object_create_from_data(struct drm_i915_private *dev_priv,
			         const void *data, size_t size)
{
	struct drm_i915_gem_object *obj;
	struct file *file;
	size_t offset;
	int err;

	obj = i915_gem_object_create(dev_priv, round_up(size, PAGE_SIZE));
	if (IS_ERR(obj))
		return obj;

	GEM_BUG_ON(obj->write_domain != I915_GEM_DOMAIN_CPU);

	file = obj->base.filp;
	offset = 0;
	do {
		unsigned int len = min_t(typeof(size), size, PAGE_SIZE);
		struct page *page;
		void *pgdata, *vaddr;

		err = pagecache_write_begin(file, file->f_mapping,
					    offset, len, 0,
					    &page, &pgdata);
		if (err < 0)
			goto fail;

		vaddr = kmap(page);
		memcpy(vaddr, data, len);
		kunmap(page);

		err = pagecache_write_end(file, file->f_mapping,
					  offset, len, len,
					  page, pgdata);
		if (err < 0)
			goto fail;

		size -= len;
		data += len;
		offset += len;
	} while (size);

	return obj;

fail:
	i915_gem_object_put(obj);
	return ERR_PTR(err);
}

struct scatterlist *
i915_gem_object_get_sg(struct drm_i915_gem_object *obj,
		       unsigned int n,
		       unsigned int *offset)
{
	struct i915_gem_object_page_iter *iter = &obj->mm.get_page;
	struct scatterlist *sg;
	unsigned int idx, count;

	might_sleep();
	GEM_BUG_ON(n >= obj->base.size >> PAGE_SHIFT);
	GEM_BUG_ON(!i915_gem_object_has_pinned_pages(obj));

	/* As we iterate forward through the sg, we record each entry in a
	 * radixtree for quick repeated (backwards) lookups. If we have seen
	 * this index previously, we will have an entry for it.
	 *
	 * Initial lookup is O(N), but this is amortized to O(1) for
	 * sequential page access (where each new request is consecutive
	 * to the previous one). Repeated lookups are O(lg(obj->base.size)),
	 * i.e. O(1) with a large constant!
	 */
	if (n < READ_ONCE(iter->sg_idx))
		goto lookup;

	mutex_lock(&iter->lock);

	/* We prefer to reuse the last sg so that repeated lookup of this
	 * (or the subsequent) sg are fast - comparing against the last
	 * sg is faster than going through the radixtree.
	 */

	sg = iter->sg_pos;
	idx = iter->sg_idx;
	count = __sg_page_count(sg);

	while (idx + count <= n) {
		unsigned long exception, i;
		int ret;

		/* If we cannot allocate and insert this entry, or the
		 * individual pages from this range, cancel updating the
		 * sg_idx so that on this lookup we are forced to linearly
		 * scan onwards, but on future lookups we will try the
		 * insertion again (in which case we need to be careful of
		 * the error return reporting that we have already inserted
		 * this index).
		 */
		ret = radix_tree_insert(&iter->radix, idx, sg);
		if (ret && ret != -EEXIST)
			goto scan;

		exception =
			RADIX_TREE_EXCEPTIONAL_ENTRY |
			idx << RADIX_TREE_EXCEPTIONAL_SHIFT;
		for (i = 1; i < count; i++) {
			ret = radix_tree_insert(&iter->radix, idx + i,
						(void *)exception);
			if (ret && ret != -EEXIST)
				goto scan;
		}

		idx += count;
		sg = ____sg_next(sg);
		count = __sg_page_count(sg);
	}

scan:
	iter->sg_pos = sg;
	iter->sg_idx = idx;

	mutex_unlock(&iter->lock);

	if (unlikely(n < idx)) /* insertion completed by another thread */
		goto lookup;

	/* In case we failed to insert the entry into the radixtree, we need
	 * to look beyond the current sg.
	 */
	while (idx + count <= n) {
		idx += count;
		sg = ____sg_next(sg);
		count = __sg_page_count(sg);
	}

	*offset = n - idx;
	return sg;

lookup:
	rcu_read_lock();

	sg = radix_tree_lookup(&iter->radix, n);
	GEM_BUG_ON(!sg);

	/* If this index is in the middle of multi-page sg entry,
	 * the radixtree will contain an exceptional entry that points
	 * to the start of that range. We will return the pointer to
	 * the base page and the offset of this page within the
	 * sg entry's range.
	 */
	*offset = 0;
	if (unlikely(radix_tree_exception(sg))) {
		unsigned long base =
			(unsigned long)sg >> RADIX_TREE_EXCEPTIONAL_SHIFT;

		sg = radix_tree_lookup(&iter->radix, base);
		GEM_BUG_ON(!sg);

		*offset = n - base;
	}

	rcu_read_unlock();

	return sg;
}

struct page *
i915_gem_object_get_page(struct drm_i915_gem_object *obj, unsigned int n)
{
	struct scatterlist *sg;
	unsigned int offset;

	GEM_BUG_ON(!i915_gem_object_has_struct_page(obj));

	sg = i915_gem_object_get_sg(obj, n, &offset);
	return nth_page(sg_page(sg), offset);
}

/* Like i915_gem_object_get_page(), but mark the returned page dirty */
struct page *
i915_gem_object_get_dirty_page(struct drm_i915_gem_object *obj,
			       unsigned int n)
{
	struct page *page;

	page = i915_gem_object_get_page(obj, n);
	if (!obj->mm.dirty)
		set_page_dirty(page);

	return page;
}

dma_addr_t
i915_gem_object_get_dma_address(struct drm_i915_gem_object *obj,
				unsigned long n)
{
	struct scatterlist *sg;
	unsigned int offset;

	sg = i915_gem_object_get_sg(obj, n, &offset);
	return sg_dma_address(sg) + (offset << PAGE_SHIFT);
}

int i915_gem_object_attach_phys(struct drm_i915_gem_object *obj, int align)
{
	struct sg_table *pages;
	int err;

	if (align > obj->base.size)
		return -EINVAL;

	if (obj->ops == &i915_gem_phys_ops)
		return 0;

	if (obj->ops != &i915_gem_object_ops)
		return -EINVAL;

	err = i915_gem_object_unbind(obj);
	if (err)
		return err;

	mutex_lock(&obj->mm.lock);

	if (obj->mm.madv != I915_MADV_WILLNEED) {
		err = -EFAULT;
		goto err_unlock;
	}

	if (obj->mm.quirked) {
		err = -EFAULT;
		goto err_unlock;
	}

	if (obj->mm.mapping) {
		err = -EBUSY;
		goto err_unlock;
	}

	pages = __i915_gem_object_unset_pages(obj);

	obj->ops = &i915_gem_phys_ops;

	err = ____i915_gem_object_get_pages(obj);
	if (err)
		goto err_xfer;

	/* Perma-pin (until release) the physical set of pages */
	__i915_gem_object_pin_pages(obj);

	if (!IS_ERR_OR_NULL(pages))
		i915_gem_object_ops.put_pages(obj, pages);
	mutex_unlock(&obj->mm.lock);
	return 0;

err_xfer:
	obj->ops = &i915_gem_object_ops;
	if (!IS_ERR_OR_NULL(pages)) {
		unsigned int sg_page_sizes = i915_sg_page_sizes(pages->sgl);

		__i915_gem_object_set_pages(obj, pages, sg_page_sizes);
	}
err_unlock:
	mutex_unlock(&obj->mm.lock);
	return err;
}

#if IS_ENABLED(CONFIG_DRM_I915_SELFTEST)
#include "selftests/scatterlist.c"
#include "selftests/mock_gem_device.c"
#include "selftests/huge_gem_object.c"
#include "selftests/huge_pages.c"
#include "selftests/i915_gem_object.c"
#include "selftests/i915_gem_coherency.c"
#endif<|MERGE_RESOLUTION|>--- conflicted
+++ resolved
@@ -2943,7 +2943,6 @@
 
 static void i915_gem_client_mark_guilty(struct drm_i915_file_private *file_priv,
 					const struct i915_gem_context *ctx)
-<<<<<<< HEAD
 {
 	unsigned int score;
 	unsigned long prev_hang;
@@ -2970,67 +2969,23 @@
 {
 	unsigned int score;
 	bool banned, bannable;
-=======
-{
-	unsigned int score;
-	unsigned long prev_hang;
->>>>>>> eab97669
-
-	if (i915_gem_context_is_banned(ctx))
-		score = I915_CLIENT_SCORE_CONTEXT_BAN;
-	else
-		score = 0;
-
-<<<<<<< HEAD
+
+	atomic_inc(&ctx->guilty_count);
+
 	bannable = i915_gem_context_is_bannable(ctx);
 	score = atomic_add_return(CONTEXT_SCORE_GUILTY, &ctx->ban_score);
 	banned = score >= CONTEXT_SCORE_BAN_THRESHOLD;
 
-	DRM_DEBUG_DRIVER("context %s: guilty %d, score %u, ban %s\n",
-			 ctx->name, atomic_read(&ctx->guilty_count),
-			 score, yesno(banned && bannable));
-
-=======
-	prev_hang = xchg(&file_priv->hang_timestamp, jiffies);
-	if (time_before(jiffies, prev_hang + I915_CLIENT_FAST_HANG_JIFFIES))
-		score += I915_CLIENT_SCORE_HANG_FAST;
-
-	if (score) {
-		atomic_add(score, &file_priv->ban_score);
-
-		DRM_DEBUG_DRIVER("client %s: gained %u ban score, now %u\n",
-				 ctx->name, score,
-				 atomic_read(&file_priv->ban_score));
-	}
-}
-
-static void i915_gem_context_mark_guilty(struct i915_gem_context *ctx)
-{
-	unsigned int score;
-	bool banned, bannable;
-
-	atomic_inc(&ctx->guilty_count);
-
-	bannable = i915_gem_context_is_bannable(ctx);
-	score = atomic_add_return(CONTEXT_SCORE_GUILTY, &ctx->ban_score);
-	banned = score >= CONTEXT_SCORE_BAN_THRESHOLD;
-
->>>>>>> eab97669
 	/* Cool contexts don't accumulate client ban score */
 	if (!bannable)
 		return;
 
-<<<<<<< HEAD
-	if (banned)
-		i915_gem_context_set_banned(ctx);
-=======
 	if (banned) {
 		DRM_DEBUG_DRIVER("context %s: guilty %d, score %u, banned\n",
 				 ctx->name, atomic_read(&ctx->guilty_count),
 				 score);
 		i915_gem_context_set_banned(ctx);
 	}
->>>>>>> eab97669
 
 	if (!IS_ERR_OR_NULL(ctx->file_priv))
 		i915_gem_client_mark_guilty(ctx->file_priv, ctx);
