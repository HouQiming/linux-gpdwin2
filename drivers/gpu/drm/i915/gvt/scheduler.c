/*
 * Copyright(c) 2011-2016 Intel Corporation. All rights reserved.
 *
 * Permission is hereby granted, free of charge, to any person obtaining a
 * copy of this software and associated documentation files (the "Software"),
 * to deal in the Software without restriction, including without limitation
 * the rights to use, copy, modify, merge, publish, distribute, sublicense,
 * and/or sell copies of the Software, and to permit persons to whom the
 * Software is furnished to do so, subject to the following conditions:
 *
 * The above copyright notice and this permission notice (including the next
 * paragraph) shall be included in all copies or substantial portions of the
 * Software.
 *
 * THE SOFTWARE IS PROVIDED "AS IS", WITHOUT WARRANTY OF ANY KIND, EXPRESS OR
 * IMPLIED, INCLUDING BUT NOT LIMITED TO THE WARRANTIES OF MERCHANTABILITY,
 * FITNESS FOR A PARTICULAR PURPOSE AND NONINFRINGEMENT.  IN NO EVENT SHALL
 * THE AUTHORS OR COPYRIGHT HOLDERS BE LIABLE FOR ANY CLAIM, DAMAGES OR OTHER
 * LIABILITY, WHETHER IN AN ACTION OF CONTRACT, TORT OR OTHERWISE, ARISING FROM,
 * OUT OF OR IN CONNECTION WITH THE SOFTWARE OR THE USE OR OTHER DEALINGS IN THE
 * SOFTWARE.
 *
 * Authors:
 *    Zhi Wang <zhi.a.wang@intel.com>
 *
 * Contributors:
 *    Ping Gao <ping.a.gao@intel.com>
 *    Tina Zhang <tina.zhang@intel.com>
 *    Chanbin Du <changbin.du@intel.com>
 *    Min He <min.he@intel.com>
 *    Bing Niu <bing.niu@intel.com>
 *    Zhenyu Wang <zhenyuw@linux.intel.com>
 *
 */

#include <linux/kthread.h>

#include "i915_drv.h"
#include "gvt.h"

#define RING_CTX_OFF(x) \
	offsetof(struct execlist_ring_context, x)

static void set_context_pdp_root_pointer(
		struct execlist_ring_context *ring_context,
		u32 pdp[8])
{
	struct execlist_mmio_pair *pdp_pair = &ring_context->pdp3_UDW;
	int i;

	for (i = 0; i < 8; i++)
		pdp_pair[i].val = pdp[7 - i];
}

static int populate_shadow_context(struct intel_vgpu_workload *workload)
{
	struct intel_vgpu *vgpu = workload->vgpu;
	struct intel_gvt *gvt = vgpu->gvt;
	int ring_id = workload->ring_id;
	struct i915_gem_context *shadow_ctx = workload->vgpu->shadow_ctx;
	struct drm_i915_gem_object *ctx_obj =
		shadow_ctx->engine[ring_id].state->obj;
	struct execlist_ring_context *shadow_ring_context;
	struct page *page;
	void *dst;
	unsigned long context_gpa, context_page_num;
	int i;

	gvt_dbg_sched("ring id %d workload lrca %x", ring_id,
			workload->ctx_desc.lrca);

	context_page_num = intel_lr_context_size(
			gvt->dev_priv->engine[ring_id]);

	context_page_num = context_page_num >> PAGE_SHIFT;

	if (IS_BROADWELL(gvt->dev_priv) && ring_id == RCS)
		context_page_num = 19;

	i = 2;

	while (i < context_page_num) {
		context_gpa = intel_vgpu_gma_to_gpa(vgpu->gtt.ggtt_mm,
				(u32)((workload->ctx_desc.lrca + i) <<
				GTT_PAGE_SHIFT));
		if (context_gpa == INTEL_GVT_INVALID_ADDR) {
			gvt_vgpu_err("Invalid guest context descriptor\n");
			return -EINVAL;
		}

		page = i915_gem_object_get_page(ctx_obj, LRC_PPHWSP_PN + i);
		dst = kmap(page);
		intel_gvt_hypervisor_read_gpa(vgpu, context_gpa, dst,
				GTT_PAGE_SIZE);
		kunmap(page);
		i++;
	}

	page = i915_gem_object_get_page(ctx_obj, LRC_STATE_PN);
	shadow_ring_context = kmap(page);

#define COPY_REG(name) \
	intel_gvt_hypervisor_read_gpa(vgpu, workload->ring_context_gpa \
		+ RING_CTX_OFF(name.val), &shadow_ring_context->name.val, 4)

	COPY_REG(ctx_ctrl);
	COPY_REG(ctx_timestamp);

	if (ring_id == RCS) {
		COPY_REG(bb_per_ctx_ptr);
		COPY_REG(rcs_indirect_ctx);
		COPY_REG(rcs_indirect_ctx_offset);
	}
#undef COPY_REG

	set_context_pdp_root_pointer(shadow_ring_context,
				     workload->shadow_mm->shadow_page_table);

	intel_gvt_hypervisor_read_gpa(vgpu,
			workload->ring_context_gpa +
			sizeof(*shadow_ring_context),
			(void *)shadow_ring_context +
			sizeof(*shadow_ring_context),
			GTT_PAGE_SIZE - sizeof(*shadow_ring_context));

	kunmap(page);
	return 0;
}

static inline bool is_gvt_request(struct drm_i915_gem_request *req)
{
	return i915_gem_context_force_single_submission(req->ctx);
}

static int shadow_context_status_change(struct notifier_block *nb,
		unsigned long action, void *data)
{
	struct drm_i915_gem_request *req = (struct drm_i915_gem_request *)data;
	struct intel_gvt *gvt = container_of(nb, struct intel_gvt,
				shadow_ctx_notifier_block[req->engine->id]);
	struct intel_gvt_workload_scheduler *scheduler = &gvt->scheduler;
	struct intel_vgpu_workload *workload =
		scheduler->current_workload[req->engine->id];

<<<<<<< HEAD
	if (!is_gvt_request(req) || unlikely(!workload))
=======
	if (unlikely(!workload))
>>>>>>> b35f34d1
		return NOTIFY_OK;

	switch (action) {
	case INTEL_CONTEXT_SCHEDULE_IN:
		intel_gvt_load_render_mmio(workload->vgpu,
					   workload->ring_id);
		atomic_set(&workload->shadow_ctx_active, 1);
		break;
	case INTEL_CONTEXT_SCHEDULE_OUT:
		intel_gvt_restore_render_mmio(workload->vgpu,
					      workload->ring_id);
		/* If the status is -EINPROGRESS means this workload
		 * doesn't meet any issue during dispatching so when
		 * get the SCHEDULE_OUT set the status to be zero for
		 * good. If the status is NOT -EINPROGRESS means there
		 * is something wrong happened during dispatching and
		 * the status should not be set to zero
		 */
		if (workload->status == -EINPROGRESS)
			workload->status = 0;
		atomic_set(&workload->shadow_ctx_active, 0);
		break;
	default:
		WARN_ON(1);
		return NOTIFY_OK;
	}
	wake_up(&workload->shadow_ctx_status_wq);
	return NOTIFY_OK;
}

static int dispatch_workload(struct intel_vgpu_workload *workload)
{
	int ring_id = workload->ring_id;
	struct i915_gem_context *shadow_ctx = workload->vgpu->shadow_ctx;
	struct drm_i915_private *dev_priv = workload->vgpu->gvt->dev_priv;
	struct intel_engine_cs *engine = dev_priv->engine[ring_id];
	struct drm_i915_gem_request *rq;
	struct intel_vgpu *vgpu = workload->vgpu;
	int ret;

	gvt_dbg_sched("ring id %d prepare to dispatch workload %p\n",
		ring_id, workload);

	shadow_ctx->desc_template &= ~(0x3 << GEN8_CTX_ADDRESSING_MODE_SHIFT);
	shadow_ctx->desc_template |= workload->ctx_desc.addressing_mode <<
				    GEN8_CTX_ADDRESSING_MODE_SHIFT;

	mutex_lock(&dev_priv->drm.struct_mutex);

	/* pin shadow context by gvt even the shadow context will be pinned
	 * when i915 alloc request. That is because gvt will update the guest
	 * context from shadow context when workload is completed, and at that
	 * moment, i915 may already unpined the shadow context to make the
	 * shadow_ctx pages invalid. So gvt need to pin itself. After update
	 * the guest context, gvt can unpin the shadow_ctx safely.
	 */
	ret = engine->context_pin(engine, shadow_ctx);
	if (ret) {
		gvt_vgpu_err("fail to pin shadow context\n");
		workload->status = ret;
		mutex_unlock(&dev_priv->drm.struct_mutex);
		return ret;
	}

	rq = i915_gem_request_alloc(dev_priv->engine[ring_id], shadow_ctx);
	if (IS_ERR(rq)) {
		gvt_vgpu_err("fail to allocate gem request\n");
		ret = PTR_ERR(rq);
		goto out;
	}

	gvt_dbg_sched("ring id %d get i915 gem request %p\n", ring_id, rq);

	workload->req = i915_gem_request_get(rq);

	ret = intel_gvt_scan_and_shadow_workload(workload);
	if (ret)
		goto out;

	if ((workload->ring_id == RCS) &&
	    (workload->wa_ctx.indirect_ctx.size != 0)) {
		ret = intel_gvt_scan_and_shadow_wa_ctx(&workload->wa_ctx);
		if (ret)
			goto out;
	}

	ret = populate_shadow_context(workload);
	if (ret)
		goto out;

	if (workload->prepare) {
		ret = workload->prepare(workload);
		if (ret)
			goto out;
	}

	gvt_dbg_sched("ring id %d submit workload to i915 %p\n",
			ring_id, workload->req);

	ret = 0;
	workload->dispatched = true;
out:
	if (ret)
		workload->status = ret;

	if (!IS_ERR_OR_NULL(rq))
		i915_add_request(rq);
	else
		engine->context_unpin(engine, shadow_ctx);

	mutex_unlock(&dev_priv->drm.struct_mutex);
	return ret;
}

static struct intel_vgpu_workload *pick_next_workload(
		struct intel_gvt *gvt, int ring_id)
{
	struct intel_gvt_workload_scheduler *scheduler = &gvt->scheduler;
	struct intel_vgpu_workload *workload = NULL;

	mutex_lock(&gvt->lock);

	/*
	 * no current vgpu / will be scheduled out / no workload
	 * bail out
	 */
	if (!scheduler->current_vgpu) {
		gvt_dbg_sched("ring id %d stop - no current vgpu\n", ring_id);
		goto out;
	}

	if (scheduler->need_reschedule) {
		gvt_dbg_sched("ring id %d stop - will reschedule\n", ring_id);
		goto out;
	}

	if (list_empty(workload_q_head(scheduler->current_vgpu, ring_id))) {
		gvt_dbg_sched("ring id %d stop - no available workload\n",
				ring_id);
		goto out;
	}

	/*
	 * still have current workload, maybe the workload disptacher
	 * fail to submit it for some reason, resubmit it.
	 */
	if (scheduler->current_workload[ring_id]) {
		workload = scheduler->current_workload[ring_id];
		gvt_dbg_sched("ring id %d still have current workload %p\n",
				ring_id, workload);
		goto out;
	}

	/*
	 * pick a workload as current workload
	 * once current workload is set, schedule policy routines
	 * will wait the current workload is finished when trying to
	 * schedule out a vgpu.
	 */
	scheduler->current_workload[ring_id] = container_of(
			workload_q_head(scheduler->current_vgpu, ring_id)->next,
			struct intel_vgpu_workload, list);

	workload = scheduler->current_workload[ring_id];

	gvt_dbg_sched("ring id %d pick new workload %p\n", ring_id, workload);

	atomic_inc(&workload->vgpu->running_workload_num);
out:
	mutex_unlock(&gvt->lock);
	return workload;
}

static void update_guest_context(struct intel_vgpu_workload *workload)
{
	struct intel_vgpu *vgpu = workload->vgpu;
	struct intel_gvt *gvt = vgpu->gvt;
	int ring_id = workload->ring_id;
	struct i915_gem_context *shadow_ctx = workload->vgpu->shadow_ctx;
	struct drm_i915_gem_object *ctx_obj =
		shadow_ctx->engine[ring_id].state->obj;
	struct execlist_ring_context *shadow_ring_context;
	struct page *page;
	void *src;
	unsigned long context_gpa, context_page_num;
	int i;

	gvt_dbg_sched("ring id %d workload lrca %x\n", ring_id,
			workload->ctx_desc.lrca);

	context_page_num = intel_lr_context_size(
			gvt->dev_priv->engine[ring_id]);

	context_page_num = context_page_num >> PAGE_SHIFT;

	if (IS_BROADWELL(gvt->dev_priv) && ring_id == RCS)
		context_page_num = 19;

	i = 2;

	while (i < context_page_num) {
		context_gpa = intel_vgpu_gma_to_gpa(vgpu->gtt.ggtt_mm,
				(u32)((workload->ctx_desc.lrca + i) <<
					GTT_PAGE_SHIFT));
		if (context_gpa == INTEL_GVT_INVALID_ADDR) {
			gvt_vgpu_err("invalid guest context descriptor\n");
			return;
		}

		page = i915_gem_object_get_page(ctx_obj, LRC_PPHWSP_PN + i);
		src = kmap(page);
		intel_gvt_hypervisor_write_gpa(vgpu, context_gpa, src,
				GTT_PAGE_SIZE);
		kunmap(page);
		i++;
	}

	intel_gvt_hypervisor_write_gpa(vgpu, workload->ring_context_gpa +
		RING_CTX_OFF(ring_header.val), &workload->rb_tail, 4);

	page = i915_gem_object_get_page(ctx_obj, LRC_STATE_PN);
	shadow_ring_context = kmap(page);

#define COPY_REG(name) \
	intel_gvt_hypervisor_write_gpa(vgpu, workload->ring_context_gpa + \
		RING_CTX_OFF(name.val), &shadow_ring_context->name.val, 4)

	COPY_REG(ctx_ctrl);
	COPY_REG(ctx_timestamp);

#undef COPY_REG

	intel_gvt_hypervisor_write_gpa(vgpu,
			workload->ring_context_gpa +
			sizeof(*shadow_ring_context),
			(void *)shadow_ring_context +
			sizeof(*shadow_ring_context),
			GTT_PAGE_SIZE - sizeof(*shadow_ring_context));

	kunmap(page);
}

static void complete_current_workload(struct intel_gvt *gvt, int ring_id)
{
	struct intel_gvt_workload_scheduler *scheduler = &gvt->scheduler;
	struct intel_vgpu_workload *workload;
	struct intel_vgpu *vgpu;
	int event;

	mutex_lock(&gvt->lock);

	workload = scheduler->current_workload[ring_id];
	vgpu = workload->vgpu;

	/* For the workload w/ request, needs to wait for the context
	 * switch to make sure request is completed.
	 * For the workload w/o request, directly complete the workload.
	 */
	if (workload->req) {
		struct drm_i915_private *dev_priv =
			workload->vgpu->gvt->dev_priv;
		struct intel_engine_cs *engine =
			dev_priv->engine[workload->ring_id];
		wait_event(workload->shadow_ctx_status_wq,
			   !atomic_read(&workload->shadow_ctx_active));

		i915_gem_request_put(fetch_and_zero(&workload->req));
<<<<<<< HEAD

		if (!workload->status && !vgpu->resetting) {
			update_guest_context(workload);

=======

		if (!workload->status && !vgpu->resetting) {
			update_guest_context(workload);

>>>>>>> b35f34d1
			for_each_set_bit(event, workload->pending_events,
					 INTEL_GVT_EVENT_MAX)
				intel_vgpu_trigger_virtual_event(vgpu, event);
		}
		mutex_lock(&dev_priv->drm.struct_mutex);
		/* unpin shadow ctx as the shadow_ctx update is done */
		engine->context_unpin(engine, workload->vgpu->shadow_ctx);
		mutex_unlock(&dev_priv->drm.struct_mutex);
	}

	gvt_dbg_sched("ring id %d complete workload %p status %d\n",
			ring_id, workload, workload->status);

	scheduler->current_workload[ring_id] = NULL;

	list_del_init(&workload->list);
	workload->complete(workload);

	atomic_dec(&vgpu->running_workload_num);
	wake_up(&scheduler->workload_complete_wq);
	mutex_unlock(&gvt->lock);
}

struct workload_thread_param {
	struct intel_gvt *gvt;
	int ring_id;
};

static DEFINE_MUTEX(scheduler_mutex);

static int workload_thread(void *priv)
{
	struct workload_thread_param *p = (struct workload_thread_param *)priv;
	struct intel_gvt *gvt = p->gvt;
	int ring_id = p->ring_id;
	struct intel_gvt_workload_scheduler *scheduler = &gvt->scheduler;
	struct intel_vgpu_workload *workload = NULL;
	struct intel_vgpu *vgpu = NULL;
	int ret;
	bool need_force_wake = IS_SKYLAKE(gvt->dev_priv)
			|| IS_KABYLAKE(gvt->dev_priv);
	DEFINE_WAIT_FUNC(wait, woken_wake_function);

	kfree(p);

	gvt_dbg_core("workload thread for ring %d started\n", ring_id);

	while (!kthread_should_stop()) {
		add_wait_queue(&scheduler->waitq[ring_id], &wait);
		do {
			workload = pick_next_workload(gvt, ring_id);
			if (workload)
				break;
			wait_woken(&wait, TASK_INTERRUPTIBLE,
				   MAX_SCHEDULE_TIMEOUT);
		} while (!kthread_should_stop());
		remove_wait_queue(&scheduler->waitq[ring_id], &wait);

		if (!workload)
			break;

		mutex_lock(&scheduler_mutex);

		gvt_dbg_sched("ring id %d next workload %p vgpu %d\n",
				workload->ring_id, workload,
				workload->vgpu->id);

		intel_runtime_pm_get(gvt->dev_priv);

		gvt_dbg_sched("ring id %d will dispatch workload %p\n",
				workload->ring_id, workload);

		if (need_force_wake)
			intel_uncore_forcewake_get(gvt->dev_priv,
					FORCEWAKE_ALL);

		mutex_lock(&gvt->lock);
		ret = dispatch_workload(workload);
		mutex_unlock(&gvt->lock);

		if (ret) {
			vgpu = workload->vgpu;
			gvt_vgpu_err("fail to dispatch workload, skip\n");
			goto complete;
		}

		gvt_dbg_sched("ring id %d wait workload %p\n",
				workload->ring_id, workload);
		i915_wait_request(workload->req, 0, MAX_SCHEDULE_TIMEOUT);

complete:
		gvt_dbg_sched("will complete workload %p, status: %d\n",
				workload, workload->status);

		complete_current_workload(gvt, ring_id);

		if (need_force_wake)
			intel_uncore_forcewake_put(gvt->dev_priv,
					FORCEWAKE_ALL);

		intel_runtime_pm_put(gvt->dev_priv);

		mutex_unlock(&scheduler_mutex);

	}
	return 0;
}

void intel_gvt_wait_vgpu_idle(struct intel_vgpu *vgpu)
{
	struct intel_gvt *gvt = vgpu->gvt;
	struct intel_gvt_workload_scheduler *scheduler = &gvt->scheduler;

	if (atomic_read(&vgpu->running_workload_num)) {
		gvt_dbg_sched("wait vgpu idle\n");

		wait_event(scheduler->workload_complete_wq,
				!atomic_read(&vgpu->running_workload_num));
	}
}

void intel_gvt_clean_workload_scheduler(struct intel_gvt *gvt)
{
	struct intel_gvt_workload_scheduler *scheduler = &gvt->scheduler;
	struct intel_engine_cs *engine;
	enum intel_engine_id i;

	gvt_dbg_core("clean workload scheduler\n");

	for_each_engine(engine, gvt->dev_priv, i) {
		atomic_notifier_chain_unregister(
					&engine->context_status_notifier,
					&gvt->shadow_ctx_notifier_block[i]);
		kthread_stop(scheduler->thread[i]);
	}
}

int intel_gvt_init_workload_scheduler(struct intel_gvt *gvt)
{
	struct intel_gvt_workload_scheduler *scheduler = &gvt->scheduler;
	struct workload_thread_param *param = NULL;
	struct intel_engine_cs *engine;
	enum intel_engine_id i;
	int ret;

	gvt_dbg_core("init workload scheduler\n");

	init_waitqueue_head(&scheduler->workload_complete_wq);

	for_each_engine(engine, gvt->dev_priv, i) {
		init_waitqueue_head(&scheduler->waitq[i]);

		param = kzalloc(sizeof(*param), GFP_KERNEL);
		if (!param) {
			ret = -ENOMEM;
			goto err;
		}

		param->gvt = gvt;
		param->ring_id = i;

		scheduler->thread[i] = kthread_run(workload_thread, param,
			"gvt workload %d", i);
		if (IS_ERR(scheduler->thread[i])) {
			gvt_err("fail to create workload thread\n");
			ret = PTR_ERR(scheduler->thread[i]);
			goto err;
		}

		gvt->shadow_ctx_notifier_block[i].notifier_call =
					shadow_context_status_change;
		atomic_notifier_chain_register(&engine->context_status_notifier,
					&gvt->shadow_ctx_notifier_block[i]);
	}
	return 0;
err:
	intel_gvt_clean_workload_scheduler(gvt);
	kfree(param);
	param = NULL;
	return ret;
}

void intel_vgpu_clean_gvt_context(struct intel_vgpu *vgpu)
{
	i915_gem_context_put_unlocked(vgpu->shadow_ctx);
}

int intel_vgpu_init_gvt_context(struct intel_vgpu *vgpu)
{
	atomic_set(&vgpu->running_workload_num, 0);

	vgpu->shadow_ctx = i915_gem_context_create_gvt(
			&vgpu->gvt->dev_priv->drm);
	if (IS_ERR(vgpu->shadow_ctx))
		return PTR_ERR(vgpu->shadow_ctx);

	vgpu->shadow_ctx->engine[RCS].initialised = true;

	return 0;
}<|MERGE_RESOLUTION|>--- conflicted
+++ resolved
@@ -142,11 +142,7 @@
 	struct intel_vgpu_workload *workload =
 		scheduler->current_workload[req->engine->id];
 
-<<<<<<< HEAD
 	if (!is_gvt_request(req) || unlikely(!workload))
-=======
-	if (unlikely(!workload))
->>>>>>> b35f34d1
 		return NOTIFY_OK;
 
 	switch (action) {
@@ -414,17 +410,10 @@
 			   !atomic_read(&workload->shadow_ctx_active));
 
 		i915_gem_request_put(fetch_and_zero(&workload->req));
-<<<<<<< HEAD
 
 		if (!workload->status && !vgpu->resetting) {
 			update_guest_context(workload);
 
-=======
-
-		if (!workload->status && !vgpu->resetting) {
-			update_guest_context(workload);
-
->>>>>>> b35f34d1
 			for_each_set_bit(event, workload->pending_events,
 					 INTEL_GVT_EVENT_MAX)
 				intel_vgpu_trigger_virtual_event(vgpu, event);
