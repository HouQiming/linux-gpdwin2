--- conflicted
+++ resolved
@@ -2435,14 +2435,8 @@
 
 	s->info = info;
 
-<<<<<<< HEAD
-	t1 = get_cycles();
-
-	s_before_advance_custom = *s;
-=======
 	trace_gvt_command(vgpu->id, s->ring_id, s->ip_gma, s->ip_va,
 			  cmd_length(s), s->buf_type);
->>>>>>> 908bcec6
 
 	if (info->handler) {
 		ret = info->handler(s);
