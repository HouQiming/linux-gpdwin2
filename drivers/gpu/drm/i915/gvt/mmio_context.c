--- conflicted
+++ resolved
@@ -470,11 +470,7 @@
 	if (IS_SKYLAKE(dev_priv) || IS_KABYLAKE(dev_priv))
 		switch_mocs(pre, next, ring_id);
 
-<<<<<<< HEAD
-	for (mmio = dev_priv->gvt->engine_mmio_list;
-=======
 	for (mmio = dev_priv->gvt->engine_mmio_list.mmio;
->>>>>>> 8d19005f
 	     i915_mmio_reg_valid(mmio->reg); mmio++) {
 		if (mmio->ring_id != ring_id)
 			continue;
