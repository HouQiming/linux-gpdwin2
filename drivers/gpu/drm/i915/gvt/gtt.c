--- conflicted
+++ resolved
@@ -991,14 +991,6 @@
 	trace_spt_change(spt->vgpu->id, "born", spt,
 			 spt->guest_page.gfn, spt->shadow_page.type);
 
-<<<<<<< HEAD
-	if (gtt_type_is_pte_pt(spt->shadow_page.type)) {
-		for_each_present_guest_entry(spt, &ge, i) {
-			gfn = ops->get_pfn(&ge);
-			if (!intel_gvt_hypervisor_is_valid_gfn(vgpu, gfn) ||
-				gtt_entry_p2m(vgpu, &ge, &se))
-				ops->set_pfn(&se, gvt->gtt.scratch_mfn);
-=======
 	for_each_present_guest_entry(spt, &ge, i) {
 		if (gtt_type_is_pt(get_next_pt_type(ge.type))) {
 			s = ppgtt_populate_spt_by_guest_entry(vgpu, &ge);
@@ -1008,7 +1000,6 @@
 			}
 			ppgtt_get_shadow_entry(spt, &se, i);
 			ppgtt_generate_shadow_entry(&se, s, &ge);
->>>>>>> 230f81ef
 			ppgtt_set_shadow_entry(spt, &se, i);
 		} else {
 			gfn = ops->get_pfn(&ge);
@@ -1866,12 +1857,8 @@
 			goto out;
 		}
 
-<<<<<<< HEAD
-		ret = gtt_entry_p2m(vgpu, &e, &m);
-=======
 		ret = intel_gvt_hypervisor_dma_map_guest_page(vgpu, gfn,
 							      &dma_addr);
->>>>>>> 230f81ef
 		if (ret) {
 			gvt_vgpu_err("fail to populate guest ggtt entry\n");
 			/* guest driver may read/write the entry when partial
@@ -1885,13 +1872,8 @@
 		ops->set_pfn(&m, gvt->gtt.scratch_mfn);
 
 out:
-<<<<<<< HEAD
-	ggtt_set_shadow_entry(ggtt_mm, &m, g_gtt_index);
-	gtt_invalidate(gvt->dev_priv);
-=======
 	ggtt_set_host_entry(ggtt_mm, &m, g_gtt_index);
 	ggtt_invalidate(gvt->dev_priv);
->>>>>>> 230f81ef
 	ggtt_set_guest_entry(ggtt_mm, &e, g_gtt_index);
 	return 0;
 }
