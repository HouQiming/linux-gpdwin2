--- conflicted
+++ resolved
@@ -1837,15 +1837,11 @@
 		ret = gtt_entry_p2m(vgpu, &e, &m);
 		if (ret) {
 			gvt_vgpu_err("fail to translate guest gtt entry\n");
-<<<<<<< HEAD
 			/* guest driver may read/write the entry when partial
 			 * update the entry in this situation p2m will fail
 			 * settting the shadow entry to point to a scratch page
 			 */
 			ops->set_pfn(&m, gvt->gtt.scratch_ggtt_mfn);
-=======
-			return ret;
->>>>>>> b35f34d1
 		}
 	} else {
 		m = e;
