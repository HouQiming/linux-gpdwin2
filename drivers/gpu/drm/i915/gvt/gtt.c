/*
 * GTT virtualization
 *
 * Copyright(c) 2011-2016 Intel Corporation. All rights reserved.
 *
 * Permission is hereby granted, free of charge, to any person obtaining a
 * copy of this software and associated documentation files (the "Software"),
 * to deal in the Software without restriction, including without limitation
 * the rights to use, copy, modify, merge, publish, distribute, sublicense,
 * and/or sell copies of the Software, and to permit persons to whom the
 * Software is furnished to do so, subject to the following conditions:
 *
 * The above copyright notice and this permission notice (including the next
 * paragraph) shall be included in all copies or substantial portions of the
 * Software.
 *
 * THE SOFTWARE IS PROVIDED "AS IS", WITHOUT WARRANTY OF ANY KIND, EXPRESS OR
 * IMPLIED, INCLUDING BUT NOT LIMITED TO THE WARRANTIES OF MERCHANTABILITY,
 * FITNESS FOR A PARTICULAR PURPOSE AND NONINFRINGEMENT.  IN NO EVENT SHALL
 * THE AUTHORS OR COPYRIGHT HOLDERS BE LIABLE FOR ANY CLAIM, DAMAGES OR OTHER
 * LIABILITY, WHETHER IN AN ACTION OF CONTRACT, TORT OR OTHERWISE, ARISING FROM,
 * OUT OF OR IN CONNECTION WITH THE SOFTWARE OR THE USE OR OTHER DEALINGS IN THE
 * SOFTWARE.
 *
 * Authors:
 *    Zhi Wang <zhi.a.wang@intel.com>
 *    Zhenyu Wang <zhenyuw@linux.intel.com>
 *    Xiao Zheng <xiao.zheng@intel.com>
 *
 * Contributors:
 *    Min He <min.he@intel.com>
 *    Bing Niu <bing.niu@intel.com>
 *
 */

#include "i915_drv.h"
#include "gvt.h"
#include "i915_pvinfo.h"
#include "trace.h"

static bool enable_out_of_sync = false;
static int preallocated_oos_pages = 8192;

/*
 * validate a gm address and related range size,
 * translate it to host gm address
 */
bool intel_gvt_ggtt_validate_range(struct intel_vgpu *vgpu, u64 addr, u32 size)
{
	if ((!vgpu_gmadr_is_valid(vgpu, addr)) || (size
			&& !vgpu_gmadr_is_valid(vgpu, addr + size - 1))) {
		gvt_err("vgpu%d: invalid range gmadr 0x%llx size 0x%x\n",
				vgpu->id, addr, size);
		return false;
	}
	return true;
}

/* translate a guest gmadr to host gmadr */
int intel_gvt_ggtt_gmadr_g2h(struct intel_vgpu *vgpu, u64 g_addr, u64 *h_addr)
{
	if (WARN(!vgpu_gmadr_is_valid(vgpu, g_addr),
		 "invalid guest gmadr %llx\n", g_addr))
		return -EACCES;

	if (vgpu_gmadr_is_aperture(vgpu, g_addr))
		*h_addr = vgpu_aperture_gmadr_base(vgpu)
			  + (g_addr - vgpu_aperture_offset(vgpu));
	else
		*h_addr = vgpu_hidden_gmadr_base(vgpu)
			  + (g_addr - vgpu_hidden_offset(vgpu));
	return 0;
}

/* translate a host gmadr to guest gmadr */
int intel_gvt_ggtt_gmadr_h2g(struct intel_vgpu *vgpu, u64 h_addr, u64 *g_addr)
{
	if (WARN(!gvt_gmadr_is_valid(vgpu->gvt, h_addr),
		 "invalid host gmadr %llx\n", h_addr))
		return -EACCES;

	if (gvt_gmadr_is_aperture(vgpu->gvt, h_addr))
		*g_addr = vgpu_aperture_gmadr_base(vgpu)
			+ (h_addr - gvt_aperture_gmadr_base(vgpu->gvt));
	else
		*g_addr = vgpu_hidden_gmadr_base(vgpu)
			+ (h_addr - gvt_hidden_gmadr_base(vgpu->gvt));
	return 0;
}

int intel_gvt_ggtt_index_g2h(struct intel_vgpu *vgpu, unsigned long g_index,
			     unsigned long *h_index)
{
	u64 h_addr;
	int ret;

	ret = intel_gvt_ggtt_gmadr_g2h(vgpu, g_index << GTT_PAGE_SHIFT,
				       &h_addr);
	if (ret)
		return ret;

	*h_index = h_addr >> GTT_PAGE_SHIFT;
	return 0;
}

int intel_gvt_ggtt_h2g_index(struct intel_vgpu *vgpu, unsigned long h_index,
			     unsigned long *g_index)
{
	u64 g_addr;
	int ret;

	ret = intel_gvt_ggtt_gmadr_h2g(vgpu, h_index << GTT_PAGE_SHIFT,
				       &g_addr);
	if (ret)
		return ret;

	*g_index = g_addr >> GTT_PAGE_SHIFT;
	return 0;
}

#define gtt_type_is_entry(type) \
	(type > GTT_TYPE_INVALID && type < GTT_TYPE_PPGTT_ENTRY \
	 && type != GTT_TYPE_PPGTT_PTE_ENTRY \
	 && type != GTT_TYPE_PPGTT_ROOT_ENTRY)

#define gtt_type_is_pt(type) \
	(type >= GTT_TYPE_PPGTT_PTE_PT && type < GTT_TYPE_MAX)

#define gtt_type_is_pte_pt(type) \
	(type == GTT_TYPE_PPGTT_PTE_PT)

#define gtt_type_is_root_pointer(type) \
	(gtt_type_is_entry(type) && type > GTT_TYPE_PPGTT_ROOT_ENTRY)

#define gtt_init_entry(e, t, p, v) do { \
	(e)->type = t; \
	(e)->pdev = p; \
	memcpy(&(e)->val64, &v, sizeof(v)); \
} while (0)

/*
 * Mappings between GTT_TYPE* enumerations.
 * Following information can be found according to the given type:
 * - type of next level page table
 * - type of entry inside this level page table
 * - type of entry with PSE set
 *
 * If the given type doesn't have such a kind of information,
 * e.g. give a l4 root entry type, then request to get its PSE type,
 * give a PTE page table type, then request to get its next level page
 * table type, as we know l4 root entry doesn't have a PSE bit,
 * and a PTE page table doesn't have a next level page table type,
 * GTT_TYPE_INVALID will be returned. This is useful when traversing a
 * page table.
 */

struct gtt_type_table_entry {
	int entry_type;
	int next_pt_type;
	int pse_entry_type;
};

#define GTT_TYPE_TABLE_ENTRY(type, e_type, npt_type, pse_type) \
	[type] = { \
		.entry_type = e_type, \
		.next_pt_type = npt_type, \
		.pse_entry_type = pse_type, \
	}

static struct gtt_type_table_entry gtt_type_table[] = {
	GTT_TYPE_TABLE_ENTRY(GTT_TYPE_PPGTT_ROOT_L4_ENTRY,
			GTT_TYPE_PPGTT_ROOT_L4_ENTRY,
			GTT_TYPE_PPGTT_PML4_PT,
			GTT_TYPE_INVALID),
	GTT_TYPE_TABLE_ENTRY(GTT_TYPE_PPGTT_PML4_PT,
			GTT_TYPE_PPGTT_PML4_ENTRY,
			GTT_TYPE_PPGTT_PDP_PT,
			GTT_TYPE_INVALID),
	GTT_TYPE_TABLE_ENTRY(GTT_TYPE_PPGTT_PML4_ENTRY,
			GTT_TYPE_PPGTT_PML4_ENTRY,
			GTT_TYPE_PPGTT_PDP_PT,
			GTT_TYPE_INVALID),
	GTT_TYPE_TABLE_ENTRY(GTT_TYPE_PPGTT_PDP_PT,
			GTT_TYPE_PPGTT_PDP_ENTRY,
			GTT_TYPE_PPGTT_PDE_PT,
			GTT_TYPE_PPGTT_PTE_1G_ENTRY),
	GTT_TYPE_TABLE_ENTRY(GTT_TYPE_PPGTT_ROOT_L3_ENTRY,
			GTT_TYPE_PPGTT_ROOT_L3_ENTRY,
			GTT_TYPE_PPGTT_PDE_PT,
			GTT_TYPE_PPGTT_PTE_1G_ENTRY),
	GTT_TYPE_TABLE_ENTRY(GTT_TYPE_PPGTT_PDP_ENTRY,
			GTT_TYPE_PPGTT_PDP_ENTRY,
			GTT_TYPE_PPGTT_PDE_PT,
			GTT_TYPE_PPGTT_PTE_1G_ENTRY),
	GTT_TYPE_TABLE_ENTRY(GTT_TYPE_PPGTT_PDE_PT,
			GTT_TYPE_PPGTT_PDE_ENTRY,
			GTT_TYPE_PPGTT_PTE_PT,
			GTT_TYPE_PPGTT_PTE_2M_ENTRY),
	GTT_TYPE_TABLE_ENTRY(GTT_TYPE_PPGTT_PDE_ENTRY,
			GTT_TYPE_PPGTT_PDE_ENTRY,
			GTT_TYPE_PPGTT_PTE_PT,
			GTT_TYPE_PPGTT_PTE_2M_ENTRY),
	GTT_TYPE_TABLE_ENTRY(GTT_TYPE_PPGTT_PTE_PT,
			GTT_TYPE_PPGTT_PTE_4K_ENTRY,
			GTT_TYPE_INVALID,
			GTT_TYPE_INVALID),
	GTT_TYPE_TABLE_ENTRY(GTT_TYPE_PPGTT_PTE_4K_ENTRY,
			GTT_TYPE_PPGTT_PTE_4K_ENTRY,
			GTT_TYPE_INVALID,
			GTT_TYPE_INVALID),
	GTT_TYPE_TABLE_ENTRY(GTT_TYPE_PPGTT_PTE_2M_ENTRY,
			GTT_TYPE_PPGTT_PDE_ENTRY,
			GTT_TYPE_INVALID,
			GTT_TYPE_PPGTT_PTE_2M_ENTRY),
	GTT_TYPE_TABLE_ENTRY(GTT_TYPE_PPGTT_PTE_1G_ENTRY,
			GTT_TYPE_PPGTT_PDP_ENTRY,
			GTT_TYPE_INVALID,
			GTT_TYPE_PPGTT_PTE_1G_ENTRY),
	GTT_TYPE_TABLE_ENTRY(GTT_TYPE_GGTT_PTE,
			GTT_TYPE_GGTT_PTE,
			GTT_TYPE_INVALID,
			GTT_TYPE_INVALID),
};

static inline int get_next_pt_type(int type)
{
	return gtt_type_table[type].next_pt_type;
}

static inline int get_entry_type(int type)
{
	return gtt_type_table[type].entry_type;
}

static inline int get_pse_type(int type)
{
	return gtt_type_table[type].pse_entry_type;
}

static u64 read_pte64(struct drm_i915_private *dev_priv, unsigned long index)
{
	void __iomem *addr = (gen8_pte_t __iomem *)dev_priv->ggtt.gsm + index;

	return readq(addr);
}

static void write_pte64(struct drm_i915_private *dev_priv,
		unsigned long index, u64 pte)
{
	void __iomem *addr = (gen8_pte_t __iomem *)dev_priv->ggtt.gsm + index;

	writeq(pte, addr);

	I915_WRITE(GFX_FLSH_CNTL_GEN6, GFX_FLSH_CNTL_EN);
	POSTING_READ(GFX_FLSH_CNTL_GEN6);
}

static inline struct intel_gvt_gtt_entry *gtt_get_entry64(void *pt,
		struct intel_gvt_gtt_entry *e,
		unsigned long index, bool hypervisor_access, unsigned long gpa,
		struct intel_vgpu *vgpu)
{
	const struct intel_gvt_device_info *info = &vgpu->gvt->device_info;
	int ret;

	if (WARN_ON(info->gtt_entry_size != 8))
		return e;

	if (hypervisor_access) {
		ret = intel_gvt_hypervisor_read_gpa(vgpu, gpa +
				(index << info->gtt_entry_size_shift),
				&e->val64, 8);
		WARN_ON(ret);
	} else if (!pt) {
		e->val64 = read_pte64(vgpu->gvt->dev_priv, index);
	} else {
		e->val64 = *((u64 *)pt + index);
	}
	return e;
}

static inline struct intel_gvt_gtt_entry *gtt_set_entry64(void *pt,
		struct intel_gvt_gtt_entry *e,
		unsigned long index, bool hypervisor_access, unsigned long gpa,
		struct intel_vgpu *vgpu)
{
	const struct intel_gvt_device_info *info = &vgpu->gvt->device_info;
	int ret;

	if (WARN_ON(info->gtt_entry_size != 8))
		return e;

	if (hypervisor_access) {
		ret = intel_gvt_hypervisor_write_gpa(vgpu, gpa +
				(index << info->gtt_entry_size_shift),
				&e->val64, 8);
		WARN_ON(ret);
	} else if (!pt) {
		write_pte64(vgpu->gvt->dev_priv, index, e->val64);
	} else {
		*((u64 *)pt + index) = e->val64;
	}
	return e;
}

#define GTT_HAW 46

#define ADDR_1G_MASK (((1UL << (GTT_HAW - 30 + 1)) - 1) << 30)
#define ADDR_2M_MASK (((1UL << (GTT_HAW - 21 + 1)) - 1) << 21)
#define ADDR_4K_MASK (((1UL << (GTT_HAW - 12 + 1)) - 1) << 12)

static unsigned long gen8_gtt_get_pfn(struct intel_gvt_gtt_entry *e)
{
	unsigned long pfn;

	if (e->type == GTT_TYPE_PPGTT_PTE_1G_ENTRY)
		pfn = (e->val64 & ADDR_1G_MASK) >> 12;
	else if (e->type == GTT_TYPE_PPGTT_PTE_2M_ENTRY)
		pfn = (e->val64 & ADDR_2M_MASK) >> 12;
	else
		pfn = (e->val64 & ADDR_4K_MASK) >> 12;
	return pfn;
}

static void gen8_gtt_set_pfn(struct intel_gvt_gtt_entry *e, unsigned long pfn)
{
	if (e->type == GTT_TYPE_PPGTT_PTE_1G_ENTRY) {
		e->val64 &= ~ADDR_1G_MASK;
		pfn &= (ADDR_1G_MASK >> 12);
	} else if (e->type == GTT_TYPE_PPGTT_PTE_2M_ENTRY) {
		e->val64 &= ~ADDR_2M_MASK;
		pfn &= (ADDR_2M_MASK >> 12);
	} else {
		e->val64 &= ~ADDR_4K_MASK;
		pfn &= (ADDR_4K_MASK >> 12);
	}

	e->val64 |= (pfn << 12);
}

static bool gen8_gtt_test_pse(struct intel_gvt_gtt_entry *e)
{
	/* Entry doesn't have PSE bit. */
	if (get_pse_type(e->type) == GTT_TYPE_INVALID)
		return false;

	e->type = get_entry_type(e->type);
	if (!(e->val64 & (1 << 7)))
		return false;

	e->type = get_pse_type(e->type);
	return true;
}

static bool gen8_gtt_test_present(struct intel_gvt_gtt_entry *e)
{
	/*
	 * i915 writes PDP root pointer registers without present bit,
	 * it also works, so we need to treat root pointer entry
	 * specifically.
	 */
	if (e->type == GTT_TYPE_PPGTT_ROOT_L3_ENTRY
			|| e->type == GTT_TYPE_PPGTT_ROOT_L4_ENTRY)
		return (e->val64 != 0);
	else
		return (e->val64 & (1 << 0));
}

static void gtt_entry_clear_present(struct intel_gvt_gtt_entry *e)
{
	e->val64 &= ~(1 << 0);
}

/*
 * Per-platform GMA routines.
 */
static unsigned long gma_to_ggtt_pte_index(unsigned long gma)
{
	unsigned long x = (gma >> GTT_PAGE_SHIFT);

	trace_gma_index(__func__, gma, x);
	return x;
}

#define DEFINE_PPGTT_GMA_TO_INDEX(prefix, ename, exp) \
static unsigned long prefix##_gma_to_##ename##_index(unsigned long gma) \
{ \
	unsigned long x = (exp); \
	trace_gma_index(__func__, gma, x); \
	return x; \
}

DEFINE_PPGTT_GMA_TO_INDEX(gen8, pte, (gma >> 12 & 0x1ff));
DEFINE_PPGTT_GMA_TO_INDEX(gen8, pde, (gma >> 21 & 0x1ff));
DEFINE_PPGTT_GMA_TO_INDEX(gen8, l3_pdp, (gma >> 30 & 0x3));
DEFINE_PPGTT_GMA_TO_INDEX(gen8, l4_pdp, (gma >> 30 & 0x1ff));
DEFINE_PPGTT_GMA_TO_INDEX(gen8, pml4, (gma >> 39 & 0x1ff));

static struct intel_gvt_gtt_pte_ops gen8_gtt_pte_ops = {
	.get_entry = gtt_get_entry64,
	.set_entry = gtt_set_entry64,
	.clear_present = gtt_entry_clear_present,
	.test_present = gen8_gtt_test_present,
	.test_pse = gen8_gtt_test_pse,
	.get_pfn = gen8_gtt_get_pfn,
	.set_pfn = gen8_gtt_set_pfn,
};

static struct intel_gvt_gtt_gma_ops gen8_gtt_gma_ops = {
	.gma_to_ggtt_pte_index = gma_to_ggtt_pte_index,
	.gma_to_pte_index = gen8_gma_to_pte_index,
	.gma_to_pde_index = gen8_gma_to_pde_index,
	.gma_to_l3_pdp_index = gen8_gma_to_l3_pdp_index,
	.gma_to_l4_pdp_index = gen8_gma_to_l4_pdp_index,
	.gma_to_pml4_index = gen8_gma_to_pml4_index,
};

static int gtt_entry_p2m(struct intel_vgpu *vgpu, struct intel_gvt_gtt_entry *p,
		struct intel_gvt_gtt_entry *m)
{
	struct intel_gvt_gtt_pte_ops *ops = vgpu->gvt->gtt.pte_ops;
	unsigned long gfn, mfn;

	*m = *p;

	if (!ops->test_present(p))
		return 0;

	gfn = ops->get_pfn(p);

	mfn = intel_gvt_hypervisor_gfn_to_mfn(vgpu, gfn);
	if (mfn == INTEL_GVT_INVALID_ADDR) {
		gvt_err("fail to translate gfn: 0x%lx\n", gfn);
		return -ENXIO;
	}

	ops->set_pfn(m, mfn);
	return 0;
}

/*
 * MM helpers.
 */
struct intel_gvt_gtt_entry *intel_vgpu_mm_get_entry(struct intel_vgpu_mm *mm,
		void *page_table, struct intel_gvt_gtt_entry *e,
		unsigned long index)
{
	struct intel_gvt *gvt = mm->vgpu->gvt;
	struct intel_gvt_gtt_pte_ops *ops = gvt->gtt.pte_ops;

	e->type = mm->page_table_entry_type;

	ops->get_entry(page_table, e, index, false, 0, mm->vgpu);
	ops->test_pse(e);
	return e;
}

struct intel_gvt_gtt_entry *intel_vgpu_mm_set_entry(struct intel_vgpu_mm *mm,
		void *page_table, struct intel_gvt_gtt_entry *e,
		unsigned long index)
{
	struct intel_gvt *gvt = mm->vgpu->gvt;
	struct intel_gvt_gtt_pte_ops *ops = gvt->gtt.pte_ops;

	return ops->set_entry(page_table, e, index, false, 0, mm->vgpu);
}

/*
 * PPGTT shadow page table helpers.
 */
static inline struct intel_gvt_gtt_entry *ppgtt_spt_get_entry(
		struct intel_vgpu_ppgtt_spt *spt,
		void *page_table, int type,
		struct intel_gvt_gtt_entry *e, unsigned long index,
		bool guest)
{
	struct intel_gvt *gvt = spt->vgpu->gvt;
	struct intel_gvt_gtt_pte_ops *ops = gvt->gtt.pte_ops;

	e->type = get_entry_type(type);

	if (WARN(!gtt_type_is_entry(e->type), "invalid entry type\n"))
		return e;

	ops->get_entry(page_table, e, index, guest,
			spt->guest_page.gfn << GTT_PAGE_SHIFT,
			spt->vgpu);
	ops->test_pse(e);
	return e;
}

static inline struct intel_gvt_gtt_entry *ppgtt_spt_set_entry(
		struct intel_vgpu_ppgtt_spt *spt,
		void *page_table, int type,
		struct intel_gvt_gtt_entry *e, unsigned long index,
		bool guest)
{
	struct intel_gvt *gvt = spt->vgpu->gvt;
	struct intel_gvt_gtt_pte_ops *ops = gvt->gtt.pte_ops;

	if (WARN(!gtt_type_is_entry(e->type), "invalid entry type\n"))
		return e;

	return ops->set_entry(page_table, e, index, guest,
			spt->guest_page.gfn << GTT_PAGE_SHIFT,
			spt->vgpu);
}

#define ppgtt_get_guest_entry(spt, e, index) \
	ppgtt_spt_get_entry(spt, NULL, \
		spt->guest_page_type, e, index, true)

#define ppgtt_set_guest_entry(spt, e, index) \
	ppgtt_spt_set_entry(spt, NULL, \
		spt->guest_page_type, e, index, true)

#define ppgtt_get_shadow_entry(spt, e, index) \
	ppgtt_spt_get_entry(spt, spt->shadow_page.vaddr, \
		spt->shadow_page.type, e, index, false)

#define ppgtt_set_shadow_entry(spt, e, index) \
	ppgtt_spt_set_entry(spt, spt->shadow_page.vaddr, \
		spt->shadow_page.type, e, index, false)

/**
 * intel_vgpu_init_guest_page - init a guest page data structure
 * @vgpu: a vGPU
 * @p: a guest page data structure
 * @gfn: guest memory page frame number
 * @handler: function will be called when target guest memory page has
 * been modified.
 *
 * This function is called when user wants to track a guest memory page.
 *
 * Returns:
 * Zero on success, negative error code if failed.
 */
int intel_vgpu_init_guest_page(struct intel_vgpu *vgpu,
		struct intel_vgpu_guest_page *p,
		unsigned long gfn,
		int (*handler)(void *, u64, void *, int),
		void *data)
{
	INIT_HLIST_NODE(&p->node);

	p->writeprotection = false;
	p->gfn = gfn;
	p->handler = handler;
	p->data = data;
	p->oos_page = NULL;
	p->write_cnt = 0;

	hash_add(vgpu->gtt.guest_page_hash_table, &p->node, p->gfn);
	return 0;
}

static int detach_oos_page(struct intel_vgpu *vgpu,
		struct intel_vgpu_oos_page *oos_page);

/**
 * intel_vgpu_clean_guest_page - release the resource owned by guest page data
 * structure
 * @vgpu: a vGPU
 * @p: a tracked guest page
 *
 * This function is called when user tries to stop tracking a guest memory
 * page.
 */
void intel_vgpu_clean_guest_page(struct intel_vgpu *vgpu,
		struct intel_vgpu_guest_page *p)
{
	if (!hlist_unhashed(&p->node))
		hash_del(&p->node);

	if (p->oos_page)
		detach_oos_page(vgpu, p->oos_page);

	if (p->writeprotection)
		intel_gvt_hypervisor_unset_wp_page(vgpu, p);
}

/**
 * intel_vgpu_find_guest_page - find a guest page data structure by GFN.
 * @vgpu: a vGPU
 * @gfn: guest memory page frame number
 *
 * This function is called when emulation logic wants to know if a trapped GFN
 * is a tracked guest page.
 *
 * Returns:
 * Pointer to guest page data structure, NULL if failed.
 */
struct intel_vgpu_guest_page *intel_vgpu_find_guest_page(
		struct intel_vgpu *vgpu, unsigned long gfn)
{
	struct intel_vgpu_guest_page *p;

	hash_for_each_possible(vgpu->gtt.guest_page_hash_table,
		p, node, gfn) {
		if (p->gfn == gfn)
			return p;
	}
	return NULL;
}

static inline int init_shadow_page(struct intel_vgpu *vgpu,
		struct intel_vgpu_shadow_page *p, int type)
{
	p->vaddr = page_address(p->page);
	p->type = type;

	INIT_HLIST_NODE(&p->node);

	p->mfn = intel_gvt_hypervisor_virt_to_mfn(p->vaddr);
	if (p->mfn == INTEL_GVT_INVALID_ADDR)
		return -EFAULT;

	hash_add(vgpu->gtt.shadow_page_hash_table, &p->node, p->mfn);
	return 0;
}

static inline void clean_shadow_page(struct intel_vgpu_shadow_page *p)
{
	if (!hlist_unhashed(&p->node))
		hash_del(&p->node);
}

static inline struct intel_vgpu_shadow_page *find_shadow_page(
		struct intel_vgpu *vgpu, unsigned long mfn)
{
	struct intel_vgpu_shadow_page *p;

	hash_for_each_possible(vgpu->gtt.shadow_page_hash_table,
		p, node, mfn) {
		if (p->mfn == mfn)
			return p;
	}
	return NULL;
}

#define guest_page_to_ppgtt_spt(ptr) \
	container_of(ptr, struct intel_vgpu_ppgtt_spt, guest_page)

#define shadow_page_to_ppgtt_spt(ptr) \
	container_of(ptr, struct intel_vgpu_ppgtt_spt, shadow_page)

static void *alloc_spt(gfp_t gfp_mask)
{
	struct intel_vgpu_ppgtt_spt *spt;

	spt = kzalloc(sizeof(*spt), gfp_mask);
	if (!spt)
		return NULL;

	spt->shadow_page.page = alloc_page(gfp_mask);
	if (!spt->shadow_page.page) {
		kfree(spt);
		return NULL;
	}
	return spt;
}

static void free_spt(struct intel_vgpu_ppgtt_spt *spt)
{
	__free_page(spt->shadow_page.page);
	kfree(spt);
}

static void ppgtt_free_shadow_page(struct intel_vgpu_ppgtt_spt *spt)
{
	trace_spt_free(spt->vgpu->id, spt, spt->shadow_page.type);

	clean_shadow_page(&spt->shadow_page);
	intel_vgpu_clean_guest_page(spt->vgpu, &spt->guest_page);
	list_del_init(&spt->post_shadow_list);

	free_spt(spt);
}

static void ppgtt_free_all_shadow_page(struct intel_vgpu *vgpu)
{
	struct hlist_node *n;
	struct intel_vgpu_shadow_page *sp;
	int i;

	hash_for_each_safe(vgpu->gtt.shadow_page_hash_table, i, n, sp, node)
		ppgtt_free_shadow_page(shadow_page_to_ppgtt_spt(sp));
}

static int ppgtt_handle_guest_write_page_table_bytes(void *gp,
		u64 pa, void *p_data, int bytes);

static int ppgtt_write_protection_handler(void *gp, u64 pa,
		void *p_data, int bytes)
{
	struct intel_vgpu_guest_page *gpt = (struct intel_vgpu_guest_page *)gp;
	int ret;

	if (bytes != 4 && bytes != 8)
		return -EINVAL;

	if (!gpt->writeprotection)
		return -EINVAL;

	ret = ppgtt_handle_guest_write_page_table_bytes(gp,
		pa, p_data, bytes);
	if (ret)
		return ret;
	return ret;
}

static int reclaim_one_mm(struct intel_gvt *gvt);

static struct intel_vgpu_ppgtt_spt *ppgtt_alloc_shadow_page(
		struct intel_vgpu *vgpu, int type, unsigned long gfn)
{
	struct intel_vgpu_ppgtt_spt *spt = NULL;
	int ret;

retry:
	spt = alloc_spt(GFP_KERNEL | __GFP_ZERO);
	if (!spt) {
		if (reclaim_one_mm(vgpu->gvt))
			goto retry;

		gvt_err("fail to allocate ppgtt shadow page\n");
		return ERR_PTR(-ENOMEM);
	}

	spt->vgpu = vgpu;
	spt->guest_page_type = type;
	atomic_set(&spt->refcount, 1);
	INIT_LIST_HEAD(&spt->post_shadow_list);

	/*
	 * TODO: guest page type may be different with shadow page type,
	 *	 when we support PSE page in future.
	 */
	ret = init_shadow_page(vgpu, &spt->shadow_page, type);
	if (ret) {
		gvt_err("fail to initialize shadow page for spt\n");
		goto err;
	}

	ret = intel_vgpu_init_guest_page(vgpu, &spt->guest_page,
			gfn, ppgtt_write_protection_handler, NULL);
	if (ret) {
		gvt_err("fail to initialize guest page for spt\n");
		goto err;
	}

	trace_spt_alloc(vgpu->id, spt, type, spt->shadow_page.mfn, gfn);
	return spt;
err:
	ppgtt_free_shadow_page(spt);
	return ERR_PTR(ret);
}

static struct intel_vgpu_ppgtt_spt *ppgtt_find_shadow_page(
		struct intel_vgpu *vgpu, unsigned long mfn)
{
	struct intel_vgpu_shadow_page *p = find_shadow_page(vgpu, mfn);

	if (p)
		return shadow_page_to_ppgtt_spt(p);

	gvt_err("vgpu%d: fail to find ppgtt shadow page: 0x%lx\n",
			vgpu->id, mfn);
	return NULL;
}

#define pt_entry_size_shift(spt) \
	((spt)->vgpu->gvt->device_info.gtt_entry_size_shift)

#define pt_entries(spt) \
	(GTT_PAGE_SIZE >> pt_entry_size_shift(spt))

#define for_each_present_guest_entry(spt, e, i) \
	for (i = 0; i < pt_entries(spt); i++) \
	if (spt->vgpu->gvt->gtt.pte_ops->test_present( \
		ppgtt_get_guest_entry(spt, e, i)))

#define for_each_present_shadow_entry(spt, e, i) \
	for (i = 0; i < pt_entries(spt); i++) \
	if (spt->vgpu->gvt->gtt.pte_ops->test_present( \
		ppgtt_get_shadow_entry(spt, e, i)))

static void ppgtt_get_shadow_page(struct intel_vgpu_ppgtt_spt *spt)
{
	int v = atomic_read(&spt->refcount);

	trace_spt_refcount(spt->vgpu->id, "inc", spt, v, (v + 1));

	atomic_inc(&spt->refcount);
}

static int ppgtt_invalidate_shadow_page(struct intel_vgpu_ppgtt_spt *spt);

static int ppgtt_invalidate_shadow_page_by_shadow_entry(struct intel_vgpu *vgpu,
		struct intel_gvt_gtt_entry *e)
{
	struct intel_gvt_gtt_pte_ops *ops = vgpu->gvt->gtt.pte_ops;
	struct intel_vgpu_ppgtt_spt *s;
	intel_gvt_gtt_type_t cur_pt_type;

	if (WARN_ON(!gtt_type_is_pt(get_next_pt_type(e->type))))
		return -EINVAL;

	if (e->type != GTT_TYPE_PPGTT_ROOT_L3_ENTRY
		&& e->type != GTT_TYPE_PPGTT_ROOT_L4_ENTRY) {
		cur_pt_type = get_next_pt_type(e->type) + 1;
		if (ops->get_pfn(e) ==
			vgpu->gtt.scratch_pt[cur_pt_type].page_mfn)
			return 0;
	}
	s = ppgtt_find_shadow_page(vgpu, ops->get_pfn(e));
	if (!s) {
		gvt_err("vgpu%d: fail to find shadow page: mfn: 0x%lx\n",
				vgpu->id, ops->get_pfn(e));
		return -ENXIO;
	}
	return ppgtt_invalidate_shadow_page(s);
}

static int ppgtt_invalidate_shadow_page(struct intel_vgpu_ppgtt_spt *spt)
{
	struct intel_gvt_gtt_entry e;
	unsigned long index;
	int ret;
	int v = atomic_read(&spt->refcount);

	trace_spt_change(spt->vgpu->id, "die", spt,
			spt->guest_page.gfn, spt->shadow_page.type);

	trace_spt_refcount(spt->vgpu->id, "dec", spt, v, (v - 1));

	if (atomic_dec_return(&spt->refcount) > 0)
		return 0;

	if (gtt_type_is_pte_pt(spt->shadow_page.type))
		goto release;

	for_each_present_shadow_entry(spt, &e, index) {
		if (!gtt_type_is_pt(get_next_pt_type(e.type))) {
			gvt_err("GVT doesn't support pse bit for now\n");
			return -EINVAL;
		}
		ret = ppgtt_invalidate_shadow_page_by_shadow_entry(
				spt->vgpu, &e);
		if (ret)
			goto fail;
	}
release:
	trace_spt_change(spt->vgpu->id, "release", spt,
			spt->guest_page.gfn, spt->shadow_page.type);
	ppgtt_free_shadow_page(spt);
	return 0;
fail:
	gvt_err("vgpu%d: fail: shadow page %p shadow entry 0x%llx type %d\n",
			spt->vgpu->id, spt, e.val64, e.type);
	return ret;
}

static int ppgtt_populate_shadow_page(struct intel_vgpu_ppgtt_spt *spt);

static struct intel_vgpu_ppgtt_spt *ppgtt_populate_shadow_page_by_guest_entry(
		struct intel_vgpu *vgpu, struct intel_gvt_gtt_entry *we)
{
	struct intel_gvt_gtt_pte_ops *ops = vgpu->gvt->gtt.pte_ops;
	struct intel_vgpu_ppgtt_spt *s = NULL;
	struct intel_vgpu_guest_page *g;
	int ret;

	if (WARN_ON(!gtt_type_is_pt(get_next_pt_type(we->type)))) {
		ret = -EINVAL;
		goto fail;
	}

	g = intel_vgpu_find_guest_page(vgpu, ops->get_pfn(we));
	if (g) {
		s = guest_page_to_ppgtt_spt(g);
		ppgtt_get_shadow_page(s);
	} else {
		int type = get_next_pt_type(we->type);

		s = ppgtt_alloc_shadow_page(vgpu, type, ops->get_pfn(we));
		if (IS_ERR(s)) {
			ret = PTR_ERR(s);
			goto fail;
		}

		ret = intel_gvt_hypervisor_set_wp_page(vgpu, &s->guest_page);
		if (ret)
			goto fail;

		ret = ppgtt_populate_shadow_page(s);
		if (ret)
			goto fail;

		trace_spt_change(vgpu->id, "new", s, s->guest_page.gfn,
			s->shadow_page.type);
	}
	return s;
fail:
	gvt_err("vgpu%d: fail: shadow page %p guest entry 0x%llx type %d\n",
			vgpu->id, s, we->val64, we->type);
	return ERR_PTR(ret);
}

static inline void ppgtt_generate_shadow_entry(struct intel_gvt_gtt_entry *se,
		struct intel_vgpu_ppgtt_spt *s, struct intel_gvt_gtt_entry *ge)
{
	struct intel_gvt_gtt_pte_ops *ops = s->vgpu->gvt->gtt.pte_ops;

	se->type = ge->type;
	se->val64 = ge->val64;

	ops->set_pfn(se, s->shadow_page.mfn);
}

static int ppgtt_populate_shadow_page(struct intel_vgpu_ppgtt_spt *spt)
{
	struct intel_vgpu *vgpu = spt->vgpu;
	struct intel_vgpu_ppgtt_spt *s;
	struct intel_gvt_gtt_entry se, ge;
	unsigned long i;
	int ret;

	trace_spt_change(spt->vgpu->id, "born", spt,
			spt->guest_page.gfn, spt->shadow_page.type);

	if (gtt_type_is_pte_pt(spt->shadow_page.type)) {
		for_each_present_guest_entry(spt, &ge, i) {
			ret = gtt_entry_p2m(vgpu, &ge, &se);
			if (ret)
				goto fail;
			ppgtt_set_shadow_entry(spt, &se, i);
		}
		return 0;
	}

	for_each_present_guest_entry(spt, &ge, i) {
		if (!gtt_type_is_pt(get_next_pt_type(ge.type))) {
			gvt_err("GVT doesn't support pse bit now\n");
			ret = -EINVAL;
			goto fail;
		}

		s = ppgtt_populate_shadow_page_by_guest_entry(vgpu, &ge);
		if (IS_ERR(s)) {
			ret = PTR_ERR(s);
			goto fail;
		}
		ppgtt_get_shadow_entry(spt, &se, i);
		ppgtt_generate_shadow_entry(&se, s, &ge);
		ppgtt_set_shadow_entry(spt, &se, i);
	}
	return 0;
fail:
	gvt_err("vgpu%d: fail: shadow page %p guest entry 0x%llx type %d\n",
			vgpu->id, spt, ge.val64, ge.type);
	return ret;
}

static int ppgtt_handle_guest_entry_removal(struct intel_vgpu_guest_page *gpt,
		unsigned long index)
{
	struct intel_vgpu_ppgtt_spt *spt = guest_page_to_ppgtt_spt(gpt);
	struct intel_vgpu_shadow_page *sp = &spt->shadow_page;
	struct intel_vgpu *vgpu = spt->vgpu;
	struct intel_gvt_gtt_pte_ops *ops = vgpu->gvt->gtt.pte_ops;
	struct intel_gvt_gtt_entry e;
	int ret;

	ppgtt_get_shadow_entry(spt, &e, index);

	trace_gpt_change(spt->vgpu->id, "remove", spt, sp->type, e.val64,
			 index);

	if (!ops->test_present(&e))
		return 0;

	if (ops->get_pfn(&e) == vgpu->gtt.scratch_pt[sp->type].page_mfn)
		return 0;

	if (gtt_type_is_pt(get_next_pt_type(e.type))) {
		struct intel_vgpu_ppgtt_spt *s =
			ppgtt_find_shadow_page(vgpu, ops->get_pfn(&e));
		if (!s) {
			gvt_err("fail to find guest page\n");
			ret = -ENXIO;
			goto fail;
		}
		ret = ppgtt_invalidate_shadow_page(s);
		if (ret)
			goto fail;
	}
	ops->set_pfn(&e, vgpu->gtt.scratch_pt[sp->type].page_mfn);
	ppgtt_set_shadow_entry(spt, &e, index);
	return 0;
fail:
	gvt_err("vgpu%d: fail: shadow page %p guest entry 0x%llx type %d\n",
			vgpu->id, spt, e.val64, e.type);
	return ret;
}

static int ppgtt_handle_guest_entry_add(struct intel_vgpu_guest_page *gpt,
		struct intel_gvt_gtt_entry *we, unsigned long index)
{
	struct intel_vgpu_ppgtt_spt *spt = guest_page_to_ppgtt_spt(gpt);
	struct intel_vgpu_shadow_page *sp = &spt->shadow_page;
	struct intel_vgpu *vgpu = spt->vgpu;
	struct intel_gvt_gtt_entry m;
	struct intel_vgpu_ppgtt_spt *s;
	int ret;

	trace_gpt_change(spt->vgpu->id, "add", spt, sp->type,
		we->val64, index);

	if (gtt_type_is_pt(get_next_pt_type(we->type))) {
		s = ppgtt_populate_shadow_page_by_guest_entry(vgpu, we);
		if (IS_ERR(s)) {
			ret = PTR_ERR(s);
			goto fail;
		}
		ppgtt_get_shadow_entry(spt, &m, index);
		ppgtt_generate_shadow_entry(&m, s, we);
		ppgtt_set_shadow_entry(spt, &m, index);
	} else {
		ret = gtt_entry_p2m(vgpu, we, &m);
		if (ret)
			goto fail;
		ppgtt_set_shadow_entry(spt, &m, index);
	}
	return 0;
fail:
	gvt_err("vgpu%d: fail: spt %p guest entry 0x%llx type %d\n", vgpu->id,
			spt, we->val64, we->type);
	return ret;
}

static int sync_oos_page(struct intel_vgpu *vgpu,
		struct intel_vgpu_oos_page *oos_page)
{
	const struct intel_gvt_device_info *info = &vgpu->gvt->device_info;
	struct intel_gvt *gvt = vgpu->gvt;
	struct intel_gvt_gtt_pte_ops *ops = gvt->gtt.pte_ops;
	struct intel_vgpu_ppgtt_spt *spt =
		guest_page_to_ppgtt_spt(oos_page->guest_page);
	struct intel_gvt_gtt_entry old, new, m;
	int index;
	int ret;

	trace_oos_change(vgpu->id, "sync", oos_page->id,
			oos_page->guest_page, spt->guest_page_type);

	old.type = new.type = get_entry_type(spt->guest_page_type);
	old.val64 = new.val64 = 0;

	for (index = 0; index < (GTT_PAGE_SIZE >> info->gtt_entry_size_shift);
		index++) {
		ops->get_entry(oos_page->mem, &old, index, false, 0, vgpu);
		ops->get_entry(NULL, &new, index, true,
			oos_page->guest_page->gfn << PAGE_SHIFT, vgpu);

		if (old.val64 == new.val64
			&& !test_and_clear_bit(index, spt->post_shadow_bitmap))
			continue;

		trace_oos_sync(vgpu->id, oos_page->id,
				oos_page->guest_page, spt->guest_page_type,
				new.val64, index);

		ret = gtt_entry_p2m(vgpu, &new, &m);
		if (ret)
			return ret;

		ops->set_entry(oos_page->mem, &new, index, false, 0, vgpu);
		ppgtt_set_shadow_entry(spt, &m, index);
	}

	oos_page->guest_page->write_cnt = 0;
	list_del_init(&spt->post_shadow_list);
	return 0;
}

static int detach_oos_page(struct intel_vgpu *vgpu,
		struct intel_vgpu_oos_page *oos_page)
{
	struct intel_gvt *gvt = vgpu->gvt;
	struct intel_vgpu_ppgtt_spt *spt =
		guest_page_to_ppgtt_spt(oos_page->guest_page);

	trace_oos_change(vgpu->id, "detach", oos_page->id,
			oos_page->guest_page, spt->guest_page_type);

	oos_page->guest_page->write_cnt = 0;
	oos_page->guest_page->oos_page = NULL;
	oos_page->guest_page = NULL;

	list_del_init(&oos_page->vm_list);
	list_move_tail(&oos_page->list, &gvt->gtt.oos_page_free_list_head);

	return 0;
}

static int attach_oos_page(struct intel_vgpu *vgpu,
		struct intel_vgpu_oos_page *oos_page,
		struct intel_vgpu_guest_page *gpt)
{
	struct intel_gvt *gvt = vgpu->gvt;
	int ret;

	ret = intel_gvt_hypervisor_read_gpa(vgpu, gpt->gfn << GTT_PAGE_SHIFT,
		oos_page->mem, GTT_PAGE_SIZE);
	if (ret)
		return ret;

	oos_page->guest_page = gpt;
	gpt->oos_page = oos_page;

	list_move_tail(&oos_page->list, &gvt->gtt.oos_page_use_list_head);

	trace_oos_change(vgpu->id, "attach", gpt->oos_page->id,
			gpt, guest_page_to_ppgtt_spt(gpt)->guest_page_type);
	return 0;
}

static int ppgtt_set_guest_page_sync(struct intel_vgpu *vgpu,
		struct intel_vgpu_guest_page *gpt)
{
	int ret;

	ret = intel_gvt_hypervisor_set_wp_page(vgpu, gpt);
	if (ret)
		return ret;

	trace_oos_change(vgpu->id, "set page sync", gpt->oos_page->id,
			gpt, guest_page_to_ppgtt_spt(gpt)->guest_page_type);

	list_del_init(&gpt->oos_page->vm_list);
	return sync_oos_page(vgpu, gpt->oos_page);
}

static int ppgtt_allocate_oos_page(struct intel_vgpu *vgpu,
		struct intel_vgpu_guest_page *gpt)
{
	struct intel_gvt *gvt = vgpu->gvt;
	struct intel_gvt_gtt *gtt = &gvt->gtt;
	struct intel_vgpu_oos_page *oos_page = gpt->oos_page;
	int ret;

	WARN(oos_page, "shadow PPGTT page has already has a oos page\n");

	if (list_empty(&gtt->oos_page_free_list_head)) {
		oos_page = container_of(gtt->oos_page_use_list_head.next,
			struct intel_vgpu_oos_page, list);
		ret = ppgtt_set_guest_page_sync(vgpu, oos_page->guest_page);
		if (ret)
			return ret;
		ret = detach_oos_page(vgpu, oos_page);
		if (ret)
			return ret;
	} else
		oos_page = container_of(gtt->oos_page_free_list_head.next,
			struct intel_vgpu_oos_page, list);
	return attach_oos_page(vgpu, oos_page, gpt);
}

static int ppgtt_set_guest_page_oos(struct intel_vgpu *vgpu,
		struct intel_vgpu_guest_page *gpt)
{
	struct intel_vgpu_oos_page *oos_page = gpt->oos_page;

	if (WARN(!oos_page, "shadow PPGTT page should have a oos page\n"))
		return -EINVAL;

	trace_oos_change(vgpu->id, "set page out of sync", gpt->oos_page->id,
			gpt, guest_page_to_ppgtt_spt(gpt)->guest_page_type);

	list_add_tail(&oos_page->vm_list, &vgpu->gtt.oos_page_list_head);
	return intel_gvt_hypervisor_unset_wp_page(vgpu, gpt);
}

/**
 * intel_vgpu_sync_oos_pages - sync all the out-of-synced shadow for vGPU
 * @vgpu: a vGPU
 *
 * This function is called before submitting a guest workload to host,
 * to sync all the out-of-synced shadow for vGPU
 *
 * Returns:
 * Zero on success, negative error code if failed.
 */
int intel_vgpu_sync_oos_pages(struct intel_vgpu *vgpu)
{
	struct list_head *pos, *n;
	struct intel_vgpu_oos_page *oos_page;
	int ret;

	if (!enable_out_of_sync)
		return 0;

	list_for_each_safe(pos, n, &vgpu->gtt.oos_page_list_head) {
		oos_page = container_of(pos,
				struct intel_vgpu_oos_page, vm_list);
		ret = ppgtt_set_guest_page_sync(vgpu, oos_page->guest_page);
		if (ret)
			return ret;
	}
	return 0;
}

/*
 * The heart of PPGTT shadow page table.
 */
static int ppgtt_handle_guest_write_page_table(
		struct intel_vgpu_guest_page *gpt,
		struct intel_gvt_gtt_entry *we, unsigned long index)
{
	struct intel_vgpu_ppgtt_spt *spt = guest_page_to_ppgtt_spt(gpt);
	struct intel_vgpu *vgpu = spt->vgpu;
	struct intel_gvt_gtt_pte_ops *ops = vgpu->gvt->gtt.pte_ops;

	int ret;
	int new_present;

	new_present = ops->test_present(we);

	ret = ppgtt_handle_guest_entry_removal(gpt, index);
	if (ret)
		goto fail;

	if (new_present) {
		ret = ppgtt_handle_guest_entry_add(gpt, we, index);
		if (ret)
			goto fail;
	}
	return 0;
fail:
	gvt_err("vgpu%d: fail: shadow page %p guest entry 0x%llx type %d.\n",
			vgpu->id, spt, we->val64, we->type);
	return ret;
}

static inline bool can_do_out_of_sync(struct intel_vgpu_guest_page *gpt)
{
	return enable_out_of_sync
		&& gtt_type_is_pte_pt(
			guest_page_to_ppgtt_spt(gpt)->guest_page_type)
		&& gpt->write_cnt >= 2;
}

static void ppgtt_set_post_shadow(struct intel_vgpu_ppgtt_spt *spt,
		unsigned long index)
{
	set_bit(index, spt->post_shadow_bitmap);
	if (!list_empty(&spt->post_shadow_list))
		return;

	list_add_tail(&spt->post_shadow_list,
			&spt->vgpu->gtt.post_shadow_list_head);
}

/**
 * intel_vgpu_flush_post_shadow - flush the post shadow transactions
 * @vgpu: a vGPU
 *
 * This function is called before submitting a guest workload to host,
 * to flush all the post shadows for a vGPU.
 *
 * Returns:
 * Zero on success, negative error code if failed.
 */
int intel_vgpu_flush_post_shadow(struct intel_vgpu *vgpu)
{
	struct list_head *pos, *n;
	struct intel_vgpu_ppgtt_spt *spt;
	struct intel_gvt_gtt_entry ge;
	unsigned long index;
	int ret;

	list_for_each_safe(pos, n, &vgpu->gtt.post_shadow_list_head) {
		spt = container_of(pos, struct intel_vgpu_ppgtt_spt,
				post_shadow_list);

		for_each_set_bit(index, spt->post_shadow_bitmap,
				GTT_ENTRY_NUM_IN_ONE_PAGE) {
			ppgtt_get_guest_entry(spt, &ge, index);

			ret = ppgtt_handle_guest_write_page_table(
					&spt->guest_page, &ge, index);
			if (ret)
				return ret;
			clear_bit(index, spt->post_shadow_bitmap);
		}
		list_del_init(&spt->post_shadow_list);
	}
	return 0;
}

static int ppgtt_handle_guest_write_page_table_bytes(void *gp,
		u64 pa, void *p_data, int bytes)
{
	struct intel_vgpu_guest_page *gpt = (struct intel_vgpu_guest_page *)gp;
	struct intel_vgpu_ppgtt_spt *spt = guest_page_to_ppgtt_spt(gpt);
	struct intel_vgpu *vgpu = spt->vgpu;
	struct intel_gvt_gtt_pte_ops *ops = vgpu->gvt->gtt.pte_ops;
	const struct intel_gvt_device_info *info = &vgpu->gvt->device_info;
	struct intel_gvt_gtt_entry we;
	unsigned long index;
	int ret;

	index = (pa & (PAGE_SIZE - 1)) >> info->gtt_entry_size_shift;

	ppgtt_get_guest_entry(spt, &we, index);

	ops->test_pse(&we);

	if (bytes == info->gtt_entry_size) {
		ret = ppgtt_handle_guest_write_page_table(gpt, &we, index);
		if (ret)
			return ret;
	} else {
		if (!test_bit(index, spt->post_shadow_bitmap)) {
			ret = ppgtt_handle_guest_entry_removal(gpt, index);
			if (ret)
				return ret;
		}

		ppgtt_set_post_shadow(spt, index);
	}

	if (!enable_out_of_sync)
		return 0;

	gpt->write_cnt++;

	if (gpt->oos_page)
		ops->set_entry(gpt->oos_page->mem, &we, index,
				false, 0, vgpu);

	if (can_do_out_of_sync(gpt)) {
		if (!gpt->oos_page)
			ppgtt_allocate_oos_page(vgpu, gpt);

		ret = ppgtt_set_guest_page_oos(vgpu, gpt);
		if (ret < 0)
			return ret;
	}
	return 0;
}

/*
 * mm page table allocation policy for bdw+
 *  - for ggtt, only virtual page table will be allocated.
 *  - for ppgtt, dedicated virtual/shadow page table will be allocated.
 */
static int gen8_mm_alloc_page_table(struct intel_vgpu_mm *mm)
{
	struct intel_vgpu *vgpu = mm->vgpu;
	struct intel_gvt *gvt = vgpu->gvt;
	const struct intel_gvt_device_info *info = &gvt->device_info;
	void *mem;

	if (mm->type == INTEL_GVT_MM_PPGTT) {
		mm->page_table_entry_cnt = 4;
		mm->page_table_entry_size = mm->page_table_entry_cnt *
			info->gtt_entry_size;
		mem = kzalloc(mm->has_shadow_page_table ?
			mm->page_table_entry_size * 2
				: mm->page_table_entry_size, GFP_KERNEL);
		if (!mem)
			return -ENOMEM;
		mm->virtual_page_table = mem;
		if (!mm->has_shadow_page_table)
			return 0;
		mm->shadow_page_table = mem + mm->page_table_entry_size;
	} else if (mm->type == INTEL_GVT_MM_GGTT) {
		mm->page_table_entry_cnt =
			(gvt_ggtt_gm_sz(gvt) >> GTT_PAGE_SHIFT);
		mm->page_table_entry_size = mm->page_table_entry_cnt *
			info->gtt_entry_size;
		mem = vzalloc(mm->page_table_entry_size);
		if (!mem)
			return -ENOMEM;
		mm->virtual_page_table = mem;
	}
	return 0;
}

static void gen8_mm_free_page_table(struct intel_vgpu_mm *mm)
{
	if (mm->type == INTEL_GVT_MM_PPGTT) {
		kfree(mm->virtual_page_table);
	} else if (mm->type == INTEL_GVT_MM_GGTT) {
		if (mm->virtual_page_table)
			vfree(mm->virtual_page_table);
	}
	mm->virtual_page_table = mm->shadow_page_table = NULL;
}

static void invalidate_mm(struct intel_vgpu_mm *mm)
{
	struct intel_vgpu *vgpu = mm->vgpu;
	struct intel_gvt *gvt = vgpu->gvt;
	struct intel_gvt_gtt *gtt = &gvt->gtt;
	struct intel_gvt_gtt_pte_ops *ops = gtt->pte_ops;
	struct intel_gvt_gtt_entry se;
	int i;

	if (WARN_ON(!mm->has_shadow_page_table || !mm->shadowed))
		return;

	for (i = 0; i < mm->page_table_entry_cnt; i++) {
		ppgtt_get_shadow_root_entry(mm, &se, i);
		if (!ops->test_present(&se))
			continue;
		ppgtt_invalidate_shadow_page_by_shadow_entry(
				vgpu, &se);
		se.val64 = 0;
		ppgtt_set_shadow_root_entry(mm, &se, i);

		trace_gpt_change(vgpu->id, "destroy root pointer",
				NULL, se.type, se.val64, i);
	}
	mm->shadowed = false;
}

/**
 * intel_vgpu_destroy_mm - destroy a mm object
 * @mm: a kref object
 *
 * This function is used to destroy a mm object for vGPU
 *
 */
void intel_vgpu_destroy_mm(struct kref *mm_ref)
{
	struct intel_vgpu_mm *mm = container_of(mm_ref, typeof(*mm), ref);
	struct intel_vgpu *vgpu = mm->vgpu;
	struct intel_gvt *gvt = vgpu->gvt;
	struct intel_gvt_gtt *gtt = &gvt->gtt;

	if (!mm->initialized)
		goto out;

	list_del(&mm->list);
	list_del(&mm->lru_list);

	if (mm->has_shadow_page_table)
		invalidate_mm(mm);

	gtt->mm_free_page_table(mm);
out:
	kfree(mm);
}

static int shadow_mm(struct intel_vgpu_mm *mm)
{
	struct intel_vgpu *vgpu = mm->vgpu;
	struct intel_gvt *gvt = vgpu->gvt;
	struct intel_gvt_gtt *gtt = &gvt->gtt;
	struct intel_gvt_gtt_pte_ops *ops = gtt->pte_ops;
	struct intel_vgpu_ppgtt_spt *spt;
	struct intel_gvt_gtt_entry ge, se;
	int i;
	int ret;

	if (WARN_ON(!mm->has_shadow_page_table || mm->shadowed))
		return 0;

	mm->shadowed = true;

	for (i = 0; i < mm->page_table_entry_cnt; i++) {
		ppgtt_get_guest_root_entry(mm, &ge, i);
		if (!ops->test_present(&ge))
			continue;

		trace_gpt_change(vgpu->id, __func__, NULL,
				ge.type, ge.val64, i);

		spt = ppgtt_populate_shadow_page_by_guest_entry(vgpu, &ge);
		if (IS_ERR(spt)) {
			gvt_err("fail to populate guest root pointer\n");
			ret = PTR_ERR(spt);
			goto fail;
		}
		ppgtt_generate_shadow_entry(&se, spt, &ge);
		ppgtt_set_shadow_root_entry(mm, &se, i);

		trace_gpt_change(vgpu->id, "populate root pointer",
				NULL, se.type, se.val64, i);
	}
	return 0;
fail:
	invalidate_mm(mm);
	return ret;
}

/**
 * intel_vgpu_create_mm - create a mm object for a vGPU
 * @vgpu: a vGPU
 * @mm_type: mm object type, should be PPGTT or GGTT
 * @virtual_page_table: page table root pointers. Could be NULL if user wants
 *	to populate shadow later.
 * @page_table_level: describe the page table level of the mm object
 * @pde_base_index: pde root pointer base in GGTT MMIO.
 *
 * This function is used to create a mm object for a vGPU.
 *
 * Returns:
 * Zero on success, negative error code in pointer if failed.
 */
struct intel_vgpu_mm *intel_vgpu_create_mm(struct intel_vgpu *vgpu,
		int mm_type, void *virtual_page_table, int page_table_level,
		u32 pde_base_index)
{
	struct intel_gvt *gvt = vgpu->gvt;
	struct intel_gvt_gtt *gtt = &gvt->gtt;
	struct intel_vgpu_mm *mm;
	int ret;

	mm = kzalloc(sizeof(*mm), GFP_KERNEL);
	if (!mm) {
		ret = -ENOMEM;
		goto fail;
	}

	mm->type = mm_type;

	if (page_table_level == 1)
		mm->page_table_entry_type = GTT_TYPE_GGTT_PTE;
	else if (page_table_level == 3)
		mm->page_table_entry_type = GTT_TYPE_PPGTT_ROOT_L3_ENTRY;
	else if (page_table_level == 4)
		mm->page_table_entry_type = GTT_TYPE_PPGTT_ROOT_L4_ENTRY;
	else {
		WARN_ON(1);
		ret = -EINVAL;
		goto fail;
	}

	mm->page_table_level = page_table_level;
	mm->pde_base_index = pde_base_index;

	mm->vgpu = vgpu;
	mm->has_shadow_page_table = !!(mm_type == INTEL_GVT_MM_PPGTT);

	kref_init(&mm->ref);
	atomic_set(&mm->pincount, 0);
	INIT_LIST_HEAD(&mm->list);
	INIT_LIST_HEAD(&mm->lru_list);
	list_add_tail(&mm->list, &vgpu->gtt.mm_list_head);

	ret = gtt->mm_alloc_page_table(mm);
	if (ret) {
		gvt_err("fail to allocate page table for mm\n");
		goto fail;
	}

	mm->initialized = true;

	if (virtual_page_table)
		memcpy(mm->virtual_page_table, virtual_page_table,
				mm->page_table_entry_size);

	if (mm->has_shadow_page_table) {
		ret = shadow_mm(mm);
		if (ret)
			goto fail;
		list_add_tail(&mm->lru_list, &gvt->gtt.mm_lru_list_head);
	}
	return mm;
fail:
	gvt_err("fail to create mm\n");
	if (mm)
		intel_gvt_mm_unreference(mm);
	return ERR_PTR(ret);
}

/**
 * intel_vgpu_unpin_mm - decrease the pin count of a vGPU mm object
 * @mm: a vGPU mm object
 *
 * This function is called when user doesn't want to use a vGPU mm object
 */
void intel_vgpu_unpin_mm(struct intel_vgpu_mm *mm)
{
	if (WARN_ON(mm->type != INTEL_GVT_MM_PPGTT))
		return;

	atomic_dec(&mm->pincount);
}

/**
 * intel_vgpu_pin_mm - increase the pin count of a vGPU mm object
 * @vgpu: a vGPU
 *
 * This function is called when user wants to use a vGPU mm object. If this
 * mm object hasn't been shadowed yet, the shadow will be populated at this
 * time.
 *
 * Returns:
 * Zero on success, negative error code if failed.
 */
int intel_vgpu_pin_mm(struct intel_vgpu_mm *mm)
{
	int ret;

	if (WARN_ON(mm->type != INTEL_GVT_MM_PPGTT))
		return 0;

	atomic_inc(&mm->pincount);

	if (!mm->shadowed) {
		ret = shadow_mm(mm);
		if (ret)
			return ret;
	}

	list_del_init(&mm->lru_list);
	list_add_tail(&mm->lru_list, &mm->vgpu->gvt->gtt.mm_lru_list_head);
	return 0;
}

static int reclaim_one_mm(struct intel_gvt *gvt)
{
	struct intel_vgpu_mm *mm;
	struct list_head *pos, *n;

	list_for_each_safe(pos, n, &gvt->gtt.mm_lru_list_head) {
		mm = container_of(pos, struct intel_vgpu_mm, lru_list);

		if (mm->type != INTEL_GVT_MM_PPGTT)
			continue;
		if (atomic_read(&mm->pincount))
			continue;

		list_del_init(&mm->lru_list);
		invalidate_mm(mm);
		return 1;
	}
	return 0;
}

/*
 * GMA translation APIs.
 */
static inline int ppgtt_get_next_level_entry(struct intel_vgpu_mm *mm,
		struct intel_gvt_gtt_entry *e, unsigned long index, bool guest)
{
	struct intel_vgpu *vgpu = mm->vgpu;
	struct intel_gvt_gtt_pte_ops *ops = vgpu->gvt->gtt.pte_ops;
	struct intel_vgpu_ppgtt_spt *s;

	if (WARN_ON(!mm->has_shadow_page_table))
		return -EINVAL;

	s = ppgtt_find_shadow_page(vgpu, ops->get_pfn(e));
	if (!s)
		return -ENXIO;

	if (!guest)
		ppgtt_get_shadow_entry(s, e, index);
	else
		ppgtt_get_guest_entry(s, e, index);
	return 0;
}

/**
 * intel_vgpu_gma_to_gpa - translate a gma to GPA
 * @mm: mm object. could be a PPGTT or GGTT mm object
 * @gma: graphics memory address in this mm object
 *
 * This function is used to translate a graphics memory address in specific
 * graphics memory space to guest physical address.
 *
 * Returns:
 * Guest physical address on success, INTEL_GVT_INVALID_ADDR if failed.
 */
unsigned long intel_vgpu_gma_to_gpa(struct intel_vgpu_mm *mm, unsigned long gma)
{
	struct intel_vgpu *vgpu = mm->vgpu;
	struct intel_gvt *gvt = vgpu->gvt;
	struct intel_gvt_gtt_pte_ops *pte_ops = gvt->gtt.pte_ops;
	struct intel_gvt_gtt_gma_ops *gma_ops = gvt->gtt.gma_ops;
	unsigned long gpa = INTEL_GVT_INVALID_ADDR;
	unsigned long gma_index[4];
	struct intel_gvt_gtt_entry e;
	int i, index;
	int ret;

	if (mm->type != INTEL_GVT_MM_GGTT && mm->type != INTEL_GVT_MM_PPGTT)
		return INTEL_GVT_INVALID_ADDR;

	if (mm->type == INTEL_GVT_MM_GGTT) {
		if (!vgpu_gmadr_is_valid(vgpu, gma))
			goto err;

		ggtt_get_guest_entry(mm, &e,
			gma_ops->gma_to_ggtt_pte_index(gma));
		gpa = (pte_ops->get_pfn(&e) << GTT_PAGE_SHIFT)
			+ (gma & ~GTT_PAGE_MASK);

		trace_gma_translate(vgpu->id, "ggtt", 0, 0, gma, gpa);
		return gpa;
	}

	switch (mm->page_table_level) {
	case 4:
		ppgtt_get_shadow_root_entry(mm, &e, 0);
		gma_index[0] = gma_ops->gma_to_pml4_index(gma);
		gma_index[1] = gma_ops->gma_to_l4_pdp_index(gma);
		gma_index[2] = gma_ops->gma_to_pde_index(gma);
		gma_index[3] = gma_ops->gma_to_pte_index(gma);
		index = 4;
		break;
	case 3:
		ppgtt_get_shadow_root_entry(mm, &e,
				gma_ops->gma_to_l3_pdp_index(gma));
		gma_index[0] = gma_ops->gma_to_pde_index(gma);
		gma_index[1] = gma_ops->gma_to_pte_index(gma);
		index = 2;
		break;
	case 2:
		ppgtt_get_shadow_root_entry(mm, &e,
				gma_ops->gma_to_pde_index(gma));
		gma_index[0] = gma_ops->gma_to_pte_index(gma);
		index = 1;
		break;
	default:
		WARN_ON(1);
		goto err;
	}

	/* walk into the shadow page table and get gpa from guest entry */
	for (i = 0; i < index; i++) {
		ret = ppgtt_get_next_level_entry(mm, &e, gma_index[i],
			(i == index - 1));
		if (ret)
			goto err;
	}

	gpa = (pte_ops->get_pfn(&e) << GTT_PAGE_SHIFT)
		+ (gma & ~GTT_PAGE_MASK);

	trace_gma_translate(vgpu->id, "ppgtt", 0,
			mm->page_table_level, gma, gpa);
	return gpa;
err:
	gvt_err("invalid mm type: %d gma %lx\n", mm->type, gma);
	return INTEL_GVT_INVALID_ADDR;
}

static int emulate_gtt_mmio_read(struct intel_vgpu *vgpu,
	unsigned int off, void *p_data, unsigned int bytes)
{
	struct intel_vgpu_mm *ggtt_mm = vgpu->gtt.ggtt_mm;
	const struct intel_gvt_device_info *info = &vgpu->gvt->device_info;
	unsigned long index = off >> info->gtt_entry_size_shift;
	struct intel_gvt_gtt_entry e;

	if (bytes != 4 && bytes != 8)
		return -EINVAL;

	ggtt_get_guest_entry(ggtt_mm, &e, index);
	memcpy(p_data, (void *)&e.val64 + (off & (info->gtt_entry_size - 1)),
			bytes);
	return 0;
}

/**
 * intel_vgpu_emulate_gtt_mmio_read - emulate GTT MMIO register read
 * @vgpu: a vGPU
 * @off: register offset
 * @p_data: data will be returned to guest
 * @bytes: data length
 *
 * This function is used to emulate the GTT MMIO register read
 *
 * Returns:
 * Zero on success, error code if failed.
 */
int intel_vgpu_emulate_gtt_mmio_read(struct intel_vgpu *vgpu, unsigned int off,
	void *p_data, unsigned int bytes)
{
	const struct intel_gvt_device_info *info = &vgpu->gvt->device_info;
	int ret;

	if (bytes != 4 && bytes != 8)
		return -EINVAL;

	off -= info->gtt_start_offset;
	ret = emulate_gtt_mmio_read(vgpu, off, p_data, bytes);
	return ret;
}

static int emulate_gtt_mmio_write(struct intel_vgpu *vgpu, unsigned int off,
	void *p_data, unsigned int bytes)
{
	struct intel_gvt *gvt = vgpu->gvt;
	const struct intel_gvt_device_info *info = &gvt->device_info;
	struct intel_vgpu_mm *ggtt_mm = vgpu->gtt.ggtt_mm;
	struct intel_gvt_gtt_pte_ops *ops = gvt->gtt.pte_ops;
	unsigned long g_gtt_index = off >> info->gtt_entry_size_shift;
	unsigned long gma;
	struct intel_gvt_gtt_entry e, m;
	int ret;

	if (bytes != 4 && bytes != 8)
		return -EINVAL;

	gma = g_gtt_index << GTT_PAGE_SHIFT;

	/* the VM may configure the whole GM space when ballooning is used */
	if (WARN_ONCE(!vgpu_gmadr_is_valid(vgpu, gma),
				"vgpu%d: found oob ggtt write, offset %x\n",
				vgpu->id, off)) {
		return 0;
	}

	ggtt_get_guest_entry(ggtt_mm, &e, g_gtt_index);

	memcpy((void *)&e.val64 + (off & (info->gtt_entry_size - 1)), p_data,
			bytes);

	if (ops->test_present(&e)) {
		ret = gtt_entry_p2m(vgpu, &e, &m);
		if (ret) {
			gvt_err("vgpu%d: fail to translate guest gtt entry\n",
					vgpu->id);
			return ret;
		}
	} else {
		m = e;
		m.val64 = 0;
	}

	ggtt_set_shadow_entry(ggtt_mm, &m, g_gtt_index);
	ggtt_set_guest_entry(ggtt_mm, &e, g_gtt_index);
	return 0;
}

/*
 * intel_vgpu_emulate_gtt_mmio_write - emulate GTT MMIO register write
 * @vgpu: a vGPU
 * @off: register offset
 * @p_data: data from guest write
 * @bytes: data length
 *
 * This function is used to emulate the GTT MMIO register write
 *
 * Returns:
 * Zero on success, error code if failed.
 */
int intel_vgpu_emulate_gtt_mmio_write(struct intel_vgpu *vgpu, unsigned int off,
	void *p_data, unsigned int bytes)
{
	const struct intel_gvt_device_info *info = &vgpu->gvt->device_info;
	int ret;

	if (bytes != 4 && bytes != 8)
		return -EINVAL;

	off -= info->gtt_start_offset;
	ret = emulate_gtt_mmio_write(vgpu, off, p_data, bytes);
	return ret;
}

static int alloc_scratch_pages(struct intel_vgpu *vgpu,
		intel_gvt_gtt_type_t type)
{
	struct intel_vgpu_gtt *gtt = &vgpu->gtt;
	struct intel_gvt_gtt_pte_ops *ops = vgpu->gvt->gtt.pte_ops;
	int page_entry_num = GTT_PAGE_SIZE >>
				vgpu->gvt->device_info.gtt_entry_size_shift;
	void *scratch_pt;
	unsigned long mfn;
	int i;
	void *p;

	if (WARN_ON(type < GTT_TYPE_PPGTT_PTE_PT || type >= GTT_TYPE_MAX))
		return -EINVAL;

	scratch_pt = (void *)get_zeroed_page(GFP_KERNEL);
	if (!scratch_pt) {
		gvt_err("fail to allocate scratch page\n");
		return -ENOMEM;
	}

	mfn = intel_gvt_hypervisor_virt_to_mfn(scratch_pt);
	if (mfn == INTEL_GVT_INVALID_ADDR) {
		gvt_err("fail to translate vaddr:0x%llx\n", (u64)p);
		free_page((unsigned long)scratch_pt);
		return -EFAULT;
	}
	gtt->scratch_pt[type].page_mfn = mfn;
	gtt->scratch_pt[type].page = virt_to_page(scratch_pt);
	gvt_dbg_mm("vgpu%d create scratch_pt: type %d mfn=0x%lx\n",
			vgpu->id, type, mfn);

	/* Build the tree by full filled the scratch pt with the entries which
	 * point to the next level scratch pt or scratch page. The
	 * scratch_pt[type] indicate the scratch pt/scratch page used by the
	 * 'type' pt.
	 * e.g. scratch_pt[GTT_TYPE_PPGTT_PDE_PT] is used by
	 * GTT_TYPE_PPGTT_PDE_PT level pt, that means this scatch_pt it self
	 * is GTT_TYPE_PPGTT_PTE_PT, and full filled by scratch page mfn.
	 */
	if (type > GTT_TYPE_PPGTT_PTE_PT && type < GTT_TYPE_MAX) {
		struct intel_gvt_gtt_entry se;

		memset(&se, 0, sizeof(struct intel_gvt_gtt_entry));
		se.type = get_entry_type(type - 1);
		ops->set_pfn(&se, gtt->scratch_pt[type - 1].page_mfn);

		/* The entry parameters like present/writeable/cache type
		 * set to the same as i915's scratch page tree.
		 */
		se.val64 |= _PAGE_PRESENT | _PAGE_RW;
		if (type == GTT_TYPE_PPGTT_PDE_PT)
			se.val64 |= PPAT_CACHED_INDEX;

		for (i = 0; i < page_entry_num; i++)
			ops->set_entry(p, &se, i, false, 0, vgpu);
	}

	return 0;
}

static int release_scratch_page_tree(struct intel_vgpu *vgpu)
{
	int i;

	for (i = GTT_TYPE_PPGTT_PTE_PT; i < GTT_TYPE_MAX; i++) {
		if (vgpu->gtt.scratch_pt[i].page != NULL) {
			__free_page(vgpu->gtt.scratch_pt[i].page);
			vgpu->gtt.scratch_pt[i].page = NULL;
			vgpu->gtt.scratch_pt[i].page_mfn = 0;
		}
	}

	return 0;
}

static int create_scratch_page_tree(struct intel_vgpu *vgpu)
{
	int i, ret;

	for (i = GTT_TYPE_PPGTT_PTE_PT; i < GTT_TYPE_MAX; i++) {
		ret = alloc_scratch_pages(vgpu, i);
		if (ret)
			goto err;
	}

	return 0;

err:
	release_scratch_page_tree(vgpu);
	return ret;
}

/**
 * intel_vgpu_init_gtt - initialize per-vGPU graphics memory virulization
 * @vgpu: a vGPU
 *
 * This function is used to initialize per-vGPU graphics memory virtualization
 * components.
 *
 * Returns:
 * Zero on success, error code if failed.
 */
int intel_vgpu_init_gtt(struct intel_vgpu *vgpu)
{
	struct intel_vgpu_gtt *gtt = &vgpu->gtt;
	struct intel_vgpu_mm *ggtt_mm;

	hash_init(gtt->guest_page_hash_table);
	hash_init(gtt->shadow_page_hash_table);

	INIT_LIST_HEAD(&gtt->mm_list_head);
	INIT_LIST_HEAD(&gtt->oos_page_list_head);
	INIT_LIST_HEAD(&gtt->post_shadow_list_head);

	intel_vgpu_reset_ggtt(vgpu);

	ggtt_mm = intel_vgpu_create_mm(vgpu, INTEL_GVT_MM_GGTT,
			NULL, 1, 0);
	if (IS_ERR(ggtt_mm)) {
		gvt_err("fail to create mm for ggtt.\n");
		return PTR_ERR(ggtt_mm);
	}

	gtt->ggtt_mm = ggtt_mm;

	return create_scratch_page_tree(vgpu);
}

/**
 * intel_vgpu_clean_gtt - clean up per-vGPU graphics memory virulization
 * @vgpu: a vGPU
 *
 * This function is used to clean up per-vGPU graphics memory virtualization
 * components.
 *
 * Returns:
 * Zero on success, error code if failed.
 */
void intel_vgpu_clean_gtt(struct intel_vgpu *vgpu)
{
	struct list_head *pos, *n;
	struct intel_vgpu_mm *mm;

	ppgtt_free_all_shadow_page(vgpu);
	release_scratch_page_tree(vgpu);

	list_for_each_safe(pos, n, &vgpu->gtt.mm_list_head) {
		mm = container_of(pos, struct intel_vgpu_mm, list);
		vgpu->gvt->gtt.mm_free_page_table(mm);
		list_del(&mm->list);
		list_del(&mm->lru_list);
		kfree(mm);
	}
}

static void clean_spt_oos(struct intel_gvt *gvt)
{
	struct intel_gvt_gtt *gtt = &gvt->gtt;
	struct list_head *pos, *n;
	struct intel_vgpu_oos_page *oos_page;

	WARN(!list_empty(&gtt->oos_page_use_list_head),
		"someone is still using oos page\n");

	list_for_each_safe(pos, n, &gtt->oos_page_free_list_head) {
		oos_page = container_of(pos, struct intel_vgpu_oos_page, list);
		list_del(&oos_page->list);
		kfree(oos_page);
	}
}

static int setup_spt_oos(struct intel_gvt *gvt)
{
	struct intel_gvt_gtt *gtt = &gvt->gtt;
	struct intel_vgpu_oos_page *oos_page;
	int i;
	int ret;

	INIT_LIST_HEAD(&gtt->oos_page_free_list_head);
	INIT_LIST_HEAD(&gtt->oos_page_use_list_head);

	for (i = 0; i < preallocated_oos_pages; i++) {
		oos_page = kzalloc(sizeof(*oos_page), GFP_KERNEL);
		if (!oos_page) {
			gvt_err("fail to pre-allocate oos page\n");
			ret = -ENOMEM;
			goto fail;
		}

		INIT_LIST_HEAD(&oos_page->list);
		INIT_LIST_HEAD(&oos_page->vm_list);
		oos_page->id = i;
		list_add_tail(&oos_page->list, &gtt->oos_page_free_list_head);
	}

	gvt_dbg_mm("%d oos pages preallocated\n", i);

	return 0;
fail:
	clean_spt_oos(gvt);
	return ret;
}

/**
 * intel_vgpu_find_ppgtt_mm - find a PPGTT mm object
 * @vgpu: a vGPU
 * @page_table_level: PPGTT page table level
 * @root_entry: PPGTT page table root pointers
 *
 * This function is used to find a PPGTT mm object from mm object pool
 *
 * Returns:
 * pointer to mm object on success, NULL if failed.
 */
struct intel_vgpu_mm *intel_vgpu_find_ppgtt_mm(struct intel_vgpu *vgpu,
		int page_table_level, void *root_entry)
{
	struct list_head *pos;
	struct intel_vgpu_mm *mm;
	u64 *src, *dst;

	list_for_each(pos, &vgpu->gtt.mm_list_head) {
		mm = container_of(pos, struct intel_vgpu_mm, list);
		if (mm->type != INTEL_GVT_MM_PPGTT)
			continue;

		if (mm->page_table_level != page_table_level)
			continue;

		src = root_entry;
		dst = mm->virtual_page_table;

		if (page_table_level == 3) {
			if (src[0] == dst[0]
					&& src[1] == dst[1]
					&& src[2] == dst[2]
					&& src[3] == dst[3])
				return mm;
		} else {
			if (src[0] == dst[0])
				return mm;
		}
	}
	return NULL;
}

/**
 * intel_vgpu_g2v_create_ppgtt_mm - create a PPGTT mm object from
 * g2v notification
 * @vgpu: a vGPU
 * @page_table_level: PPGTT page table level
 *
 * This function is used to create a PPGTT mm object from a guest to GVT-g
 * notification.
 *
 * Returns:
 * Zero on success, negative error code if failed.
 */
int intel_vgpu_g2v_create_ppgtt_mm(struct intel_vgpu *vgpu,
		int page_table_level)
{
	u64 *pdp = (u64 *)&vgpu_vreg64(vgpu, vgtif_reg(pdp[0]));
	struct intel_vgpu_mm *mm;

	if (WARN_ON((page_table_level != 4) && (page_table_level != 3)))
		return -EINVAL;

	mm = intel_vgpu_find_ppgtt_mm(vgpu, page_table_level, pdp);
	if (mm) {
		intel_gvt_mm_reference(mm);
	} else {
		mm = intel_vgpu_create_mm(vgpu, INTEL_GVT_MM_PPGTT,
				pdp, page_table_level, 0);
		if (IS_ERR(mm)) {
			gvt_err("fail to create mm\n");
			return PTR_ERR(mm);
		}
	}
	return 0;
}

/**
 * intel_vgpu_g2v_destroy_ppgtt_mm - destroy a PPGTT mm object from
 * g2v notification
 * @vgpu: a vGPU
 * @page_table_level: PPGTT page table level
 *
 * This function is used to create a PPGTT mm object from a guest to GVT-g
 * notification.
 *
 * Returns:
 * Zero on success, negative error code if failed.
 */
int intel_vgpu_g2v_destroy_ppgtt_mm(struct intel_vgpu *vgpu,
		int page_table_level)
{
	u64 *pdp = (u64 *)&vgpu_vreg64(vgpu, vgtif_reg(pdp[0]));
	struct intel_vgpu_mm *mm;

	if (WARN_ON((page_table_level != 4) && (page_table_level != 3)))
		return -EINVAL;

	mm = intel_vgpu_find_ppgtt_mm(vgpu, page_table_level, pdp);
	if (!mm) {
		gvt_err("fail to find ppgtt instance.\n");
		return -EINVAL;
	}
	intel_gvt_mm_unreference(mm);
	return 0;
}

/**
 * intel_gvt_init_gtt - initialize mm components of a GVT device
 * @gvt: GVT device
 *
 * This function is called at the initialization stage, to initialize
 * the mm components of a GVT device.
 *
 * Returns:
 * zero on success, negative error code if failed.
 */
int intel_gvt_init_gtt(struct intel_gvt *gvt)
{
	int ret;
<<<<<<< HEAD
	void *page_addr;
=======
	void *page;
>>>>>>> ca7adf83

	gvt_dbg_core("init gtt\n");

	if (IS_BROADWELL(gvt->dev_priv) || IS_SKYLAKE(gvt->dev_priv)) {
		gvt->gtt.pte_ops = &gen8_gtt_pte_ops;
		gvt->gtt.gma_ops = &gen8_gtt_gma_ops;
		gvt->gtt.mm_alloc_page_table = gen8_mm_alloc_page_table;
		gvt->gtt.mm_free_page_table = gen8_mm_free_page_table;
	} else {
		return -ENODEV;
	}

<<<<<<< HEAD
	gvt->gtt.scratch_ggtt_page =
		alloc_page(GFP_KERNEL | GFP_ATOMIC | __GFP_ZERO);
	if (!gvt->gtt.scratch_ggtt_page) {
		gvt_err("fail to allocate scratch ggtt page\n");
		return -ENOMEM;
	}

	page_addr = page_address(gvt->gtt.scratch_ggtt_page);

	gvt->gtt.scratch_ggtt_mfn =
		intel_gvt_hypervisor_virt_to_mfn(page_addr);
=======
	page = (void *)get_zeroed_page(GFP_KERNEL);
	if (!page) {
		gvt_err("fail to allocate scratch ggtt page\n");
		return -ENOMEM;
	}
	gvt->gtt.scratch_ggtt_page = virt_to_page(page);

	gvt->gtt.scratch_ggtt_mfn = intel_gvt_hypervisor_virt_to_mfn(page);
>>>>>>> ca7adf83
	if (gvt->gtt.scratch_ggtt_mfn == INTEL_GVT_INVALID_ADDR) {
		gvt_err("fail to translate scratch ggtt page\n");
		__free_page(gvt->gtt.scratch_ggtt_page);
		return -EFAULT;
	}

	if (enable_out_of_sync) {
		ret = setup_spt_oos(gvt);
		if (ret) {
			gvt_err("fail to initialize SPT oos\n");
			return ret;
		}
	}
	INIT_LIST_HEAD(&gvt->gtt.mm_lru_list_head);
	return 0;
}

/**
 * intel_gvt_clean_gtt - clean up mm components of a GVT device
 * @gvt: GVT device
 *
 * This function is called at the driver unloading stage, to clean up the
 * the mm components of a GVT device.
 *
 */
void intel_gvt_clean_gtt(struct intel_gvt *gvt)
{
	__free_page(gvt->gtt.scratch_ggtt_page);

	if (enable_out_of_sync)
		clean_spt_oos(gvt);
}

/**
 * intel_vgpu_reset_ggtt - reset the GGTT entry
 * @vgpu: a vGPU
 *
 * This function is called at the vGPU create stage
 * to reset all the GGTT entries.
 *
 */
void intel_vgpu_reset_ggtt(struct intel_vgpu *vgpu)
{
	struct intel_gvt *gvt = vgpu->gvt;
	struct intel_gvt_gtt_pte_ops *ops = vgpu->gvt->gtt.pte_ops;
	u32 index;
	u32 offset;
	u32 num_entries;
	struct intel_gvt_gtt_entry e;

	memset(&e, 0, sizeof(struct intel_gvt_gtt_entry));
	e.type = GTT_TYPE_GGTT_PTE;
	ops->set_pfn(&e, gvt->gtt.scratch_ggtt_mfn);
	e.val64 |= _PAGE_PRESENT;

	index = vgpu_aperture_gmadr_base(vgpu) >> PAGE_SHIFT;
	num_entries = vgpu_aperture_sz(vgpu) >> PAGE_SHIFT;
	for (offset = 0; offset < num_entries; offset++)
		ops->set_entry(NULL, &e, index + offset, false, 0, vgpu);

	index = vgpu_hidden_gmadr_base(vgpu) >> PAGE_SHIFT;
	num_entries = vgpu_hidden_sz(vgpu) >> PAGE_SHIFT;
	for (offset = 0; offset < num_entries; offset++)
		ops->set_entry(NULL, &e, index + offset, false, 0, vgpu);
}<|MERGE_RESOLUTION|>--- conflicted
+++ resolved
@@ -2192,11 +2192,7 @@
 int intel_gvt_init_gtt(struct intel_gvt *gvt)
 {
 	int ret;
-<<<<<<< HEAD
-	void *page_addr;
-=======
 	void *page;
->>>>>>> ca7adf83
 
 	gvt_dbg_core("init gtt\n");
 
@@ -2209,19 +2205,6 @@
 		return -ENODEV;
 	}
 
-<<<<<<< HEAD
-	gvt->gtt.scratch_ggtt_page =
-		alloc_page(GFP_KERNEL | GFP_ATOMIC | __GFP_ZERO);
-	if (!gvt->gtt.scratch_ggtt_page) {
-		gvt_err("fail to allocate scratch ggtt page\n");
-		return -ENOMEM;
-	}
-
-	page_addr = page_address(gvt->gtt.scratch_ggtt_page);
-
-	gvt->gtt.scratch_ggtt_mfn =
-		intel_gvt_hypervisor_virt_to_mfn(page_addr);
-=======
 	page = (void *)get_zeroed_page(GFP_KERNEL);
 	if (!page) {
 		gvt_err("fail to allocate scratch ggtt page\n");
@@ -2230,7 +2213,6 @@
 	gvt->gtt.scratch_ggtt_page = virt_to_page(page);
 
 	gvt->gtt.scratch_ggtt_mfn = intel_gvt_hypervisor_virt_to_mfn(page);
->>>>>>> ca7adf83
 	if (gvt->gtt.scratch_ggtt_mfn == INTEL_GVT_INVALID_ADDR) {
 		gvt_err("fail to translate scratch ggtt page\n");
 		__free_page(gvt->gtt.scratch_ggtt_page);
