--- conflicted
+++ resolved
@@ -2050,43 +2050,6 @@
 		__free_page(scratch_page->page);
 		return -ENOMEM;
 	}
-<<<<<<< HEAD
-	gtt->scratch_pt[type].page_mfn =
-		(unsigned long)(daddr >> GTT_PAGE_SHIFT);
-	gtt->scratch_pt[type].page = virt_to_page(scratch_pt);
-	gvt_dbg_mm("vgpu%d create scratch_pt: type %d mfn=0x%lx\n",
-			vgpu->id, type, gtt->scratch_pt[type].page_mfn);
-
-	/* Build the tree by full filled the scratch pt with the entries which
-	 * point to the next level scratch pt or scratch page. The
-	 * scratch_pt[type] indicate the scratch pt/scratch page used by the
-	 * 'type' pt.
-	 * e.g. scratch_pt[GTT_TYPE_PPGTT_PDE_PT] is used by
-	 * GTT_TYPE_PPGTT_PDE_PT level pt, that means this scratch_pt it self
-	 * is GTT_TYPE_PPGTT_PTE_PT, and full filled by scratch page mfn.
-	 */
-	if (type > GTT_TYPE_PPGTT_PTE_PT && type < GTT_TYPE_MAX) {
-		struct intel_gvt_gtt_entry se;
-
-		memset(&se, 0, sizeof(struct intel_gvt_gtt_entry));
-		se.type = get_entry_type(type - 1);
-		ops->set_pfn(&se, gtt->scratch_pt[type - 1].page_mfn);
-
-		/* The entry parameters like present/writeable/cache type
-		 * set to the same as i915's scratch page tree.
-		 */
-		se.val64 |= _PAGE_PRESENT | _PAGE_RW;
-		if (type == GTT_TYPE_PPGTT_PDE_PT)
-			se.val64 |= PPAT_CACHED;
-
-		for (i = 0; i < page_entry_num; i++)
-			ops->set_entry(scratch_pt, &se, i, false, 0, vgpu);
-	}
-
-	return 0;
-}
-=======
->>>>>>> a339c983
 
 	memset(&e, 0, sizeof(e));
 
