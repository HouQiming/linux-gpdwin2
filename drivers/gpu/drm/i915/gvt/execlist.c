/*
 * Copyright(c) 2011-2016 Intel Corporation. All rights reserved.
 *
 * Permission is hereby granted, free of charge, to any person obtaining a
 * copy of this software and associated documentation files (the "Software"),
 * to deal in the Software without restriction, including without limitation
 * the rights to use, copy, modify, merge, publish, distribute, sublicense,
 * and/or sell copies of the Software, and to permit persons to whom the
 * Software is furnished to do so, subject to the following conditions:
 *
 * The above copyright notice and this permission notice (including the next
 * paragraph) shall be included in all copies or substantial portions of the
 * Software.
 *
 * THE SOFTWARE IS PROVIDED "AS IS", WITHOUT WARRANTY OF ANY KIND, EXPRESS OR
 * IMPLIED, INCLUDING BUT NOT LIMITED TO THE WARRANTIES OF MERCHANTABILITY,
 * FITNESS FOR A PARTICULAR PURPOSE AND NONINFRINGEMENT.  IN NO EVENT SHALL
 * THE AUTHORS OR COPYRIGHT HOLDERS BE LIABLE FOR ANY CLAIM, DAMAGES OR OTHER
 * LIABILITY, WHETHER IN AN ACTION OF CONTRACT, TORT OR OTHERWISE, ARISING FROM,
 * OUT OF OR IN CONNECTION WITH THE SOFTWARE OR THE USE OR OTHER DEALINGS IN THE
 * SOFTWARE.
 *
 * Authors:
 *    Zhiyuan Lv <zhiyuan.lv@intel.com>
 *    Zhi Wang <zhi.a.wang@intel.com>
 *
 * Contributors:
 *    Min He <min.he@intel.com>
 *    Bing Niu <bing.niu@intel.com>
 *    Ping Gao <ping.a.gao@intel.com>
 *    Tina Zhang <tina.zhang@intel.com>
 *
 */

#include "i915_drv.h"
#include "gvt.h"

#define _EL_OFFSET_STATUS       0x234
#define _EL_OFFSET_STATUS_BUF   0x370
#define _EL_OFFSET_STATUS_PTR   0x3A0

#define execlist_ring_mmio(gvt, ring_id, offset) \
	(gvt->dev_priv->engine[ring_id]->mmio_base + (offset))

#define valid_context(ctx) ((ctx)->valid)
#define same_context(a, b) (((a)->context_id == (b)->context_id) && \
		((a)->lrca == (b)->lrca))

static int context_switch_events[] = {
	[RCS] = RCS_AS_CONTEXT_SWITCH,
	[BCS] = BCS_AS_CONTEXT_SWITCH,
	[VCS] = VCS_AS_CONTEXT_SWITCH,
	[VCS2] = VCS2_AS_CONTEXT_SWITCH,
	[VECS] = VECS_AS_CONTEXT_SWITCH,
};

static int ring_id_to_context_switch_event(int ring_id)
{
	if (WARN_ON(ring_id < RCS ||
		    ring_id >= ARRAY_SIZE(context_switch_events)))
		return -EINVAL;

	return context_switch_events[ring_id];
}

static void switch_virtual_execlist_slot(struct intel_vgpu_execlist *execlist)
{
	gvt_dbg_el("[before] running slot %d/context %x pending slot %d\n",
			execlist->running_slot ?
			execlist->running_slot->index : -1,
			execlist->running_context ?
			execlist->running_context->context_id : 0,
			execlist->pending_slot ?
			execlist->pending_slot->index : -1);

	execlist->running_slot = execlist->pending_slot;
	execlist->pending_slot = NULL;
	execlist->running_context = execlist->running_context ?
		&execlist->running_slot->ctx[0] : NULL;

	gvt_dbg_el("[after] running slot %d/context %x pending slot %d\n",
			execlist->running_slot ?
			execlist->running_slot->index : -1,
			execlist->running_context ?
			execlist->running_context->context_id : 0,
			execlist->pending_slot ?
			execlist->pending_slot->index : -1);
}

static void emulate_execlist_status(struct intel_vgpu_execlist *execlist)
{
	struct intel_vgpu_execlist_slot *running = execlist->running_slot;
	struct intel_vgpu_execlist_slot *pending = execlist->pending_slot;
	struct execlist_ctx_descriptor_format *desc = execlist->running_context;
	struct intel_vgpu *vgpu = execlist->vgpu;
	struct execlist_status_format status;
	int ring_id = execlist->ring_id;
	u32 status_reg = execlist_ring_mmio(vgpu->gvt,
			ring_id, _EL_OFFSET_STATUS);

	status.ldw = vgpu_vreg(vgpu, status_reg);
	status.udw = vgpu_vreg(vgpu, status_reg + 4);

	if (running) {
		status.current_execlist_pointer = !!running->index;
		status.execlist_write_pointer = !!!running->index;
		status.execlist_0_active = status.execlist_0_valid =
			!!!(running->index);
		status.execlist_1_active = status.execlist_1_valid =
			!!(running->index);
	} else {
		status.context_id = 0;
		status.execlist_0_active = status.execlist_0_valid = 0;
		status.execlist_1_active = status.execlist_1_valid = 0;
	}

	status.context_id = desc ? desc->context_id : 0;
	status.execlist_queue_full = !!(pending);

	vgpu_vreg(vgpu, status_reg) = status.ldw;
	vgpu_vreg(vgpu, status_reg + 4) = status.udw;

	gvt_dbg_el("vgpu%d: status reg offset %x ldw %x udw %x\n",
		vgpu->id, status_reg, status.ldw, status.udw);
}

static void emulate_csb_update(struct intel_vgpu_execlist *execlist,
		struct execlist_context_status_format *status,
		bool trigger_interrupt_later)
{
	struct intel_vgpu *vgpu = execlist->vgpu;
	int ring_id = execlist->ring_id;
	struct execlist_context_status_pointer_format ctx_status_ptr;
	u32 write_pointer;
	u32 ctx_status_ptr_reg, ctx_status_buf_reg, offset;
	unsigned long hwsp_gpa;
	struct drm_i915_private *dev_priv = vgpu->gvt->dev_priv;

	ctx_status_ptr_reg = execlist_ring_mmio(vgpu->gvt, ring_id,
			_EL_OFFSET_STATUS_PTR);
	ctx_status_buf_reg = execlist_ring_mmio(vgpu->gvt, ring_id,
			_EL_OFFSET_STATUS_BUF);

	ctx_status_ptr.dw = vgpu_vreg(vgpu, ctx_status_ptr_reg);

	write_pointer = ctx_status_ptr.write_ptr;

	if (write_pointer == 0x7)
		write_pointer = 0;
	else {
		++write_pointer;
		write_pointer %= 0x6;
	}

	offset = ctx_status_buf_reg + write_pointer * 8;

	vgpu_vreg(vgpu, offset) = status->ldw;
	vgpu_vreg(vgpu, offset + 4) = status->udw;

	ctx_status_ptr.write_ptr = write_pointer;
	vgpu_vreg(vgpu, ctx_status_ptr_reg) = ctx_status_ptr.dw;

	/* Update the CSB and CSB write pointer in HWSP */
	hwsp_gpa = intel_vgpu_gma_to_gpa(vgpu->gtt.ggtt_mm,
					 vgpu->hws_pga[ring_id]);
	if (hwsp_gpa != INTEL_GVT_INVALID_ADDR) {
		intel_gvt_hypervisor_write_gpa(vgpu,
			hwsp_gpa + I915_HWS_CSB_BUF0_INDEX * 4 +
			write_pointer * 8,
			status, 8);
		intel_gvt_hypervisor_write_gpa(vgpu,
			hwsp_gpa +
			intel_hws_csb_write_index(dev_priv) * 4,
			&write_pointer, 4);
	}

	gvt_dbg_el("vgpu%d: w pointer %u reg %x csb l %x csb h %x\n",
		vgpu->id, write_pointer, offset, status->ldw, status->udw);

	if (trigger_interrupt_later)
		return;

	intel_vgpu_trigger_virtual_event(vgpu,
			ring_id_to_context_switch_event(execlist->ring_id));
}

static int emulate_execlist_ctx_schedule_out(
		struct intel_vgpu_execlist *execlist,
		struct execlist_ctx_descriptor_format *ctx)
{
	struct intel_vgpu *vgpu = execlist->vgpu;
	struct intel_vgpu_execlist_slot *running = execlist->running_slot;
	struct intel_vgpu_execlist_slot *pending = execlist->pending_slot;
	struct execlist_ctx_descriptor_format *ctx0 = &running->ctx[0];
	struct execlist_ctx_descriptor_format *ctx1 = &running->ctx[1];
	struct execlist_context_status_format status;

	memset(&status, 0, sizeof(status));

	gvt_dbg_el("schedule out context id %x\n", ctx->context_id);

	if (WARN_ON(!same_context(ctx, execlist->running_context))) {
		gvt_vgpu_err("schedule out context is not running context,"
				"ctx id %x running ctx id %x\n",
				ctx->context_id,
				execlist->running_context->context_id);
		return -EINVAL;
	}

	/* ctx1 is valid, ctx0/ctx is scheduled-out -> element switch */
	if (valid_context(ctx1) && same_context(ctx0, ctx)) {
		gvt_dbg_el("ctx 1 valid, ctx/ctx 0 is scheduled-out\n");

		execlist->running_context = ctx1;

		emulate_execlist_status(execlist);

		status.context_complete = status.element_switch = 1;
		status.context_id = ctx->context_id;

		emulate_csb_update(execlist, &status, false);
		/*
		 * ctx1 is not valid, ctx == ctx0
		 * ctx1 is valid, ctx1 == ctx
		 *	--> last element is finished
		 * emulate:
		 *	active-to-idle if there is *no* pending execlist
		 *	context-complete if there *is* pending execlist
		 */
	} else if ((!valid_context(ctx1) && same_context(ctx0, ctx))
			|| (valid_context(ctx1) && same_context(ctx1, ctx))) {
		gvt_dbg_el("need to switch virtual execlist slot\n");

		switch_virtual_execlist_slot(execlist);

		emulate_execlist_status(execlist);

		status.context_complete = status.active_to_idle = 1;
		status.context_id = ctx->context_id;

		if (!pending) {
			emulate_csb_update(execlist, &status, false);
		} else {
			emulate_csb_update(execlist, &status, true);

			memset(&status, 0, sizeof(status));

			status.idle_to_active = 1;
			status.context_id = 0;

			emulate_csb_update(execlist, &status, false);
		}
	} else {
		WARN_ON(1);
		return -EINVAL;
	}

	return 0;
}

static struct intel_vgpu_execlist_slot *get_next_execlist_slot(
		struct intel_vgpu_execlist *execlist)
{
	struct intel_vgpu *vgpu = execlist->vgpu;
	int ring_id = execlist->ring_id;
	u32 status_reg = execlist_ring_mmio(vgpu->gvt, ring_id,
			_EL_OFFSET_STATUS);
	struct execlist_status_format status;

	status.ldw = vgpu_vreg(vgpu, status_reg);
	status.udw = vgpu_vreg(vgpu, status_reg + 4);

	if (status.execlist_queue_full) {
		gvt_vgpu_err("virtual execlist slots are full\n");
		return NULL;
	}

	return &execlist->slot[status.execlist_write_pointer];
}

static int emulate_execlist_schedule_in(struct intel_vgpu_execlist *execlist,
		struct execlist_ctx_descriptor_format ctx[2])
{
	struct intel_vgpu_execlist_slot *running = execlist->running_slot;
	struct intel_vgpu_execlist_slot *slot =
		get_next_execlist_slot(execlist);

	struct execlist_ctx_descriptor_format *ctx0, *ctx1;
	struct execlist_context_status_format status;
	struct intel_vgpu *vgpu = execlist->vgpu;

	gvt_dbg_el("emulate schedule-in\n");

	if (!slot) {
		gvt_vgpu_err("no available execlist slot\n");
		return -EINVAL;
	}

	memset(&status, 0, sizeof(status));
	memset(slot->ctx, 0, sizeof(slot->ctx));

	slot->ctx[0] = ctx[0];
	slot->ctx[1] = ctx[1];

	gvt_dbg_el("alloc slot index %d ctx 0 %x ctx 1 %x\n",
			slot->index, ctx[0].context_id,
			ctx[1].context_id);

	/*
	 * no running execlist, make this write bundle as running execlist
	 * -> idle-to-active
	 */
	if (!running) {
		gvt_dbg_el("no current running execlist\n");

		execlist->running_slot = slot;
		execlist->pending_slot = NULL;
		execlist->running_context = &slot->ctx[0];

		gvt_dbg_el("running slot index %d running context %x\n",
				execlist->running_slot->index,
				execlist->running_context->context_id);

		emulate_execlist_status(execlist);

		status.idle_to_active = 1;
		status.context_id = 0;

		emulate_csb_update(execlist, &status, false);
		return 0;
	}

	ctx0 = &running->ctx[0];
	ctx1 = &running->ctx[1];

	gvt_dbg_el("current running slot index %d ctx 0 %x ctx 1 %x\n",
		running->index, ctx0->context_id, ctx1->context_id);

	/*
	 * already has an running execlist
	 *	a. running ctx1 is valid,
	 *	   ctx0 is finished, and running ctx1 == new execlist ctx[0]
	 *	b. running ctx1 is not valid,
	 *	   ctx0 == new execlist ctx[0]
	 * ----> lite-restore + preempted
	 */
	if ((valid_context(ctx1) && same_context(ctx1, &slot->ctx[0]) &&
		/* condition a */
		(!same_context(ctx0, execlist->running_context))) ||
			(!valid_context(ctx1) &&
			 same_context(ctx0, &slot->ctx[0]))) { /* condition b */
		gvt_dbg_el("need to switch virtual execlist slot\n");

		execlist->pending_slot = slot;
		switch_virtual_execlist_slot(execlist);

		emulate_execlist_status(execlist);

		status.lite_restore = status.preempted = 1;
		status.context_id = ctx[0].context_id;

		emulate_csb_update(execlist, &status, false);
	} else {
		gvt_dbg_el("emulate as pending slot\n");
		/*
		 * otherwise
		 * --> emulate pending execlist exist + but no preemption case
		 */
		execlist->pending_slot = slot;
		emulate_execlist_status(execlist);
	}
	return 0;
}

#define get_desc_from_elsp_dwords(ed, i) \
	((struct execlist_ctx_descriptor_format *)&((ed)->data[i * 2]))

static int prepare_execlist_workload(struct intel_vgpu_workload *workload)
{
	struct intel_vgpu *vgpu = workload->vgpu;
	struct intel_vgpu_submission *s = &vgpu->submission;
	struct execlist_ctx_descriptor_format ctx[2];
	int ring_id = workload->ring_id;
	int ret;

	if (!workload->emulate_schedule_in)
		return 0;

	ctx[0] = *get_desc_from_elsp_dwords(&workload->elsp_dwords, 0);
	ctx[1] = *get_desc_from_elsp_dwords(&workload->elsp_dwords, 1);

	ret = emulate_execlist_schedule_in(&s->execlist[ring_id], ctx);
	if (ret) {
		gvt_vgpu_err("fail to emulate execlist schedule in\n");
		return ret;
	}
	return 0;
}

static int complete_execlist_workload(struct intel_vgpu_workload *workload)
{
	struct intel_vgpu *vgpu = workload->vgpu;
	int ring_id = workload->ring_id;
	struct intel_vgpu_submission *s = &vgpu->submission;
	struct intel_vgpu_execlist *execlist = &s->execlist[ring_id];
	struct intel_vgpu_workload *next_workload;
	struct list_head *next = workload_q_head(vgpu, ring_id)->next;
	bool lite_restore = false;
	int ret = 0;

	gvt_dbg_el("complete workload %p status %d\n", workload,
			workload->status);

	if (workload->status || (vgpu->resetting_eng & ENGINE_MASK(ring_id)))
		goto out;

	if (!list_empty(workload_q_head(vgpu, ring_id))) {
		struct execlist_ctx_descriptor_format *this_desc, *next_desc;

		next_workload = container_of(next,
				struct intel_vgpu_workload, list);
		this_desc = &workload->ctx_desc;
		next_desc = &next_workload->ctx_desc;

		lite_restore = same_context(this_desc, next_desc);
	}

	if (lite_restore) {
		gvt_dbg_el("next context == current - no schedule-out\n");
		goto out;
	}

	ret = emulate_execlist_ctx_schedule_out(execlist, &workload->ctx_desc);
out:
	intel_vgpu_unpin_mm(workload->shadow_mm);
	intel_vgpu_destroy_workload(workload);
	return ret;
}

static int submit_context(struct intel_vgpu *vgpu, int ring_id,
		struct execlist_ctx_descriptor_format *desc,
		bool emulate_schedule_in)
{
	struct intel_vgpu_submission *s = &vgpu->submission;
	struct intel_vgpu_workload *workload = NULL;

	workload = intel_vgpu_create_workload(vgpu, ring_id, desc);
	if (IS_ERR(workload))
		return PTR_ERR(workload);

	workload->prepare = prepare_execlist_workload;
	workload->complete = complete_execlist_workload;
	workload->emulate_schedule_in = emulate_schedule_in;
<<<<<<< HEAD
	workload->shadowed = false;

	if (ring_id == RCS) {
		intel_gvt_hypervisor_read_gpa(vgpu, ring_context_gpa +
			RING_CTX_OFF(bb_per_ctx_ptr.val), &per_ctx, 4);
		intel_gvt_hypervisor_read_gpa(vgpu, ring_context_gpa +
			RING_CTX_OFF(rcs_indirect_ctx.val), &indirect_ctx, 4);

		workload->wa_ctx.indirect_ctx.guest_gma =
			indirect_ctx & INDIRECT_CTX_ADDR_MASK;
		workload->wa_ctx.indirect_ctx.size =
			(indirect_ctx & INDIRECT_CTX_SIZE_MASK) *
			CACHELINE_BYTES;
		workload->wa_ctx.per_ctx.guest_gma =
			per_ctx & PER_CTX_ADDR_MASK;
		workload->wa_ctx.per_ctx.valid = per_ctx & 1;
	}
=======
>>>>>>> 6c847fca

	if (emulate_schedule_in)
		workload->elsp_dwords = s->execlist[ring_id].elsp_dwords;

	gvt_dbg_el("workload %p emulate schedule_in %d\n", workload,
			emulate_schedule_in);

	queue_workload(workload);
	return 0;
}

int intel_vgpu_submit_execlist(struct intel_vgpu *vgpu, int ring_id)
{
	struct intel_vgpu_submission *s = &vgpu->submission;
	struct intel_vgpu_execlist *execlist = &s->execlist[ring_id];
	struct execlist_ctx_descriptor_format *desc[2];
	int i, ret;

	desc[0] = get_desc_from_elsp_dwords(&execlist->elsp_dwords, 0);
	desc[1] = get_desc_from_elsp_dwords(&execlist->elsp_dwords, 1);

	if (!desc[0]->valid) {
		gvt_vgpu_err("invalid elsp submission, desc0 is invalid\n");
		goto inv_desc;
	}

	for (i = 0; i < ARRAY_SIZE(desc); i++) {
		if (!desc[i]->valid)
			continue;
		if (!desc[i]->privilege_access) {
			gvt_vgpu_err("unexpected GGTT elsp submission\n");
			goto inv_desc;
		}
	}

	/* submit workload */
	for (i = 0; i < ARRAY_SIZE(desc); i++) {
		if (!desc[i]->valid)
			continue;
		ret = submit_context(vgpu, ring_id, desc[i], i == 0);
		if (ret) {
			gvt_vgpu_err("failed to submit desc %d\n", i);
			return ret;
		}
	}

	return 0;

inv_desc:
	gvt_vgpu_err("descriptors content: desc0 %08x %08x desc1 %08x %08x\n",
		     desc[0]->udw, desc[0]->ldw, desc[1]->udw, desc[1]->ldw);
	return -EINVAL;
}

static void init_vgpu_execlist(struct intel_vgpu *vgpu, int ring_id)
{
	struct intel_vgpu_submission *s = &vgpu->submission;
	struct intel_vgpu_execlist *execlist = &s->execlist[ring_id];
	struct execlist_context_status_pointer_format ctx_status_ptr;
	u32 ctx_status_ptr_reg;

	memset(execlist, 0, sizeof(*execlist));

	execlist->vgpu = vgpu;
	execlist->ring_id = ring_id;
	execlist->slot[0].index = 0;
	execlist->slot[1].index = 1;

	ctx_status_ptr_reg = execlist_ring_mmio(vgpu->gvt, ring_id,
			_EL_OFFSET_STATUS_PTR);

	ctx_status_ptr.dw = vgpu_vreg(vgpu, ctx_status_ptr_reg);
	ctx_status_ptr.read_ptr = 0;
	ctx_status_ptr.write_ptr = 0x7;
	vgpu_vreg(vgpu, ctx_status_ptr_reg) = ctx_status_ptr.dw;
}

void clean_execlist(struct intel_vgpu *vgpu)
{
	enum intel_engine_id i;
	struct intel_engine_cs *engine;

	for_each_engine(engine, vgpu->gvt->dev_priv, i) {
		struct intel_vgpu_submission *s = &vgpu->submission;

		kfree(s->ring_scan_buffer[i]);
		s->ring_scan_buffer[i] = NULL;
		s->ring_scan_buffer_size[i] = 0;
	}
}

void reset_execlist(struct intel_vgpu *vgpu,
		unsigned long engine_mask)
{
	struct drm_i915_private *dev_priv = vgpu->gvt->dev_priv;
	struct intel_engine_cs *engine;
	unsigned int tmp;

	for_each_engine_masked(engine, dev_priv, engine_mask, tmp)
		init_vgpu_execlist(vgpu, engine->id);
}

int init_execlist(struct intel_vgpu *vgpu)
{
	reset_execlist(vgpu, ALL_ENGINES);
	return 0;
}

const struct intel_vgpu_submission_ops intel_vgpu_execlist_submission_ops = {
	.name = "execlist",
	.init = init_execlist,
	.reset = reset_execlist,
	.clean = clean_execlist,
};<|MERGE_RESOLUTION|>--- conflicted
+++ resolved
@@ -451,26 +451,6 @@
 	workload->prepare = prepare_execlist_workload;
 	workload->complete = complete_execlist_workload;
 	workload->emulate_schedule_in = emulate_schedule_in;
-<<<<<<< HEAD
-	workload->shadowed = false;
-
-	if (ring_id == RCS) {
-		intel_gvt_hypervisor_read_gpa(vgpu, ring_context_gpa +
-			RING_CTX_OFF(bb_per_ctx_ptr.val), &per_ctx, 4);
-		intel_gvt_hypervisor_read_gpa(vgpu, ring_context_gpa +
-			RING_CTX_OFF(rcs_indirect_ctx.val), &indirect_ctx, 4);
-
-		workload->wa_ctx.indirect_ctx.guest_gma =
-			indirect_ctx & INDIRECT_CTX_ADDR_MASK;
-		workload->wa_ctx.indirect_ctx.size =
-			(indirect_ctx & INDIRECT_CTX_SIZE_MASK) *
-			CACHELINE_BYTES;
-		workload->wa_ctx.per_ctx.guest_gma =
-			per_ctx & PER_CTX_ADDR_MASK;
-		workload->wa_ctx.per_ctx.valid = per_ctx & 1;
-	}
-=======
->>>>>>> 6c847fca
 
 	if (emulate_schedule_in)
 		workload->elsp_dwords = s->execlist[ring_id].elsp_dwords;
