/*
 * Copyright(c) 2011-2016 Intel Corporation. All rights reserved.
 *
 * Permission is hereby granted, free of charge, to any person obtaining a
 * copy of this software and associated documentation files (the "Software"),
 * to deal in the Software without restriction, including without limitation
 * the rights to use, copy, modify, merge, publish, distribute, sublicense,
 * and/or sell copies of the Software, and to permit persons to whom the
 * Software is furnished to do so, subject to the following conditions:
 *
 * The above copyright notice and this permission notice (including the next
 * paragraph) shall be included in all copies or substantial portions of the
 * Software.
 *
 * THE SOFTWARE IS PROVIDED "AS IS", WITHOUT WARRANTY OF ANY KIND, EXPRESS OR
 * IMPLIED, INCLUDING BUT NOT LIMITED TO THE WARRANTIES OF MERCHANTABILITY,
 * FITNESS FOR A PARTICULAR PURPOSE AND NONINFRINGEMENT.  IN NO EVENT SHALL
 * THE AUTHORS OR COPYRIGHT HOLDERS BE LIABLE FOR ANY CLAIM, DAMAGES OR OTHER
 * LIABILITY, WHETHER IN AN ACTION OF CONTRACT, TORT OR OTHERWISE, ARISING FROM,
 * OUT OF OR IN CONNECTION WITH THE SOFTWARE OR THE USE OR OTHER DEALINGS IN THE
 * SOFTWARE.
 *
 * Authors:
 *    Anhua Xu
 *    Kevin Tian <kevin.tian@intel.com>
 *
 * Contributors:
 *    Min He <min.he@intel.com>
 *    Bing Niu <bing.niu@intel.com>
 *    Zhi Wang <zhi.a.wang@intel.com>
 *
 */

#include "i915_drv.h"
#include "gvt.h"

static bool vgpu_has_pending_workload(struct intel_vgpu *vgpu)
{
	enum intel_engine_id i;
	struct intel_engine_cs *engine;

	for_each_engine(engine, vgpu->gvt->dev_priv, i) {
		if (!list_empty(workload_q_head(vgpu, i)))
			return true;
	}

	return false;
}

struct vgpu_sched_data {
	struct list_head lru_list;
	struct intel_vgpu *vgpu;

	ktime_t sched_in_time;
	ktime_t sched_out_time;
	ktime_t sched_time;
	ktime_t left_ts;
	ktime_t allocated_ts;

	struct vgpu_sched_ctl sched_ctl;
};

struct gvt_sched_data {
	struct intel_gvt *gvt;
	struct hrtimer timer;
	unsigned long period;
	struct list_head lru_runq_head;
};

static void vgpu_update_timeslice(struct intel_vgpu *pre_vgpu)
{
	ktime_t delta_ts;
	struct vgpu_sched_data *vgpu_data = pre_vgpu->sched_data;

	delta_ts = vgpu_data->sched_out_time - vgpu_data->sched_in_time;

	vgpu_data->sched_time += delta_ts;
	vgpu_data->left_ts -= delta_ts;
}

#define GVT_TS_BALANCE_PERIOD_MS 100
#define GVT_TS_BALANCE_STAGE_NUM 10

static void gvt_balance_timeslice(struct gvt_sched_data *sched_data)
{
	struct vgpu_sched_data *vgpu_data;
	struct list_head *pos;
	static uint64_t stage_check;
	int stage = stage_check++ % GVT_TS_BALANCE_STAGE_NUM;

	/* The timeslice accumulation reset at stage 0, which is
	 * allocated again without adding previous debt.
	 */
	if (stage == 0) {
		int total_weight = 0;
		ktime_t fair_timeslice;

		list_for_each(pos, &sched_data->lru_runq_head) {
			vgpu_data = container_of(pos, struct vgpu_sched_data, lru_list);
			total_weight += vgpu_data->sched_ctl.weight;
		}

		list_for_each(pos, &sched_data->lru_runq_head) {
			vgpu_data = container_of(pos, struct vgpu_sched_data, lru_list);
			fair_timeslice = ms_to_ktime(GVT_TS_BALANCE_PERIOD_MS) *
						vgpu_data->sched_ctl.weight /
						total_weight;

			vgpu_data->allocated_ts = fair_timeslice;
			vgpu_data->left_ts = vgpu_data->allocated_ts;
		}
	} else {
		list_for_each(pos, &sched_data->lru_runq_head) {
			vgpu_data = container_of(pos, struct vgpu_sched_data, lru_list);

			/* timeslice for next 100ms should add the left/debt
			 * slice of previous stages.
			 */
			vgpu_data->left_ts += vgpu_data->allocated_ts;
		}
	}
}

static void try_to_schedule_next_vgpu(struct intel_gvt *gvt)
{
	struct intel_gvt_workload_scheduler *scheduler = &gvt->scheduler;
	enum intel_engine_id i;
	struct intel_engine_cs *engine;
	struct vgpu_sched_data *vgpu_data;
	ktime_t cur_time;

	/* no target to schedule */
	if (!scheduler->next_vgpu)
		return;

	gvt_dbg_sched("try to schedule next vgpu %d\n",
			scheduler->next_vgpu->id);

	/*
	 * after the flag is set, workload dispatch thread will
	 * stop dispatching workload for current vgpu
	 */
	scheduler->need_reschedule = true;

	/* still have uncompleted workload? */
	for_each_engine(engine, gvt->dev_priv, i) {
		if (scheduler->current_workload[i]) {
			gvt_dbg_sched("still have running workload\n");
			return;
		}
	}

	gvt_dbg_sched("switch to next vgpu %d\n",
			scheduler->next_vgpu->id);

	cur_time = ktime_get();
	if (scheduler->current_vgpu) {
		vgpu_data = scheduler->current_vgpu->sched_data;
		vgpu_data->sched_out_time = cur_time;
		vgpu_update_timeslice(scheduler->current_vgpu);
	}
	vgpu_data = scheduler->next_vgpu->sched_data;
	vgpu_data->sched_in_time = cur_time;

	/* switch current vgpu */
	scheduler->current_vgpu = scheduler->next_vgpu;
	scheduler->next_vgpu = NULL;

	scheduler->need_reschedule = false;

	/* wake up workload dispatch thread */
	for_each_engine(engine, gvt->dev_priv, i)
		wake_up(&scheduler->waitq[i]);
}

<<<<<<< HEAD
struct tbs_vgpu_data {
	struct list_head list;
	struct intel_vgpu *vgpu;
	/* put some per-vgpu sched stats here */
};

struct tbs_sched_data {
	struct intel_gvt *gvt;
	struct delayed_work work;
	unsigned long period;
	struct list_head runq_head;
};

#define GVT_DEFAULT_TIME_SLICE (msecs_to_jiffies(1))

static void tbs_sched_func(struct work_struct *work)
=======
static struct intel_vgpu *find_busy_vgpu(struct gvt_sched_data *sched_data)
>>>>>>> b35f34d1
{
	struct vgpu_sched_data *vgpu_data;
	struct intel_vgpu *vgpu = NULL;
	struct list_head *head = &sched_data->lru_runq_head;
	struct list_head *pos;

	/* search a vgpu with pending workload */
	list_for_each(pos, head) {

		vgpu_data = container_of(pos, struct vgpu_sched_data, lru_list);
		if (!vgpu_has_pending_workload(vgpu_data->vgpu))
			continue;

		/* Return the vGPU only if it has time slice left */
		if (vgpu_data->left_ts > 0) {
			vgpu = vgpu_data->vgpu;
			break;
		}
	}

	return vgpu;
}

/* in nanosecond */
#define GVT_DEFAULT_TIME_SLICE 1000000

static void tbs_sched_func(struct gvt_sched_data *sched_data)
{
	struct intel_gvt *gvt = sched_data->gvt;
	struct intel_gvt_workload_scheduler *scheduler = &gvt->scheduler;
	struct vgpu_sched_data *vgpu_data;
	struct intel_vgpu *vgpu = NULL;
	static uint64_t timer_check;

	if (!(timer_check++ % GVT_TS_BALANCE_PERIOD_MS))
		gvt_balance_timeslice(sched_data);

	/* no active vgpu or has already had a target */
	if (list_empty(&sched_data->lru_runq_head) || scheduler->next_vgpu)
		goto out;

	vgpu = find_busy_vgpu(sched_data);
	if (vgpu) {
		scheduler->next_vgpu = vgpu;

		/* Move the last used vGPU to the tail of lru_list */
		vgpu_data = vgpu->sched_data;
		list_del_init(&vgpu_data->lru_list);
		list_add_tail(&vgpu_data->lru_list,
				&sched_data->lru_runq_head);

		gvt_dbg_sched("pick next vgpu %d\n", vgpu->id);
	} else {
		scheduler->next_vgpu = gvt->idle_vgpu;
	}
out:
	if (scheduler->next_vgpu) {
		gvt_dbg_sched("try to schedule next vgpu %d\n",
				scheduler->next_vgpu->id);
		try_to_schedule_next_vgpu(gvt);
	}
}

void intel_gvt_schedule(struct intel_gvt *gvt)
{
	struct gvt_sched_data *sched_data = gvt->scheduler.sched_data;

	mutex_lock(&gvt->lock);
	tbs_sched_func(sched_data);
	mutex_unlock(&gvt->lock);
}

static enum hrtimer_restart tbs_timer_fn(struct hrtimer *timer_data)
{
	struct gvt_sched_data *data;

	data = container_of(timer_data, struct gvt_sched_data, timer);

	intel_gvt_request_service(data->gvt, INTEL_GVT_REQUEST_SCHED);

	hrtimer_add_expires_ns(&data->timer, data->period);

	return HRTIMER_RESTART;
}

static int tbs_sched_init(struct intel_gvt *gvt)
{
	struct intel_gvt_workload_scheduler *scheduler =
		&gvt->scheduler;

	struct gvt_sched_data *data;

	data = kzalloc(sizeof(*data), GFP_KERNEL);
	if (!data)
		return -ENOMEM;

	INIT_LIST_HEAD(&data->lru_runq_head);
	hrtimer_init(&data->timer, CLOCK_MONOTONIC, HRTIMER_MODE_ABS);
	data->timer.function = tbs_timer_fn;
	data->period = GVT_DEFAULT_TIME_SLICE;
	data->gvt = gvt;

	scheduler->sched_data = data;

	return 0;
}

static void tbs_sched_clean(struct intel_gvt *gvt)
{
	struct intel_gvt_workload_scheduler *scheduler =
		&gvt->scheduler;
	struct gvt_sched_data *data = scheduler->sched_data;

	hrtimer_cancel(&data->timer);

	kfree(data);
	scheduler->sched_data = NULL;
}

static int tbs_sched_init_vgpu(struct intel_vgpu *vgpu)
{
	struct vgpu_sched_data *data;

	data = kzalloc(sizeof(*data), GFP_KERNEL);
	if (!data)
		return -ENOMEM;

	data->sched_ctl.weight = vgpu->sched_ctl.weight;
	data->vgpu = vgpu;
	INIT_LIST_HEAD(&data->lru_list);

	vgpu->sched_data = data;

	return 0;
}

static void tbs_sched_clean_vgpu(struct intel_vgpu *vgpu)
{
	kfree(vgpu->sched_data);
	vgpu->sched_data = NULL;
}

static void tbs_sched_start_schedule(struct intel_vgpu *vgpu)
{
	struct gvt_sched_data *sched_data = vgpu->gvt->scheduler.sched_data;
	struct vgpu_sched_data *vgpu_data = vgpu->sched_data;

	if (!list_empty(&vgpu_data->lru_list))
		return;

<<<<<<< HEAD
	list_add_tail(&vgpu_data->list, &sched_data->runq_head);
	schedule_delayed_work(&sched_data->work, 0);
=======
	list_add_tail(&vgpu_data->lru_list, &sched_data->lru_runq_head);

	if (!hrtimer_active(&sched_data->timer))
		hrtimer_start(&sched_data->timer, ktime_add_ns(ktime_get(),
			sched_data->period), HRTIMER_MODE_ABS);
>>>>>>> b35f34d1
}

static void tbs_sched_stop_schedule(struct intel_vgpu *vgpu)
{
	struct vgpu_sched_data *vgpu_data = vgpu->sched_data;

	list_del_init(&vgpu_data->lru_list);
}

static struct intel_gvt_sched_policy_ops tbs_schedule_ops = {
	.init = tbs_sched_init,
	.clean = tbs_sched_clean,
	.init_vgpu = tbs_sched_init_vgpu,
	.clean_vgpu = tbs_sched_clean_vgpu,
	.start_schedule = tbs_sched_start_schedule,
	.stop_schedule = tbs_sched_stop_schedule,
};

int intel_gvt_init_sched_policy(struct intel_gvt *gvt)
{
	gvt->scheduler.sched_ops = &tbs_schedule_ops;

	return gvt->scheduler.sched_ops->init(gvt);
}

void intel_gvt_clean_sched_policy(struct intel_gvt *gvt)
{
	gvt->scheduler.sched_ops->clean(gvt);
}

int intel_vgpu_init_sched_policy(struct intel_vgpu *vgpu)
{
	return vgpu->gvt->scheduler.sched_ops->init_vgpu(vgpu);
}

void intel_vgpu_clean_sched_policy(struct intel_vgpu *vgpu)
{
	vgpu->gvt->scheduler.sched_ops->clean_vgpu(vgpu);
}

void intel_vgpu_start_schedule(struct intel_vgpu *vgpu)
{
	gvt_dbg_core("vgpu%d: start schedule\n", vgpu->id);

	vgpu->gvt->scheduler.sched_ops->start_schedule(vgpu);
}

void intel_vgpu_stop_schedule(struct intel_vgpu *vgpu)
{
	struct intel_gvt_workload_scheduler *scheduler =
		&vgpu->gvt->scheduler;

	gvt_dbg_core("vgpu%d: stop schedule\n", vgpu->id);

	scheduler->sched_ops->stop_schedule(vgpu);

	if (scheduler->next_vgpu == vgpu)
		scheduler->next_vgpu = NULL;

	if (scheduler->current_vgpu == vgpu) {
		/* stop workload dispatching */
		scheduler->need_reschedule = true;
		scheduler->current_vgpu = NULL;
	}
}<|MERGE_RESOLUTION|>--- conflicted
+++ resolved
@@ -173,26 +173,7 @@
 		wake_up(&scheduler->waitq[i]);
 }
 
-<<<<<<< HEAD
-struct tbs_vgpu_data {
-	struct list_head list;
-	struct intel_vgpu *vgpu;
-	/* put some per-vgpu sched stats here */
-};
-
-struct tbs_sched_data {
-	struct intel_gvt *gvt;
-	struct delayed_work work;
-	unsigned long period;
-	struct list_head runq_head;
-};
-
-#define GVT_DEFAULT_TIME_SLICE (msecs_to_jiffies(1))
-
-static void tbs_sched_func(struct work_struct *work)
-=======
 static struct intel_vgpu *find_busy_vgpu(struct gvt_sched_data *sched_data)
->>>>>>> b35f34d1
 {
 	struct vgpu_sched_data *vgpu_data;
 	struct intel_vgpu *vgpu = NULL;
@@ -343,16 +324,11 @@
 	if (!list_empty(&vgpu_data->lru_list))
 		return;
 
-<<<<<<< HEAD
-	list_add_tail(&vgpu_data->list, &sched_data->runq_head);
-	schedule_delayed_work(&sched_data->work, 0);
-=======
 	list_add_tail(&vgpu_data->lru_list, &sched_data->lru_runq_head);
 
 	if (!hrtimer_active(&sched_data->timer))
 		hrtimer_start(&sched_data->timer, ktime_add_ns(ktime_get(),
 			sched_data->period), HRTIMER_MODE_ABS);
->>>>>>> b35f34d1
 }
 
 static void tbs_sched_stop_schedule(struct intel_vgpu *vgpu)
