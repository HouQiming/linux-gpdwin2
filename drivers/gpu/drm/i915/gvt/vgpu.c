--- conflicted
+++ resolved
@@ -145,11 +145,7 @@
 	 */
 	low_gm_avail = gvt_aperture_sz(gvt) - HOST_LOW_GM_SIZE -
 		gvt->gm.vgpu_allocated_low_gm_size;
-<<<<<<< HEAD
-	high_gm_avail = MB_TO_BYTES(256) * 8UL - HOST_HIGH_GM_SIZE -
-=======
 	high_gm_avail = gvt_hidden_sz(gvt) - HOST_HIGH_GM_SIZE -
->>>>>>> b89366d1
 		gvt->gm.vgpu_allocated_high_gm_size;
 	fence_avail = gvt_fence_sz(gvt) - HOST_FENCE -
 		gvt->fence.vgpu_allocated_fence_num;
