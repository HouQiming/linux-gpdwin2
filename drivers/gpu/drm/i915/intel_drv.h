/*
 * Copyright (c) 2006 Dave Airlie <airlied@linux.ie>
 * Copyright (c) 2007-2008 Intel Corporation
 *   Jesse Barnes <jesse.barnes@intel.com>
 *
 * Permission is hereby granted, free of charge, to any person obtaining a
 * copy of this software and associated documentation files (the "Software"),
 * to deal in the Software without restriction, including without limitation
 * the rights to use, copy, modify, merge, publish, distribute, sublicense,
 * and/or sell copies of the Software, and to permit persons to whom the
 * Software is furnished to do so, subject to the following conditions:
 *
 * The above copyright notice and this permission notice (including the next
 * paragraph) shall be included in all copies or substantial portions of the
 * Software.
 *
 * THE SOFTWARE IS PROVIDED "AS IS", WITHOUT WARRANTY OF ANY KIND, EXPRESS OR
 * IMPLIED, INCLUDING BUT NOT LIMITED TO THE WARRANTIES OF MERCHANTABILITY,
 * FITNESS FOR A PARTICULAR PURPOSE AND NONINFRINGEMENT.  IN NO EVENT SHALL
 * THE AUTHORS OR COPYRIGHT HOLDERS BE LIABLE FOR ANY CLAIM, DAMAGES OR OTHER
 * LIABILITY, WHETHER IN AN ACTION OF CONTRACT, TORT OR OTHERWISE, ARISING
 * FROM, OUT OF OR IN CONNECTION WITH THE SOFTWARE OR THE USE OR OTHER DEALINGS
 * IN THE SOFTWARE.
 */
#ifndef __INTEL_DRV_H__
#define __INTEL_DRV_H__

#include <linux/async.h>
#include <linux/i2c.h>
#include <linux/hdmi.h>
#include <drm/i915_drm.h>
#include "i915_drv.h"
#include <drm/drm_crtc.h>
#include <drm/drm_crtc_helper.h>
#include <drm/drm_fb_helper.h>
#include <drm/drm_dp_dual_mode_helper.h>
#include <drm/drm_dp_mst_helper.h>
#include <drm/drm_rect.h>
#include <drm/drm_atomic.h>

/**
 * _wait_for - magic (register) wait macro
 *
 * Does the right thing for modeset paths when run under kdgb or similar atomic
 * contexts. Note that it's important that we check the condition again after
 * having timed out, since the timeout could be due to preemption or similar and
 * we've never had a chance to check the condition before the timeout.
 *
 * TODO: When modesetting has fully transitioned to atomic, the below
 * drm_can_sleep() can be removed and in_atomic()/!in_atomic() asserts
 * added.
 */
#define _wait_for(COND, US, W) ({ \
	unsigned long timeout__ = jiffies + usecs_to_jiffies(US) + 1;	\
	int ret__;							\
	for (;;) {							\
		bool expired__ = time_after(jiffies, timeout__);	\
		if (COND) {						\
			ret__ = 0;					\
			break;						\
		}							\
		if (expired__) {					\
			ret__ = -ETIMEDOUT;				\
			break;						\
		}							\
		if ((W) && drm_can_sleep()) {				\
			usleep_range((W), (W)*2);			\
		} else {						\
			cpu_relax();					\
		}							\
	}								\
	ret__;								\
})

#define wait_for(COND, MS)	  	_wait_for((COND), (MS) * 1000, 1000)

/* If CONFIG_PREEMPT_COUNT is disabled, in_atomic() always reports false. */
#if defined(CONFIG_DRM_I915_DEBUG) && defined(CONFIG_PREEMPT_COUNT)
# define _WAIT_FOR_ATOMIC_CHECK(ATOMIC) WARN_ON_ONCE((ATOMIC) && !in_atomic())
#else
# define _WAIT_FOR_ATOMIC_CHECK(ATOMIC) do { } while (0)
#endif

#define _wait_for_atomic(COND, US, ATOMIC) \
({ \
	int cpu, ret, timeout = (US) * 1000; \
	u64 base; \
	_WAIT_FOR_ATOMIC_CHECK(ATOMIC); \
	BUILD_BUG_ON((US) > 50000); \
	if (!(ATOMIC)) { \
		preempt_disable(); \
		cpu = smp_processor_id(); \
	} \
	base = local_clock(); \
	for (;;) { \
		u64 now = local_clock(); \
		if (!(ATOMIC)) \
			preempt_enable(); \
		if (COND) { \
			ret = 0; \
			break; \
		} \
		if (now - base >= timeout) { \
			ret = -ETIMEDOUT; \
			break; \
		} \
		cpu_relax(); \
		if (!(ATOMIC)) { \
			preempt_disable(); \
			if (unlikely(cpu != smp_processor_id())) { \
				timeout -= now - base; \
				cpu = smp_processor_id(); \
				base = local_clock(); \
			} \
		} \
	} \
	ret; \
})

#define wait_for_us(COND, US) \
({ \
	int ret__; \
	BUILD_BUG_ON(!__builtin_constant_p(US)); \
	if ((US) > 10) \
		ret__ = _wait_for((COND), (US), 10); \
	else \
		ret__ = _wait_for_atomic((COND), (US), 0); \
	ret__; \
})

#define wait_for_atomic(COND, MS)	_wait_for_atomic((COND), (MS) * 1000, 1)
#define wait_for_atomic_us(COND, US)	_wait_for_atomic((COND), (US), 1)

#define KHz(x) (1000 * (x))
#define MHz(x) KHz(1000 * (x))

/*
 * Display related stuff
 */

/* store information about an Ixxx DVO */
/* The i830->i865 use multiple DVOs with multiple i2cs */
/* the i915, i945 have a single sDVO i2c bus - which is different */
#define MAX_OUTPUTS 6
/* maximum connectors per crtcs in the mode set */

/* Maximum cursor sizes */
#define GEN2_CURSOR_WIDTH 64
#define GEN2_CURSOR_HEIGHT 64
#define MAX_CURSOR_WIDTH 256
#define MAX_CURSOR_HEIGHT 256

#define INTEL_I2C_BUS_DVO 1
#define INTEL_I2C_BUS_SDVO 2

/* these are outputs from the chip - integrated only
   external chips are via DVO or SDVO output */
enum intel_output_type {
	INTEL_OUTPUT_UNUSED = 0,
	INTEL_OUTPUT_ANALOG = 1,
	INTEL_OUTPUT_DVO = 2,
	INTEL_OUTPUT_SDVO = 3,
	INTEL_OUTPUT_LVDS = 4,
	INTEL_OUTPUT_TVOUT = 5,
	INTEL_OUTPUT_HDMI = 6,
	INTEL_OUTPUT_DP = 7,
	INTEL_OUTPUT_EDP = 8,
	INTEL_OUTPUT_DSI = 9,
	INTEL_OUTPUT_UNKNOWN = 10,
	INTEL_OUTPUT_DP_MST = 11,
};

#define INTEL_DVO_CHIP_NONE 0
#define INTEL_DVO_CHIP_LVDS 1
#define INTEL_DVO_CHIP_TMDS 2
#define INTEL_DVO_CHIP_TVOUT 4

#define INTEL_DSI_VIDEO_MODE	0
#define INTEL_DSI_COMMAND_MODE	1

struct intel_framebuffer {
	struct drm_framebuffer base;
	struct drm_i915_gem_object *obj;
	struct intel_rotation_info rot_info;

	/* for each plane in the normal GTT view */
	struct {
		unsigned int x, y;
	} normal[2];
	/* for each plane in the rotated GTT view */
	struct {
		unsigned int x, y;
		unsigned int pitch; /* pixels */
	} rotated[2];
};

struct intel_fbdev {
	struct drm_fb_helper helper;
	struct intel_framebuffer *fb;
	struct i915_vma *vma;
	async_cookie_t cookie;
	int preferred_bpp;
};

struct intel_encoder {
	struct drm_encoder base;

	enum intel_output_type type;
	enum port port;
	unsigned int cloneable;
	void (*hot_plug)(struct intel_encoder *);
	bool (*compute_config)(struct intel_encoder *,
			       struct intel_crtc_state *,
			       struct drm_connector_state *);
	void (*pre_pll_enable)(struct intel_encoder *,
			       struct intel_crtc_state *,
			       struct drm_connector_state *);
	void (*pre_enable)(struct intel_encoder *,
			   struct intel_crtc_state *,
			   struct drm_connector_state *);
	void (*enable)(struct intel_encoder *,
		       struct intel_crtc_state *,
		       struct drm_connector_state *);
	void (*disable)(struct intel_encoder *,
			struct intel_crtc_state *,
			struct drm_connector_state *);
	void (*post_disable)(struct intel_encoder *,
			     struct intel_crtc_state *,
			     struct drm_connector_state *);
	void (*post_pll_disable)(struct intel_encoder *,
				 struct intel_crtc_state *,
				 struct drm_connector_state *);
	/* Read out the current hw state of this connector, returning true if
	 * the encoder is active. If the encoder is enabled it also set the pipe
	 * it is connected to in the pipe parameter. */
	bool (*get_hw_state)(struct intel_encoder *, enum pipe *pipe);
	/* Reconstructs the equivalent mode flags for the current hardware
	 * state. This must be called _after_ display->get_pipe_config has
	 * pre-filled the pipe config. Note that intel_encoder->base.crtc must
	 * be set correctly before calling this function. */
	void (*get_config)(struct intel_encoder *,
			   struct intel_crtc_state *pipe_config);
	/*
	 * Called during system suspend after all pending requests for the
	 * encoder are flushed (for example for DP AUX transactions) and
	 * device interrupts are disabled.
	 */
	void (*suspend)(struct intel_encoder *);
	int crtc_mask;
	enum hpd_pin hpd_pin;
	/* for communication with audio component; protected by av_mutex */
	const struct drm_connector *audio_connector;
};

struct intel_panel {
	struct drm_display_mode *fixed_mode;
	struct drm_display_mode *downclock_mode;
	int fitting_mode;

	/* backlight */
	struct {
		bool present;
		u32 level;
		u32 min;
		u32 max;
		bool enabled;
		bool combination_mode;	/* gen 2/4 only */
		bool active_low_pwm;
		bool alternate_pwm_increment;	/* lpt+ */

		/* PWM chip */
		bool util_pin_active_low;	/* bxt+ */
		u8 controller;		/* bxt+ only */
		struct pwm_device *pwm;

		struct backlight_device *device;

		/* Connector and platform specific backlight functions */
		int (*setup)(struct intel_connector *connector, enum pipe pipe);
		uint32_t (*get)(struct intel_connector *connector);
		void (*set)(struct intel_connector *connector, uint32_t level);
		void (*disable)(struct intel_connector *connector);
		void (*enable)(struct intel_connector *connector);
		uint32_t (*hz_to_pwm)(struct intel_connector *connector,
				      uint32_t hz);
		void (*power)(struct intel_connector *, bool enable);
	} backlight;
};

struct intel_connector {
	struct drm_connector base;
	/*
	 * The fixed encoder this connector is connected to.
	 */
	struct intel_encoder *encoder;

	/* ACPI device id for ACPI and driver cooperation */
	u32 acpi_device_id;

	/* Reads out the current hw, returning true if the connector is enabled
	 * and active (i.e. dpms ON state). */
	bool (*get_hw_state)(struct intel_connector *);

	/* Panel info for eDP and LVDS */
	struct intel_panel panel;

	/* Cached EDID for eDP and LVDS. May hold ERR_PTR for invalid EDID. */
	struct edid *edid;
	struct edid *detect_edid;

	/* since POLL and HPD connectors may use the same HPD line keep the native
	   state of connector->polled in case hotplug storm detection changes it */
	u8 polled;

	void *port; /* store this opaque as its illegal to dereference it */

	struct intel_dp *mst_port;
};

struct dpll {
	/* given values */
	int n;
	int m1, m2;
	int p1, p2;
	/* derived values */
	int	dot;
	int	vco;
	int	m;
	int	p;
};

struct intel_atomic_state {
	struct drm_atomic_state base;

	unsigned int cdclk;

	/*
	 * Calculated device cdclk, can be different from cdclk
	 * only when all crtc's are DPMS off.
	 */
	unsigned int dev_cdclk;

	bool dpll_set, modeset;

	/*
	 * Does this transaction change the pipes that are active?  This mask
	 * tracks which CRTC's have changed their active state at the end of
	 * the transaction (not counting the temporary disable during modesets).
	 * This mask should only be non-zero when intel_state->modeset is true,
	 * but the converse is not necessarily true; simply changing a mode may
	 * not flip the final active status of any CRTC's
	 */
	unsigned int active_pipe_changes;

	unsigned int active_crtcs;
	unsigned int min_pixclk[I915_MAX_PIPES];

	/* SKL/KBL Only */
	unsigned int cdclk_pll_vco;

	struct intel_shared_dpll_config shared_dpll[I915_NUM_PLLS];

	/*
	 * Current watermarks can't be trusted during hardware readout, so
	 * don't bother calculating intermediate watermarks.
	 */
	bool skip_intermediate_wm;

	/* Gen9+ only */
	struct skl_wm_values wm_results;

	struct i915_sw_fence commit_ready;
};

struct intel_plane_state {
	struct drm_plane_state base;
	struct drm_rect clip;

	struct {
		u32 offset;
		int x, y;
	} main;
	struct {
		u32 offset;
		int x, y;
	} aux;

	/*
	 * scaler_id
	 *    = -1 : not using a scaler
	 *    >=  0 : using a scalers
	 *
	 * plane requiring a scaler:
	 *   - During check_plane, its bit is set in
	 *     crtc_state->scaler_state.scaler_users by calling helper function
	 *     update_scaler_plane.
	 *   - scaler_id indicates the scaler it got assigned.
	 *
	 * plane doesn't require a scaler:
	 *   - this can happen when scaling is no more required or plane simply
	 *     got disabled.
	 *   - During check_plane, corresponding bit is reset in
	 *     crtc_state->scaler_state.scaler_users by calling helper function
	 *     update_scaler_plane.
	 */
	int scaler_id;

	struct drm_intel_sprite_colorkey ckey;
};

struct intel_initial_plane_config {
	struct intel_framebuffer *fb;
	unsigned int tiling;
	int size;
	u32 base;
};

#define SKL_MIN_SRC_W 8
#define SKL_MAX_SRC_W 4096
#define SKL_MIN_SRC_H 8
#define SKL_MAX_SRC_H 4096
#define SKL_MIN_DST_W 8
#define SKL_MAX_DST_W 4096
#define SKL_MIN_DST_H 8
#define SKL_MAX_DST_H 4096

struct intel_scaler {
	int in_use;
	uint32_t mode;
};

struct intel_crtc_scaler_state {
#define SKL_NUM_SCALERS 2
	struct intel_scaler scalers[SKL_NUM_SCALERS];

	/*
	 * scaler_users: keeps track of users requesting scalers on this crtc.
	 *
	 *     If a bit is set, a user is using a scaler.
	 *     Here user can be a plane or crtc as defined below:
	 *       bits 0-30 - plane (bit position is index from drm_plane_index)
	 *       bit 31    - crtc
	 *
	 * Instead of creating a new index to cover planes and crtc, using
	 * existing drm_plane_index for planes which is well less than 31
	 * planes and bit 31 for crtc. This should be fine to cover all
	 * our platforms.
	 *
	 * intel_atomic_setup_scalers will setup available scalers to users
	 * requesting scalers. It will gracefully fail if request exceeds
	 * avilability.
	 */
#define SKL_CRTC_INDEX 31
	unsigned scaler_users;

	/* scaler used by crtc for panel fitting purpose */
	int scaler_id;
};

/* drm_mode->private_flags */
#define I915_MODE_FLAG_INHERITED 1

struct intel_pipe_wm {
	struct intel_wm_level wm[5];
	struct intel_wm_level raw_wm[5];
	uint32_t linetime;
	bool fbc_wm_enabled;
	bool pipe_enabled;
	bool sprites_enabled;
	bool sprites_scaled;
};

struct skl_plane_wm {
	struct skl_wm_level wm[8];
	struct skl_wm_level trans_wm;
};

struct skl_pipe_wm {
	struct skl_plane_wm planes[I915_MAX_PLANES];
	uint32_t linetime;
};

struct intel_crtc_wm_state {
	union {
		struct {
			/*
			 * Intermediate watermarks; these can be
			 * programmed immediately since they satisfy
			 * both the current configuration we're
			 * switching away from and the new
			 * configuration we're switching to.
			 */
			struct intel_pipe_wm intermediate;

			/*
			 * Optimal watermarks, programmed post-vblank
			 * when this state is committed.
			 */
			struct intel_pipe_wm optimal;
		} ilk;

		struct {
			/* gen9+ only needs 1-step wm programming */
			struct skl_pipe_wm optimal;
			struct skl_ddb_entry ddb;
		} skl;
	};

	/*
	 * Platforms with two-step watermark programming will need to
	 * update watermark programming post-vblank to switch from the
	 * safe intermediate watermarks to the optimal final
	 * watermarks.
	 */
	bool need_postvbl_update;
};

struct intel_crtc_state {
	struct drm_crtc_state base;

	/**
	 * quirks - bitfield with hw state readout quirks
	 *
	 * For various reasons the hw state readout code might not be able to
	 * completely faithfully read out the current state. These cases are
	 * tracked with quirk flags so that fastboot and state checker can act
	 * accordingly.
	 */
#define PIPE_CONFIG_QUIRK_MODE_SYNC_FLAGS	(1<<0) /* unreliable sync mode.flags */
	unsigned long quirks;

	unsigned fb_bits; /* framebuffers to flip */
	bool update_pipe; /* can a fast modeset be performed? */
	bool disable_cxsr;
	bool update_wm_pre, update_wm_post; /* watermarks are updated */
	bool fb_changed; /* fb on any of the planes is changed */

	/* Pipe source size (ie. panel fitter input size)
	 * All planes will be positioned inside this space,
	 * and get clipped at the edges. */
	int pipe_src_w, pipe_src_h;

	/* Whether to set up the PCH/FDI. Note that we never allow sharing
	 * between pch encoders and cpu encoders. */
	bool has_pch_encoder;

	/* Are we sending infoframes on the attached port */
	bool has_infoframe;

	/* CPU Transcoder for the pipe. Currently this can only differ from the
	 * pipe on Haswell and later (where we have a special eDP transcoder)
	 * and Broxton (where we have special DSI transcoders). */
	enum transcoder cpu_transcoder;

	/*
	 * Use reduced/limited/broadcast rbg range, compressing from the full
	 * range fed into the crtcs.
	 */
	bool limited_color_range;

	/* Bitmask of encoder types (enum intel_output_type)
	 * driven by the pipe.
	 */
	unsigned int output_types;

	/* Whether we should send NULL infoframes. Required for audio. */
	bool has_hdmi_sink;

	/* Audio enabled on this pipe. Only valid if either has_hdmi_sink or
	 * has_dp_encoder is set. */
	bool has_audio;

	/*
	 * Enable dithering, used when the selected pipe bpp doesn't match the
	 * plane bpp.
	 */
	bool dither;

	/* Controls for the clock computation, to override various stages. */
	bool clock_set;

	/* SDVO TV has a bunch of special case. To make multifunction encoders
	 * work correctly, we need to track this at runtime.*/
	bool sdvo_tv_clock;

	/*
	 * crtc bandwidth limit, don't increase pipe bpp or clock if not really
	 * required. This is set in the 2nd loop of calling encoder's
	 * ->compute_config if the first pick doesn't work out.
	 */
	bool bw_constrained;

	/* Settings for the intel dpll used on pretty much everything but
	 * haswell. */
	struct dpll dpll;

	/* Selected dpll when shared or NULL. */
	struct intel_shared_dpll *shared_dpll;

	/* Actual register state of the dpll, for shared dpll cross-checking. */
	struct intel_dpll_hw_state dpll_hw_state;

	/* DSI PLL registers */
	struct {
		u32 ctrl, div;
	} dsi_pll;

	int pipe_bpp;
	struct intel_link_m_n dp_m_n;

	/* m2_n2 for eDP downclock */
	struct intel_link_m_n dp_m2_n2;
	bool has_drrs;

	/*
	 * Frequence the dpll for the port should run at. Differs from the
	 * adjusted dotclock e.g. for DP or 12bpc hdmi mode. This is also
	 * already multiplied by pixel_multiplier.
	 */
	int port_clock;

	/* Used by SDVO (and if we ever fix it, HDMI). */
	unsigned pixel_multiplier;

	uint8_t lane_count;

	/*
	 * Used by platforms having DP/HDMI PHY with programmable lane
	 * latency optimization.
	 */
	uint8_t lane_lat_optim_mask;

	/* Panel fitter controls for gen2-gen4 + VLV */
	struct {
		u32 control;
		u32 pgm_ratios;
		u32 lvds_border_bits;
	} gmch_pfit;

	/* Panel fitter placement and size for Ironlake+ */
	struct {
		u32 pos;
		u32 size;
		bool enabled;
		bool force_thru;
	} pch_pfit;

	/* FDI configuration, only valid if has_pch_encoder is set. */
	int fdi_lanes;
	struct intel_link_m_n fdi_m_n;

	bool ips_enabled;

	bool enable_fbc;

	bool double_wide;

	int pbn;

	struct intel_crtc_scaler_state scaler_state;

	/* w/a for waiting 2 vblanks during crtc enable */
	enum pipe hsw_workaround_pipe;

	/* IVB sprite scaling w/a (WaCxSRDisabledForSpriteScaling:ivb) */
	bool disable_lp_wm;

	struct intel_crtc_wm_state wm;

	/* Gamma mode programmed on the pipe */
	uint32_t gamma_mode;
};

struct vlv_wm_state {
	struct vlv_pipe_wm wm[3];
	struct vlv_sr_wm sr[3];
	uint8_t num_active_planes;
	uint8_t num_levels;
	uint8_t level;
	bool cxsr;
};

struct intel_crtc {
	struct drm_crtc base;
	enum pipe pipe;
	enum plane plane;
	u8 lut_r[256], lut_g[256], lut_b[256];
	/*
	 * Whether the crtc and the connected output pipeline is active. Implies
	 * that crtc->enabled is set, i.e. the current mode configuration has
	 * some outputs connected to this crtc.
	 */
	bool active;
	bool lowfreq_avail;
	u8 plane_ids_mask;
	unsigned long enabled_power_domains;
	struct intel_overlay *overlay;
	struct intel_flip_work *flip_work;

	atomic_t unpin_work_count;

	/* Display surface base address adjustement for pageflips. Note that on
	 * gen4+ this only adjusts up to a tile, offsets within a tile are
	 * handled in the hw itself (with the TILEOFF register). */
	u32 dspaddr_offset;
	int adjusted_x;
	int adjusted_y;

	uint32_t cursor_addr;
	uint32_t cursor_cntl;
	uint32_t cursor_size;
	uint32_t cursor_base;

	struct intel_crtc_state *config;

	/* global reset count when the last flip was submitted */
	unsigned int reset_count;

	/* Access to these should be protected by dev_priv->irq_lock. */
	bool cpu_fifo_underrun_disabled;
	bool pch_fifo_underrun_disabled;

	/* per-pipe watermark state */
	struct {
		/* watermarks currently being used  */
		union {
			struct intel_pipe_wm ilk;
		} active;

		/* allow CxSR on this pipe */
		bool cxsr_allowed;
	} wm;

	int scanline_offset;

	struct {
		unsigned start_vbl_count;
		ktime_t start_vbl_time;
		int min_vbl, max_vbl;
		int scanline_start;
	} debug;

	/* scalers available on this crtc */
	int num_scalers;

	struct vlv_wm_state wm_state;
};

struct intel_plane_wm_parameters {
	uint32_t horiz_pixels;
	uint32_t vert_pixels;
	/*
	 *   For packed pixel formats:
	 *     bytes_per_pixel - holds bytes per pixel
	 *   For planar pixel formats:
	 *     bytes_per_pixel - holds bytes per pixel for uv-plane
	 *     y_bytes_per_pixel - holds bytes per pixel for y-plane
	 */
	uint8_t bytes_per_pixel;
	uint8_t y_bytes_per_pixel;
	bool enabled;
	bool scaled;
	u64 tiling;
	unsigned int rotation;
	uint16_t fifo_size;
};

struct intel_plane {
	struct drm_plane base;
	u8 plane;
	enum plane_id id;
	enum pipe pipe;
	bool can_scale;
	int max_downscale;
	uint32_t frontbuffer_bit;

	/* Since we need to change the watermarks before/after
	 * enabling/disabling the planes, we need to store the parameters here
	 * as the other pieces of the struct may not reflect the values we want
	 * for the watermark calculations. Currently only Haswell uses this.
	 */
	struct intel_plane_wm_parameters wm;

	/*
	 * NOTE: Do not place new plane state fields here (e.g., when adding
	 * new plane properties).  New runtime state should now be placed in
	 * the intel_plane_state structure and accessed via plane_state.
	 */

	void (*update_plane)(struct drm_plane *plane,
			     const struct intel_crtc_state *crtc_state,
			     const struct intel_plane_state *plane_state);
	void (*disable_plane)(struct drm_plane *plane,
			      struct drm_crtc *crtc);
	int (*check_plane)(struct drm_plane *plane,
			   struct intel_crtc_state *crtc_state,
			   struct intel_plane_state *state);
};

struct intel_watermark_params {
	u16 fifo_size;
	u16 max_wm;
	u8 default_wm;
	u8 guard_size;
	u8 cacheline_size;
};

struct cxsr_latency {
	bool is_desktop : 1;
	bool is_ddr3 : 1;
	u16 fsb_freq;
	u16 mem_freq;
	u16 display_sr;
	u16 display_hpll_disable;
	u16 cursor_sr;
	u16 cursor_hpll_disable;
};

#define to_intel_atomic_state(x) container_of(x, struct intel_atomic_state, base)
#define to_intel_crtc(x) container_of(x, struct intel_crtc, base)
#define to_intel_crtc_state(x) container_of(x, struct intel_crtc_state, base)
#define to_intel_connector(x) container_of(x, struct intel_connector, base)
#define to_intel_encoder(x) container_of(x, struct intel_encoder, base)
#define to_intel_framebuffer(x) container_of(x, struct intel_framebuffer, base)
#define to_intel_plane(x) container_of(x, struct intel_plane, base)
#define to_intel_plane_state(x) container_of(x, struct intel_plane_state, base)
#define intel_fb_obj(x) (x ? to_intel_framebuffer(x)->obj : NULL)

struct intel_hdmi {
	i915_reg_t hdmi_reg;
	int ddc_bus;
	struct {
		enum drm_dp_dual_mode_type type;
		int max_tmds_clock;
	} dp_dual_mode;
	bool limited_color_range;
	bool color_range_auto;
	bool has_hdmi_sink;
	bool has_audio;
	enum hdmi_force_audio force_audio;
	bool rgb_quant_range_selectable;
	enum hdmi_picture_aspect aspect_ratio;
	struct intel_connector *attached_connector;
	void (*write_infoframe)(struct drm_encoder *encoder,
				const struct intel_crtc_state *crtc_state,
				enum hdmi_infoframe_type type,
				const void *frame, ssize_t len);
	void (*set_infoframes)(struct drm_encoder *encoder,
			       bool enable,
			       const struct intel_crtc_state *crtc_state,
			       const struct drm_connector_state *conn_state);
	bool (*infoframe_enabled)(struct drm_encoder *encoder,
				  const struct intel_crtc_state *pipe_config);
};

struct intel_dp_mst_encoder;
#define DP_MAX_DOWNSTREAM_PORTS		0x10

/*
 * enum link_m_n_set:
 *	When platform provides two set of M_N registers for dp, we can
 *	program them and switch between them incase of DRRS.
 *	But When only one such register is provided, we have to program the
 *	required divider value on that registers itself based on the DRRS state.
 *
 * M1_N1	: Program dp_m_n on M1_N1 registers
 *			  dp_m2_n2 on M2_N2 registers (If supported)
 *
 * M2_N2	: Program dp_m2_n2 on M1_N1 registers
 *			  M2_N2 registers are not supported
 */

enum link_m_n_set {
	/* Sets the m1_n1 and m2_n2 */
	M1_N1 = 0,
	M2_N2
};

struct intel_dp_desc {
	u8 oui[3];
	u8 device_id[6];
	u8 hw_rev;
	u8 sw_major_rev;
	u8 sw_minor_rev;
} __packed;

<<<<<<< HEAD
=======
struct intel_dp_compliance_data {
	unsigned long edid;
};

struct intel_dp_compliance {
	unsigned long test_type;
	struct intel_dp_compliance_data test_data;
	bool test_active;
};

>>>>>>> 2bf0d267
struct intel_dp {
	i915_reg_t output_reg;
	i915_reg_t aux_ch_ctl_reg;
	i915_reg_t aux_ch_data_reg[5];
	uint32_t DP;
	int link_rate;
	uint8_t lane_count;
	uint8_t sink_count;
	bool link_mst;
	bool has_audio;
	bool detect_done;
	bool channel_eq_status;
	enum hdmi_force_audio force_audio;
	bool limited_color_range;
	bool color_range_auto;
	uint8_t dpcd[DP_RECEIVER_CAP_SIZE];
	uint8_t psr_dpcd[EDP_PSR_RECEIVER_CAP_SIZE];
	uint8_t downstream_ports[DP_MAX_DOWNSTREAM_PORTS];
	uint8_t edp_dpcd[EDP_DISPLAY_CTL_CAP_SIZE];
	/* sink rates as reported by DP_SUPPORTED_LINK_RATES */
	uint8_t num_sink_rates;
	int sink_rates[DP_MAX_SUPPORTED_RATES];
<<<<<<< HEAD
=======
	/* Max lane count for the sink as per DPCD registers */
	uint8_t max_sink_lane_count;
	/* Max link BW for the sink as per DPCD registers */
	int max_sink_link_bw;
>>>>>>> 2bf0d267
	/* sink or branch descriptor */
	struct intel_dp_desc desc;
	struct drm_dp_aux aux;
	uint8_t train_set[4];
	int panel_power_up_delay;
	int panel_power_down_delay;
	int panel_power_cycle_delay;
	int backlight_on_delay;
	int backlight_off_delay;
	struct delayed_work panel_vdd_work;
	bool want_panel_vdd;
	unsigned long last_power_on;
	unsigned long last_backlight_off;
	ktime_t panel_power_off_time;

	struct notifier_block edp_notifier;

	/*
	 * Pipe whose power sequencer is currently locked into
	 * this port. Only relevant on VLV/CHV.
	 */
	enum pipe pps_pipe;
	/*
	 * Set if the sequencer may be reset due to a power transition,
	 * requiring a reinitialization. Only relevant on BXT.
	 */
	bool pps_reset;
	struct edp_power_seq pps_delays;

	bool can_mst; /* this port supports mst */
	bool is_mst;
	int active_mst_links;
	/* connector directly attached - won't be use for modeset in mst world */
	struct intel_connector *attached_connector;

	/* mst connector list */
	struct intel_dp_mst_encoder *mst_encoders[I915_MAX_PIPES];
	struct drm_dp_mst_topology_mgr mst_mgr;

	uint32_t (*get_aux_clock_divider)(struct intel_dp *dp, int index);
	/*
	 * This function returns the value we have to program the AUX_CTL
	 * register with to kick off an AUX transaction.
	 */
	uint32_t (*get_aux_send_ctl)(struct intel_dp *dp,
				     bool has_aux_irq,
				     int send_bytes,
				     uint32_t aux_clock_divider);

	/* This is called before a link training is starterd */
	void (*prepare_link_retrain)(struct intel_dp *intel_dp);

	/* Displayport compliance testing */
	struct intel_dp_compliance compliance;
};

struct intel_lspcon {
	bool active;
	enum drm_lspcon_mode mode;
	bool desc_valid;
};

struct intel_lspcon {
	bool active;
	enum drm_lspcon_mode mode;
	bool desc_valid;
};

struct intel_digital_port {
	struct intel_encoder base;
	enum port port;
	u32 saved_port_bits;
	struct intel_dp dp;
	struct intel_hdmi hdmi;
	struct intel_lspcon lspcon;
	enum irqreturn (*hpd_pulse)(struct intel_digital_port *, bool);
	bool release_cl2_override;
	uint8_t max_lanes;
};

struct intel_dp_mst_encoder {
	struct intel_encoder base;
	enum pipe pipe;
	struct intel_digital_port *primary;
	struct intel_connector *connector;
};

static inline enum dpio_channel
vlv_dport_to_channel(struct intel_digital_port *dport)
{
	switch (dport->port) {
	case PORT_B:
	case PORT_D:
		return DPIO_CH0;
	case PORT_C:
		return DPIO_CH1;
	default:
		BUG();
	}
}

static inline enum dpio_phy
vlv_dport_to_phy(struct intel_digital_port *dport)
{
	switch (dport->port) {
	case PORT_B:
	case PORT_C:
		return DPIO_PHY0;
	case PORT_D:
		return DPIO_PHY1;
	default:
		BUG();
	}
}

static inline enum dpio_channel
vlv_pipe_to_channel(enum pipe pipe)
{
	switch (pipe) {
	case PIPE_A:
	case PIPE_C:
		return DPIO_CH0;
	case PIPE_B:
		return DPIO_CH1;
	default:
		BUG();
	}
}

static inline struct intel_crtc *
intel_get_crtc_for_pipe(struct drm_i915_private *dev_priv, enum pipe pipe)
{
	return dev_priv->pipe_to_crtc_mapping[pipe];
}

static inline struct intel_crtc *
intel_get_crtc_for_plane(struct drm_i915_private *dev_priv, enum plane plane)
{
	return dev_priv->plane_to_crtc_mapping[plane];
}

struct intel_flip_work {
	struct work_struct unpin_work;
	struct work_struct mmio_work;

	struct drm_crtc *crtc;
	struct drm_framebuffer *old_fb;
	struct drm_i915_gem_object *pending_flip_obj;
	struct drm_pending_vblank_event *event;
	atomic_t pending;
	u32 flip_count;
	u32 gtt_offset;
	struct drm_i915_gem_request *flip_queued_req;
	u32 flip_queued_vblank;
	u32 flip_ready_vblank;
	unsigned int rotation;
};

struct intel_load_detect_pipe {
	struct drm_atomic_state *restore_state;
};

static inline struct intel_encoder *
intel_attached_encoder(struct drm_connector *connector)
{
	return to_intel_connector(connector)->encoder;
}

static inline struct intel_digital_port *
enc_to_dig_port(struct drm_encoder *encoder)
{
	return container_of(encoder, struct intel_digital_port, base.base);
}

static inline struct intel_dp_mst_encoder *
enc_to_mst(struct drm_encoder *encoder)
{
	return container_of(encoder, struct intel_dp_mst_encoder, base.base);
}

static inline struct intel_dp *enc_to_intel_dp(struct drm_encoder *encoder)
{
	return &enc_to_dig_port(encoder)->dp;
}

static inline struct intel_digital_port *
dp_to_dig_port(struct intel_dp *intel_dp)
{
	return container_of(intel_dp, struct intel_digital_port, dp);
}

static inline struct intel_lspcon *
dp_to_lspcon(struct intel_dp *intel_dp)
{
	return &dp_to_dig_port(intel_dp)->lspcon;
}

<<<<<<< HEAD
=======
static inline struct intel_digital_port *
hdmi_to_dig_port(struct intel_hdmi *intel_hdmi)
{
	return container_of(intel_hdmi, struct intel_digital_port, hdmi);
}

>>>>>>> 2bf0d267
/* intel_fifo_underrun.c */
bool intel_set_cpu_fifo_underrun_reporting(struct drm_i915_private *dev_priv,
					   enum pipe pipe, bool enable);
bool intel_set_pch_fifo_underrun_reporting(struct drm_i915_private *dev_priv,
					   enum transcoder pch_transcoder,
					   bool enable);
void intel_cpu_fifo_underrun_irq_handler(struct drm_i915_private *dev_priv,
					 enum pipe pipe);
void intel_pch_fifo_underrun_irq_handler(struct drm_i915_private *dev_priv,
					 enum transcoder pch_transcoder);
void intel_check_cpu_fifo_underruns(struct drm_i915_private *dev_priv);
void intel_check_pch_fifo_underruns(struct drm_i915_private *dev_priv);

/* i915_irq.c */
void gen5_enable_gt_irq(struct drm_i915_private *dev_priv, uint32_t mask);
void gen5_disable_gt_irq(struct drm_i915_private *dev_priv, uint32_t mask);
void gen6_reset_pm_iir(struct drm_i915_private *dev_priv, u32 mask);
void gen6_mask_pm_irq(struct drm_i915_private *dev_priv, u32 mask);
void gen6_unmask_pm_irq(struct drm_i915_private *dev_priv, u32 mask);
void gen6_enable_pm_irq(struct drm_i915_private *dev_priv, uint32_t mask);
void gen6_disable_pm_irq(struct drm_i915_private *dev_priv, uint32_t mask);
void gen6_reset_rps_interrupts(struct drm_i915_private *dev_priv);
void gen6_enable_rps_interrupts(struct drm_i915_private *dev_priv);
void gen6_disable_rps_interrupts(struct drm_i915_private *dev_priv);
u32 gen6_sanitize_rps_pm_mask(struct drm_i915_private *dev_priv, u32 mask);
void intel_runtime_pm_disable_interrupts(struct drm_i915_private *dev_priv);
void intel_runtime_pm_enable_interrupts(struct drm_i915_private *dev_priv);
static inline bool intel_irqs_enabled(struct drm_i915_private *dev_priv)
{
	/*
	 * We only use drm_irq_uninstall() at unload and VT switch, so
	 * this is the only thing we need to check.
	 */
	return dev_priv->pm.irqs_enabled;
}

int intel_get_crtc_scanline(struct intel_crtc *crtc);
void gen8_irq_power_well_post_enable(struct drm_i915_private *dev_priv,
				     unsigned int pipe_mask);
void gen8_irq_power_well_pre_disable(struct drm_i915_private *dev_priv,
				     unsigned int pipe_mask);
void gen9_reset_guc_interrupts(struct drm_i915_private *dev_priv);
void gen9_enable_guc_interrupts(struct drm_i915_private *dev_priv);
void gen9_disable_guc_interrupts(struct drm_i915_private *dev_priv);

/* intel_crt.c */
void intel_crt_init(struct drm_i915_private *dev_priv);
void intel_crt_reset(struct drm_encoder *encoder);

/* intel_ddi.c */
void intel_ddi_clk_select(struct intel_encoder *encoder,
			  struct intel_shared_dpll *pll);
void intel_ddi_fdi_post_disable(struct intel_encoder *intel_encoder,
				struct intel_crtc_state *old_crtc_state,
				struct drm_connector_state *old_conn_state);
void intel_prepare_dp_ddi_buffers(struct intel_encoder *encoder);
void hsw_fdi_link_train(struct drm_crtc *crtc);
void intel_ddi_init(struct drm_i915_private *dev_priv, enum port port);
enum port intel_ddi_get_encoder_port(struct intel_encoder *intel_encoder);
bool intel_ddi_get_hw_state(struct intel_encoder *encoder, enum pipe *pipe);
void intel_ddi_enable_transcoder_func(struct drm_crtc *crtc);
void intel_ddi_disable_transcoder_func(struct drm_i915_private *dev_priv,
				       enum transcoder cpu_transcoder);
void intel_ddi_enable_pipe_clock(struct intel_crtc *intel_crtc);
void intel_ddi_disable_pipe_clock(struct intel_crtc *intel_crtc);
bool intel_ddi_pll_select(struct intel_crtc *crtc,
			  struct intel_crtc_state *crtc_state);
void intel_ddi_set_pipe_settings(struct drm_crtc *crtc);
void intel_ddi_prepare_link_retrain(struct intel_dp *intel_dp);
bool intel_ddi_connector_get_hw_state(struct intel_connector *intel_connector);
bool intel_ddi_is_audio_enabled(struct drm_i915_private *dev_priv,
				 struct intel_crtc *intel_crtc);
void intel_ddi_get_config(struct intel_encoder *encoder,
			  struct intel_crtc_state *pipe_config);
struct intel_encoder *
intel_ddi_get_crtc_new_encoder(struct intel_crtc_state *crtc_state);

void intel_ddi_init_dp_buf_reg(struct intel_encoder *encoder);
void intel_ddi_clock_get(struct intel_encoder *encoder,
			 struct intel_crtc_state *pipe_config);
void intel_ddi_set_vc_payload_alloc(struct drm_crtc *crtc, bool state);
uint32_t ddi_signal_levels(struct intel_dp *intel_dp);
struct intel_shared_dpll *intel_ddi_get_link_dpll(struct intel_dp *intel_dp,
						  int clock);
unsigned int intel_fb_align_height(struct drm_device *dev,
				   unsigned int height,
				   uint32_t pixel_format,
				   uint64_t fb_format_modifier);
u32 intel_fb_stride_alignment(const struct drm_i915_private *dev_priv,
			      uint64_t fb_modifier, uint32_t pixel_format);

/* intel_audio.c */
void intel_init_audio_hooks(struct drm_i915_private *dev_priv);
void intel_audio_codec_enable(struct intel_encoder *encoder,
			      const struct intel_crtc_state *crtc_state,
			      const struct drm_connector_state *conn_state);
void intel_audio_codec_disable(struct intel_encoder *encoder);
void i915_audio_component_init(struct drm_i915_private *dev_priv);
void i915_audio_component_cleanup(struct drm_i915_private *dev_priv);

/* intel_display.c */
enum transcoder intel_crtc_pch_transcoder(struct intel_crtc *crtc);
void skl_set_preferred_cdclk_vco(struct drm_i915_private *dev_priv, int vco);
void intel_update_rawclk(struct drm_i915_private *dev_priv);
int vlv_get_cck_clock(struct drm_i915_private *dev_priv,
		      const char *name, u32 reg, int ref_freq);
void lpt_disable_pch_transcoder(struct drm_i915_private *dev_priv);
void lpt_disable_iclkip(struct drm_i915_private *dev_priv);
extern const struct drm_plane_funcs intel_plane_funcs;
void intel_init_display_hooks(struct drm_i915_private *dev_priv);
unsigned int intel_fb_xy_to_linear(int x, int y,
				   const struct intel_plane_state *state,
				   int plane);
void intel_add_fb_offsets(int *x, int *y,
			  const struct intel_plane_state *state, int plane);
unsigned int intel_rotation_info_size(const struct intel_rotation_info *rot_info);
bool intel_has_pending_fb_unpin(struct drm_i915_private *dev_priv);
void intel_mark_busy(struct drm_i915_private *dev_priv);
void intel_mark_idle(struct drm_i915_private *dev_priv);
void intel_crtc_restore_mode(struct drm_crtc *crtc);
int intel_display_suspend(struct drm_device *dev);
void intel_pps_unlock_regs_wa(struct drm_i915_private *dev_priv);
void intel_encoder_destroy(struct drm_encoder *encoder);
int intel_connector_init(struct intel_connector *);
struct intel_connector *intel_connector_alloc(void);
bool intel_connector_get_hw_state(struct intel_connector *connector);
void intel_connector_attach_encoder(struct intel_connector *connector,
				    struct intel_encoder *encoder);
struct drm_display_mode *intel_crtc_mode_get(struct drm_device *dev,
					     struct drm_crtc *crtc);
enum pipe intel_get_pipe_from_connector(struct intel_connector *connector);
int intel_get_pipe_from_crtc_id(struct drm_device *dev, void *data,
				struct drm_file *file_priv);
enum transcoder intel_pipe_to_cpu_transcoder(struct drm_i915_private *dev_priv,
					     enum pipe pipe);
static inline bool
intel_crtc_has_type(const struct intel_crtc_state *crtc_state,
		    enum intel_output_type type)
{
	return crtc_state->output_types & (1 << type);
}
static inline bool
intel_crtc_has_dp_encoder(const struct intel_crtc_state *crtc_state)
{
	return crtc_state->output_types &
		((1 << INTEL_OUTPUT_DP) |
		 (1 << INTEL_OUTPUT_DP_MST) |
		 (1 << INTEL_OUTPUT_EDP));
}
static inline void
intel_wait_for_vblank(struct drm_i915_private *dev_priv, enum pipe pipe)
{
	drm_wait_one_vblank(&dev_priv->drm, pipe);
}
static inline void
intel_wait_for_vblank_if_active(struct drm_i915_private *dev_priv, int pipe)
{
	const struct intel_crtc *crtc = intel_get_crtc_for_pipe(dev_priv, pipe);

	if (crtc->active)
		intel_wait_for_vblank(dev_priv, pipe);
}

u32 intel_crtc_get_vblank_counter(struct intel_crtc *crtc);

int ironlake_get_lanes_required(int target_clock, int link_bw, int bpp);
void vlv_wait_port_ready(struct drm_i915_private *dev_priv,
			 struct intel_digital_port *dport,
			 unsigned int expected_mask);
bool intel_get_load_detect_pipe(struct drm_connector *connector,
				struct drm_display_mode *mode,
				struct intel_load_detect_pipe *old,
				struct drm_modeset_acquire_ctx *ctx);
void intel_release_load_detect_pipe(struct drm_connector *connector,
				    struct intel_load_detect_pipe *old,
				    struct drm_modeset_acquire_ctx *ctx);
struct i915_vma *
intel_pin_and_fence_fb_obj(struct drm_framebuffer *fb, unsigned int rotation);
void intel_unpin_fb_obj(struct drm_framebuffer *fb, unsigned int rotation);
struct drm_framebuffer *
__intel_framebuffer_create(struct drm_device *dev,
			   struct drm_mode_fb_cmd2 *mode_cmd,
			   struct drm_i915_gem_object *obj);
void intel_finish_page_flip_cs(struct drm_i915_private *dev_priv, int pipe);
void intel_finish_page_flip_mmio(struct drm_i915_private *dev_priv, int pipe);
void intel_check_page_flip(struct drm_i915_private *dev_priv, int pipe);
int intel_prepare_plane_fb(struct drm_plane *plane,
			   struct drm_plane_state *new_state);
void intel_cleanup_plane_fb(struct drm_plane *plane,
			    struct drm_plane_state *old_state);
int intel_plane_atomic_get_property(struct drm_plane *plane,
				    const struct drm_plane_state *state,
				    struct drm_property *property,
				    uint64_t *val);
int intel_plane_atomic_set_property(struct drm_plane *plane,
				    struct drm_plane_state *state,
				    struct drm_property *property,
				    uint64_t val);
int intel_plane_atomic_calc_changes(struct drm_crtc_state *crtc_state,
				    struct drm_plane_state *plane_state);

unsigned int intel_tile_height(const struct drm_i915_private *dev_priv,
			       uint64_t fb_modifier, unsigned int cpp);

void assert_pch_transcoder_disabled(struct drm_i915_private *dev_priv,
				    enum pipe pipe);

int vlv_force_pll_on(struct drm_i915_private *dev_priv, enum pipe pipe,
		     const struct dpll *dpll);
void vlv_force_pll_off(struct drm_i915_private *dev_priv, enum pipe pipe);
int lpt_get_iclkip(struct drm_i915_private *dev_priv);

/* modesetting asserts */
void assert_panel_unlocked(struct drm_i915_private *dev_priv,
			   enum pipe pipe);
void assert_pll(struct drm_i915_private *dev_priv,
		enum pipe pipe, bool state);
#define assert_pll_enabled(d, p) assert_pll(d, p, true)
#define assert_pll_disabled(d, p) assert_pll(d, p, false)
void assert_dsi_pll(struct drm_i915_private *dev_priv, bool state);
#define assert_dsi_pll_enabled(d) assert_dsi_pll(d, true)
#define assert_dsi_pll_disabled(d) assert_dsi_pll(d, false)
void assert_fdi_rx_pll(struct drm_i915_private *dev_priv,
		       enum pipe pipe, bool state);
#define assert_fdi_rx_pll_enabled(d, p) assert_fdi_rx_pll(d, p, true)
#define assert_fdi_rx_pll_disabled(d, p) assert_fdi_rx_pll(d, p, false)
void assert_pipe(struct drm_i915_private *dev_priv, enum pipe pipe, bool state);
#define assert_pipe_enabled(d, p) assert_pipe(d, p, true)
#define assert_pipe_disabled(d, p) assert_pipe(d, p, false)
u32 intel_compute_tile_offset(int *x, int *y,
			      const struct intel_plane_state *state, int plane);
void intel_prepare_reset(struct drm_i915_private *dev_priv);
void intel_finish_reset(struct drm_i915_private *dev_priv);
void hsw_enable_pc8(struct drm_i915_private *dev_priv);
void hsw_disable_pc8(struct drm_i915_private *dev_priv);
void bxt_init_cdclk(struct drm_i915_private *dev_priv);
void bxt_uninit_cdclk(struct drm_i915_private *dev_priv);
void gen9_sanitize_dc_state(struct drm_i915_private *dev_priv);
void bxt_enable_dc9(struct drm_i915_private *dev_priv);
void bxt_disable_dc9(struct drm_i915_private *dev_priv);
void gen9_enable_dc5(struct drm_i915_private *dev_priv);
void skl_init_cdclk(struct drm_i915_private *dev_priv);
void skl_uninit_cdclk(struct drm_i915_private *dev_priv);
unsigned int skl_cdclk_get_vco(unsigned int freq);
void skl_enable_dc6(struct drm_i915_private *dev_priv);
void skl_disable_dc6(struct drm_i915_private *dev_priv);
void intel_dp_get_m_n(struct intel_crtc *crtc,
		      struct intel_crtc_state *pipe_config);
void intel_dp_set_m_n(struct intel_crtc *crtc, enum link_m_n_set m_n);
int intel_dotclock_calculate(int link_freq, const struct intel_link_m_n *m_n);
bool bxt_find_best_dpll(struct intel_crtc_state *crtc_state, int target_clock,
			struct dpll *best_clock);
int chv_calc_dpll_params(int refclk, struct dpll *pll_clock);

bool intel_crtc_active(struct intel_crtc *crtc);
void hsw_enable_ips(struct intel_crtc *crtc);
void hsw_disable_ips(struct intel_crtc *crtc);
enum intel_display_power_domain
intel_display_port_power_domain(struct intel_encoder *intel_encoder);
enum intel_display_power_domain
intel_display_port_aux_power_domain(struct intel_encoder *intel_encoder);
void intel_mode_from_pipe_config(struct drm_display_mode *mode,
				 struct intel_crtc_state *pipe_config);

int skl_update_scaler_crtc(struct intel_crtc_state *crtc_state);
int skl_max_scale(struct intel_crtc *crtc, struct intel_crtc_state *crtc_state);

u32 intel_fb_gtt_offset(struct drm_framebuffer *fb, unsigned int rotation);

u32 skl_plane_ctl_format(uint32_t pixel_format);
u32 skl_plane_ctl_tiling(uint64_t fb_modifier);
u32 skl_plane_ctl_rotation(unsigned int rotation);
u32 skl_plane_stride(const struct drm_framebuffer *fb, int plane,
		     unsigned int rotation);
int skl_check_plane_surface(struct intel_plane_state *plane_state);

/* intel_csr.c */
void intel_csr_ucode_init(struct drm_i915_private *);
void intel_csr_load_program(struct drm_i915_private *);
void intel_csr_ucode_fini(struct drm_i915_private *);
void intel_csr_ucode_suspend(struct drm_i915_private *);
void intel_csr_ucode_resume(struct drm_i915_private *);

/* intel_dp.c */
bool intel_dp_init(struct drm_i915_private *dev_priv, i915_reg_t output_reg,
		   enum port port);
bool intel_dp_init_connector(struct intel_digital_port *intel_dig_port,
			     struct intel_connector *intel_connector);
void intel_dp_set_link_params(struct intel_dp *intel_dp,
			      int link_rate, uint8_t lane_count,
			      bool link_mst);
int intel_dp_get_link_train_fallback_values(struct intel_dp *intel_dp,
					    int link_rate, uint8_t lane_count);
void intel_dp_start_link_train(struct intel_dp *intel_dp);
void intel_dp_stop_link_train(struct intel_dp *intel_dp);
void intel_dp_sink_dpms(struct intel_dp *intel_dp, int mode);
void intel_dp_encoder_reset(struct drm_encoder *encoder);
void intel_dp_encoder_suspend(struct intel_encoder *intel_encoder);
void intel_dp_encoder_destroy(struct drm_encoder *encoder);
int intel_dp_sink_crc(struct intel_dp *intel_dp, u8 *crc);
bool intel_dp_compute_config(struct intel_encoder *encoder,
			     struct intel_crtc_state *pipe_config,
			     struct drm_connector_state *conn_state);
bool intel_dp_is_edp(struct drm_i915_private *dev_priv, enum port port);
enum irqreturn intel_dp_hpd_pulse(struct intel_digital_port *intel_dig_port,
				  bool long_hpd);
void intel_edp_backlight_on(struct intel_dp *intel_dp);
void intel_edp_backlight_off(struct intel_dp *intel_dp);
void intel_edp_panel_vdd_on(struct intel_dp *intel_dp);
void intel_edp_panel_on(struct intel_dp *intel_dp);
void intel_edp_panel_off(struct intel_dp *intel_dp);
void intel_dp_add_properties(struct intel_dp *intel_dp, struct drm_connector *connector);
void intel_dp_mst_suspend(struct drm_device *dev);
void intel_dp_mst_resume(struct drm_device *dev);
int intel_dp_max_link_rate(struct intel_dp *intel_dp);
int intel_dp_rate_select(struct intel_dp *intel_dp, int rate);
void intel_dp_hot_plug(struct intel_encoder *intel_encoder);
void intel_power_sequencer_reset(struct drm_i915_private *dev_priv);
uint32_t intel_dp_pack_aux(const uint8_t *src, int src_bytes);
void intel_plane_destroy(struct drm_plane *plane);
void intel_edp_drrs_enable(struct intel_dp *intel_dp,
			   struct intel_crtc_state *crtc_state);
void intel_edp_drrs_disable(struct intel_dp *intel_dp,
			   struct intel_crtc_state *crtc_state);
void intel_edp_drrs_invalidate(struct drm_i915_private *dev_priv,
			       unsigned int frontbuffer_bits);
void intel_edp_drrs_flush(struct drm_i915_private *dev_priv,
			  unsigned int frontbuffer_bits);

void
intel_dp_program_link_training_pattern(struct intel_dp *intel_dp,
				       uint8_t dp_train_pat);
void
intel_dp_set_signal_levels(struct intel_dp *intel_dp);
void intel_dp_set_idle_link_train(struct intel_dp *intel_dp);
uint8_t
intel_dp_voltage_max(struct intel_dp *intel_dp);
uint8_t
intel_dp_pre_emphasis_max(struct intel_dp *intel_dp, uint8_t voltage_swing);
void intel_dp_compute_rate(struct intel_dp *intel_dp, int port_clock,
			   uint8_t *link_bw, uint8_t *rate_select);
bool intel_dp_source_supports_hbr2(struct intel_dp *intel_dp);
bool
intel_dp_get_link_status(struct intel_dp *intel_dp, uint8_t link_status[DP_LINK_STATUS_SIZE]);

static inline unsigned int intel_dp_unused_lane_mask(int lane_count)
{
	return ~((1 << lane_count) - 1) & 0xf;
}

bool intel_dp_read_dpcd(struct intel_dp *intel_dp);
bool __intel_dp_read_desc(struct intel_dp *intel_dp,
			  struct intel_dp_desc *desc);
bool intel_dp_read_desc(struct intel_dp *intel_dp);
<<<<<<< HEAD
=======
int intel_dp_link_required(int pixel_clock, int bpp);
int intel_dp_max_data_rate(int max_link_clock, int max_lanes);
>>>>>>> 2bf0d267

/* intel_dp_aux_backlight.c */
int intel_dp_aux_init_backlight_funcs(struct intel_connector *intel_connector);

/* intel_dp_mst.c */
int intel_dp_mst_encoder_init(struct intel_digital_port *intel_dig_port, int conn_id);
void intel_dp_mst_encoder_cleanup(struct intel_digital_port *intel_dig_port);
/* intel_dsi.c */
void intel_dsi_init(struct drm_i915_private *dev_priv);

/* intel_dsi_dcs_backlight.c */
int intel_dsi_dcs_init_backlight_funcs(struct intel_connector *intel_connector);

/* intel_dvo.c */
void intel_dvo_init(struct drm_i915_private *dev_priv);
/* intel_hotplug.c */
void intel_hpd_poll_init(struct drm_i915_private *dev_priv);


/* legacy fbdev emulation in intel_fbdev.c */
#ifdef CONFIG_DRM_FBDEV_EMULATION
extern int intel_fbdev_init(struct drm_device *dev);
extern void intel_fbdev_initial_config_async(struct drm_device *dev);
extern void intel_fbdev_fini(struct drm_device *dev);
extern void intel_fbdev_set_suspend(struct drm_device *dev, int state, bool synchronous);
extern void intel_fbdev_output_poll_changed(struct drm_device *dev);
extern void intel_fbdev_restore_mode(struct drm_device *dev);
#else
static inline int intel_fbdev_init(struct drm_device *dev)
{
	return 0;
}

static inline void intel_fbdev_initial_config_async(struct drm_device *dev)
{
}

static inline void intel_fbdev_fini(struct drm_device *dev)
{
}

static inline void intel_fbdev_set_suspend(struct drm_device *dev, int state, bool synchronous)
{
}

static inline void intel_fbdev_output_poll_changed(struct drm_device *dev)
{
}

static inline void intel_fbdev_restore_mode(struct drm_device *dev)
{
}
#endif

/* intel_fbc.c */
void intel_fbc_choose_crtc(struct drm_i915_private *dev_priv,
			   struct drm_atomic_state *state);
bool intel_fbc_is_active(struct drm_i915_private *dev_priv);
void intel_fbc_pre_update(struct intel_crtc *crtc,
			  struct intel_crtc_state *crtc_state,
			  struct intel_plane_state *plane_state);
void intel_fbc_post_update(struct intel_crtc *crtc);
void intel_fbc_init(struct drm_i915_private *dev_priv);
void intel_fbc_init_pipe_state(struct drm_i915_private *dev_priv);
void intel_fbc_enable(struct intel_crtc *crtc,
		      struct intel_crtc_state *crtc_state,
		      struct intel_plane_state *plane_state);
void intel_fbc_disable(struct intel_crtc *crtc);
void intel_fbc_global_disable(struct drm_i915_private *dev_priv);
void intel_fbc_invalidate(struct drm_i915_private *dev_priv,
			  unsigned int frontbuffer_bits,
			  enum fb_op_origin origin);
void intel_fbc_flush(struct drm_i915_private *dev_priv,
		     unsigned int frontbuffer_bits, enum fb_op_origin origin);
void intel_fbc_cleanup_cfb(struct drm_i915_private *dev_priv);
void intel_fbc_handle_fifo_underrun_irq(struct drm_i915_private *dev_priv);

/* intel_hdmi.c */
void intel_hdmi_init(struct drm_i915_private *dev_priv, i915_reg_t hdmi_reg,
		     enum port port);
void intel_hdmi_init_connector(struct intel_digital_port *intel_dig_port,
			       struct intel_connector *intel_connector);
struct intel_hdmi *enc_to_intel_hdmi(struct drm_encoder *encoder);
bool intel_hdmi_compute_config(struct intel_encoder *encoder,
			       struct intel_crtc_state *pipe_config,
			       struct drm_connector_state *conn_state);
void intel_dp_dual_mode_set_tmds_output(struct intel_hdmi *hdmi, bool enable);


/* intel_lvds.c */
void intel_lvds_init(struct drm_i915_private *dev_priv);
struct intel_encoder *intel_get_lvds_encoder(struct drm_device *dev);
bool intel_is_dual_link_lvds(struct drm_device *dev);


/* intel_modes.c */
int intel_connector_update_modes(struct drm_connector *connector,
				 struct edid *edid);
int intel_ddc_get_modes(struct drm_connector *c, struct i2c_adapter *adapter);
void intel_attach_force_audio_property(struct drm_connector *connector);
void intel_attach_broadcast_rgb_property(struct drm_connector *connector);
void intel_attach_aspect_ratio_property(struct drm_connector *connector);


/* intel_overlay.c */
void intel_setup_overlay(struct drm_i915_private *dev_priv);
void intel_cleanup_overlay(struct drm_i915_private *dev_priv);
int intel_overlay_switch_off(struct intel_overlay *overlay);
int intel_overlay_put_image_ioctl(struct drm_device *dev, void *data,
				  struct drm_file *file_priv);
int intel_overlay_attrs_ioctl(struct drm_device *dev, void *data,
			      struct drm_file *file_priv);
void intel_overlay_reset(struct drm_i915_private *dev_priv);


/* intel_panel.c */
int intel_panel_init(struct intel_panel *panel,
		     struct drm_display_mode *fixed_mode,
		     struct drm_display_mode *downclock_mode);
void intel_panel_fini(struct intel_panel *panel);
void intel_fixed_panel_mode(const struct drm_display_mode *fixed_mode,
			    struct drm_display_mode *adjusted_mode);
void intel_pch_panel_fitting(struct intel_crtc *crtc,
			     struct intel_crtc_state *pipe_config,
			     int fitting_mode);
void intel_gmch_panel_fitting(struct intel_crtc *crtc,
			      struct intel_crtc_state *pipe_config,
			      int fitting_mode);
void intel_panel_set_backlight_acpi(struct intel_connector *connector,
				    u32 level, u32 max);
int intel_panel_setup_backlight(struct drm_connector *connector,
				enum pipe pipe);
void intel_panel_enable_backlight(struct intel_connector *connector);
void intel_panel_disable_backlight(struct intel_connector *connector);
void intel_panel_destroy_backlight(struct drm_connector *connector);
enum drm_connector_status intel_panel_detect(struct drm_i915_private *dev_priv);
extern struct drm_display_mode *intel_find_panel_downclock(
				struct drm_i915_private *dev_priv,
				struct drm_display_mode *fixed_mode,
				struct drm_connector *connector);

#if IS_ENABLED(CONFIG_BACKLIGHT_CLASS_DEVICE)
int intel_backlight_device_register(struct intel_connector *connector);
void intel_backlight_device_unregister(struct intel_connector *connector);
#else /* CONFIG_BACKLIGHT_CLASS_DEVICE */
static int intel_backlight_device_register(struct intel_connector *connector)
{
	return 0;
}
static inline void intel_backlight_device_unregister(struct intel_connector *connector)
{
}
#endif /* CONFIG_BACKLIGHT_CLASS_DEVICE */


/* intel_psr.c */
void intel_psr_enable(struct intel_dp *intel_dp);
void intel_psr_disable(struct intel_dp *intel_dp);
void intel_psr_invalidate(struct drm_i915_private *dev_priv,
			  unsigned frontbuffer_bits);
void intel_psr_flush(struct drm_i915_private *dev_priv,
		     unsigned frontbuffer_bits,
		     enum fb_op_origin origin);
void intel_psr_init(struct drm_i915_private *dev_priv);
void intel_psr_single_frame_update(struct drm_i915_private *dev_priv,
				   unsigned frontbuffer_bits);

/* intel_runtime_pm.c */
int intel_power_domains_init(struct drm_i915_private *);
void intel_power_domains_fini(struct drm_i915_private *);
void intel_power_domains_init_hw(struct drm_i915_private *dev_priv, bool resume);
void intel_power_domains_suspend(struct drm_i915_private *dev_priv);
void bxt_display_core_init(struct drm_i915_private *dev_priv, bool resume);
void bxt_display_core_uninit(struct drm_i915_private *dev_priv);
void intel_runtime_pm_enable(struct drm_i915_private *dev_priv);
const char *
intel_display_power_domain_str(enum intel_display_power_domain domain);

bool intel_display_power_is_enabled(struct drm_i915_private *dev_priv,
				    enum intel_display_power_domain domain);
bool __intel_display_power_is_enabled(struct drm_i915_private *dev_priv,
				      enum intel_display_power_domain domain);
void intel_display_power_get(struct drm_i915_private *dev_priv,
			     enum intel_display_power_domain domain);
bool intel_display_power_get_if_enabled(struct drm_i915_private *dev_priv,
					enum intel_display_power_domain domain);
void intel_display_power_put(struct drm_i915_private *dev_priv,
			     enum intel_display_power_domain domain);

static inline void
assert_rpm_device_not_suspended(struct drm_i915_private *dev_priv)
{
	WARN_ONCE(dev_priv->pm.suspended,
		  "Device suspended during HW access\n");
}

static inline void
assert_rpm_wakelock_held(struct drm_i915_private *dev_priv)
{
	assert_rpm_device_not_suspended(dev_priv);
	/* FIXME: Needs to be converted back to WARN_ONCE, but currently causes
	 * too much noise. */
	if (!atomic_read(&dev_priv->pm.wakeref_count))
		DRM_DEBUG_DRIVER("RPM wakelock ref not held during HW access");
}

/**
 * disable_rpm_wakeref_asserts - disable the RPM assert checks
 * @dev_priv: i915 device instance
 *
 * This function disable asserts that check if we hold an RPM wakelock
 * reference, while keeping the device-not-suspended checks still enabled.
 * It's meant to be used only in special circumstances where our rule about
 * the wakelock refcount wrt. the device power state doesn't hold. According
 * to this rule at any point where we access the HW or want to keep the HW in
 * an active state we must hold an RPM wakelock reference acquired via one of
 * the intel_runtime_pm_get() helpers. Currently there are a few special spots
 * where this rule doesn't hold: the IRQ and suspend/resume handlers, the
 * forcewake release timer, and the GPU RPS and hangcheck works. All other
 * users should avoid using this function.
 *
 * Any calls to this function must have a symmetric call to
 * enable_rpm_wakeref_asserts().
 */
static inline void
disable_rpm_wakeref_asserts(struct drm_i915_private *dev_priv)
{
	atomic_inc(&dev_priv->pm.wakeref_count);
}

/**
 * enable_rpm_wakeref_asserts - re-enable the RPM assert checks
 * @dev_priv: i915 device instance
 *
 * This function re-enables the RPM assert checks after disabling them with
 * disable_rpm_wakeref_asserts. It's meant to be used only in special
 * circumstances otherwise its use should be avoided.
 *
 * Any calls to this function must have a symmetric call to
 * disable_rpm_wakeref_asserts().
 */
static inline void
enable_rpm_wakeref_asserts(struct drm_i915_private *dev_priv)
{
	atomic_dec(&dev_priv->pm.wakeref_count);
}

void intel_runtime_pm_get(struct drm_i915_private *dev_priv);
bool intel_runtime_pm_get_if_in_use(struct drm_i915_private *dev_priv);
void intel_runtime_pm_get_noresume(struct drm_i915_private *dev_priv);
void intel_runtime_pm_put(struct drm_i915_private *dev_priv);

void intel_display_set_init_power(struct drm_i915_private *dev, bool enable);

void chv_phy_powergate_lanes(struct intel_encoder *encoder,
			     bool override, unsigned int mask);
bool chv_phy_powergate_ch(struct drm_i915_private *dev_priv, enum dpio_phy phy,
			  enum dpio_channel ch, bool override);


/* intel_pm.c */
void intel_init_clock_gating(struct drm_i915_private *dev_priv);
void intel_suspend_hw(struct drm_i915_private *dev_priv);
int ilk_wm_max_level(const struct drm_i915_private *dev_priv);
void intel_update_watermarks(struct intel_crtc *crtc);
void intel_init_pm(struct drm_i915_private *dev_priv);
void intel_init_clock_gating_hooks(struct drm_i915_private *dev_priv);
void intel_pm_setup(struct drm_i915_private *dev_priv);
void intel_gpu_ips_init(struct drm_i915_private *dev_priv);
void intel_gpu_ips_teardown(void);
void intel_init_gt_powersave(struct drm_i915_private *dev_priv);
void intel_cleanup_gt_powersave(struct drm_i915_private *dev_priv);
void intel_sanitize_gt_powersave(struct drm_i915_private *dev_priv);
void intel_enable_gt_powersave(struct drm_i915_private *dev_priv);
void intel_autoenable_gt_powersave(struct drm_i915_private *dev_priv);
void intel_disable_gt_powersave(struct drm_i915_private *dev_priv);
void intel_suspend_gt_powersave(struct drm_i915_private *dev_priv);
void gen6_rps_busy(struct drm_i915_private *dev_priv);
void gen6_rps_reset_ei(struct drm_i915_private *dev_priv);
void gen6_rps_idle(struct drm_i915_private *dev_priv);
void gen6_rps_boost(struct drm_i915_private *dev_priv,
		    struct intel_rps_client *rps,
		    unsigned long submitted);
void intel_queue_rps_boost_for_request(struct drm_i915_gem_request *req);
void vlv_wm_get_hw_state(struct drm_device *dev);
void ilk_wm_get_hw_state(struct drm_device *dev);
void skl_wm_get_hw_state(struct drm_device *dev);
void skl_ddb_get_hw_state(struct drm_i915_private *dev_priv,
			  struct skl_ddb_allocation *ddb /* out */);
void skl_pipe_wm_get_hw_state(struct drm_crtc *crtc,
			      struct skl_pipe_wm *out);
bool intel_can_enable_sagv(struct drm_atomic_state *state);
int intel_enable_sagv(struct drm_i915_private *dev_priv);
int intel_disable_sagv(struct drm_i915_private *dev_priv);
bool skl_wm_level_equals(const struct skl_wm_level *l1,
			 const struct skl_wm_level *l2);
bool skl_ddb_allocation_overlaps(const struct skl_ddb_entry **entries,
				 const struct skl_ddb_entry *ddb,
				 int ignore);
uint32_t ilk_pipe_pixel_rate(const struct intel_crtc_state *pipe_config);
bool ilk_disable_lp_wm(struct drm_device *dev);
int sanitize_rc6_option(struct drm_i915_private *dev_priv, int enable_rc6);
static inline int intel_enable_rc6(void)
{
	return i915.enable_rc6;
}

/* intel_sdvo.c */
bool intel_sdvo_init(struct drm_i915_private *dev_priv,
		     i915_reg_t reg, enum port port);


/* intel_sprite.c */
int intel_usecs_to_scanlines(const struct drm_display_mode *adjusted_mode,
			     int usecs);
struct intel_plane *intel_sprite_plane_create(struct drm_i915_private *dev_priv,
					      enum pipe pipe, int plane);
int intel_sprite_set_colorkey(struct drm_device *dev, void *data,
			      struct drm_file *file_priv);
void intel_pipe_update_start(struct intel_crtc *crtc);
void intel_pipe_update_end(struct intel_crtc *crtc, struct intel_flip_work *work);

/* intel_tv.c */
void intel_tv_init(struct drm_i915_private *dev_priv);

/* intel_atomic.c */
int intel_connector_atomic_get_property(struct drm_connector *connector,
					const struct drm_connector_state *state,
					struct drm_property *property,
					uint64_t *val);
struct drm_crtc_state *intel_crtc_duplicate_state(struct drm_crtc *crtc);
void intel_crtc_destroy_state(struct drm_crtc *crtc,
			       struct drm_crtc_state *state);
struct drm_atomic_state *intel_atomic_state_alloc(struct drm_device *dev);
void intel_atomic_state_clear(struct drm_atomic_state *);
struct intel_shared_dpll_config *
intel_atomic_get_shared_dpll_state(struct drm_atomic_state *s);

static inline struct intel_crtc_state *
intel_atomic_get_crtc_state(struct drm_atomic_state *state,
			    struct intel_crtc *crtc)
{
	struct drm_crtc_state *crtc_state;
	crtc_state = drm_atomic_get_crtc_state(state, &crtc->base);
	if (IS_ERR(crtc_state))
		return ERR_CAST(crtc_state);

	return to_intel_crtc_state(crtc_state);
}

static inline struct intel_crtc_state *
intel_atomic_get_existing_crtc_state(struct drm_atomic_state *state,
				     struct intel_crtc *crtc)
{
	struct drm_crtc_state *crtc_state;

	crtc_state = drm_atomic_get_existing_crtc_state(state, &crtc->base);

	if (crtc_state)
		return to_intel_crtc_state(crtc_state);
	else
		return NULL;
}

static inline struct intel_plane_state *
intel_atomic_get_existing_plane_state(struct drm_atomic_state *state,
				      struct intel_plane *plane)
{
	struct drm_plane_state *plane_state;

	plane_state = drm_atomic_get_existing_plane_state(state, &plane->base);

	return to_intel_plane_state(plane_state);
}

int intel_atomic_setup_scalers(struct drm_device *dev,
	struct intel_crtc *intel_crtc,
	struct intel_crtc_state *crtc_state);

/* intel_atomic_plane.c */
struct intel_plane_state *intel_create_plane_state(struct drm_plane *plane);
struct drm_plane_state *intel_plane_duplicate_state(struct drm_plane *plane);
void intel_plane_destroy_state(struct drm_plane *plane,
			       struct drm_plane_state *state);
extern const struct drm_plane_helper_funcs intel_plane_helper_funcs;

/* intel_color.c */
void intel_color_init(struct drm_crtc *crtc);
int intel_color_check(struct drm_crtc *crtc, struct drm_crtc_state *state);
void intel_color_set_csc(struct drm_crtc_state *crtc_state);
void intel_color_load_luts(struct drm_crtc_state *crtc_state);

/* intel_lspcon.c */
bool lspcon_init(struct intel_digital_port *intel_dig_port);
void lspcon_resume(struct intel_lspcon *lspcon);
<<<<<<< HEAD
=======
void lspcon_wait_pcon_mode(struct intel_lspcon *lspcon);

/* intel_pipe_crc.c */
int intel_pipe_crc_create(struct drm_minor *minor);
void intel_pipe_crc_cleanup(struct drm_minor *minor);
extern const struct file_operations i915_display_crc_ctl_fops;
>>>>>>> 2bf0d267
#endif /* __INTEL_DRV_H__ */<|MERGE_RESOLUTION|>--- conflicted
+++ resolved
@@ -884,8 +884,6 @@
 	u8 sw_minor_rev;
 } __packed;
 
-<<<<<<< HEAD
-=======
 struct intel_dp_compliance_data {
 	unsigned long edid;
 };
@@ -896,7 +894,6 @@
 	bool test_active;
 };
 
->>>>>>> 2bf0d267
 struct intel_dp {
 	i915_reg_t output_reg;
 	i915_reg_t aux_ch_ctl_reg;
@@ -919,13 +916,10 @@
 	/* sink rates as reported by DP_SUPPORTED_LINK_RATES */
 	uint8_t num_sink_rates;
 	int sink_rates[DP_MAX_SUPPORTED_RATES];
-<<<<<<< HEAD
-=======
 	/* Max lane count for the sink as per DPCD registers */
 	uint8_t max_sink_lane_count;
 	/* Max link BW for the sink as per DPCD registers */
 	int max_sink_link_bw;
->>>>>>> 2bf0d267
 	/* sink or branch descriptor */
 	struct intel_dp_desc desc;
 	struct drm_dp_aux aux;
@@ -988,12 +982,6 @@
 	bool desc_valid;
 };
 
-struct intel_lspcon {
-	bool active;
-	enum drm_lspcon_mode mode;
-	bool desc_valid;
-};
-
 struct intel_digital_port {
 	struct intel_encoder base;
 	enum port port;
@@ -1123,15 +1111,12 @@
 	return &dp_to_dig_port(intel_dp)->lspcon;
 }
 
-<<<<<<< HEAD
-=======
 static inline struct intel_digital_port *
 hdmi_to_dig_port(struct intel_hdmi *intel_hdmi)
 {
 	return container_of(intel_hdmi, struct intel_digital_port, hdmi);
 }
 
->>>>>>> 2bf0d267
 /* intel_fifo_underrun.c */
 bool intel_set_cpu_fifo_underrun_reporting(struct drm_i915_private *dev_priv,
 					   enum pipe pipe, bool enable);
@@ -1486,11 +1471,8 @@
 bool __intel_dp_read_desc(struct intel_dp *intel_dp,
 			  struct intel_dp_desc *desc);
 bool intel_dp_read_desc(struct intel_dp *intel_dp);
-<<<<<<< HEAD
-=======
 int intel_dp_link_required(int pixel_clock, int bpp);
 int intel_dp_max_data_rate(int max_link_clock, int max_lanes);
->>>>>>> 2bf0d267
 
 /* intel_dp_aux_backlight.c */
 int intel_dp_aux_init_backlight_funcs(struct intel_connector *intel_connector);
@@ -1886,13 +1868,10 @@
 /* intel_lspcon.c */
 bool lspcon_init(struct intel_digital_port *intel_dig_port);
 void lspcon_resume(struct intel_lspcon *lspcon);
-<<<<<<< HEAD
-=======
 void lspcon_wait_pcon_mode(struct intel_lspcon *lspcon);
 
 /* intel_pipe_crc.c */
 int intel_pipe_crc_create(struct drm_minor *minor);
 void intel_pipe_crc_cleanup(struct drm_minor *minor);
 extern const struct file_operations i915_display_crc_ctl_fops;
->>>>>>> 2bf0d267
 #endif /* __INTEL_DRV_H__ */