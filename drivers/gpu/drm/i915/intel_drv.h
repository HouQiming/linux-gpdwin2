--- conflicted
+++ resolved
@@ -368,12 +368,6 @@
 	unsigned int active_crtcs;
 	unsigned int min_pixclk[I915_MAX_PIPES];
 
-<<<<<<< HEAD
-=======
-	/* SKL/KBL Only */
-	unsigned int cdclk_pll_vco;
-
->>>>>>> 36fc5797
 	struct intel_shared_dpll_state shared_dpll[I915_NUM_PLLS];
 
 	/*
@@ -750,11 +744,7 @@
 	bool active;
 	bool lowfreq_avail;
 	u8 plane_ids_mask;
-<<<<<<< HEAD
 	unsigned long long enabled_power_domains;
-=======
-	unsigned long enabled_power_domains;
->>>>>>> 36fc5797
 	struct intel_overlay *overlay;
 	struct intel_flip_work *flip_work;
 
@@ -917,23 +907,17 @@
 
 struct intel_dp_compliance_data {
 	unsigned long edid;
-<<<<<<< HEAD
 	uint8_t video_pattern;
 	uint16_t hdisplay, vdisplay;
 	uint8_t bpc;
-=======
->>>>>>> 36fc5797
 };
 
 struct intel_dp_compliance {
 	unsigned long test_type;
 	struct intel_dp_compliance_data test_data;
 	bool test_active;
-<<<<<<< HEAD
 	int test_link_rate;
 	u8 test_lane_count;
-=======
->>>>>>> 36fc5797
 };
 
 struct intel_dp {
@@ -1236,12 +1220,8 @@
 				struct intel_crtc_state *old_crtc_state,
 				struct drm_connector_state *old_conn_state);
 void intel_prepare_dp_ddi_buffers(struct intel_encoder *encoder);
-<<<<<<< HEAD
 void hsw_fdi_link_train(struct intel_crtc *crtc,
 			const struct intel_crtc_state *crtc_state);
-=======
-void hsw_fdi_link_train(struct drm_crtc *crtc);
->>>>>>> 36fc5797
 void intel_ddi_init(struct drm_i915_private *dev_priv, enum port port);
 enum port intel_ddi_get_encoder_port(struct intel_encoder *intel_encoder);
 bool intel_ddi_get_hw_state(struct intel_encoder *encoder, enum pipe *pipe);
@@ -1955,10 +1935,6 @@
 
 /* intel_pipe_crc.c */
 int intel_pipe_crc_create(struct drm_minor *minor);
-<<<<<<< HEAD
-=======
-void intel_pipe_crc_cleanup(struct drm_minor *minor);
->>>>>>> 36fc5797
 #ifdef CONFIG_DEBUG_FS
 int intel_crtc_set_crc_source(struct drm_crtc *crtc, const char *source_name,
 			      size_t *values_cnt);
