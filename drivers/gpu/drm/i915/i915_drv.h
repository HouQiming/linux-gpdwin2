--- conflicted
+++ resolved
@@ -866,16 +866,7 @@
 	u8 num_pipes;
 	u8 num_sprites[I915_MAX_PIPES];
 	u8 num_scalers[I915_MAX_PIPES];
-<<<<<<< HEAD
-
-=======
-	u8 gen;
-	u16 gen_mask;
-	enum intel_platform platform;
-	u8 gt; /* GT number, 0 if undefined */
-	u8 ring_mask; /* Rings supported by the HW */
-	u8 num_rings;
->>>>>>> 754270c7
+
 #define DEFINE_FLAG(name) u8 name:1
 	DEV_INFO_FOR_EACH_FLAG(DEFINE_FLAG);
 #undef DEFINE_FLAG
@@ -2941,7 +2932,6 @@
 #define IS_PINEVIEW(dev_priv)	IS_PLATFORM(dev_priv, INTEL_PINEVIEW)
 #define IS_G33(dev_priv)	IS_PLATFORM(dev_priv, INTEL_G33)
 #define IS_IRONLAKE_M(dev_priv)	(INTEL_DEVID(dev_priv) == 0x0046)
-<<<<<<< HEAD
 #define IS_IVYBRIDGE(dev_priv)	IS_PLATFORM(dev_priv, INTEL_IVYBRIDGE)
 #define IS_IVB_GT1(dev_priv)	(IS_IVYBRIDGE(dev_priv) && \
 				 (dev_priv)->info.gt == 1)
@@ -2955,21 +2945,6 @@
 #define IS_GEMINILAKE(dev_priv)	IS_PLATFORM(dev_priv, INTEL_GEMINILAKE)
 #define IS_COFFEELAKE(dev_priv)	IS_PLATFORM(dev_priv, INTEL_COFFEELAKE)
 #define IS_CANNONLAKE(dev_priv)	IS_PLATFORM(dev_priv, INTEL_CANNONLAKE)
-=======
-#define IS_IVYBRIDGE(dev_priv)	((dev_priv)->info.platform == INTEL_IVYBRIDGE)
-#define IS_IVB_GT1(dev_priv)	(IS_IVYBRIDGE(dev_priv) && \
-				 (dev_priv)->info.gt == 1)
-#define IS_VALLEYVIEW(dev_priv)	((dev_priv)->info.platform == INTEL_VALLEYVIEW)
-#define IS_CHERRYVIEW(dev_priv)	((dev_priv)->info.platform == INTEL_CHERRYVIEW)
-#define IS_HASWELL(dev_priv)	((dev_priv)->info.platform == INTEL_HASWELL)
-#define IS_BROADWELL(dev_priv)	((dev_priv)->info.platform == INTEL_BROADWELL)
-#define IS_SKYLAKE(dev_priv)	((dev_priv)->info.platform == INTEL_SKYLAKE)
-#define IS_BROXTON(dev_priv)	((dev_priv)->info.platform == INTEL_BROXTON)
-#define IS_KABYLAKE(dev_priv)	((dev_priv)->info.platform == INTEL_KABYLAKE)
-#define IS_GEMINILAKE(dev_priv)	((dev_priv)->info.platform == INTEL_GEMINILAKE)
-#define IS_COFFEELAKE(dev_priv)	((dev_priv)->info.platform == INTEL_COFFEELAKE)
-#define IS_CANNONLAKE(dev_priv)	((dev_priv)->info.platform == INTEL_CANNONLAKE)
->>>>>>> 754270c7
 #define IS_MOBILE(dev_priv)	((dev_priv)->info.is_mobile)
 #define IS_HSW_EARLY_SDV(dev_priv) (IS_HASWELL(dev_priv) && \
 				    (INTEL_DEVID(dev_priv) & 0xFF00) == 0x0C00)
@@ -4440,7 +4415,6 @@
 		     unsigned long addr, unsigned long pfn, unsigned long size,
 		     struct io_mapping *iomap);
 
-<<<<<<< HEAD
 static inline int intel_hws_csb_write_index(struct drm_i915_private *i915)
 {
 	if (INTEL_GEN(i915) >= 10)
@@ -4449,6 +4423,4 @@
 		return I915_HWS_CSB_WRITE_INDEX;
 }
 
-=======
->>>>>>> 754270c7
 #endif