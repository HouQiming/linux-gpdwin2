--- conflicted
+++ resolved
@@ -650,11 +650,7 @@
 	 * around inside i915_request_add() there is sufficient space at
 	 * the beginning of the ring as well.
 	 */
-<<<<<<< HEAD
-	rq->reserved_space = 2 * engine->emit_breadcrumb_sz * sizeof(u32);
-=======
 	rq->reserved_space = 2 * engine->emit_breadcrumb_dw * sizeof(u32);
->>>>>>> c5627461
 
 	/*
 	 * Record the position of the start of the request so that
