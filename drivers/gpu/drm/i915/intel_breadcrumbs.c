/*
 * Copyright © 2015 Intel Corporation
 *
 * Permission is hereby granted, free of charge, to any person obtaining a
 * copy of this software and associated documentation files (the "Software"),
 * to deal in the Software without restriction, including without limitation
 * the rights to use, copy, modify, merge, publish, distribute, sublicense,
 * and/or sell copies of the Software, and to permit persons to whom the
 * Software is furnished to do so, subject to the following conditions:
 *
 * The above copyright notice and this permission notice (including the next
 * paragraph) shall be included in all copies or substantial portions of the
 * Software.
 *
 * THE SOFTWARE IS PROVIDED "AS IS", WITHOUT WARRANTY OF ANY KIND, EXPRESS OR
 * IMPLIED, INCLUDING BUT NOT LIMITED TO THE WARRANTIES OF MERCHANTABILITY,
 * FITNESS FOR A PARTICULAR PURPOSE AND NONINFRINGEMENT.  IN NO EVENT SHALL
 * THE AUTHORS OR COPYRIGHT HOLDERS BE LIABLE FOR ANY CLAIM, DAMAGES OR OTHER
 * LIABILITY, WHETHER IN AN ACTION OF CONTRACT, TORT OR OTHERWISE, ARISING
 * FROM, OUT OF OR IN CONNECTION WITH THE SOFTWARE OR THE USE OR OTHER DEALINGS
 * IN THE SOFTWARE.
 *
 */

#include <linux/kthread.h>
#include <uapi/linux/sched/types.h>

#include "i915_drv.h"

#ifdef CONFIG_SMP
#define task_asleep(tsk) ((tsk)->state & TASK_NORMAL && !(tsk)->on_cpu)
#else
#define task_asleep(tsk) ((tsk)->state & TASK_NORMAL)
#endif

static unsigned int __intel_breadcrumbs_wakeup(struct intel_breadcrumbs *b)
{
	struct intel_wait *wait;
	unsigned int result = 0;

	lockdep_assert_held(&b->irq_lock);

	wait = b->irq_wait;
	if (wait) {
		/*
		 * N.B. Since task_asleep() and ttwu are not atomic, the
		 * waiter may actually go to sleep after the check, causing
		 * us to suppress a valid wakeup. We prefer to reduce the
		 * number of false positive missed_breadcrumb() warnings
		 * at the expense of a few false negatives, as it it easy
		 * to trigger a false positive under heavy load. Enough
		 * signal should remain from genuine missed_breadcrumb()
		 * for us to detect in CI.
		 */
		bool was_asleep = task_asleep(wait->tsk);

		result = ENGINE_WAKEUP_WAITER;
		if (wake_up_process(wait->tsk) && was_asleep)
			result |= ENGINE_WAKEUP_ASLEEP;
	}

	return result;
}

unsigned int intel_engine_wakeup(struct intel_engine_cs *engine)
{
	struct intel_breadcrumbs *b = &engine->breadcrumbs;
	unsigned long flags;
	unsigned int result;

	spin_lock_irqsave(&b->irq_lock, flags);
	result = __intel_breadcrumbs_wakeup(b);
	spin_unlock_irqrestore(&b->irq_lock, flags);

	return result;
}

static unsigned long wait_timeout(void)
{
	return round_jiffies_up(jiffies + DRM_I915_HANGCHECK_JIFFIES);
}

static noinline void missed_breadcrumb(struct intel_engine_cs *engine)
{
	if (drm_debug & DRM_UT_DRIVER) {
		struct drm_printer p = drm_debug_printer(__func__);

		intel_engine_dump(engine, &p,
				  "%s missed breadcrumb at %pS\n",
				  engine->name, __builtin_return_address(0));
	}

	set_bit(engine->id, &engine->i915->gpu_error.missed_irq_rings);
}

static void intel_breadcrumbs_hangcheck(struct timer_list *t)
{
	struct intel_engine_cs *engine =
		from_timer(engine, t, breadcrumbs.hangcheck);
	struct intel_breadcrumbs *b = &engine->breadcrumbs;

	if (!b->irq_armed)
		return;

	if (b->hangcheck_interrupts != atomic_read(&engine->irq_count)) {
		b->hangcheck_interrupts = atomic_read(&engine->irq_count);
		mod_timer(&b->hangcheck, wait_timeout());
		return;
	}

	/* We keep the hangcheck timer alive until we disarm the irq, even
	 * if there are no waiters at present.
	 *
	 * If the waiter was currently running, assume it hasn't had a chance
	 * to process the pending interrupt (e.g, low priority task on a loaded
	 * system) and wait until it sleeps before declaring a missed interrupt.
	 *
	 * If the waiter was asleep (and not even pending a wakeup), then we
	 * must have missed an interrupt as the GPU has stopped advancing
	 * but we still have a waiter. Assuming all batches complete within
	 * DRM_I915_HANGCHECK_JIFFIES [1.5s]!
	 */
	if (intel_engine_wakeup(engine) & ENGINE_WAKEUP_ASLEEP) {
		missed_breadcrumb(engine);
		mod_timer(&b->fake_irq, jiffies + 1);
	} else {
		mod_timer(&b->hangcheck, wait_timeout());
	}
}

static void intel_breadcrumbs_fake_irq(struct timer_list *t)
{
	struct intel_engine_cs *engine = from_timer(engine, t,
						    breadcrumbs.fake_irq);
	struct intel_breadcrumbs *b = &engine->breadcrumbs;

	/* The timer persists in case we cannot enable interrupts,
	 * or if we have previously seen seqno/interrupt incoherency
	 * ("missed interrupt" syndrome, better known as a "missed breadcrumb").
	 * Here the worker will wake up every jiffie in order to kick the
	 * oldest waiter to do the coherent seqno check.
	 */

	spin_lock_irq(&b->irq_lock);
	if (b->irq_armed && !__intel_breadcrumbs_wakeup(b))
		__intel_engine_disarm_breadcrumbs(engine);
	spin_unlock_irq(&b->irq_lock);
	if (!b->irq_armed)
		return;

	mod_timer(&b->fake_irq, jiffies + 1);
}

static void irq_enable(struct intel_engine_cs *engine)
{
	/*
	 * FIXME: Ideally we want this on the API boundary, but for the
	 * sake of testing with mock breadcrumbs (no HW so unable to
	 * enable irqs) we place it deep within the bowels, at the point
	 * of no return.
	 */
	GEM_BUG_ON(!intel_irqs_enabled(engine->i915));

	/* Enabling the IRQ may miss the generation of the interrupt, but
	 * we still need to force the barrier before reading the seqno,
	 * just in case.
	 */
	set_bit(ENGINE_IRQ_BREADCRUMB, &engine->irq_posted);

	/* Caller disables interrupts */
	spin_lock(&engine->i915->irq_lock);
	engine->irq_enable(engine);
	spin_unlock(&engine->i915->irq_lock);
}

static void irq_disable(struct intel_engine_cs *engine)
{
	/* Caller disables interrupts */
	spin_lock(&engine->i915->irq_lock);
	engine->irq_disable(engine);
	spin_unlock(&engine->i915->irq_lock);
}

void __intel_engine_disarm_breadcrumbs(struct intel_engine_cs *engine)
{
	struct intel_breadcrumbs *b = &engine->breadcrumbs;

	lockdep_assert_held(&b->irq_lock);
	GEM_BUG_ON(b->irq_wait);
	GEM_BUG_ON(!b->irq_armed);

	GEM_BUG_ON(!b->irq_enabled);
	if (!--b->irq_enabled)
		irq_disable(engine);

	b->irq_armed = false;
}

void intel_engine_pin_breadcrumbs_irq(struct intel_engine_cs *engine)
{
	struct intel_breadcrumbs *b = &engine->breadcrumbs;

	spin_lock_irq(&b->irq_lock);
	if (!b->irq_enabled++)
		irq_enable(engine);
	GEM_BUG_ON(!b->irq_enabled); /* no overflow! */
	spin_unlock_irq(&b->irq_lock);
}

void intel_engine_unpin_breadcrumbs_irq(struct intel_engine_cs *engine)
{
	struct intel_breadcrumbs *b = &engine->breadcrumbs;

	spin_lock_irq(&b->irq_lock);
	GEM_BUG_ON(!b->irq_enabled); /* no underflow! */
	if (!--b->irq_enabled)
		irq_disable(engine);
	spin_unlock_irq(&b->irq_lock);
}

void intel_engine_disarm_breadcrumbs(struct intel_engine_cs *engine)
{
	struct intel_breadcrumbs *b = &engine->breadcrumbs;
	struct intel_wait *wait, *n;

	if (!b->irq_armed)
		return;

	/*
	 * We only disarm the irq when we are idle (all requests completed),
	 * so if the bottom-half remains asleep, it missed the request
	 * completion.
	 */
	if (intel_engine_wakeup(engine) & ENGINE_WAKEUP_ASLEEP)
		missed_breadcrumb(engine);

	spin_lock_irq(&b->rb_lock);

	spin_lock(&b->irq_lock);
	b->irq_wait = NULL;
	if (b->irq_armed)
		__intel_engine_disarm_breadcrumbs(engine);
	spin_unlock(&b->irq_lock);

	rbtree_postorder_for_each_entry_safe(wait, n, &b->waiters, node) {
		RB_CLEAR_NODE(&wait->node);
		wake_up_process(wait->tsk);
	}
	b->waiters = RB_ROOT;

	spin_unlock_irq(&b->rb_lock);
}

static bool use_fake_irq(const struct intel_breadcrumbs *b)
{
	const struct intel_engine_cs *engine =
		container_of(b, struct intel_engine_cs, breadcrumbs);

	if (!test_bit(engine->id, &engine->i915->gpu_error.missed_irq_rings))
		return false;

	/* Only start with the heavy weight fake irq timer if we have not
	 * seen any interrupts since enabling it the first time. If the
	 * interrupts are still arriving, it means we made a mistake in our
	 * engine->seqno_barrier(), a timing error that should be transient
	 * and unlikely to reoccur.
	 */
	return atomic_read(&engine->irq_count) == b->hangcheck_interrupts;
}

static void enable_fake_irq(struct intel_breadcrumbs *b)
{
	/* Ensure we never sleep indefinitely */
	if (!b->irq_enabled || use_fake_irq(b))
		mod_timer(&b->fake_irq, jiffies + 1);
	else
		mod_timer(&b->hangcheck, wait_timeout());
}

static bool __intel_breadcrumbs_enable_irq(struct intel_breadcrumbs *b)
{
	struct intel_engine_cs *engine =
		container_of(b, struct intel_engine_cs, breadcrumbs);
	struct drm_i915_private *i915 = engine->i915;
	bool enabled;

	lockdep_assert_held(&b->irq_lock);
	if (b->irq_armed)
		return false;

	/* The breadcrumb irq will be disarmed on the interrupt after the
	 * waiters are signaled. This gives us a single interrupt window in
	 * which we can add a new waiter and avoid the cost of re-enabling
	 * the irq.
	 */
	b->irq_armed = true;

	if (I915_SELFTEST_ONLY(b->mock)) {
		/* For our mock objects we want to avoid interaction
		 * with the real hardware (which is not set up). So
		 * we simply pretend we have enabled the powerwell
		 * and the irq, and leave it up to the mock
		 * implementation to call intel_engine_wakeup()
		 * itself when it wants to simulate a user interrupt,
		 */
		return true;
	}

	/* Since we are waiting on a request, the GPU should be busy
	 * and should have its own rpm reference. This is tracked
	 * by i915->gt.awake, we can forgo holding our own wakref
	 * for the interrupt as before i915->gt.awake is released (when
	 * the driver is idle) we disarm the breadcrumbs.
	 */

	/* No interrupts? Kick the waiter every jiffie! */
	enabled = false;
	if (!b->irq_enabled++ &&
	    !test_bit(engine->id, &i915->gpu_error.test_irq_rings)) {
		irq_enable(engine);
		enabled = true;
	}

	enable_fake_irq(b);
	return enabled;
}

static inline struct intel_wait *to_wait(struct rb_node *node)
{
	return rb_entry(node, struct intel_wait, node);
}

static inline void __intel_breadcrumbs_finish(struct intel_breadcrumbs *b,
					      struct intel_wait *wait)
{
	lockdep_assert_held(&b->rb_lock);
	GEM_BUG_ON(b->irq_wait == wait);

	/* This request is completed, so remove it from the tree, mark it as
	 * complete, and *then* wake up the associated task. N.B. when the
	 * task wakes up, it will find the empty rb_node, discern that it
	 * has already been removed from the tree and skip the serialisation
	 * of the b->rb_lock and b->irq_lock. This means that the destruction
	 * of the intel_wait is not serialised with the interrupt handler
	 * by the waiter - it must instead be serialised by the caller.
	 */
	rb_erase(&wait->node, &b->waiters);
	RB_CLEAR_NODE(&wait->node);

	wake_up_process(wait->tsk); /* implicit smp_wmb() */
}

static inline void __intel_breadcrumbs_next(struct intel_engine_cs *engine,
					    struct rb_node *next)
{
	struct intel_breadcrumbs *b = &engine->breadcrumbs;

	spin_lock(&b->irq_lock);
	GEM_BUG_ON(!b->irq_armed);
	GEM_BUG_ON(!b->irq_wait);
	b->irq_wait = to_wait(next);
	spin_unlock(&b->irq_lock);

	/* We always wake up the next waiter that takes over as the bottom-half
	 * as we may delegate not only the irq-seqno barrier to the next waiter
	 * but also the task of waking up concurrent waiters.
	 */
	if (next)
		wake_up_process(to_wait(next)->tsk);
}

static bool __intel_engine_add_wait(struct intel_engine_cs *engine,
				    struct intel_wait *wait)
{
	struct intel_breadcrumbs *b = &engine->breadcrumbs;
	struct rb_node **p, *parent, *completed;
	bool first, armed;
	u32 seqno;

	GEM_BUG_ON(!wait->seqno);

	/* Insert the request into the retirement ordered list
	 * of waiters by walking the rbtree. If we are the oldest
	 * seqno in the tree (the first to be retired), then
	 * set ourselves as the bottom-half.
	 *
	 * As we descend the tree, prune completed branches since we hold the
	 * spinlock we know that the first_waiter must be delayed and can
	 * reduce some of the sequential wake up latency if we take action
	 * ourselves and wake up the completed tasks in parallel. Also, by
	 * removing stale elements in the tree, we may be able to reduce the
	 * ping-pong between the old bottom-half and ourselves as first-waiter.
	 */
	armed = false;
	first = true;
	parent = NULL;
	completed = NULL;
	seqno = intel_engine_get_seqno(engine);

	 /* If the request completed before we managed to grab the spinlock,
	  * return now before adding ourselves to the rbtree. We let the
	  * current bottom-half handle any pending wakeups and instead
	  * try and get out of the way quickly.
	  */
	if (i915_seqno_passed(seqno, wait->seqno)) {
		RB_CLEAR_NODE(&wait->node);
		return first;
	}

	p = &b->waiters.rb_node;
	while (*p) {
		parent = *p;
		if (wait->seqno == to_wait(parent)->seqno) {
			/* We have multiple waiters on the same seqno, select
			 * the highest priority task (that with the smallest
			 * task->prio) to serve as the bottom-half for this
			 * group.
			 */
			if (wait->tsk->prio > to_wait(parent)->tsk->prio) {
				p = &parent->rb_right;
				first = false;
			} else {
				p = &parent->rb_left;
			}
		} else if (i915_seqno_passed(wait->seqno,
					     to_wait(parent)->seqno)) {
			p = &parent->rb_right;
			if (i915_seqno_passed(seqno, to_wait(parent)->seqno))
				completed = parent;
			else
				first = false;
		} else {
			p = &parent->rb_left;
		}
	}
	rb_link_node(&wait->node, parent, p);
	rb_insert_color(&wait->node, &b->waiters);

	if (first) {
		spin_lock(&b->irq_lock);
		b->irq_wait = wait;
		/* After assigning ourselves as the new bottom-half, we must
		 * perform a cursory check to prevent a missed interrupt.
		 * Either we miss the interrupt whilst programming the hardware,
		 * or if there was a previous waiter (for a later seqno) they
		 * may be woken instead of us (due to the inherent race
		 * in the unlocked read of b->irq_seqno_bh in the irq handler)
		 * and so we miss the wake up.
		 */
		armed = __intel_breadcrumbs_enable_irq(b);
		spin_unlock(&b->irq_lock);
	}

	if (completed) {
		/* Advance the bottom-half (b->irq_wait) before we wake up
		 * the waiters who may scribble over their intel_wait
		 * just as the interrupt handler is dereferencing it via
		 * b->irq_wait.
		 */
		if (!first) {
			struct rb_node *next = rb_next(completed);
			GEM_BUG_ON(next == &wait->node);
			__intel_breadcrumbs_next(engine, next);
		}

		do {
			struct intel_wait *crumb = to_wait(completed);
			completed = rb_prev(completed);
			__intel_breadcrumbs_finish(b, crumb);
		} while (completed);
	}

	GEM_BUG_ON(!b->irq_wait);
	GEM_BUG_ON(!b->irq_armed);
	GEM_BUG_ON(rb_first(&b->waiters) != &b->irq_wait->node);

	return armed;
}

bool intel_engine_add_wait(struct intel_engine_cs *engine,
			   struct intel_wait *wait)
{
	struct intel_breadcrumbs *b = &engine->breadcrumbs;
	bool armed;

	spin_lock_irq(&b->rb_lock);
	armed = __intel_engine_add_wait(engine, wait);
	spin_unlock_irq(&b->rb_lock);
	if (armed)
		return armed;

	/* Make the caller recheck if its request has already started. */
	return i915_seqno_passed(intel_engine_get_seqno(engine),
				 wait->seqno - 1);
}

static inline bool chain_wakeup(struct rb_node *rb, int priority)
{
	return rb && to_wait(rb)->tsk->prio <= priority;
}

static inline int wakeup_priority(struct intel_breadcrumbs *b,
				  struct task_struct *tsk)
{
	if (tsk == b->signaler)
		return INT_MIN;
	else
		return tsk->prio;
}

static void __intel_engine_remove_wait(struct intel_engine_cs *engine,
				       struct intel_wait *wait)
{
	struct intel_breadcrumbs *b = &engine->breadcrumbs;

	lockdep_assert_held(&b->rb_lock);

	if (RB_EMPTY_NODE(&wait->node))
		goto out;

	if (b->irq_wait == wait) {
		const int priority = wakeup_priority(b, wait->tsk);
		struct rb_node *next;

		/* We are the current bottom-half. Find the next candidate,
		 * the first waiter in the queue on the remaining oldest
		 * request. As multiple seqnos may complete in the time it
		 * takes us to wake up and find the next waiter, we have to
		 * wake up that waiter for it to perform its own coherent
		 * completion check.
		 */
		next = rb_next(&wait->node);
		if (chain_wakeup(next, priority)) {
			/* If the next waiter is already complete,
			 * wake it up and continue onto the next waiter. So
			 * if have a small herd, they will wake up in parallel
			 * rather than sequentially, which should reduce
			 * the overall latency in waking all the completed
			 * clients.
			 *
			 * However, waking up a chain adds extra latency to
			 * the first_waiter. This is undesirable if that
			 * waiter is a high priority task.
			 */
			u32 seqno = intel_engine_get_seqno(engine);

			while (i915_seqno_passed(seqno, to_wait(next)->seqno)) {
				struct rb_node *n = rb_next(next);

				__intel_breadcrumbs_finish(b, to_wait(next));
				next = n;
				if (!chain_wakeup(next, priority))
					break;
			}
		}

		__intel_breadcrumbs_next(engine, next);
	} else {
		GEM_BUG_ON(rb_first(&b->waiters) == &wait->node);
	}

	GEM_BUG_ON(RB_EMPTY_NODE(&wait->node));
	rb_erase(&wait->node, &b->waiters);
	RB_CLEAR_NODE(&wait->node);

out:
	GEM_BUG_ON(b->irq_wait == wait);
	GEM_BUG_ON(rb_first(&b->waiters) !=
		   (b->irq_wait ? &b->irq_wait->node : NULL));
}

void intel_engine_remove_wait(struct intel_engine_cs *engine,
			      struct intel_wait *wait)
{
	struct intel_breadcrumbs *b = &engine->breadcrumbs;

	/* Quick check to see if this waiter was already decoupled from
	 * the tree by the bottom-half to avoid contention on the spinlock
	 * by the herd.
	 */
	if (RB_EMPTY_NODE(&wait->node)) {
		GEM_BUG_ON(READ_ONCE(b->irq_wait) == wait);
		return;
	}

	spin_lock_irq(&b->rb_lock);
	__intel_engine_remove_wait(engine, wait);
	spin_unlock_irq(&b->rb_lock);
}

<<<<<<< HEAD
static bool signal_complete(const struct drm_i915_gem_request *request)
=======
static bool signal_complete(const struct i915_request *request)
>>>>>>> d66047e4
{
	if (!request)
		return false;

	/*
	 * Carefully check if the request is complete, giving time for the
	 * seqno to be visible or if the GPU hung.
	 */
	return __i915_request_irq_complete(request);
}

static struct i915_request *to_signaler(struct rb_node *rb)
{
	return rb_entry(rb, struct i915_request, signaling.node);
}

static void signaler_set_rtpriority(void)
{
	 struct sched_param param = { .sched_priority = 1 };

	 sched_setscheduler_nocheck(current, SCHED_FIFO, &param);
}

static void __intel_engine_remove_signal(struct intel_engine_cs *engine,
					 struct i915_request *request)
{
	struct intel_breadcrumbs *b = &engine->breadcrumbs;

	lockdep_assert_held(&b->rb_lock);

	/*
	 * Wake up all other completed waiters and select the
	 * next bottom-half for the next user interrupt.
	 */
	__intel_engine_remove_wait(engine, &request->signaling.wait);

	/*
	 * Find the next oldest signal. Note that as we have
	 * not been holding the lock, another client may
	 * have installed an even older signal than the one
	 * we just completed - so double check we are still
	 * the oldest before picking the next one.
	 */
	if (request->signaling.wait.seqno) {
		if (request == rcu_access_pointer(b->first_signal)) {
			struct rb_node *rb = rb_next(&request->signaling.node);
			rcu_assign_pointer(b->first_signal,
					   rb ? to_signaler(rb) : NULL);
		}

		rb_erase(&request->signaling.node, &b->signals);
		request->signaling.wait.seqno = 0;
	}
}

static struct i915_request *
get_first_signal_rcu(struct intel_breadcrumbs *b)
{
	/*
	 * See the big warnings for i915_gem_active_get_rcu() and similarly
	 * for dma_fence_get_rcu_safe() that explain the intricacies involved
	 * here with defeating CPU/compiler speculation and enforcing
	 * the required memory barriers.
	 */
	do {
		struct i915_request *request;

		request = rcu_dereference(b->first_signal);
		if (request)
			request = i915_request_get_rcu(request);

		barrier();

		if (!request || request == rcu_access_pointer(b->first_signal))
			return rcu_pointer_handoff(request);

		i915_request_put(request);
	} while (1);
}

static int intel_breadcrumbs_signaler(void *arg)
{
	struct intel_engine_cs *engine = arg;
	struct intel_breadcrumbs *b = &engine->breadcrumbs;
	struct i915_request *request;

	/* Install ourselves with high priority to reduce signalling latency */
	signaler_set_rtpriority();

	do {
		bool do_schedule = true;

		set_current_state(TASK_INTERRUPTIBLE);

		/* We are either woken up by the interrupt bottom-half,
		 * or by a client adding a new signaller. In both cases,
		 * the GPU seqno may have advanced beyond our oldest signal.
		 * If it has, propagate the signal, remove the waiter and
		 * check again with the next oldest signal. Otherwise we
		 * need to wait for a new interrupt from the GPU or for
		 * a new client.
		 */
		rcu_read_lock();
		request = get_first_signal_rcu(b);
		rcu_read_unlock();
		if (signal_complete(request)) {
			if (!test_bit(DMA_FENCE_FLAG_SIGNALED_BIT,
				      &request->fence.flags)) {
				local_bh_disable();
				dma_fence_signal(&request->fence);
				GEM_BUG_ON(!i915_request_completed(request));
				local_bh_enable(); /* kick start the tasklets */
			}

			if (READ_ONCE(request->signaling.wait.seqno)) {
				spin_lock_irq(&b->rb_lock);
				__intel_engine_remove_signal(engine, request);
				spin_unlock_irq(&b->rb_lock);
			}

			/* If the engine is saturated we may be continually
			 * processing completed requests. This angers the
			 * NMI watchdog if we never let anything else
			 * have access to the CPU. Let's pretend to be nice
			 * and relinquish the CPU if we burn through the
			 * entire RT timeslice!
			 */
			do_schedule = need_resched();
		}
		i915_request_put(request);

		if (unlikely(do_schedule)) {
			if (kthread_should_park())
				kthread_parkme();

			if (unlikely(kthread_should_stop()))
				break;

			schedule();
		}
	} while (1);
	__set_current_state(TASK_RUNNING);

	return 0;
}

void intel_engine_enable_signaling(struct i915_request *request, bool wakeup)
{
	struct intel_engine_cs *engine = request->engine;
	struct intel_breadcrumbs *b = &engine->breadcrumbs;
	u32 seqno;

	/* Note that we may be called from an interrupt handler on another
	 * device (e.g. nouveau signaling a fence completion causing us
	 * to submit a request, and so enable signaling). As such,
	 * we need to make sure that all other users of b->rb_lock protect
	 * against interrupts, i.e. use spin_lock_irqsave.
	 */

	/* locked by dma_fence_enable_sw_signaling() (irqsafe fence->lock) */
	GEM_BUG_ON(!irqs_disabled());
	lockdep_assert_held(&request->lock);

	seqno = i915_request_global_seqno(request);
	if (!seqno)
		return;

	spin_lock(&b->rb_lock);

	GEM_BUG_ON(request->signaling.wait.seqno);
	request->signaling.wait.tsk = b->signaler;
	request->signaling.wait.request = request;
	request->signaling.wait.seqno = seqno;

	/* First add ourselves into the list of waiters, but register our
	 * bottom-half as the signaller thread. As per usual, only the oldest
	 * waiter (not just signaller) is tasked as the bottom-half waking
	 * up all completed waiters after the user interrupt.
	 *
	 * If we are the oldest waiter, enable the irq (after which we
	 * must double check that the seqno did not complete).
	 */
	wakeup &= __intel_engine_add_wait(engine, &request->signaling.wait);

	if (!__i915_request_completed(request, seqno)) {
		struct rb_node *parent, **p;
		bool first;

		/* Now insert ourselves into the retirement ordered list of
		 * signals on this engine. We track the oldest seqno as that
		 * will be the first signal to complete.
		 */
		parent = NULL;
		first = true;
		p = &b->signals.rb_node;
		while (*p) {
			parent = *p;
			if (i915_seqno_passed(seqno,
					      to_signaler(parent)->signaling.wait.seqno)) {
				p = &parent->rb_right;
				first = false;
			} else {
				p = &parent->rb_left;
			}
		}
		rb_link_node(&request->signaling.node, parent, p);
		rb_insert_color(&request->signaling.node, &b->signals);
		if (first)
			rcu_assign_pointer(b->first_signal, request);
	} else {
		__intel_engine_remove_wait(engine, &request->signaling.wait);
		request->signaling.wait.seqno = 0;
		wakeup = false;
	}

	spin_unlock(&b->rb_lock);

	if (wakeup)
		wake_up_process(b->signaler);
}

void intel_engine_cancel_signaling(struct i915_request *request)
{
	GEM_BUG_ON(!irqs_disabled());
	lockdep_assert_held(&request->lock);

	if (READ_ONCE(request->signaling.wait.seqno)) {
		struct intel_engine_cs *engine = request->engine;
		struct intel_breadcrumbs *b = &engine->breadcrumbs;

		spin_lock(&b->rb_lock);
		__intel_engine_remove_signal(engine, request);
		spin_unlock(&b->rb_lock);
	}
}

int intel_engine_init_breadcrumbs(struct intel_engine_cs *engine)
{
	struct intel_breadcrumbs *b = &engine->breadcrumbs;
	struct task_struct *tsk;

	spin_lock_init(&b->rb_lock);
	spin_lock_init(&b->irq_lock);

	timer_setup(&b->fake_irq, intel_breadcrumbs_fake_irq, 0);
	timer_setup(&b->hangcheck, intel_breadcrumbs_hangcheck, 0);

	/* Spawn a thread to provide a common bottom-half for all signals.
	 * As this is an asynchronous interface we cannot steal the current
	 * task for handling the bottom-half to the user interrupt, therefore
	 * we create a thread to do the coherent seqno dance after the
	 * interrupt and then signal the waitqueue (via the dma-buf/fence).
	 */
	tsk = kthread_run(intel_breadcrumbs_signaler, engine,
			  "i915/signal:%d", engine->id);
	if (IS_ERR(tsk))
		return PTR_ERR(tsk);

	b->signaler = tsk;

	return 0;
}

static void cancel_fake_irq(struct intel_engine_cs *engine)
{
	struct intel_breadcrumbs *b = &engine->breadcrumbs;

	del_timer_sync(&b->hangcheck);
	del_timer_sync(&b->fake_irq);
	clear_bit(engine->id, &engine->i915->gpu_error.missed_irq_rings);
}

void intel_engine_reset_breadcrumbs(struct intel_engine_cs *engine)
{
	struct intel_breadcrumbs *b = &engine->breadcrumbs;

	cancel_fake_irq(engine);
	spin_lock_irq(&b->irq_lock);

	if (b->irq_enabled)
		irq_enable(engine);
	else
		irq_disable(engine);

	/* We set the IRQ_BREADCRUMB bit when we enable the irq presuming the
	 * GPU is active and may have already executed the MI_USER_INTERRUPT
	 * before the CPU is ready to receive. However, the engine is currently
	 * idle (we haven't started it yet), there is no possibility for a
	 * missed interrupt as we enabled the irq and so we can clear the
	 * immediate wakeup (until a real interrupt arrives for the waiter).
	 */
	clear_bit(ENGINE_IRQ_BREADCRUMB, &engine->irq_posted);

	if (b->irq_armed)
		enable_fake_irq(b);

	spin_unlock_irq(&b->irq_lock);
}

void intel_engine_fini_breadcrumbs(struct intel_engine_cs *engine)
{
	struct intel_breadcrumbs *b = &engine->breadcrumbs;

	/* The engines should be idle and all requests accounted for! */
	WARN_ON(READ_ONCE(b->irq_wait));
	WARN_ON(!RB_EMPTY_ROOT(&b->waiters));
	WARN_ON(rcu_access_pointer(b->first_signal));
	WARN_ON(!RB_EMPTY_ROOT(&b->signals));

	if (!IS_ERR_OR_NULL(b->signaler))
		kthread_stop(b->signaler);

	cancel_fake_irq(engine);
}

bool intel_breadcrumbs_busy(struct intel_engine_cs *engine)
{
	struct intel_breadcrumbs *b = &engine->breadcrumbs;
	bool busy = false;

	spin_lock_irq(&b->rb_lock);

	if (b->irq_wait) {
		wake_up_process(b->irq_wait->tsk);
		busy = true;
	}

	if (rcu_access_pointer(b->first_signal)) {
		wake_up_process(b->signaler);
		busy = true;
	}

	spin_unlock_irq(&b->rb_lock);

	return busy;
}

#if IS_ENABLED(CONFIG_DRM_I915_SELFTEST)
#include "selftests/intel_breadcrumbs.c"
#endif<|MERGE_RESOLUTION|>--- conflicted
+++ resolved
@@ -588,11 +588,7 @@
 	spin_unlock_irq(&b->rb_lock);
 }
 
-<<<<<<< HEAD
-static bool signal_complete(const struct drm_i915_gem_request *request)
-=======
 static bool signal_complete(const struct i915_request *request)
->>>>>>> d66047e4
 {
 	if (!request)
 		return false;
