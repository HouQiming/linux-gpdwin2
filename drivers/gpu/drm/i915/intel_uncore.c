--- conflicted
+++ resolved
@@ -135,8 +135,6 @@
 	}
 
 	dev_priv->uncore.fw_domains_active &= ~fw_domains;
-<<<<<<< HEAD
-=======
 }
 
 static void
@@ -144,7 +142,6 @@
 		    enum forcewake_domains fw_domains)
 {
 	/* Guest driver doesn't need to takes care forcewake. */
->>>>>>> d4a70a10
 }
 
 static void
