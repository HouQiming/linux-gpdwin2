--- conflicted
+++ resolved
@@ -421,12 +421,7 @@
 				   GT_FIFO_CTL_RC6_POLICY_STALL);
 	}
 
-<<<<<<< HEAD
-	/* Enable Decoupled MMIO only on BXT C stepping onwards */
-	if (!IS_BXT_REVID(dev_priv, BXT_REVID_C0, REVID_FOREVER))
-=======
 	if (IS_BXT_REVID(dev_priv, 0, BXT_REVID_B_LAST))
->>>>>>> b3b8e999
 		info->has_decoupled_mmio = false;
 
 	intel_uncore_forcewake_reset(dev_priv, restore_forcewake);
@@ -600,7 +595,6 @@
 	else
 		return 0;
 }
-<<<<<<< HEAD
 
 /* Copied and "macroized" from lib/bsearch.c */
 #define BSEARCH(key, base, num, cmp) ({                                 \
@@ -631,7 +625,14 @@
 			dev_priv->uncore.fw_domains_table_entries,
 			fw_range_cmp);
 
-	return entry ? entry->domains : 0;
+	if (!entry)
+		return 0;
+
+	WARN(entry->domains & ~dev_priv->uncore.fw_domains,
+	     "Uninitialized forcewake domain(s) 0x%x accessed at 0x%x\n",
+	     entry->domains & ~dev_priv->uncore.fw_domains, offset);
+
+	return entry->domains;
 }
 
 static void
@@ -664,78 +665,6 @@
 #define GEN_FW_RANGE(s, e, d) \
 	{ .start = (s), .end = (e), .domains = (d) }
 
-=======
-
-/* Copied and "macroized" from lib/bsearch.c */
-#define BSEARCH(key, base, num, cmp) ({                                 \
-	unsigned int start__ = 0, end__ = (num);                        \
-	typeof(base) result__ = NULL;                                   \
-	while (start__ < end__) {                                       \
-		unsigned int mid__ = start__ + (end__ - start__) / 2;   \
-		int ret__ = (cmp)((key), (base) + mid__);               \
-		if (ret__ < 0) {                                        \
-			end__ = mid__;                                  \
-		} else if (ret__ > 0) {                                 \
-			start__ = mid__ + 1;                            \
-		} else {                                                \
-			result__ = (base) + mid__;                      \
-			break;                                          \
-		}                                                       \
-	}                                                               \
-	result__;                                                       \
-})
-
-static enum forcewake_domains
-find_fw_domain(struct drm_i915_private *dev_priv, u32 offset)
-{
-	const struct intel_forcewake_range *entry;
-
-	entry = BSEARCH(offset,
-			dev_priv->uncore.fw_domains_table,
-			dev_priv->uncore.fw_domains_table_entries,
-			fw_range_cmp);
-
-	if (!entry)
-		return 0;
-
-	WARN(entry->domains & ~dev_priv->uncore.fw_domains,
-	     "Uninitialized forcewake domain(s) 0x%x accessed at 0x%x\n",
-	     entry->domains & ~dev_priv->uncore.fw_domains, offset);
-
-	return entry->domains;
-}
-
-static void
-intel_fw_table_check(struct drm_i915_private *dev_priv)
-{
-	const struct intel_forcewake_range *ranges;
-	unsigned int num_ranges;
-	s32 prev;
-	unsigned int i;
-
-	if (!IS_ENABLED(CONFIG_DRM_I915_DEBUG))
-		return;
-
-	ranges = dev_priv->uncore.fw_domains_table;
-	if (!ranges)
-		return;
-
-	num_ranges = dev_priv->uncore.fw_domains_table_entries;
-
-	for (i = 0, prev = -1; i < num_ranges; i++, ranges++) {
-		WARN_ON_ONCE(IS_GEN9(dev_priv) &&
-			     (prev + 1) != (s32)ranges->start);
-		WARN_ON_ONCE(prev >= (s32)ranges->start);
-		prev = ranges->start;
-		WARN_ON_ONCE(prev >= (s32)ranges->end);
-		prev = ranges->end;
-	}
-}
-
-#define GEN_FW_RANGE(s, e, d) \
-	{ .start = (s), .end = (e), .domains = (d) }
-
->>>>>>> b3b8e999
 #define HAS_FWTABLE(dev_priv) \
 	(IS_GEN9(dev_priv) || \
 	 IS_CHERRYVIEW(dev_priv) || \
