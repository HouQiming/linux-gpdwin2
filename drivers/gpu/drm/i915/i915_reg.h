--- conflicted
+++ resolved
@@ -1534,15 +1534,10 @@
 /* BXT PHY registers */
 #define _BXT_PHY0_BASE			0x6C000
 #define _BXT_PHY1_BASE			0x162000
-<<<<<<< HEAD
-#define BXT_PHY_BASE(phy)		_PIPE((phy), _BXT_PHY0_BASE, \
-						     _BXT_PHY1_BASE)
-=======
 #define _BXT_PHY2_BASE			0x163000
 #define BXT_PHY_BASE(phy)		_PHY3((phy), _BXT_PHY0_BASE, \
 						     _BXT_PHY1_BASE, \
 						     _BXT_PHY2_BASE)
->>>>>>> f73e7399
 
 #define _BXT_PHY(phy, reg)						\
 	_MMIO(BXT_PHY_BASE(phy) - _BXT_PHY0_BASE + (reg))
@@ -1568,14 +1563,9 @@
 #define _PHY_CTL_FAMILY_DDI		0x64C90
 #define _PHY_CTL_FAMILY_DDI_C		0x64CA0
 #define   COMMON_RESET_DIS		(1 << 31)
-<<<<<<< HEAD
-#define BXT_PHY_CTL_FAMILY(phy)		_MMIO_PIPE((phy), _PHY_CTL_FAMILY_DDI, \
-							  _PHY_CTL_FAMILY_EDP)
-=======
 #define BXT_PHY_CTL_FAMILY(phy)		_MMIO_PHY3((phy), _PHY_CTL_FAMILY_DDI, \
 							  _PHY_CTL_FAMILY_EDP, \
 							  _PHY_CTL_FAMILY_DDI_C)
->>>>>>> f73e7399
 
 /* BXT PHY PLL registers */
 #define _PORT_PLL_A			0x46074
