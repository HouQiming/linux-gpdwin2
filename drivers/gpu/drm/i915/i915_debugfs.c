/*
 * Copyright © 2008 Intel Corporation
 *
 * Permission is hereby granted, free of charge, to any person obtaining a
 * copy of this software and associated documentation files (the "Software"),
 * to deal in the Software without restriction, including without limitation
 * the rights to use, copy, modify, merge, publish, distribute, sublicense,
 * and/or sell copies of the Software, and to permit persons to whom the
 * Software is furnished to do so, subject to the following conditions:
 *
 * The above copyright notice and this permission notice (including the next
 * paragraph) shall be included in all copies or substantial portions of the
 * Software.
 *
 * THE SOFTWARE IS PROVIDED "AS IS", WITHOUT WARRANTY OF ANY KIND, EXPRESS OR
 * IMPLIED, INCLUDING BUT NOT LIMITED TO THE WARRANTIES OF MERCHANTABILITY,
 * FITNESS FOR A PARTICULAR PURPOSE AND NONINFRINGEMENT.  IN NO EVENT SHALL
 * THE AUTHORS OR COPYRIGHT HOLDERS BE LIABLE FOR ANY CLAIM, DAMAGES OR OTHER
 * LIABILITY, WHETHER IN AN ACTION OF CONTRACT, TORT OR OTHERWISE, ARISING
 * FROM, OUT OF OR IN CONNECTION WITH THE SOFTWARE OR THE USE OR OTHER DEALINGS
 * IN THE SOFTWARE.
 *
 * Authors:
 *    Eric Anholt <eric@anholt.net>
 *    Keith Packard <keithp@keithp.com>
 *
 */

#include <linux/sort.h>
#include <linux/sched/mm.h>
#include <drm/drm_debugfs.h>
#include <drm/drm_fourcc.h>
#include "intel_drv.h"
#include "intel_guc_submission.h"

#include "i915_reset.h"

static inline struct drm_i915_private *node_to_i915(struct drm_info_node *node)
{
	return to_i915(node->minor->dev);
}

static int i915_capabilities(struct seq_file *m, void *data)
{
	struct drm_i915_private *dev_priv = node_to_i915(m->private);
	const struct intel_device_info *info = INTEL_INFO(dev_priv);
	struct drm_printer p = drm_seq_file_printer(m);

	seq_printf(m, "gen: %d\n", INTEL_GEN(dev_priv));
	seq_printf(m, "platform: %s\n", intel_platform_name(info->platform));
	seq_printf(m, "pch: %d\n", INTEL_PCH_TYPE(dev_priv));

	intel_device_info_dump_flags(info, &p);
	intel_device_info_dump_runtime(RUNTIME_INFO(dev_priv), &p);
	intel_driver_caps_print(&dev_priv->caps, &p);

	kernel_param_lock(THIS_MODULE);
	i915_params_dump(&i915_modparams, &p);
	kernel_param_unlock(THIS_MODULE);

	return 0;
}

static char get_active_flag(struct drm_i915_gem_object *obj)
{
	return i915_gem_object_is_active(obj) ? '*' : ' ';
}

static char get_pin_flag(struct drm_i915_gem_object *obj)
{
	return obj->pin_global ? 'p' : ' ';
}

static char get_tiling_flag(struct drm_i915_gem_object *obj)
{
	switch (i915_gem_object_get_tiling(obj)) {
	default:
	case I915_TILING_NONE: return ' ';
	case I915_TILING_X: return 'X';
	case I915_TILING_Y: return 'Y';
	}
}

static char get_global_flag(struct drm_i915_gem_object *obj)
{
	return obj->userfault_count ? 'g' : ' ';
}

static char get_pin_mapped_flag(struct drm_i915_gem_object *obj)
{
	return obj->mm.mapping ? 'M' : ' ';
}

static u64 i915_gem_obj_total_ggtt_size(struct drm_i915_gem_object *obj)
{
	u64 size = 0;
	struct i915_vma *vma;

	for_each_ggtt_vma(vma, obj) {
		if (drm_mm_node_allocated(&vma->node))
			size += vma->node.size;
	}

	return size;
}

static const char *
stringify_page_sizes(unsigned int page_sizes, char *buf, size_t len)
{
	size_t x = 0;

	switch (page_sizes) {
	case 0:
		return "";
	case I915_GTT_PAGE_SIZE_4K:
		return "4K";
	case I915_GTT_PAGE_SIZE_64K:
		return "64K";
	case I915_GTT_PAGE_SIZE_2M:
		return "2M";
	default:
		if (!buf)
			return "M";

		if (page_sizes & I915_GTT_PAGE_SIZE_2M)
			x += snprintf(buf + x, len - x, "2M, ");
		if (page_sizes & I915_GTT_PAGE_SIZE_64K)
			x += snprintf(buf + x, len - x, "64K, ");
		if (page_sizes & I915_GTT_PAGE_SIZE_4K)
			x += snprintf(buf + x, len - x, "4K, ");
		buf[x-2] = '\0';

		return buf;
	}
}

static void
describe_obj(struct seq_file *m, struct drm_i915_gem_object *obj)
{
	struct drm_i915_private *dev_priv = to_i915(obj->base.dev);
	struct intel_engine_cs *engine;
	struct i915_vma *vma;
	unsigned int frontbuffer_bits;
	int pin_count = 0;

	lockdep_assert_held(&obj->base.dev->struct_mutex);

	seq_printf(m, "%pK: %c%c%c%c%c %8zdKiB %02x %02x %s%s%s",
		   &obj->base,
		   get_active_flag(obj),
		   get_pin_flag(obj),
		   get_tiling_flag(obj),
		   get_global_flag(obj),
		   get_pin_mapped_flag(obj),
		   obj->base.size / 1024,
		   obj->read_domains,
		   obj->write_domain,
		   i915_cache_level_str(dev_priv, obj->cache_level),
		   obj->mm.dirty ? " dirty" : "",
		   obj->mm.madv == I915_MADV_DONTNEED ? " purgeable" : "");
	if (obj->base.name)
		seq_printf(m, " (name: %d)", obj->base.name);
	list_for_each_entry(vma, &obj->vma_list, obj_link) {
		if (i915_vma_is_pinned(vma))
			pin_count++;
	}
	seq_printf(m, " (pinned x %d)", pin_count);
	if (obj->pin_global)
		seq_printf(m, " (global)");
	list_for_each_entry(vma, &obj->vma_list, obj_link) {
		if (!drm_mm_node_allocated(&vma->node))
			continue;

		seq_printf(m, " (%sgtt offset: %08llx, size: %08llx, pages: %s",
			   i915_vma_is_ggtt(vma) ? "g" : "pp",
			   vma->node.start, vma->node.size,
			   stringify_page_sizes(vma->page_sizes.gtt, NULL, 0));
		if (i915_vma_is_ggtt(vma)) {
			switch (vma->ggtt_view.type) {
			case I915_GGTT_VIEW_NORMAL:
				seq_puts(m, ", normal");
				break;

			case I915_GGTT_VIEW_PARTIAL:
				seq_printf(m, ", partial [%08llx+%x]",
					   vma->ggtt_view.partial.offset << PAGE_SHIFT,
					   vma->ggtt_view.partial.size << PAGE_SHIFT);
				break;

			case I915_GGTT_VIEW_ROTATED:
				seq_printf(m, ", rotated [(%ux%u, stride=%u, offset=%u), (%ux%u, stride=%u, offset=%u)]",
					   vma->ggtt_view.rotated.plane[0].width,
					   vma->ggtt_view.rotated.plane[0].height,
					   vma->ggtt_view.rotated.plane[0].stride,
					   vma->ggtt_view.rotated.plane[0].offset,
					   vma->ggtt_view.rotated.plane[1].width,
					   vma->ggtt_view.rotated.plane[1].height,
					   vma->ggtt_view.rotated.plane[1].stride,
					   vma->ggtt_view.rotated.plane[1].offset);
				break;

			default:
				MISSING_CASE(vma->ggtt_view.type);
				break;
			}
		}
		if (vma->fence)
			seq_printf(m, " , fence: %d%s",
				   vma->fence->id,
				   i915_gem_active_isset(&vma->last_fence) ? "*" : "");
		seq_puts(m, ")");
	}
	if (obj->stolen)
		seq_printf(m, " (stolen: %08llx)", obj->stolen->start);

	engine = i915_gem_object_last_write_engine(obj);
	if (engine)
		seq_printf(m, " (%s)", engine->name);

	frontbuffer_bits = atomic_read(&obj->frontbuffer_bits);
	if (frontbuffer_bits)
		seq_printf(m, " (frontbuffer: 0x%03x)", frontbuffer_bits);
}

static int obj_rank_by_stolen(const void *A, const void *B)
{
	const struct drm_i915_gem_object *a =
		*(const struct drm_i915_gem_object **)A;
	const struct drm_i915_gem_object *b =
		*(const struct drm_i915_gem_object **)B;

	if (a->stolen->start < b->stolen->start)
		return -1;
	if (a->stolen->start > b->stolen->start)
		return 1;
	return 0;
}

static int i915_gem_stolen_list_info(struct seq_file *m, void *data)
{
	struct drm_i915_private *dev_priv = node_to_i915(m->private);
	struct drm_device *dev = &dev_priv->drm;
	struct drm_i915_gem_object **objects;
	struct drm_i915_gem_object *obj;
	u64 total_obj_size, total_gtt_size;
	unsigned long total, count, n;
	int ret;

	total = READ_ONCE(dev_priv->mm.object_count);
	objects = kvmalloc_array(total, sizeof(*objects), GFP_KERNEL);
	if (!objects)
		return -ENOMEM;

	ret = mutex_lock_interruptible(&dev->struct_mutex);
	if (ret)
		goto out;

	total_obj_size = total_gtt_size = count = 0;

	spin_lock(&dev_priv->mm.obj_lock);
	list_for_each_entry(obj, &dev_priv->mm.bound_list, mm.link) {
		if (count == total)
			break;

		if (obj->stolen == NULL)
			continue;

		objects[count++] = obj;
		total_obj_size += obj->base.size;
		total_gtt_size += i915_gem_obj_total_ggtt_size(obj);

	}
	list_for_each_entry(obj, &dev_priv->mm.unbound_list, mm.link) {
		if (count == total)
			break;

		if (obj->stolen == NULL)
			continue;

		objects[count++] = obj;
		total_obj_size += obj->base.size;
	}
	spin_unlock(&dev_priv->mm.obj_lock);

	sort(objects, count, sizeof(*objects), obj_rank_by_stolen, NULL);

	seq_puts(m, "Stolen:\n");
	for (n = 0; n < count; n++) {
		seq_puts(m, "   ");
		describe_obj(m, objects[n]);
		seq_putc(m, '\n');
	}
	seq_printf(m, "Total %lu objects, %llu bytes, %llu GTT size\n",
		   count, total_obj_size, total_gtt_size);

	mutex_unlock(&dev->struct_mutex);
out:
	kvfree(objects);
	return ret;
}

struct file_stats {
	struct i915_address_space *vm;
	unsigned long count;
	u64 total, unbound;
	u64 global, shared;
	u64 active, inactive;
	u64 closed;
};

static int per_file_stats(int id, void *ptr, void *data)
{
	struct drm_i915_gem_object *obj = ptr;
	struct file_stats *stats = data;
	struct i915_vma *vma;

	lockdep_assert_held(&obj->base.dev->struct_mutex);

	stats->count++;
	stats->total += obj->base.size;
	if (!obj->bind_count)
		stats->unbound += obj->base.size;
	if (obj->base.name || obj->base.dma_buf)
		stats->shared += obj->base.size;

	list_for_each_entry(vma, &obj->vma_list, obj_link) {
		if (!drm_mm_node_allocated(&vma->node))
			continue;

		if (i915_vma_is_ggtt(vma)) {
			stats->global += vma->node.size;
		} else {
			if (vma->vm != stats->vm)
				continue;
		}

		if (i915_vma_is_active(vma))
			stats->active += vma->node.size;
		else
			stats->inactive += vma->node.size;

		if (i915_vma_is_closed(vma))
			stats->closed += vma->node.size;
	}

	return 0;
}

#define print_file_stats(m, name, stats) do { \
	if (stats.count) \
		seq_printf(m, "%s: %lu objects, %llu bytes (%llu active, %llu inactive, %llu global, %llu shared, %llu unbound, %llu closed)\n", \
			   name, \
			   stats.count, \
			   stats.total, \
			   stats.active, \
			   stats.inactive, \
			   stats.global, \
			   stats.shared, \
			   stats.unbound, \
			   stats.closed); \
} while (0)

static void print_batch_pool_stats(struct seq_file *m,
				   struct drm_i915_private *dev_priv)
{
	struct drm_i915_gem_object *obj;
	struct intel_engine_cs *engine;
	struct file_stats stats = {};
	enum intel_engine_id id;
	int j;

	for_each_engine(engine, dev_priv, id) {
		for (j = 0; j < ARRAY_SIZE(engine->batch_pool.cache_list); j++) {
			list_for_each_entry(obj,
					    &engine->batch_pool.cache_list[j],
					    batch_pool_link)
				per_file_stats(0, obj, &stats);
		}
	}

	print_file_stats(m, "[k]batch pool", stats);
}

static void print_context_stats(struct seq_file *m,
				struct drm_i915_private *i915)
{
	struct file_stats kstats = {};
	struct i915_gem_context *ctx;

	list_for_each_entry(ctx, &i915->contexts.list, link) {
		struct intel_engine_cs *engine;
		enum intel_engine_id id;

		for_each_engine(engine, i915, id) {
			struct intel_context *ce = to_intel_context(ctx, engine);

			if (ce->state)
				per_file_stats(0, ce->state->obj, &kstats);
			if (ce->ring)
				per_file_stats(0, ce->ring->vma->obj, &kstats);
		}

		if (!IS_ERR_OR_NULL(ctx->file_priv)) {
			struct file_stats stats = { .vm = &ctx->ppgtt->vm, };
			struct drm_file *file = ctx->file_priv->file;
			struct task_struct *task;
			char name[80];

			spin_lock(&file->table_lock);
			idr_for_each(&file->object_idr, per_file_stats, &stats);
			spin_unlock(&file->table_lock);

			rcu_read_lock();
			task = pid_task(ctx->pid ?: file->pid, PIDTYPE_PID);
			snprintf(name, sizeof(name), "%s/%d",
				 task ? task->comm : "<unknown>",
				 ctx->user_handle);
			rcu_read_unlock();

			print_file_stats(m, name, stats);
		}
	}

	print_file_stats(m, "[k]contexts", kstats);
}

static int i915_gem_object_info(struct seq_file *m, void *data)
{
	struct drm_i915_private *dev_priv = node_to_i915(m->private);
	struct drm_device *dev = &dev_priv->drm;
	struct i915_ggtt *ggtt = &dev_priv->ggtt;
	u32 count, mapped_count, purgeable_count, dpy_count, huge_count;
	u64 size, mapped_size, purgeable_size, dpy_size, huge_size;
	struct drm_i915_gem_object *obj;
	unsigned int page_sizes = 0;
	char buf[80];
	int ret;

	seq_printf(m, "%u objects, %llu bytes\n",
		   dev_priv->mm.object_count,
		   dev_priv->mm.object_memory);

	size = count = 0;
	mapped_size = mapped_count = 0;
	purgeable_size = purgeable_count = 0;
	huge_size = huge_count = 0;

	spin_lock(&dev_priv->mm.obj_lock);
	list_for_each_entry(obj, &dev_priv->mm.unbound_list, mm.link) {
		size += obj->base.size;
		++count;

		if (obj->mm.madv == I915_MADV_DONTNEED) {
			purgeable_size += obj->base.size;
			++purgeable_count;
		}

		if (obj->mm.mapping) {
			mapped_count++;
			mapped_size += obj->base.size;
		}

		if (obj->mm.page_sizes.sg > I915_GTT_PAGE_SIZE) {
			huge_count++;
			huge_size += obj->base.size;
			page_sizes |= obj->mm.page_sizes.sg;
		}
	}
	seq_printf(m, "%u unbound objects, %llu bytes\n", count, size);

	size = count = dpy_size = dpy_count = 0;
	list_for_each_entry(obj, &dev_priv->mm.bound_list, mm.link) {
		size += obj->base.size;
		++count;

		if (obj->pin_global) {
			dpy_size += obj->base.size;
			++dpy_count;
		}

		if (obj->mm.madv == I915_MADV_DONTNEED) {
			purgeable_size += obj->base.size;
			++purgeable_count;
		}

		if (obj->mm.mapping) {
			mapped_count++;
			mapped_size += obj->base.size;
		}

		if (obj->mm.page_sizes.sg > I915_GTT_PAGE_SIZE) {
			huge_count++;
			huge_size += obj->base.size;
			page_sizes |= obj->mm.page_sizes.sg;
		}
	}
	spin_unlock(&dev_priv->mm.obj_lock);

	seq_printf(m, "%u bound objects, %llu bytes\n",
		   count, size);
	seq_printf(m, "%u purgeable objects, %llu bytes\n",
		   purgeable_count, purgeable_size);
	seq_printf(m, "%u mapped objects, %llu bytes\n",
		   mapped_count, mapped_size);
	seq_printf(m, "%u huge-paged objects (%s) %llu bytes\n",
		   huge_count,
		   stringify_page_sizes(page_sizes, buf, sizeof(buf)),
		   huge_size);
	seq_printf(m, "%u display objects (globally pinned), %llu bytes\n",
		   dpy_count, dpy_size);

	seq_printf(m, "%llu [%pa] gtt total\n",
		   ggtt->vm.total, &ggtt->mappable_end);
	seq_printf(m, "Supported page sizes: %s\n",
		   stringify_page_sizes(INTEL_INFO(dev_priv)->page_sizes,
					buf, sizeof(buf)));

	seq_putc(m, '\n');

	ret = mutex_lock_interruptible(&dev->struct_mutex);
	if (ret)
		return ret;

	print_batch_pool_stats(m, dev_priv);
	print_context_stats(m, dev_priv);
	mutex_unlock(&dev->struct_mutex);

	return 0;
}

static int i915_gem_gtt_info(struct seq_file *m, void *data)
{
	struct drm_info_node *node = m->private;
	struct drm_i915_private *dev_priv = node_to_i915(node);
	struct drm_device *dev = &dev_priv->drm;
	struct drm_i915_gem_object **objects;
	struct drm_i915_gem_object *obj;
	u64 total_obj_size, total_gtt_size;
	unsigned long nobject, n;
	int count, ret;

	nobject = READ_ONCE(dev_priv->mm.object_count);
	objects = kvmalloc_array(nobject, sizeof(*objects), GFP_KERNEL);
	if (!objects)
		return -ENOMEM;

	ret = mutex_lock_interruptible(&dev->struct_mutex);
	if (ret)
		return ret;

	count = 0;
	spin_lock(&dev_priv->mm.obj_lock);
	list_for_each_entry(obj, &dev_priv->mm.bound_list, mm.link) {
		objects[count++] = obj;
		if (count == nobject)
			break;
	}
	spin_unlock(&dev_priv->mm.obj_lock);

	total_obj_size = total_gtt_size = 0;
	for (n = 0;  n < count; n++) {
		obj = objects[n];

		seq_puts(m, "   ");
		describe_obj(m, obj);
		seq_putc(m, '\n');
		total_obj_size += obj->base.size;
		total_gtt_size += i915_gem_obj_total_ggtt_size(obj);
	}

	mutex_unlock(&dev->struct_mutex);

	seq_printf(m, "Total %d objects, %llu bytes, %llu GTT size\n",
		   count, total_obj_size, total_gtt_size);
	kvfree(objects);

	return 0;
}

static int i915_gem_batch_pool_info(struct seq_file *m, void *data)
{
	struct drm_i915_private *dev_priv = node_to_i915(m->private);
	struct drm_device *dev = &dev_priv->drm;
	struct drm_i915_gem_object *obj;
	struct intel_engine_cs *engine;
	enum intel_engine_id id;
	int total = 0;
	int ret, j;

	ret = mutex_lock_interruptible(&dev->struct_mutex);
	if (ret)
		return ret;

	for_each_engine(engine, dev_priv, id) {
		for (j = 0; j < ARRAY_SIZE(engine->batch_pool.cache_list); j++) {
			int count;

			count = 0;
			list_for_each_entry(obj,
					    &engine->batch_pool.cache_list[j],
					    batch_pool_link)
				count++;
			seq_printf(m, "%s cache[%d]: %d objects\n",
				   engine->name, j, count);

			list_for_each_entry(obj,
					    &engine->batch_pool.cache_list[j],
					    batch_pool_link) {
				seq_puts(m, "   ");
				describe_obj(m, obj);
				seq_putc(m, '\n');
			}

			total += count;
		}
	}

	seq_printf(m, "total: %d\n", total);

	mutex_unlock(&dev->struct_mutex);

	return 0;
}

static void gen8_display_interrupt_info(struct seq_file *m)
{
	struct drm_i915_private *dev_priv = node_to_i915(m->private);
	int pipe;

	for_each_pipe(dev_priv, pipe) {
		enum intel_display_power_domain power_domain;
		intel_wakeref_t wakeref;

		power_domain = POWER_DOMAIN_PIPE(pipe);
		wakeref = intel_display_power_get_if_enabled(dev_priv,
							     power_domain);
		if (!wakeref) {
			seq_printf(m, "Pipe %c power disabled\n",
				   pipe_name(pipe));
			continue;
		}
		seq_printf(m, "Pipe %c IMR:\t%08x\n",
			   pipe_name(pipe),
			   I915_READ(GEN8_DE_PIPE_IMR(pipe)));
		seq_printf(m, "Pipe %c IIR:\t%08x\n",
			   pipe_name(pipe),
			   I915_READ(GEN8_DE_PIPE_IIR(pipe)));
		seq_printf(m, "Pipe %c IER:\t%08x\n",
			   pipe_name(pipe),
			   I915_READ(GEN8_DE_PIPE_IER(pipe)));

		intel_display_power_put(dev_priv, power_domain, wakeref);
	}

	seq_printf(m, "Display Engine port interrupt mask:\t%08x\n",
		   I915_READ(GEN8_DE_PORT_IMR));
	seq_printf(m, "Display Engine port interrupt identity:\t%08x\n",
		   I915_READ(GEN8_DE_PORT_IIR));
	seq_printf(m, "Display Engine port interrupt enable:\t%08x\n",
		   I915_READ(GEN8_DE_PORT_IER));

	seq_printf(m, "Display Engine misc interrupt mask:\t%08x\n",
		   I915_READ(GEN8_DE_MISC_IMR));
	seq_printf(m, "Display Engine misc interrupt identity:\t%08x\n",
		   I915_READ(GEN8_DE_MISC_IIR));
	seq_printf(m, "Display Engine misc interrupt enable:\t%08x\n",
		   I915_READ(GEN8_DE_MISC_IER));

	seq_printf(m, "PCU interrupt mask:\t%08x\n",
		   I915_READ(GEN8_PCU_IMR));
	seq_printf(m, "PCU interrupt identity:\t%08x\n",
		   I915_READ(GEN8_PCU_IIR));
	seq_printf(m, "PCU interrupt enable:\t%08x\n",
		   I915_READ(GEN8_PCU_IER));
}

static int i915_interrupt_info(struct seq_file *m, void *data)
{
	struct drm_i915_private *dev_priv = node_to_i915(m->private);
	struct intel_engine_cs *engine;
	enum intel_engine_id id;
	intel_wakeref_t wakeref;
	int i, pipe;

	wakeref = intel_runtime_pm_get(dev_priv);

	if (IS_CHERRYVIEW(dev_priv)) {
		intel_wakeref_t pref;

		seq_printf(m, "Master Interrupt Control:\t%08x\n",
			   I915_READ(GEN8_MASTER_IRQ));

		seq_printf(m, "Display IER:\t%08x\n",
			   I915_READ(VLV_IER));
		seq_printf(m, "Display IIR:\t%08x\n",
			   I915_READ(VLV_IIR));
		seq_printf(m, "Display IIR_RW:\t%08x\n",
			   I915_READ(VLV_IIR_RW));
		seq_printf(m, "Display IMR:\t%08x\n",
			   I915_READ(VLV_IMR));
		for_each_pipe(dev_priv, pipe) {
			enum intel_display_power_domain power_domain;

			power_domain = POWER_DOMAIN_PIPE(pipe);
			pref = intel_display_power_get_if_enabled(dev_priv,
								  power_domain);
			if (!pref) {
				seq_printf(m, "Pipe %c power disabled\n",
					   pipe_name(pipe));
				continue;
			}

			seq_printf(m, "Pipe %c stat:\t%08x\n",
				   pipe_name(pipe),
				   I915_READ(PIPESTAT(pipe)));

			intel_display_power_put(dev_priv, power_domain, pref);
		}

		pref = intel_display_power_get(dev_priv, POWER_DOMAIN_INIT);
		seq_printf(m, "Port hotplug:\t%08x\n",
			   I915_READ(PORT_HOTPLUG_EN));
		seq_printf(m, "DPFLIPSTAT:\t%08x\n",
			   I915_READ(VLV_DPFLIPSTAT));
		seq_printf(m, "DPINVGTT:\t%08x\n",
			   I915_READ(DPINVGTT));
		intel_display_power_put(dev_priv, POWER_DOMAIN_INIT, pref);

		for (i = 0; i < 4; i++) {
			seq_printf(m, "GT Interrupt IMR %d:\t%08x\n",
				   i, I915_READ(GEN8_GT_IMR(i)));
			seq_printf(m, "GT Interrupt IIR %d:\t%08x\n",
				   i, I915_READ(GEN8_GT_IIR(i)));
			seq_printf(m, "GT Interrupt IER %d:\t%08x\n",
				   i, I915_READ(GEN8_GT_IER(i)));
		}

		seq_printf(m, "PCU interrupt mask:\t%08x\n",
			   I915_READ(GEN8_PCU_IMR));
		seq_printf(m, "PCU interrupt identity:\t%08x\n",
			   I915_READ(GEN8_PCU_IIR));
		seq_printf(m, "PCU interrupt enable:\t%08x\n",
			   I915_READ(GEN8_PCU_IER));
	} else if (INTEL_GEN(dev_priv) >= 11) {
		seq_printf(m, "Master Interrupt Control:  %08x\n",
			   I915_READ(GEN11_GFX_MSTR_IRQ));

		seq_printf(m, "Render/Copy Intr Enable:   %08x\n",
			   I915_READ(GEN11_RENDER_COPY_INTR_ENABLE));
		seq_printf(m, "VCS/VECS Intr Enable:      %08x\n",
			   I915_READ(GEN11_VCS_VECS_INTR_ENABLE));
		seq_printf(m, "GUC/SG Intr Enable:\t   %08x\n",
			   I915_READ(GEN11_GUC_SG_INTR_ENABLE));
		seq_printf(m, "GPM/WGBOXPERF Intr Enable: %08x\n",
			   I915_READ(GEN11_GPM_WGBOXPERF_INTR_ENABLE));
		seq_printf(m, "Crypto Intr Enable:\t   %08x\n",
			   I915_READ(GEN11_CRYPTO_RSVD_INTR_ENABLE));
		seq_printf(m, "GUnit/CSME Intr Enable:\t   %08x\n",
			   I915_READ(GEN11_GUNIT_CSME_INTR_ENABLE));

		seq_printf(m, "Display Interrupt Control:\t%08x\n",
			   I915_READ(GEN11_DISPLAY_INT_CTL));

		gen8_display_interrupt_info(m);
	} else if (INTEL_GEN(dev_priv) >= 8) {
		seq_printf(m, "Master Interrupt Control:\t%08x\n",
			   I915_READ(GEN8_MASTER_IRQ));

		for (i = 0; i < 4; i++) {
			seq_printf(m, "GT Interrupt IMR %d:\t%08x\n",
				   i, I915_READ(GEN8_GT_IMR(i)));
			seq_printf(m, "GT Interrupt IIR %d:\t%08x\n",
				   i, I915_READ(GEN8_GT_IIR(i)));
			seq_printf(m, "GT Interrupt IER %d:\t%08x\n",
				   i, I915_READ(GEN8_GT_IER(i)));
		}

		gen8_display_interrupt_info(m);
	} else if (IS_VALLEYVIEW(dev_priv)) {
		seq_printf(m, "Display IER:\t%08x\n",
			   I915_READ(VLV_IER));
		seq_printf(m, "Display IIR:\t%08x\n",
			   I915_READ(VLV_IIR));
		seq_printf(m, "Display IIR_RW:\t%08x\n",
			   I915_READ(VLV_IIR_RW));
		seq_printf(m, "Display IMR:\t%08x\n",
			   I915_READ(VLV_IMR));
		for_each_pipe(dev_priv, pipe) {
			enum intel_display_power_domain power_domain;
			intel_wakeref_t pref;

			power_domain = POWER_DOMAIN_PIPE(pipe);
			pref = intel_display_power_get_if_enabled(dev_priv,
								  power_domain);
			if (!pref) {
				seq_printf(m, "Pipe %c power disabled\n",
					   pipe_name(pipe));
				continue;
			}

			seq_printf(m, "Pipe %c stat:\t%08x\n",
				   pipe_name(pipe),
				   I915_READ(PIPESTAT(pipe)));
			intel_display_power_put(dev_priv, power_domain, pref);
		}

		seq_printf(m, "Master IER:\t%08x\n",
			   I915_READ(VLV_MASTER_IER));

		seq_printf(m, "Render IER:\t%08x\n",
			   I915_READ(GTIER));
		seq_printf(m, "Render IIR:\t%08x\n",
			   I915_READ(GTIIR));
		seq_printf(m, "Render IMR:\t%08x\n",
			   I915_READ(GTIMR));

		seq_printf(m, "PM IER:\t\t%08x\n",
			   I915_READ(GEN6_PMIER));
		seq_printf(m, "PM IIR:\t\t%08x\n",
			   I915_READ(GEN6_PMIIR));
		seq_printf(m, "PM IMR:\t\t%08x\n",
			   I915_READ(GEN6_PMIMR));

		seq_printf(m, "Port hotplug:\t%08x\n",
			   I915_READ(PORT_HOTPLUG_EN));
		seq_printf(m, "DPFLIPSTAT:\t%08x\n",
			   I915_READ(VLV_DPFLIPSTAT));
		seq_printf(m, "DPINVGTT:\t%08x\n",
			   I915_READ(DPINVGTT));

	} else if (!HAS_PCH_SPLIT(dev_priv)) {
		seq_printf(m, "Interrupt enable:    %08x\n",
			   I915_READ(IER));
		seq_printf(m, "Interrupt identity:  %08x\n",
			   I915_READ(IIR));
		seq_printf(m, "Interrupt mask:      %08x\n",
			   I915_READ(IMR));
		for_each_pipe(dev_priv, pipe)
			seq_printf(m, "Pipe %c stat:         %08x\n",
				   pipe_name(pipe),
				   I915_READ(PIPESTAT(pipe)));
	} else {
		seq_printf(m, "North Display Interrupt enable:		%08x\n",
			   I915_READ(DEIER));
		seq_printf(m, "North Display Interrupt identity:	%08x\n",
			   I915_READ(DEIIR));
		seq_printf(m, "North Display Interrupt mask:		%08x\n",
			   I915_READ(DEIMR));
		seq_printf(m, "South Display Interrupt enable:		%08x\n",
			   I915_READ(SDEIER));
		seq_printf(m, "South Display Interrupt identity:	%08x\n",
			   I915_READ(SDEIIR));
		seq_printf(m, "South Display Interrupt mask:		%08x\n",
			   I915_READ(SDEIMR));
		seq_printf(m, "Graphics Interrupt enable:		%08x\n",
			   I915_READ(GTIER));
		seq_printf(m, "Graphics Interrupt identity:		%08x\n",
			   I915_READ(GTIIR));
		seq_printf(m, "Graphics Interrupt mask:		%08x\n",
			   I915_READ(GTIMR));
	}

	if (INTEL_GEN(dev_priv) >= 11) {
		seq_printf(m, "RCS Intr Mask:\t %08x\n",
			   I915_READ(GEN11_RCS0_RSVD_INTR_MASK));
		seq_printf(m, "BCS Intr Mask:\t %08x\n",
			   I915_READ(GEN11_BCS_RSVD_INTR_MASK));
		seq_printf(m, "VCS0/VCS1 Intr Mask:\t %08x\n",
			   I915_READ(GEN11_VCS0_VCS1_INTR_MASK));
		seq_printf(m, "VCS2/VCS3 Intr Mask:\t %08x\n",
			   I915_READ(GEN11_VCS2_VCS3_INTR_MASK));
		seq_printf(m, "VECS0/VECS1 Intr Mask:\t %08x\n",
			   I915_READ(GEN11_VECS0_VECS1_INTR_MASK));
		seq_printf(m, "GUC/SG Intr Mask:\t %08x\n",
			   I915_READ(GEN11_GUC_SG_INTR_MASK));
		seq_printf(m, "GPM/WGBOXPERF Intr Mask: %08x\n",
			   I915_READ(GEN11_GPM_WGBOXPERF_INTR_MASK));
		seq_printf(m, "Crypto Intr Mask:\t %08x\n",
			   I915_READ(GEN11_CRYPTO_RSVD_INTR_MASK));
		seq_printf(m, "Gunit/CSME Intr Mask:\t %08x\n",
			   I915_READ(GEN11_GUNIT_CSME_INTR_MASK));

	} else if (INTEL_GEN(dev_priv) >= 6) {
		for_each_engine(engine, dev_priv, id) {
			seq_printf(m,
				   "Graphics Interrupt mask (%s):	%08x\n",
				   engine->name, I915_READ_IMR(engine));
		}
	}

	intel_runtime_pm_put(dev_priv, wakeref);

	return 0;
}

static int i915_gem_fence_regs_info(struct seq_file *m, void *data)
{
	struct drm_i915_private *dev_priv = node_to_i915(m->private);
	struct drm_device *dev = &dev_priv->drm;
	int i, ret;

	ret = mutex_lock_interruptible(&dev->struct_mutex);
	if (ret)
		return ret;

	seq_printf(m, "Total fences = %d\n", dev_priv->num_fence_regs);
	for (i = 0; i < dev_priv->num_fence_regs; i++) {
		struct i915_vma *vma = dev_priv->fence_regs[i].vma;

		seq_printf(m, "Fence %d, pin count = %d, object = ",
			   i, dev_priv->fence_regs[i].pin_count);
		if (!vma)
			seq_puts(m, "unused");
		else
			describe_obj(m, vma->obj);
		seq_putc(m, '\n');
	}

	mutex_unlock(&dev->struct_mutex);
	return 0;
}

#if IS_ENABLED(CONFIG_DRM_I915_CAPTURE_ERROR)
static ssize_t gpu_state_read(struct file *file, char __user *ubuf,
			      size_t count, loff_t *pos)
{
	struct i915_gpu_state *error;
	ssize_t ret;
	void *buf;

	error = file->private_data;
	if (!error)
		return 0;

	/* Bounce buffer required because of kernfs __user API convenience. */
	buf = kmalloc(count, GFP_KERNEL);
	if (!buf)
		return -ENOMEM;

	ret = i915_gpu_state_copy_to_buffer(error, buf, *pos, count);
	if (ret <= 0)
		goto out;

	if (!copy_to_user(ubuf, buf, ret))
		*pos += ret;
	else
		ret = -EFAULT;

out:
	kfree(buf);
	return ret;
}

static int gpu_state_release(struct inode *inode, struct file *file)
{
	i915_gpu_state_put(file->private_data);
	return 0;
}

static int i915_gpu_info_open(struct inode *inode, struct file *file)
{
	struct drm_i915_private *i915 = inode->i_private;
	struct i915_gpu_state *gpu;
	intel_wakeref_t wakeref;

<<<<<<< HEAD
	intel_runtime_pm_get(i915);
	gpu = i915_capture_gpu_state(i915);
	intel_runtime_pm_put(i915);
=======
	gpu = NULL;
	with_intel_runtime_pm(i915, wakeref)
		gpu = i915_capture_gpu_state(i915);
>>>>>>> c5627461
	if (IS_ERR(gpu))
		return PTR_ERR(gpu);

	file->private_data = gpu;
	return 0;
}

static const struct file_operations i915_gpu_info_fops = {
	.owner = THIS_MODULE,
	.open = i915_gpu_info_open,
	.read = gpu_state_read,
	.llseek = default_llseek,
	.release = gpu_state_release,
};

static ssize_t
i915_error_state_write(struct file *filp,
		       const char __user *ubuf,
		       size_t cnt,
		       loff_t *ppos)
{
	struct i915_gpu_state *error = filp->private_data;

	if (!error)
		return 0;

	DRM_DEBUG_DRIVER("Resetting error state\n");
	i915_reset_error_state(error->i915);

	return cnt;
}

static int i915_error_state_open(struct inode *inode, struct file *file)
{
	struct i915_gpu_state *error;

	error = i915_first_error_state(inode->i_private);
	if (IS_ERR(error))
		return PTR_ERR(error);

	file->private_data  = error;
	return 0;
}

static const struct file_operations i915_error_state_fops = {
	.owner = THIS_MODULE,
	.open = i915_error_state_open,
	.read = gpu_state_read,
	.write = i915_error_state_write,
	.llseek = default_llseek,
	.release = gpu_state_release,
};
#endif

static int i915_frequency_info(struct seq_file *m, void *unused)
{
	struct drm_i915_private *dev_priv = node_to_i915(m->private);
	struct intel_rps *rps = &dev_priv->gt_pm.rps;
	intel_wakeref_t wakeref;
	int ret = 0;

	wakeref = intel_runtime_pm_get(dev_priv);

	if (IS_GEN(dev_priv, 5)) {
		u16 rgvswctl = I915_READ16(MEMSWCTL);
		u16 rgvstat = I915_READ16(MEMSTAT_ILK);

		seq_printf(m, "Requested P-state: %d\n", (rgvswctl >> 8) & 0xf);
		seq_printf(m, "Requested VID: %d\n", rgvswctl & 0x3f);
		seq_printf(m, "Current VID: %d\n", (rgvstat & MEMSTAT_VID_MASK) >>
			   MEMSTAT_VID_SHIFT);
		seq_printf(m, "Current P-state: %d\n",
			   (rgvstat & MEMSTAT_PSTATE_MASK) >> MEMSTAT_PSTATE_SHIFT);
	} else if (IS_VALLEYVIEW(dev_priv) || IS_CHERRYVIEW(dev_priv)) {
		u32 rpmodectl, freq_sts;

		mutex_lock(&dev_priv->pcu_lock);

		rpmodectl = I915_READ(GEN6_RP_CONTROL);
		seq_printf(m, "Video Turbo Mode: %s\n",
			   yesno(rpmodectl & GEN6_RP_MEDIA_TURBO));
		seq_printf(m, "HW control enabled: %s\n",
			   yesno(rpmodectl & GEN6_RP_ENABLE));
		seq_printf(m, "SW control enabled: %s\n",
			   yesno((rpmodectl & GEN6_RP_MEDIA_MODE_MASK) ==
				  GEN6_RP_MEDIA_SW_MODE));

		freq_sts = vlv_punit_read(dev_priv, PUNIT_REG_GPU_FREQ_STS);
		seq_printf(m, "PUNIT_REG_GPU_FREQ_STS: 0x%08x\n", freq_sts);
		seq_printf(m, "DDR freq: %d MHz\n", dev_priv->mem_freq);

		seq_printf(m, "actual GPU freq: %d MHz\n",
			   intel_gpu_freq(dev_priv, (freq_sts >> 8) & 0xff));

		seq_printf(m, "current GPU freq: %d MHz\n",
			   intel_gpu_freq(dev_priv, rps->cur_freq));

		seq_printf(m, "max GPU freq: %d MHz\n",
			   intel_gpu_freq(dev_priv, rps->max_freq));

		seq_printf(m, "min GPU freq: %d MHz\n",
			   intel_gpu_freq(dev_priv, rps->min_freq));

		seq_printf(m, "idle GPU freq: %d MHz\n",
			   intel_gpu_freq(dev_priv, rps->idle_freq));

		seq_printf(m,
			   "efficient (RPe) frequency: %d MHz\n",
			   intel_gpu_freq(dev_priv, rps->efficient_freq));
		mutex_unlock(&dev_priv->pcu_lock);
	} else if (INTEL_GEN(dev_priv) >= 6) {
		u32 rp_state_limits;
		u32 gt_perf_status;
		u32 rp_state_cap;
		u32 rpmodectl, rpinclimit, rpdeclimit;
		u32 rpstat, cagf, reqf;
		u32 rpupei, rpcurup, rpprevup;
		u32 rpdownei, rpcurdown, rpprevdown;
		u32 pm_ier, pm_imr, pm_isr, pm_iir, pm_mask;
		int max_freq;

		rp_state_limits = I915_READ(GEN6_RP_STATE_LIMITS);
		if (IS_GEN9_LP(dev_priv)) {
			rp_state_cap = I915_READ(BXT_RP_STATE_CAP);
			gt_perf_status = I915_READ(BXT_GT_PERF_STATUS);
		} else {
			rp_state_cap = I915_READ(GEN6_RP_STATE_CAP);
			gt_perf_status = I915_READ(GEN6_GT_PERF_STATUS);
		}

		/* RPSTAT1 is in the GT power well */
		intel_uncore_forcewake_get(dev_priv, FORCEWAKE_ALL);

		reqf = I915_READ(GEN6_RPNSWREQ);
		if (INTEL_GEN(dev_priv) >= 9)
			reqf >>= 23;
		else {
			reqf &= ~GEN6_TURBO_DISABLE;
			if (IS_HASWELL(dev_priv) || IS_BROADWELL(dev_priv))
				reqf >>= 24;
			else
				reqf >>= 25;
		}
		reqf = intel_gpu_freq(dev_priv, reqf);

		rpmodectl = I915_READ(GEN6_RP_CONTROL);
		rpinclimit = I915_READ(GEN6_RP_UP_THRESHOLD);
		rpdeclimit = I915_READ(GEN6_RP_DOWN_THRESHOLD);

		rpstat = I915_READ(GEN6_RPSTAT1);
		rpupei = I915_READ(GEN6_RP_CUR_UP_EI) & GEN6_CURICONT_MASK;
		rpcurup = I915_READ(GEN6_RP_CUR_UP) & GEN6_CURBSYTAVG_MASK;
		rpprevup = I915_READ(GEN6_RP_PREV_UP) & GEN6_CURBSYTAVG_MASK;
		rpdownei = I915_READ(GEN6_RP_CUR_DOWN_EI) & GEN6_CURIAVG_MASK;
		rpcurdown = I915_READ(GEN6_RP_CUR_DOWN) & GEN6_CURBSYTAVG_MASK;
		rpprevdown = I915_READ(GEN6_RP_PREV_DOWN) & GEN6_CURBSYTAVG_MASK;
		cagf = intel_gpu_freq(dev_priv,
				      intel_get_cagf(dev_priv, rpstat));

		intel_uncore_forcewake_put(dev_priv, FORCEWAKE_ALL);

		if (INTEL_GEN(dev_priv) >= 11) {
			pm_ier = I915_READ(GEN11_GPM_WGBOXPERF_INTR_ENABLE);
			pm_imr = I915_READ(GEN11_GPM_WGBOXPERF_INTR_MASK);
			/*
			 * The equivalent to the PM ISR & IIR cannot be read
			 * without affecting the current state of the system
			 */
			pm_isr = 0;
			pm_iir = 0;
		} else if (INTEL_GEN(dev_priv) >= 8) {
			pm_ier = I915_READ(GEN8_GT_IER(2));
			pm_imr = I915_READ(GEN8_GT_IMR(2));
			pm_isr = I915_READ(GEN8_GT_ISR(2));
			pm_iir = I915_READ(GEN8_GT_IIR(2));
		} else {
			pm_ier = I915_READ(GEN6_PMIER);
			pm_imr = I915_READ(GEN6_PMIMR);
			pm_isr = I915_READ(GEN6_PMISR);
			pm_iir = I915_READ(GEN6_PMIIR);
		}
		pm_mask = I915_READ(GEN6_PMINTRMSK);

		seq_printf(m, "Video Turbo Mode: %s\n",
			   yesno(rpmodectl & GEN6_RP_MEDIA_TURBO));
		seq_printf(m, "HW control enabled: %s\n",
			   yesno(rpmodectl & GEN6_RP_ENABLE));
		seq_printf(m, "SW control enabled: %s\n",
			   yesno((rpmodectl & GEN6_RP_MEDIA_MODE_MASK) ==
				  GEN6_RP_MEDIA_SW_MODE));

		seq_printf(m, "PM IER=0x%08x IMR=0x%08x, MASK=0x%08x\n",
			   pm_ier, pm_imr, pm_mask);
		if (INTEL_GEN(dev_priv) <= 10)
			seq_printf(m, "PM ISR=0x%08x IIR=0x%08x\n",
				   pm_isr, pm_iir);
		seq_printf(m, "pm_intrmsk_mbz: 0x%08x\n",
			   rps->pm_intrmsk_mbz);
		seq_printf(m, "GT_PERF_STATUS: 0x%08x\n", gt_perf_status);
		seq_printf(m, "Render p-state ratio: %d\n",
			   (gt_perf_status & (INTEL_GEN(dev_priv) >= 9 ? 0x1ff00 : 0xff00)) >> 8);
		seq_printf(m, "Render p-state VID: %d\n",
			   gt_perf_status & 0xff);
		seq_printf(m, "Render p-state limit: %d\n",
			   rp_state_limits & 0xff);
		seq_printf(m, "RPSTAT1: 0x%08x\n", rpstat);
		seq_printf(m, "RPMODECTL: 0x%08x\n", rpmodectl);
		seq_printf(m, "RPINCLIMIT: 0x%08x\n", rpinclimit);
		seq_printf(m, "RPDECLIMIT: 0x%08x\n", rpdeclimit);
		seq_printf(m, "RPNSWREQ: %dMHz\n", reqf);
		seq_printf(m, "CAGF: %dMHz\n", cagf);
		seq_printf(m, "RP CUR UP EI: %d (%dus)\n",
			   rpupei, GT_PM_INTERVAL_TO_US(dev_priv, rpupei));
		seq_printf(m, "RP CUR UP: %d (%dus)\n",
			   rpcurup, GT_PM_INTERVAL_TO_US(dev_priv, rpcurup));
		seq_printf(m, "RP PREV UP: %d (%dus)\n",
			   rpprevup, GT_PM_INTERVAL_TO_US(dev_priv, rpprevup));
		seq_printf(m, "Up threshold: %d%%\n",
			   rps->power.up_threshold);

		seq_printf(m, "RP CUR DOWN EI: %d (%dus)\n",
			   rpdownei, GT_PM_INTERVAL_TO_US(dev_priv, rpdownei));
		seq_printf(m, "RP CUR DOWN: %d (%dus)\n",
			   rpcurdown, GT_PM_INTERVAL_TO_US(dev_priv, rpcurdown));
		seq_printf(m, "RP PREV DOWN: %d (%dus)\n",
			   rpprevdown, GT_PM_INTERVAL_TO_US(dev_priv, rpprevdown));
		seq_printf(m, "Down threshold: %d%%\n",
			   rps->power.down_threshold);

		max_freq = (IS_GEN9_LP(dev_priv) ? rp_state_cap >> 0 :
			    rp_state_cap >> 16) & 0xff;
		max_freq *= (IS_GEN9_BC(dev_priv) ||
			     INTEL_GEN(dev_priv) >= 10 ? GEN9_FREQ_SCALER : 1);
		seq_printf(m, "Lowest (RPN) frequency: %dMHz\n",
			   intel_gpu_freq(dev_priv, max_freq));

		max_freq = (rp_state_cap & 0xff00) >> 8;
		max_freq *= (IS_GEN9_BC(dev_priv) ||
			     INTEL_GEN(dev_priv) >= 10 ? GEN9_FREQ_SCALER : 1);
		seq_printf(m, "Nominal (RP1) frequency: %dMHz\n",
			   intel_gpu_freq(dev_priv, max_freq));

		max_freq = (IS_GEN9_LP(dev_priv) ? rp_state_cap >> 16 :
			    rp_state_cap >> 0) & 0xff;
		max_freq *= (IS_GEN9_BC(dev_priv) ||
			     INTEL_GEN(dev_priv) >= 10 ? GEN9_FREQ_SCALER : 1);
		seq_printf(m, "Max non-overclocked (RP0) frequency: %dMHz\n",
			   intel_gpu_freq(dev_priv, max_freq));
		seq_printf(m, "Max overclocked frequency: %dMHz\n",
			   intel_gpu_freq(dev_priv, rps->max_freq));

		seq_printf(m, "Current freq: %d MHz\n",
			   intel_gpu_freq(dev_priv, rps->cur_freq));
		seq_printf(m, "Actual freq: %d MHz\n", cagf);
		seq_printf(m, "Idle freq: %d MHz\n",
			   intel_gpu_freq(dev_priv, rps->idle_freq));
		seq_printf(m, "Min freq: %d MHz\n",
			   intel_gpu_freq(dev_priv, rps->min_freq));
		seq_printf(m, "Boost freq: %d MHz\n",
			   intel_gpu_freq(dev_priv, rps->boost_freq));
		seq_printf(m, "Max freq: %d MHz\n",
			   intel_gpu_freq(dev_priv, rps->max_freq));
		seq_printf(m,
			   "efficient (RPe) frequency: %d MHz\n",
			   intel_gpu_freq(dev_priv, rps->efficient_freq));
	} else {
		seq_puts(m, "no P-state info available\n");
	}

	seq_printf(m, "Current CD clock frequency: %d kHz\n", dev_priv->cdclk.hw.cdclk);
	seq_printf(m, "Max CD clock frequency: %d kHz\n", dev_priv->max_cdclk_freq);
	seq_printf(m, "Max pixel clock frequency: %d kHz\n", dev_priv->max_dotclk_freq);

	intel_runtime_pm_put(dev_priv, wakeref);
	return ret;
}

static void i915_instdone_info(struct drm_i915_private *dev_priv,
			       struct seq_file *m,
			       struct intel_instdone *instdone)
{
	int slice;
	int subslice;

	seq_printf(m, "\t\tINSTDONE: 0x%08x\n",
		   instdone->instdone);

	if (INTEL_GEN(dev_priv) <= 3)
		return;

	seq_printf(m, "\t\tSC_INSTDONE: 0x%08x\n",
		   instdone->slice_common);

	if (INTEL_GEN(dev_priv) <= 6)
		return;

	for_each_instdone_slice_subslice(dev_priv, slice, subslice)
		seq_printf(m, "\t\tSAMPLER_INSTDONE[%d][%d]: 0x%08x\n",
			   slice, subslice, instdone->sampler[slice][subslice]);

	for_each_instdone_slice_subslice(dev_priv, slice, subslice)
		seq_printf(m, "\t\tROW_INSTDONE[%d][%d]: 0x%08x\n",
			   slice, subslice, instdone->row[slice][subslice]);
}

static int i915_hangcheck_info(struct seq_file *m, void *unused)
{
	struct drm_i915_private *dev_priv = node_to_i915(m->private);
	struct intel_engine_cs *engine;
	u64 acthd[I915_NUM_ENGINES];
	u32 seqno[I915_NUM_ENGINES];
	struct intel_instdone instdone;
	intel_wakeref_t wakeref;
	enum intel_engine_id id;

	if (test_bit(I915_WEDGED, &dev_priv->gpu_error.flags))
		seq_puts(m, "Wedged\n");
	if (test_bit(I915_RESET_BACKOFF, &dev_priv->gpu_error.flags))
		seq_puts(m, "Reset in progress: struct_mutex backoff\n");
	if (waitqueue_active(&dev_priv->gpu_error.wait_queue))
		seq_puts(m, "Waiter holding struct mutex\n");
	if (waitqueue_active(&dev_priv->gpu_error.reset_queue))
		seq_puts(m, "struct_mutex blocked for reset\n");

	if (!i915_modparams.enable_hangcheck) {
		seq_puts(m, "Hangcheck disabled\n");
		return 0;
	}

	with_intel_runtime_pm(dev_priv, wakeref) {
		for_each_engine(engine, dev_priv, id) {
			acthd[id] = intel_engine_get_active_head(engine);
			seqno[id] = intel_engine_get_seqno(engine);
		}

		intel_engine_get_instdone(dev_priv->engine[RCS], &instdone);
	}

	if (timer_pending(&dev_priv->gpu_error.hangcheck_work.timer))
		seq_printf(m, "Hangcheck active, timer fires in %dms\n",
			   jiffies_to_msecs(dev_priv->gpu_error.hangcheck_work.timer.expires -
					    jiffies));
	else if (delayed_work_pending(&dev_priv->gpu_error.hangcheck_work))
		seq_puts(m, "Hangcheck active, work pending\n");
	else
		seq_puts(m, "Hangcheck inactive\n");

	seq_printf(m, "GT active? %s\n", yesno(dev_priv->gt.awake));

	for_each_engine(engine, dev_priv, id) {
		struct intel_breadcrumbs *b = &engine->breadcrumbs;
		struct rb_node *rb;

		seq_printf(m, "%s:\n", engine->name);
		seq_printf(m, "\tseqno = %x [current %x, last %x], %dms ago\n",
			   engine->hangcheck.seqno, seqno[id],
			   intel_engine_last_submit(engine),
			   jiffies_to_msecs(jiffies -
					    engine->hangcheck.action_timestamp));
		seq_printf(m, "\twaiters? %s, fake irq active? %s\n",
			   yesno(intel_engine_has_waiter(engine)),
			   yesno(test_bit(engine->id,
					  &dev_priv->gpu_error.missed_irq_rings)));

		spin_lock_irq(&b->rb_lock);
		for (rb = rb_first(&b->waiters); rb; rb = rb_next(rb)) {
			struct intel_wait *w = rb_entry(rb, typeof(*w), node);

			seq_printf(m, "\t%s [%d] waiting for %x\n",
				   w->tsk->comm, w->tsk->pid, w->seqno);
		}
		spin_unlock_irq(&b->rb_lock);

		seq_printf(m, "\tACTHD = 0x%08llx [current 0x%08llx]\n",
			   (long long)engine->hangcheck.acthd,
			   (long long)acthd[id]);

		if (engine->id == RCS) {
			seq_puts(m, "\tinstdone read =\n");

			i915_instdone_info(dev_priv, m, &instdone);

			seq_puts(m, "\tinstdone accu =\n");

			i915_instdone_info(dev_priv, m,
					   &engine->hangcheck.instdone);
		}
	}

	return 0;
}

static int i915_reset_info(struct seq_file *m, void *unused)
{
	struct drm_i915_private *dev_priv = node_to_i915(m->private);
	struct i915_gpu_error *error = &dev_priv->gpu_error;
	struct intel_engine_cs *engine;
	enum intel_engine_id id;

	seq_printf(m, "full gpu reset = %u\n", i915_reset_count(error));

	for_each_engine(engine, dev_priv, id) {
		seq_printf(m, "%s = %u\n", engine->name,
			   i915_reset_engine_count(error, engine));
	}

	return 0;
}

static int ironlake_drpc_info(struct seq_file *m)
{
	struct drm_i915_private *dev_priv = node_to_i915(m->private);
	u32 rgvmodectl, rstdbyctl;
	u16 crstandvid;

	rgvmodectl = I915_READ(MEMMODECTL);
	rstdbyctl = I915_READ(RSTDBYCTL);
	crstandvid = I915_READ16(CRSTANDVID);

	seq_printf(m, "HD boost: %s\n", yesno(rgvmodectl & MEMMODE_BOOST_EN));
	seq_printf(m, "Boost freq: %d\n",
		   (rgvmodectl & MEMMODE_BOOST_FREQ_MASK) >>
		   MEMMODE_BOOST_FREQ_SHIFT);
	seq_printf(m, "HW control enabled: %s\n",
		   yesno(rgvmodectl & MEMMODE_HWIDLE_EN));
	seq_printf(m, "SW control enabled: %s\n",
		   yesno(rgvmodectl & MEMMODE_SWMODE_EN));
	seq_printf(m, "Gated voltage change: %s\n",
		   yesno(rgvmodectl & MEMMODE_RCLK_GATE));
	seq_printf(m, "Starting frequency: P%d\n",
		   (rgvmodectl & MEMMODE_FSTART_MASK) >> MEMMODE_FSTART_SHIFT);
	seq_printf(m, "Max P-state: P%d\n",
		   (rgvmodectl & MEMMODE_FMAX_MASK) >> MEMMODE_FMAX_SHIFT);
	seq_printf(m, "Min P-state: P%d\n", (rgvmodectl & MEMMODE_FMIN_MASK));
	seq_printf(m, "RS1 VID: %d\n", (crstandvid & 0x3f));
	seq_printf(m, "RS2 VID: %d\n", ((crstandvid >> 8) & 0x3f));
	seq_printf(m, "Render standby enabled: %s\n",
		   yesno(!(rstdbyctl & RCX_SW_EXIT)));
	seq_puts(m, "Current RS state: ");
	switch (rstdbyctl & RSX_STATUS_MASK) {
	case RSX_STATUS_ON:
		seq_puts(m, "on\n");
		break;
	case RSX_STATUS_RC1:
		seq_puts(m, "RC1\n");
		break;
	case RSX_STATUS_RC1E:
		seq_puts(m, "RC1E\n");
		break;
	case RSX_STATUS_RS1:
		seq_puts(m, "RS1\n");
		break;
	case RSX_STATUS_RS2:
		seq_puts(m, "RS2 (RC6)\n");
		break;
	case RSX_STATUS_RS3:
		seq_puts(m, "RC3 (RC6+)\n");
		break;
	default:
		seq_puts(m, "unknown\n");
		break;
	}

	return 0;
}

static int i915_forcewake_domains(struct seq_file *m, void *data)
{
	struct drm_i915_private *i915 = node_to_i915(m->private);
	struct intel_uncore_forcewake_domain *fw_domain;
	unsigned int tmp;

	seq_printf(m, "user.bypass_count = %u\n",
		   i915->uncore.user_forcewake.count);

	for_each_fw_domain(fw_domain, i915, tmp)
		seq_printf(m, "%s.wake_count = %u\n",
			   intel_uncore_forcewake_domain_to_str(fw_domain->id),
			   READ_ONCE(fw_domain->wake_count));

	return 0;
}

static void print_rc6_res(struct seq_file *m,
			  const char *title,
			  const i915_reg_t reg)
{
	struct drm_i915_private *dev_priv = node_to_i915(m->private);

	seq_printf(m, "%s %u (%llu us)\n",
		   title, I915_READ(reg),
		   intel_rc6_residency_us(dev_priv, reg));
}

static int vlv_drpc_info(struct seq_file *m)
{
	struct drm_i915_private *dev_priv = node_to_i915(m->private);
	u32 rcctl1, pw_status;

	pw_status = I915_READ(VLV_GTLC_PW_STATUS);
	rcctl1 = I915_READ(GEN6_RC_CONTROL);

	seq_printf(m, "RC6 Enabled: %s\n",
		   yesno(rcctl1 & (GEN7_RC_CTL_TO_MODE |
					GEN6_RC_CTL_EI_MODE(1))));
	seq_printf(m, "Render Power Well: %s\n",
		   (pw_status & VLV_GTLC_PW_RENDER_STATUS_MASK) ? "Up" : "Down");
	seq_printf(m, "Media Power Well: %s\n",
		   (pw_status & VLV_GTLC_PW_MEDIA_STATUS_MASK) ? "Up" : "Down");

	print_rc6_res(m, "Render RC6 residency since boot:", VLV_GT_RENDER_RC6);
	print_rc6_res(m, "Media RC6 residency since boot:", VLV_GT_MEDIA_RC6);

	return i915_forcewake_domains(m, NULL);
}

static int gen6_drpc_info(struct seq_file *m)
{
	struct drm_i915_private *dev_priv = node_to_i915(m->private);
	u32 gt_core_status, rcctl1, rc6vids = 0;
	u32 gen9_powergate_enable = 0, gen9_powergate_status = 0;

	gt_core_status = I915_READ_FW(GEN6_GT_CORE_STATUS);
	trace_i915_reg_rw(false, GEN6_GT_CORE_STATUS, gt_core_status, 4, true);

	rcctl1 = I915_READ(GEN6_RC_CONTROL);
	if (INTEL_GEN(dev_priv) >= 9) {
		gen9_powergate_enable = I915_READ(GEN9_PG_ENABLE);
		gen9_powergate_status = I915_READ(GEN9_PWRGT_DOMAIN_STATUS);
	}

	if (INTEL_GEN(dev_priv) <= 7) {
		mutex_lock(&dev_priv->pcu_lock);
		sandybridge_pcode_read(dev_priv, GEN6_PCODE_READ_RC6VIDS,
				       &rc6vids);
		mutex_unlock(&dev_priv->pcu_lock);
	}

	seq_printf(m, "RC1e Enabled: %s\n",
		   yesno(rcctl1 & GEN6_RC_CTL_RC1e_ENABLE));
	seq_printf(m, "RC6 Enabled: %s\n",
		   yesno(rcctl1 & GEN6_RC_CTL_RC6_ENABLE));
	if (INTEL_GEN(dev_priv) >= 9) {
		seq_printf(m, "Render Well Gating Enabled: %s\n",
			yesno(gen9_powergate_enable & GEN9_RENDER_PG_ENABLE));
		seq_printf(m, "Media Well Gating Enabled: %s\n",
			yesno(gen9_powergate_enable & GEN9_MEDIA_PG_ENABLE));
	}
	seq_printf(m, "Deep RC6 Enabled: %s\n",
		   yesno(rcctl1 & GEN6_RC_CTL_RC6p_ENABLE));
	seq_printf(m, "Deepest RC6 Enabled: %s\n",
		   yesno(rcctl1 & GEN6_RC_CTL_RC6pp_ENABLE));
	seq_puts(m, "Current RC state: ");
	switch (gt_core_status & GEN6_RCn_MASK) {
	case GEN6_RC0:
		if (gt_core_status & GEN6_CORE_CPD_STATE_MASK)
			seq_puts(m, "Core Power Down\n");
		else
			seq_puts(m, "on\n");
		break;
	case GEN6_RC3:
		seq_puts(m, "RC3\n");
		break;
	case GEN6_RC6:
		seq_puts(m, "RC6\n");
		break;
	case GEN6_RC7:
		seq_puts(m, "RC7\n");
		break;
	default:
		seq_puts(m, "Unknown\n");
		break;
	}

	seq_printf(m, "Core Power Down: %s\n",
		   yesno(gt_core_status & GEN6_CORE_CPD_STATE_MASK));
	if (INTEL_GEN(dev_priv) >= 9) {
		seq_printf(m, "Render Power Well: %s\n",
			(gen9_powergate_status &
			 GEN9_PWRGT_RENDER_STATUS_MASK) ? "Up" : "Down");
		seq_printf(m, "Media Power Well: %s\n",
			(gen9_powergate_status &
			 GEN9_PWRGT_MEDIA_STATUS_MASK) ? "Up" : "Down");
	}

	/* Not exactly sure what this is */
	print_rc6_res(m, "RC6 \"Locked to RPn\" residency since boot:",
		      GEN6_GT_GFX_RC6_LOCKED);
	print_rc6_res(m, "RC6 residency since boot:", GEN6_GT_GFX_RC6);
	print_rc6_res(m, "RC6+ residency since boot:", GEN6_GT_GFX_RC6p);
	print_rc6_res(m, "RC6++ residency since boot:", GEN6_GT_GFX_RC6pp);

	if (INTEL_GEN(dev_priv) <= 7) {
		seq_printf(m, "RC6   voltage: %dmV\n",
			   GEN6_DECODE_RC6_VID(((rc6vids >> 0) & 0xff)));
		seq_printf(m, "RC6+  voltage: %dmV\n",
			   GEN6_DECODE_RC6_VID(((rc6vids >> 8) & 0xff)));
		seq_printf(m, "RC6++ voltage: %dmV\n",
			   GEN6_DECODE_RC6_VID(((rc6vids >> 16) & 0xff)));
	}

	return i915_forcewake_domains(m, NULL);
}

static int i915_drpc_info(struct seq_file *m, void *unused)
{
	struct drm_i915_private *dev_priv = node_to_i915(m->private);
	intel_wakeref_t wakeref;
	int err = -ENODEV;

	with_intel_runtime_pm(dev_priv, wakeref) {
		if (IS_VALLEYVIEW(dev_priv) || IS_CHERRYVIEW(dev_priv))
			err = vlv_drpc_info(m);
		else if (INTEL_GEN(dev_priv) >= 6)
			err = gen6_drpc_info(m);
		else
			err = ironlake_drpc_info(m);
	}

	return err;
}

static int i915_frontbuffer_tracking(struct seq_file *m, void *unused)
{
	struct drm_i915_private *dev_priv = node_to_i915(m->private);

	seq_printf(m, "FB tracking busy bits: 0x%08x\n",
		   dev_priv->fb_tracking.busy_bits);

	seq_printf(m, "FB tracking flip bits: 0x%08x\n",
		   dev_priv->fb_tracking.flip_bits);

	return 0;
}

static int i915_fbc_status(struct seq_file *m, void *unused)
{
	struct drm_i915_private *dev_priv = node_to_i915(m->private);
	struct intel_fbc *fbc = &dev_priv->fbc;
	intel_wakeref_t wakeref;

	if (!HAS_FBC(dev_priv))
		return -ENODEV;

	wakeref = intel_runtime_pm_get(dev_priv);
	mutex_lock(&fbc->lock);

	if (intel_fbc_is_active(dev_priv))
		seq_puts(m, "FBC enabled\n");
	else
		seq_printf(m, "FBC disabled: %s\n", fbc->no_fbc_reason);

	if (intel_fbc_is_active(dev_priv)) {
		u32 mask;

		if (INTEL_GEN(dev_priv) >= 8)
			mask = I915_READ(IVB_FBC_STATUS2) & BDW_FBC_COMP_SEG_MASK;
		else if (INTEL_GEN(dev_priv) >= 7)
			mask = I915_READ(IVB_FBC_STATUS2) & IVB_FBC_COMP_SEG_MASK;
		else if (INTEL_GEN(dev_priv) >= 5)
			mask = I915_READ(ILK_DPFC_STATUS) & ILK_DPFC_COMP_SEG_MASK;
		else if (IS_G4X(dev_priv))
			mask = I915_READ(DPFC_STATUS) & DPFC_COMP_SEG_MASK;
		else
			mask = I915_READ(FBC_STATUS) & (FBC_STAT_COMPRESSING |
							FBC_STAT_COMPRESSED);

		seq_printf(m, "Compressing: %s\n", yesno(mask));
	}

	mutex_unlock(&fbc->lock);
	intel_runtime_pm_put(dev_priv, wakeref);

	return 0;
}

static int i915_fbc_false_color_get(void *data, u64 *val)
{
	struct drm_i915_private *dev_priv = data;

	if (INTEL_GEN(dev_priv) < 7 || !HAS_FBC(dev_priv))
		return -ENODEV;

	*val = dev_priv->fbc.false_color;

	return 0;
}

static int i915_fbc_false_color_set(void *data, u64 val)
{
	struct drm_i915_private *dev_priv = data;
	u32 reg;

	if (INTEL_GEN(dev_priv) < 7 || !HAS_FBC(dev_priv))
		return -ENODEV;

	mutex_lock(&dev_priv->fbc.lock);

	reg = I915_READ(ILK_DPFC_CONTROL);
	dev_priv->fbc.false_color = val;

	I915_WRITE(ILK_DPFC_CONTROL, val ?
		   (reg | FBC_CTL_FALSE_COLOR) :
		   (reg & ~FBC_CTL_FALSE_COLOR));

	mutex_unlock(&dev_priv->fbc.lock);
	return 0;
}

DEFINE_SIMPLE_ATTRIBUTE(i915_fbc_false_color_fops,
			i915_fbc_false_color_get, i915_fbc_false_color_set,
			"%llu\n");

static int i915_ips_status(struct seq_file *m, void *unused)
{
	struct drm_i915_private *dev_priv = node_to_i915(m->private);
	intel_wakeref_t wakeref;

	if (!HAS_IPS(dev_priv))
		return -ENODEV;

	wakeref = intel_runtime_pm_get(dev_priv);

	seq_printf(m, "Enabled by kernel parameter: %s\n",
		   yesno(i915_modparams.enable_ips));

	if (INTEL_GEN(dev_priv) >= 8) {
		seq_puts(m, "Currently: unknown\n");
	} else {
		if (I915_READ(IPS_CTL) & IPS_ENABLE)
			seq_puts(m, "Currently: enabled\n");
		else
			seq_puts(m, "Currently: disabled\n");
	}

	intel_runtime_pm_put(dev_priv, wakeref);

	return 0;
}

static int i915_sr_status(struct seq_file *m, void *unused)
{
	struct drm_i915_private *dev_priv = node_to_i915(m->private);
	intel_wakeref_t wakeref;
	bool sr_enabled = false;

	wakeref = intel_display_power_get(dev_priv, POWER_DOMAIN_INIT);

	if (INTEL_GEN(dev_priv) >= 9)
		/* no global SR status; inspect per-plane WM */;
	else if (HAS_PCH_SPLIT(dev_priv))
		sr_enabled = I915_READ(WM1_LP_ILK) & WM1_LP_SR_EN;
	else if (IS_I965GM(dev_priv) || IS_G4X(dev_priv) ||
		 IS_I945G(dev_priv) || IS_I945GM(dev_priv))
		sr_enabled = I915_READ(FW_BLC_SELF) & FW_BLC_SELF_EN;
	else if (IS_I915GM(dev_priv))
		sr_enabled = I915_READ(INSTPM) & INSTPM_SELF_EN;
	else if (IS_PINEVIEW(dev_priv))
		sr_enabled = I915_READ(DSPFW3) & PINEVIEW_SELF_REFRESH_EN;
	else if (IS_VALLEYVIEW(dev_priv) || IS_CHERRYVIEW(dev_priv))
		sr_enabled = I915_READ(FW_BLC_SELF_VLV) & FW_CSPWRDWNEN;

	intel_display_power_put(dev_priv, POWER_DOMAIN_INIT, wakeref);

	seq_printf(m, "self-refresh: %s\n", enableddisabled(sr_enabled));

	return 0;
}

static int i915_emon_status(struct seq_file *m, void *unused)
{
	struct drm_i915_private *i915 = node_to_i915(m->private);
	intel_wakeref_t wakeref;

<<<<<<< HEAD
	if (!IS_GEN(dev_priv, 5))
=======
	if (!IS_GEN(i915, 5))
>>>>>>> c5627461
		return -ENODEV;

	with_intel_runtime_pm(i915, wakeref) {
		unsigned long temp, chipset, gfx;

		temp = i915_mch_val(i915);
		chipset = i915_chipset_val(i915);
		gfx = i915_gfx_val(i915);

		seq_printf(m, "GMCH temp: %ld\n", temp);
		seq_printf(m, "Chipset power: %ld\n", chipset);
		seq_printf(m, "GFX power: %ld\n", gfx);
		seq_printf(m, "Total power: %ld\n", chipset + gfx);
	}

	return 0;
}

static int i915_ring_freq_table(struct seq_file *m, void *unused)
{
	struct drm_i915_private *dev_priv = node_to_i915(m->private);
	struct intel_rps *rps = &dev_priv->gt_pm.rps;
	unsigned int max_gpu_freq, min_gpu_freq;
	intel_wakeref_t wakeref;
	int gpu_freq, ia_freq;
	int ret;

	if (!HAS_LLC(dev_priv))
		return -ENODEV;

	wakeref = intel_runtime_pm_get(dev_priv);

	ret = mutex_lock_interruptible(&dev_priv->pcu_lock);
	if (ret)
		goto out;

	min_gpu_freq = rps->min_freq;
	max_gpu_freq = rps->max_freq;
	if (IS_GEN9_BC(dev_priv) || INTEL_GEN(dev_priv) >= 10) {
		/* Convert GT frequency to 50 HZ units */
		min_gpu_freq /= GEN9_FREQ_SCALER;
		max_gpu_freq /= GEN9_FREQ_SCALER;
	}

	seq_puts(m, "GPU freq (MHz)\tEffective CPU freq (MHz)\tEffective Ring freq (MHz)\n");

	for (gpu_freq = min_gpu_freq; gpu_freq <= max_gpu_freq; gpu_freq++) {
		ia_freq = gpu_freq;
		sandybridge_pcode_read(dev_priv,
				       GEN6_PCODE_READ_MIN_FREQ_TABLE,
				       &ia_freq);
		seq_printf(m, "%d\t\t%d\t\t\t\t%d\n",
			   intel_gpu_freq(dev_priv, (gpu_freq *
						     (IS_GEN9_BC(dev_priv) ||
						      INTEL_GEN(dev_priv) >= 10 ?
						      GEN9_FREQ_SCALER : 1))),
			   ((ia_freq >> 0) & 0xff) * 100,
			   ((ia_freq >> 8) & 0xff) * 100);
	}

	mutex_unlock(&dev_priv->pcu_lock);

out:
	intel_runtime_pm_put(dev_priv, wakeref);
	return ret;
}

static int i915_opregion(struct seq_file *m, void *unused)
{
	struct drm_i915_private *dev_priv = node_to_i915(m->private);
	struct drm_device *dev = &dev_priv->drm;
	struct intel_opregion *opregion = &dev_priv->opregion;
	int ret;

	ret = mutex_lock_interruptible(&dev->struct_mutex);
	if (ret)
		goto out;

	if (opregion->header)
		seq_write(m, opregion->header, OPREGION_SIZE);

	mutex_unlock(&dev->struct_mutex);

out:
	return 0;
}

static int i915_vbt(struct seq_file *m, void *unused)
{
	struct intel_opregion *opregion = &node_to_i915(m->private)->opregion;

	if (opregion->vbt)
		seq_write(m, opregion->vbt, opregion->vbt_size);

	return 0;
}

static int i915_gem_framebuffer_info(struct seq_file *m, void *data)
{
	struct drm_i915_private *dev_priv = node_to_i915(m->private);
	struct drm_device *dev = &dev_priv->drm;
	struct intel_framebuffer *fbdev_fb = NULL;
	struct drm_framebuffer *drm_fb;
	int ret;

	ret = mutex_lock_interruptible(&dev->struct_mutex);
	if (ret)
		return ret;

#ifdef CONFIG_DRM_FBDEV_EMULATION
	if (dev_priv->fbdev && dev_priv->fbdev->helper.fb) {
		fbdev_fb = to_intel_framebuffer(dev_priv->fbdev->helper.fb);

		seq_printf(m, "fbcon size: %d x %d, depth %d, %d bpp, modifier 0x%llx, refcount %d, obj ",
			   fbdev_fb->base.width,
			   fbdev_fb->base.height,
			   fbdev_fb->base.format->depth,
			   fbdev_fb->base.format->cpp[0] * 8,
			   fbdev_fb->base.modifier,
			   drm_framebuffer_read_refcount(&fbdev_fb->base));
		describe_obj(m, intel_fb_obj(&fbdev_fb->base));
		seq_putc(m, '\n');
	}
#endif

	mutex_lock(&dev->mode_config.fb_lock);
	drm_for_each_fb(drm_fb, dev) {
		struct intel_framebuffer *fb = to_intel_framebuffer(drm_fb);
		if (fb == fbdev_fb)
			continue;

		seq_printf(m, "user size: %d x %d, depth %d, %d bpp, modifier 0x%llx, refcount %d, obj ",
			   fb->base.width,
			   fb->base.height,
			   fb->base.format->depth,
			   fb->base.format->cpp[0] * 8,
			   fb->base.modifier,
			   drm_framebuffer_read_refcount(&fb->base));
		describe_obj(m, intel_fb_obj(&fb->base));
		seq_putc(m, '\n');
	}
	mutex_unlock(&dev->mode_config.fb_lock);
	mutex_unlock(&dev->struct_mutex);

	return 0;
}

static void describe_ctx_ring(struct seq_file *m, struct intel_ring *ring)
{
	seq_printf(m, " (ringbuffer, space: %d, head: %u, tail: %u, emit: %u)",
		   ring->space, ring->head, ring->tail, ring->emit);
}

static int i915_context_status(struct seq_file *m, void *unused)
{
	struct drm_i915_private *dev_priv = node_to_i915(m->private);
	struct drm_device *dev = &dev_priv->drm;
	struct intel_engine_cs *engine;
	struct i915_gem_context *ctx;
	enum intel_engine_id id;
	int ret;

	ret = mutex_lock_interruptible(&dev->struct_mutex);
	if (ret)
		return ret;

	list_for_each_entry(ctx, &dev_priv->contexts.list, link) {
		seq_puts(m, "HW context ");
		if (!list_empty(&ctx->hw_id_link))
			seq_printf(m, "%x [pin %u]", ctx->hw_id,
				   atomic_read(&ctx->hw_id_pin_count));
		if (ctx->pid) {
			struct task_struct *task;

			task = get_pid_task(ctx->pid, PIDTYPE_PID);
			if (task) {
				seq_printf(m, "(%s [%d]) ",
					   task->comm, task->pid);
				put_task_struct(task);
			}
		} else if (IS_ERR(ctx->file_priv)) {
			seq_puts(m, "(deleted) ");
		} else {
			seq_puts(m, "(kernel) ");
		}

		seq_putc(m, ctx->remap_slice ? 'R' : 'r');
		seq_putc(m, '\n');

		for_each_engine(engine, dev_priv, id) {
			struct intel_context *ce =
				to_intel_context(ctx, engine);

			seq_printf(m, "%s: ", engine->name);
			if (ce->state)
				describe_obj(m, ce->state->obj);
			if (ce->ring)
				describe_ctx_ring(m, ce->ring);
			seq_putc(m, '\n');
		}

		seq_putc(m, '\n');
	}

	mutex_unlock(&dev->struct_mutex);

	return 0;
}

static const char *swizzle_string(unsigned swizzle)
{
	switch (swizzle) {
	case I915_BIT_6_SWIZZLE_NONE:
		return "none";
	case I915_BIT_6_SWIZZLE_9:
		return "bit9";
	case I915_BIT_6_SWIZZLE_9_10:
		return "bit9/bit10";
	case I915_BIT_6_SWIZZLE_9_11:
		return "bit9/bit11";
	case I915_BIT_6_SWIZZLE_9_10_11:
		return "bit9/bit10/bit11";
	case I915_BIT_6_SWIZZLE_9_17:
		return "bit9/bit17";
	case I915_BIT_6_SWIZZLE_9_10_17:
		return "bit9/bit10/bit17";
	case I915_BIT_6_SWIZZLE_UNKNOWN:
		return "unknown";
	}

	return "bug";
}

static int i915_swizzle_info(struct seq_file *m, void *data)
{
	struct drm_i915_private *dev_priv = node_to_i915(m->private);
	intel_wakeref_t wakeref;

	wakeref = intel_runtime_pm_get(dev_priv);

	seq_printf(m, "bit6 swizzle for X-tiling = %s\n",
		   swizzle_string(dev_priv->mm.bit_6_swizzle_x));
	seq_printf(m, "bit6 swizzle for Y-tiling = %s\n",
		   swizzle_string(dev_priv->mm.bit_6_swizzle_y));

	if (IS_GEN_RANGE(dev_priv, 3, 4)) {
		seq_printf(m, "DDC = 0x%08x\n",
			   I915_READ(DCC));
		seq_printf(m, "DDC2 = 0x%08x\n",
			   I915_READ(DCC2));
		seq_printf(m, "C0DRB3 = 0x%04x\n",
			   I915_READ16(C0DRB3));
		seq_printf(m, "C1DRB3 = 0x%04x\n",
			   I915_READ16(C1DRB3));
	} else if (INTEL_GEN(dev_priv) >= 6) {
		seq_printf(m, "MAD_DIMM_C0 = 0x%08x\n",
			   I915_READ(MAD_DIMM_C0));
		seq_printf(m, "MAD_DIMM_C1 = 0x%08x\n",
			   I915_READ(MAD_DIMM_C1));
		seq_printf(m, "MAD_DIMM_C2 = 0x%08x\n",
			   I915_READ(MAD_DIMM_C2));
		seq_printf(m, "TILECTL = 0x%08x\n",
			   I915_READ(TILECTL));
		if (INTEL_GEN(dev_priv) >= 8)
			seq_printf(m, "GAMTARBMODE = 0x%08x\n",
				   I915_READ(GAMTARBMODE));
		else
			seq_printf(m, "ARB_MODE = 0x%08x\n",
				   I915_READ(ARB_MODE));
		seq_printf(m, "DISP_ARB_CTL = 0x%08x\n",
			   I915_READ(DISP_ARB_CTL));
	}

	if (dev_priv->quirks & QUIRK_PIN_SWIZZLED_PAGES)
		seq_puts(m, "L-shaped memory detected\n");

	intel_runtime_pm_put(dev_priv, wakeref);

	return 0;
}

static int count_irq_waiters(struct drm_i915_private *i915)
{
	struct intel_engine_cs *engine;
	enum intel_engine_id id;
	int count = 0;

	for_each_engine(engine, i915, id)
		count += intel_engine_has_waiter(engine);

	return count;
}

static const char *rps_power_to_str(unsigned int power)
{
	static const char * const strings[] = {
		[LOW_POWER] = "low power",
		[BETWEEN] = "mixed",
		[HIGH_POWER] = "high power",
	};

	if (power >= ARRAY_SIZE(strings) || !strings[power])
		return "unknown";

	return strings[power];
}

static int i915_rps_boost_info(struct seq_file *m, void *data)
{
	struct drm_i915_private *dev_priv = node_to_i915(m->private);
	struct drm_device *dev = &dev_priv->drm;
	struct intel_rps *rps = &dev_priv->gt_pm.rps;
	u32 act_freq = rps->cur_freq;
	intel_wakeref_t wakeref;
	struct drm_file *file;

	with_intel_runtime_pm_if_in_use(dev_priv, wakeref) {
		if (IS_VALLEYVIEW(dev_priv) || IS_CHERRYVIEW(dev_priv)) {
			mutex_lock(&dev_priv->pcu_lock);
			act_freq = vlv_punit_read(dev_priv,
						  PUNIT_REG_GPU_FREQ_STS);
			act_freq = (act_freq >> 8) & 0xff;
			mutex_unlock(&dev_priv->pcu_lock);
		} else {
			act_freq = intel_get_cagf(dev_priv,
						  I915_READ(GEN6_RPSTAT1));
		}
	}

	seq_printf(m, "RPS enabled? %d\n", rps->enabled);
	seq_printf(m, "GPU busy? %s [%d requests]\n",
		   yesno(dev_priv->gt.awake), dev_priv->gt.active_requests);
	seq_printf(m, "CPU waiting? %d\n", count_irq_waiters(dev_priv));
	seq_printf(m, "Boosts outstanding? %d\n",
		   atomic_read(&rps->num_waiters));
	seq_printf(m, "Interactive? %d\n", READ_ONCE(rps->power.interactive));
	seq_printf(m, "Frequency requested %d, actual %d\n",
		   intel_gpu_freq(dev_priv, rps->cur_freq),
		   intel_gpu_freq(dev_priv, act_freq));
	seq_printf(m, "  min hard:%d, soft:%d; max soft:%d, hard:%d\n",
		   intel_gpu_freq(dev_priv, rps->min_freq),
		   intel_gpu_freq(dev_priv, rps->min_freq_softlimit),
		   intel_gpu_freq(dev_priv, rps->max_freq_softlimit),
		   intel_gpu_freq(dev_priv, rps->max_freq));
	seq_printf(m, "  idle:%d, efficient:%d, boost:%d\n",
		   intel_gpu_freq(dev_priv, rps->idle_freq),
		   intel_gpu_freq(dev_priv, rps->efficient_freq),
		   intel_gpu_freq(dev_priv, rps->boost_freq));

	mutex_lock(&dev->filelist_mutex);
	list_for_each_entry_reverse(file, &dev->filelist, lhead) {
		struct drm_i915_file_private *file_priv = file->driver_priv;
		struct task_struct *task;

		rcu_read_lock();
		task = pid_task(file->pid, PIDTYPE_PID);
		seq_printf(m, "%s [%d]: %d boosts\n",
			   task ? task->comm : "<unknown>",
			   task ? task->pid : -1,
			   atomic_read(&file_priv->rps_client.boosts));
		rcu_read_unlock();
	}
	seq_printf(m, "Kernel (anonymous) boosts: %d\n",
		   atomic_read(&rps->boosts));
	mutex_unlock(&dev->filelist_mutex);

	if (INTEL_GEN(dev_priv) >= 6 &&
	    rps->enabled &&
	    dev_priv->gt.active_requests) {
		u32 rpup, rpupei;
		u32 rpdown, rpdownei;

		intel_uncore_forcewake_get(dev_priv, FORCEWAKE_ALL);
		rpup = I915_READ_FW(GEN6_RP_CUR_UP) & GEN6_RP_EI_MASK;
		rpupei = I915_READ_FW(GEN6_RP_CUR_UP_EI) & GEN6_RP_EI_MASK;
		rpdown = I915_READ_FW(GEN6_RP_CUR_DOWN) & GEN6_RP_EI_MASK;
		rpdownei = I915_READ_FW(GEN6_RP_CUR_DOWN_EI) & GEN6_RP_EI_MASK;
		intel_uncore_forcewake_put(dev_priv, FORCEWAKE_ALL);

		seq_printf(m, "\nRPS Autotuning (current \"%s\" window):\n",
			   rps_power_to_str(rps->power.mode));
		seq_printf(m, "  Avg. up: %d%% [above threshold? %d%%]\n",
			   rpup && rpupei ? 100 * rpup / rpupei : 0,
			   rps->power.up_threshold);
		seq_printf(m, "  Avg. down: %d%% [below threshold? %d%%]\n",
			   rpdown && rpdownei ? 100 * rpdown / rpdownei : 0,
			   rps->power.down_threshold);
	} else {
		seq_puts(m, "\nRPS Autotuning inactive\n");
	}

	return 0;
}

static int i915_llc(struct seq_file *m, void *data)
{
	struct drm_i915_private *dev_priv = node_to_i915(m->private);
	const bool edram = INTEL_GEN(dev_priv) > 8;

	seq_printf(m, "LLC: %s\n", yesno(HAS_LLC(dev_priv)));
	seq_printf(m, "%s: %lluMB\n", edram ? "eDRAM" : "eLLC",
		   intel_uncore_edram_size(dev_priv)/1024/1024);

	return 0;
}

static int i915_huc_load_status_info(struct seq_file *m, void *data)
{
	struct drm_i915_private *dev_priv = node_to_i915(m->private);
	intel_wakeref_t wakeref;
	struct drm_printer p;

	if (!HAS_HUC(dev_priv))
		return -ENODEV;

	p = drm_seq_file_printer(m);
	intel_uc_fw_dump(&dev_priv->huc.fw, &p);

	with_intel_runtime_pm(dev_priv, wakeref)
		seq_printf(m, "\nHuC status 0x%08x:\n", I915_READ(HUC_STATUS2));

	return 0;
}

static int i915_guc_load_status_info(struct seq_file *m, void *data)
{
	struct drm_i915_private *dev_priv = node_to_i915(m->private);
	intel_wakeref_t wakeref;
	struct drm_printer p;

	if (!HAS_GUC(dev_priv))
		return -ENODEV;

	p = drm_seq_file_printer(m);
	intel_uc_fw_dump(&dev_priv->guc.fw, &p);

	with_intel_runtime_pm(dev_priv, wakeref) {
		u32 tmp = I915_READ(GUC_STATUS);
		u32 i;

		seq_printf(m, "\nGuC status 0x%08x:\n", tmp);
		seq_printf(m, "\tBootrom status = 0x%x\n",
			   (tmp & GS_BOOTROM_MASK) >> GS_BOOTROM_SHIFT);
		seq_printf(m, "\tuKernel status = 0x%x\n",
			   (tmp & GS_UKERNEL_MASK) >> GS_UKERNEL_SHIFT);
		seq_printf(m, "\tMIA Core status = 0x%x\n",
			   (tmp & GS_MIA_MASK) >> GS_MIA_SHIFT);
		seq_puts(m, "\nScratch registers:\n");
		for (i = 0; i < 16; i++) {
			seq_printf(m, "\t%2d: \t0x%x\n",
				   i, I915_READ(SOFT_SCRATCH(i)));
		}
	}

	return 0;
}

static const char *
stringify_guc_log_type(enum guc_log_buffer_type type)
{
	switch (type) {
	case GUC_ISR_LOG_BUFFER:
		return "ISR";
	case GUC_DPC_LOG_BUFFER:
		return "DPC";
	case GUC_CRASH_DUMP_LOG_BUFFER:
		return "CRASH";
	default:
		MISSING_CASE(type);
	}

	return "";
}

static void i915_guc_log_info(struct seq_file *m,
			      struct drm_i915_private *dev_priv)
{
	struct intel_guc_log *log = &dev_priv->guc.log;
	enum guc_log_buffer_type type;

	if (!intel_guc_log_relay_enabled(log)) {
		seq_puts(m, "GuC log relay disabled\n");
		return;
	}

	seq_puts(m, "GuC logging stats:\n");

	seq_printf(m, "\tRelay full count: %u\n",
		   log->relay.full_count);

	for (type = GUC_ISR_LOG_BUFFER; type < GUC_MAX_LOG_BUFFER; type++) {
		seq_printf(m, "\t%s:\tflush count %10u, overflow count %10u\n",
			   stringify_guc_log_type(type),
			   log->stats[type].flush,
			   log->stats[type].sampled_overflow);
	}
}

static void i915_guc_client_info(struct seq_file *m,
				 struct drm_i915_private *dev_priv,
				 struct intel_guc_client *client)
{
	struct intel_engine_cs *engine;
	enum intel_engine_id id;
	u64 tot = 0;

	seq_printf(m, "\tPriority %d, GuC stage index: %u, PD offset 0x%x\n",
		client->priority, client->stage_id, client->proc_desc_offset);
	seq_printf(m, "\tDoorbell id %d, offset: 0x%lx\n",
		client->doorbell_id, client->doorbell_offset);

	for_each_engine(engine, dev_priv, id) {
		u64 submissions = client->submissions[id];
		tot += submissions;
		seq_printf(m, "\tSubmissions: %llu %s\n",
				submissions, engine->name);
	}
	seq_printf(m, "\tTotal: %llu\n", tot);
}

static int i915_guc_info(struct seq_file *m, void *data)
{
	struct drm_i915_private *dev_priv = node_to_i915(m->private);
	const struct intel_guc *guc = &dev_priv->guc;

	if (!USES_GUC(dev_priv))
		return -ENODEV;

	i915_guc_log_info(m, dev_priv);

	if (!USES_GUC_SUBMISSION(dev_priv))
		return 0;

	GEM_BUG_ON(!guc->execbuf_client);

	seq_printf(m, "\nDoorbell map:\n");
	seq_printf(m, "\t%*pb\n", GUC_NUM_DOORBELLS, guc->doorbell_bitmap);
	seq_printf(m, "Doorbell next cacheline: 0x%x\n", guc->db_cacheline);

	seq_printf(m, "\nGuC execbuf client @ %p:\n", guc->execbuf_client);
	i915_guc_client_info(m, dev_priv, guc->execbuf_client);
	if (guc->preempt_client) {
		seq_printf(m, "\nGuC preempt client @ %p:\n",
			   guc->preempt_client);
		i915_guc_client_info(m, dev_priv, guc->preempt_client);
	}

	/* Add more as required ... */

	return 0;
}

static int i915_guc_stage_pool(struct seq_file *m, void *data)
{
	struct drm_i915_private *dev_priv = node_to_i915(m->private);
	const struct intel_guc *guc = &dev_priv->guc;
	struct guc_stage_desc *desc = guc->stage_desc_pool_vaddr;
	struct intel_guc_client *client = guc->execbuf_client;
	unsigned int tmp;
	int index;

	if (!USES_GUC_SUBMISSION(dev_priv))
		return -ENODEV;

	for (index = 0; index < GUC_MAX_STAGE_DESCRIPTORS; index++, desc++) {
		struct intel_engine_cs *engine;

		if (!(desc->attribute & GUC_STAGE_DESC_ATTR_ACTIVE))
			continue;

		seq_printf(m, "GuC stage descriptor %u:\n", index);
		seq_printf(m, "\tIndex: %u\n", desc->stage_id);
		seq_printf(m, "\tAttribute: 0x%x\n", desc->attribute);
		seq_printf(m, "\tPriority: %d\n", desc->priority);
		seq_printf(m, "\tDoorbell id: %d\n", desc->db_id);
		seq_printf(m, "\tEngines used: 0x%x\n",
			   desc->engines_used);
		seq_printf(m, "\tDoorbell trigger phy: 0x%llx, cpu: 0x%llx, uK: 0x%x\n",
			   desc->db_trigger_phy,
			   desc->db_trigger_cpu,
			   desc->db_trigger_uk);
		seq_printf(m, "\tProcess descriptor: 0x%x\n",
			   desc->process_desc);
		seq_printf(m, "\tWorkqueue address: 0x%x, size: 0x%x\n",
			   desc->wq_addr, desc->wq_size);
		seq_putc(m, '\n');

		for_each_engine_masked(engine, dev_priv, client->engines, tmp) {
			u32 guc_engine_id = engine->guc_id;
			struct guc_execlist_context *lrc =
						&desc->lrc[guc_engine_id];

			seq_printf(m, "\t%s LRC:\n", engine->name);
			seq_printf(m, "\t\tContext desc: 0x%x\n",
				   lrc->context_desc);
			seq_printf(m, "\t\tContext id: 0x%x\n", lrc->context_id);
			seq_printf(m, "\t\tLRCA: 0x%x\n", lrc->ring_lrca);
			seq_printf(m, "\t\tRing begin: 0x%x\n", lrc->ring_begin);
			seq_printf(m, "\t\tRing end: 0x%x\n", lrc->ring_end);
			seq_putc(m, '\n');
		}
	}

	return 0;
}

static int i915_guc_log_dump(struct seq_file *m, void *data)
{
	struct drm_info_node *node = m->private;
	struct drm_i915_private *dev_priv = node_to_i915(node);
	bool dump_load_err = !!node->info_ent->data;
	struct drm_i915_gem_object *obj = NULL;
	u32 *log;
	int i = 0;

	if (!HAS_GUC(dev_priv))
		return -ENODEV;

	if (dump_load_err)
		obj = dev_priv->guc.load_err_log;
	else if (dev_priv->guc.log.vma)
		obj = dev_priv->guc.log.vma->obj;

	if (!obj)
		return 0;

	log = i915_gem_object_pin_map(obj, I915_MAP_WC);
	if (IS_ERR(log)) {
		DRM_DEBUG("Failed to pin object\n");
		seq_puts(m, "(log data unaccessible)\n");
		return PTR_ERR(log);
	}

	for (i = 0; i < obj->base.size / sizeof(u32); i += 4)
		seq_printf(m, "0x%08x 0x%08x 0x%08x 0x%08x\n",
			   *(log + i), *(log + i + 1),
			   *(log + i + 2), *(log + i + 3));

	seq_putc(m, '\n');

	i915_gem_object_unpin_map(obj);

	return 0;
}

static int i915_guc_log_level_get(void *data, u64 *val)
{
	struct drm_i915_private *dev_priv = data;

	if (!USES_GUC(dev_priv))
		return -ENODEV;

	*val = intel_guc_log_get_level(&dev_priv->guc.log);

	return 0;
}

static int i915_guc_log_level_set(void *data, u64 val)
{
	struct drm_i915_private *dev_priv = data;

	if (!USES_GUC(dev_priv))
		return -ENODEV;

	return intel_guc_log_set_level(&dev_priv->guc.log, val);
}

DEFINE_SIMPLE_ATTRIBUTE(i915_guc_log_level_fops,
			i915_guc_log_level_get, i915_guc_log_level_set,
			"%lld\n");

static int i915_guc_log_relay_open(struct inode *inode, struct file *file)
{
	struct drm_i915_private *dev_priv = inode->i_private;

	if (!USES_GUC(dev_priv))
		return -ENODEV;

	file->private_data = &dev_priv->guc.log;

	return intel_guc_log_relay_open(&dev_priv->guc.log);
}

static ssize_t
i915_guc_log_relay_write(struct file *filp,
			 const char __user *ubuf,
			 size_t cnt,
			 loff_t *ppos)
{
	struct intel_guc_log *log = filp->private_data;

	intel_guc_log_relay_flush(log);

	return cnt;
}

static int i915_guc_log_relay_release(struct inode *inode, struct file *file)
{
	struct drm_i915_private *dev_priv = inode->i_private;

	intel_guc_log_relay_close(&dev_priv->guc.log);

	return 0;
}

static const struct file_operations i915_guc_log_relay_fops = {
	.owner = THIS_MODULE,
	.open = i915_guc_log_relay_open,
	.write = i915_guc_log_relay_write,
	.release = i915_guc_log_relay_release,
};

static int i915_psr_sink_status_show(struct seq_file *m, void *data)
{
	u8 val;
	static const char * const sink_status[] = {
		"inactive",
		"transition to active, capture and display",
		"active, display from RFB",
		"active, capture and display on sink device timings",
		"transition to inactive, capture and display, timing re-sync",
		"reserved",
		"reserved",
		"sink internal error",
	};
	struct drm_connector *connector = m->private;
	struct drm_i915_private *dev_priv = to_i915(connector->dev);
	struct intel_dp *intel_dp =
		enc_to_intel_dp(&intel_attached_encoder(connector)->base);
	int ret;

	if (!CAN_PSR(dev_priv)) {
		seq_puts(m, "PSR Unsupported\n");
		return -ENODEV;
	}

	if (connector->status != connector_status_connected)
		return -ENODEV;

	ret = drm_dp_dpcd_readb(&intel_dp->aux, DP_PSR_STATUS, &val);

	if (ret == 1) {
		const char *str = "unknown";

		val &= DP_PSR_SINK_STATE_MASK;
		if (val < ARRAY_SIZE(sink_status))
			str = sink_status[val];
		seq_printf(m, "Sink PSR status: 0x%x [%s]\n", val, str);
	} else {
		return ret;
	}

	return 0;
}
DEFINE_SHOW_ATTRIBUTE(i915_psr_sink_status);

static void
psr_source_status(struct drm_i915_private *dev_priv, struct seq_file *m)
{
	u32 val, status_val;
	const char *status = "unknown";

	if (dev_priv->psr.psr2_enabled) {
		static const char * const live_status[] = {
			"IDLE",
			"CAPTURE",
			"CAPTURE_FS",
			"SLEEP",
			"BUFON_FW",
			"ML_UP",
			"SU_STANDBY",
			"FAST_SLEEP",
			"DEEP_SLEEP",
			"BUF_ON",
			"TG_ON"
		};
		val = I915_READ(EDP_PSR2_STATUS);
		status_val = (val & EDP_PSR2_STATUS_STATE_MASK) >>
			      EDP_PSR2_STATUS_STATE_SHIFT;
		if (status_val < ARRAY_SIZE(live_status))
			status = live_status[status_val];
	} else {
		static const char * const live_status[] = {
			"IDLE",
			"SRDONACK",
			"SRDENT",
			"BUFOFF",
			"BUFON",
			"AUXACK",
			"SRDOFFACK",
			"SRDENT_ON",
		};
		val = I915_READ(EDP_PSR_STATUS);
		status_val = (val & EDP_PSR_STATUS_STATE_MASK) >>
			      EDP_PSR_STATUS_STATE_SHIFT;
		if (status_val < ARRAY_SIZE(live_status))
			status = live_status[status_val];
	}

	seq_printf(m, "Source PSR status: %s [0x%08x]\n", status, val);
}

static int i915_edp_psr_status(struct seq_file *m, void *data)
{
	struct drm_i915_private *dev_priv = node_to_i915(m->private);
	struct i915_psr *psr = &dev_priv->psr;
	intel_wakeref_t wakeref;
	const char *status;
	bool enabled;
	u32 val;

	if (!HAS_PSR(dev_priv))
		return -ENODEV;

	seq_printf(m, "Sink support: %s", yesno(psr->sink_support));
	if (psr->dp)
		seq_printf(m, " [0x%02x]", psr->dp->psr_dpcd[0]);
	seq_puts(m, "\n");

	if (!psr->sink_support)
		return 0;

	wakeref = intel_runtime_pm_get(dev_priv);
	mutex_lock(&psr->lock);

	if (psr->enabled)
		status = psr->psr2_enabled ? "PSR2 enabled" : "PSR1 enabled";
	else
		status = "disabled";
	seq_printf(m, "PSR mode: %s\n", status);

	if (!psr->enabled)
		goto unlock;

	if (psr->psr2_enabled) {
		val = I915_READ(EDP_PSR2_CTL);
		enabled = val & EDP_PSR2_ENABLE;
	} else {
		val = I915_READ(EDP_PSR_CTL);
		enabled = val & EDP_PSR_ENABLE;
	}
	seq_printf(m, "Source PSR ctl: %s [0x%08x]\n",
		   enableddisabled(enabled), val);
	psr_source_status(dev_priv, m);
	seq_printf(m, "Busy frontbuffer bits: 0x%08x\n",
		   psr->busy_frontbuffer_bits);

	/*
	 * SKL+ Perf counter is reset to 0 everytime DC state is entered
	 */
	if (IS_HASWELL(dev_priv) || IS_BROADWELL(dev_priv)) {
		val = I915_READ(EDP_PSR_PERF_CNT) & EDP_PSR_PERF_CNT_MASK;
		seq_printf(m, "Performance counter: %u\n", val);
	}

	if (psr->debug & I915_PSR_DEBUG_IRQ) {
		seq_printf(m, "Last attempted entry at: %lld\n",
			   psr->last_entry_attempt);
		seq_printf(m, "Last exit at: %lld\n", psr->last_exit);
	}

	if (psr->psr2_enabled) {
		u32 su_frames_val[3];
		int frame;

		/*
		 * Reading all 3 registers before hand to minimize crossing a
		 * frame boundary between register reads
		 */
		for (frame = 0; frame < PSR2_SU_STATUS_FRAMES; frame += 3)
			su_frames_val[frame / 3] = I915_READ(PSR2_SU_STATUS(frame));

		seq_puts(m, "Frame:\tPSR2 SU blocks:\n");

		for (frame = 0; frame < PSR2_SU_STATUS_FRAMES; frame++) {
			u32 su_blocks;

			su_blocks = su_frames_val[frame / 3] &
				    PSR2_SU_STATUS_MASK(frame);
			su_blocks = su_blocks >> PSR2_SU_STATUS_SHIFT(frame);
			seq_printf(m, "%d\t%d\n", frame, su_blocks);
		}
	}

unlock:
	mutex_unlock(&psr->lock);
	intel_runtime_pm_put(dev_priv, wakeref);

	return 0;
}

static int
i915_edp_psr_debug_set(void *data, u64 val)
{
	struct drm_i915_private *dev_priv = data;
	struct drm_modeset_acquire_ctx ctx;
	intel_wakeref_t wakeref;
	int ret;

	if (!CAN_PSR(dev_priv))
		return -ENODEV;

	DRM_DEBUG_KMS("Setting PSR debug to %llx\n", val);

	wakeref = intel_runtime_pm_get(dev_priv);

	drm_modeset_acquire_init(&ctx, DRM_MODESET_ACQUIRE_INTERRUPTIBLE);

retry:
	ret = intel_psr_set_debugfs_mode(dev_priv, &ctx, val);
	if (ret == -EDEADLK) {
		ret = drm_modeset_backoff(&ctx);
		if (!ret)
			goto retry;
	}

	drm_modeset_drop_locks(&ctx);
	drm_modeset_acquire_fini(&ctx);

	intel_runtime_pm_put(dev_priv, wakeref);

	return ret;
}

static int
i915_edp_psr_debug_get(void *data, u64 *val)
{
	struct drm_i915_private *dev_priv = data;

	if (!CAN_PSR(dev_priv))
		return -ENODEV;

	*val = READ_ONCE(dev_priv->psr.debug);
	return 0;
}

DEFINE_SIMPLE_ATTRIBUTE(i915_edp_psr_debug_fops,
			i915_edp_psr_debug_get, i915_edp_psr_debug_set,
			"%llu\n");

static int i915_energy_uJ(struct seq_file *m, void *data)
{
	struct drm_i915_private *dev_priv = node_to_i915(m->private);
	unsigned long long power;
	intel_wakeref_t wakeref;
	u32 units;

	if (INTEL_GEN(dev_priv) < 6)
		return -ENODEV;

	if (rdmsrl_safe(MSR_RAPL_POWER_UNIT, &power))
		return -ENODEV;

	units = (power & 0x1f00) >> 8;
	with_intel_runtime_pm(dev_priv, wakeref)
		power = I915_READ(MCH_SECP_NRG_STTS);

	power = (1000000 * power) >> units; /* convert to uJ */
	seq_printf(m, "%llu", power);

	return 0;
}

static int i915_runtime_pm_status(struct seq_file *m, void *unused)
{
	struct drm_i915_private *dev_priv = node_to_i915(m->private);
	struct pci_dev *pdev = dev_priv->drm.pdev;

	if (!HAS_RUNTIME_PM(dev_priv))
		seq_puts(m, "Runtime power management not supported\n");

	seq_printf(m, "Runtime power status: %s\n",
		   enableddisabled(!dev_priv->power_domains.wakeref));

	seq_printf(m, "GPU idle: %s (epoch %u)\n",
		   yesno(!dev_priv->gt.awake), dev_priv->gt.epoch);
	seq_printf(m, "IRQs disabled: %s\n",
		   yesno(!intel_irqs_enabled(dev_priv)));
#ifdef CONFIG_PM
	seq_printf(m, "Usage count: %d\n",
		   atomic_read(&dev_priv->drm.dev->power.usage_count));
#else
	seq_printf(m, "Device Power Management (CONFIG_PM) disabled\n");
#endif
	seq_printf(m, "PCI device power state: %s [%d]\n",
		   pci_power_name(pdev->current_state),
		   pdev->current_state);

	if (IS_ENABLED(CONFIG_DRM_I915_DEBUG_RUNTIME_PM)) {
		struct drm_printer p = drm_seq_file_printer(m);

		print_intel_runtime_pm_wakeref(dev_priv, &p);
	}

	return 0;
}

static int i915_power_domain_info(struct seq_file *m, void *unused)
{
	struct drm_i915_private *dev_priv = node_to_i915(m->private);
	struct i915_power_domains *power_domains = &dev_priv->power_domains;
	int i;

	mutex_lock(&power_domains->lock);

	seq_printf(m, "%-25s %s\n", "Power well/domain", "Use count");
	for (i = 0; i < power_domains->power_well_count; i++) {
		struct i915_power_well *power_well;
		enum intel_display_power_domain power_domain;

		power_well = &power_domains->power_wells[i];
		seq_printf(m, "%-25s %d\n", power_well->desc->name,
			   power_well->count);

		for_each_power_domain(power_domain, power_well->desc->domains)
			seq_printf(m, "  %-23s %d\n",
				 intel_display_power_domain_str(power_domain),
				 power_domains->domain_use_count[power_domain]);
	}

	mutex_unlock(&power_domains->lock);

	return 0;
}

static int i915_dmc_info(struct seq_file *m, void *unused)
{
	struct drm_i915_private *dev_priv = node_to_i915(m->private);
	intel_wakeref_t wakeref;
	struct intel_csr *csr;

	if (!HAS_CSR(dev_priv))
		return -ENODEV;

	csr = &dev_priv->csr;

	wakeref = intel_runtime_pm_get(dev_priv);

	seq_printf(m, "fw loaded: %s\n", yesno(csr->dmc_payload != NULL));
	seq_printf(m, "path: %s\n", csr->fw_path);

	if (!csr->dmc_payload)
		goto out;

	seq_printf(m, "version: %d.%d\n", CSR_VERSION_MAJOR(csr->version),
		   CSR_VERSION_MINOR(csr->version));

	if (WARN_ON(INTEL_GEN(dev_priv) > 11))
		goto out;

	seq_printf(m, "DC3 -> DC5 count: %d\n",
		   I915_READ(IS_BROXTON(dev_priv) ? BXT_CSR_DC3_DC5_COUNT :
						    SKL_CSR_DC3_DC5_COUNT));
	if (!IS_GEN9_LP(dev_priv))
		seq_printf(m, "DC5 -> DC6 count: %d\n",
			   I915_READ(SKL_CSR_DC5_DC6_COUNT));

out:
	seq_printf(m, "program base: 0x%08x\n", I915_READ(CSR_PROGRAM(0)));
	seq_printf(m, "ssp base: 0x%08x\n", I915_READ(CSR_SSP_BASE));
	seq_printf(m, "htp: 0x%08x\n", I915_READ(CSR_HTP_SKL));

	intel_runtime_pm_put(dev_priv, wakeref);

	return 0;
}

static void intel_seq_print_mode(struct seq_file *m, int tabs,
				 struct drm_display_mode *mode)
{
	int i;

	for (i = 0; i < tabs; i++)
		seq_putc(m, '\t');

	seq_printf(m, DRM_MODE_FMT "\n", DRM_MODE_ARG(mode));
}

static void intel_encoder_info(struct seq_file *m,
			       struct intel_crtc *intel_crtc,
			       struct intel_encoder *intel_encoder)
{
	struct drm_i915_private *dev_priv = node_to_i915(m->private);
	struct drm_device *dev = &dev_priv->drm;
	struct drm_crtc *crtc = &intel_crtc->base;
	struct intel_connector *intel_connector;
	struct drm_encoder *encoder;

	encoder = &intel_encoder->base;
	seq_printf(m, "\tencoder %d: type: %s, connectors:\n",
		   encoder->base.id, encoder->name);
	for_each_connector_on_encoder(dev, encoder, intel_connector) {
		struct drm_connector *connector = &intel_connector->base;
		seq_printf(m, "\t\tconnector %d: type: %s, status: %s",
			   connector->base.id,
			   connector->name,
			   drm_get_connector_status_name(connector->status));
		if (connector->status == connector_status_connected) {
			struct drm_display_mode *mode = &crtc->mode;
			seq_printf(m, ", mode:\n");
			intel_seq_print_mode(m, 2, mode);
		} else {
			seq_putc(m, '\n');
		}
	}
}

static void intel_crtc_info(struct seq_file *m, struct intel_crtc *intel_crtc)
{
	struct drm_i915_private *dev_priv = node_to_i915(m->private);
	struct drm_device *dev = &dev_priv->drm;
	struct drm_crtc *crtc = &intel_crtc->base;
	struct intel_encoder *intel_encoder;
	struct drm_plane_state *plane_state = crtc->primary->state;
	struct drm_framebuffer *fb = plane_state->fb;

	if (fb)
		seq_printf(m, "\tfb: %d, pos: %dx%d, size: %dx%d\n",
			   fb->base.id, plane_state->src_x >> 16,
			   plane_state->src_y >> 16, fb->width, fb->height);
	else
		seq_puts(m, "\tprimary plane disabled\n");
	for_each_encoder_on_crtc(dev, crtc, intel_encoder)
		intel_encoder_info(m, intel_crtc, intel_encoder);
}

static void intel_panel_info(struct seq_file *m, struct intel_panel *panel)
{
	struct drm_display_mode *mode = panel->fixed_mode;

	seq_printf(m, "\tfixed mode:\n");
	intel_seq_print_mode(m, 2, mode);
}

static void intel_dp_info(struct seq_file *m,
			  struct intel_connector *intel_connector)
{
	struct intel_encoder *intel_encoder = intel_connector->encoder;
	struct intel_dp *intel_dp = enc_to_intel_dp(&intel_encoder->base);

	seq_printf(m, "\tDPCD rev: %x\n", intel_dp->dpcd[DP_DPCD_REV]);
	seq_printf(m, "\taudio support: %s\n", yesno(intel_dp->has_audio));
	if (intel_connector->base.connector_type == DRM_MODE_CONNECTOR_eDP)
		intel_panel_info(m, &intel_connector->panel);

	drm_dp_downstream_debug(m, intel_dp->dpcd, intel_dp->downstream_ports,
				&intel_dp->aux);
}

static void intel_dp_mst_info(struct seq_file *m,
			  struct intel_connector *intel_connector)
{
	struct intel_encoder *intel_encoder = intel_connector->encoder;
	struct intel_dp_mst_encoder *intel_mst =
		enc_to_mst(&intel_encoder->base);
	struct intel_digital_port *intel_dig_port = intel_mst->primary;
	struct intel_dp *intel_dp = &intel_dig_port->dp;
	bool has_audio = drm_dp_mst_port_has_audio(&intel_dp->mst_mgr,
					intel_connector->port);

	seq_printf(m, "\taudio support: %s\n", yesno(has_audio));
}

static void intel_hdmi_info(struct seq_file *m,
			    struct intel_connector *intel_connector)
{
	struct intel_encoder *intel_encoder = intel_connector->encoder;
	struct intel_hdmi *intel_hdmi = enc_to_intel_hdmi(&intel_encoder->base);

	seq_printf(m, "\taudio support: %s\n", yesno(intel_hdmi->has_audio));
}

static void intel_lvds_info(struct seq_file *m,
			    struct intel_connector *intel_connector)
{
	intel_panel_info(m, &intel_connector->panel);
}

static void intel_connector_info(struct seq_file *m,
				 struct drm_connector *connector)
{
	struct intel_connector *intel_connector = to_intel_connector(connector);
	struct intel_encoder *intel_encoder = intel_connector->encoder;
	struct drm_display_mode *mode;

	seq_printf(m, "connector %d: type %s, status: %s\n",
		   connector->base.id, connector->name,
		   drm_get_connector_status_name(connector->status));

	if (connector->status == connector_status_disconnected)
		return;

	seq_printf(m, "\tname: %s\n", connector->display_info.name);
	seq_printf(m, "\tphysical dimensions: %dx%dmm\n",
		   connector->display_info.width_mm,
		   connector->display_info.height_mm);
	seq_printf(m, "\tsubpixel order: %s\n",
		   drm_get_subpixel_order_name(connector->display_info.subpixel_order));
	seq_printf(m, "\tCEA rev: %d\n", connector->display_info.cea_rev);

	if (!intel_encoder)
		return;

	switch (connector->connector_type) {
	case DRM_MODE_CONNECTOR_DisplayPort:
	case DRM_MODE_CONNECTOR_eDP:
		if (intel_encoder->type == INTEL_OUTPUT_DP_MST)
			intel_dp_mst_info(m, intel_connector);
		else
			intel_dp_info(m, intel_connector);
		break;
	case DRM_MODE_CONNECTOR_LVDS:
		if (intel_encoder->type == INTEL_OUTPUT_LVDS)
			intel_lvds_info(m, intel_connector);
		break;
	case DRM_MODE_CONNECTOR_HDMIA:
		if (intel_encoder->type == INTEL_OUTPUT_HDMI ||
		    intel_encoder->type == INTEL_OUTPUT_DDI)
			intel_hdmi_info(m, intel_connector);
		break;
	default:
		break;
	}

	seq_printf(m, "\tmodes:\n");
	list_for_each_entry(mode, &connector->modes, head)
		intel_seq_print_mode(m, 2, mode);
}

static const char *plane_type(enum drm_plane_type type)
{
	switch (type) {
	case DRM_PLANE_TYPE_OVERLAY:
		return "OVL";
	case DRM_PLANE_TYPE_PRIMARY:
		return "PRI";
	case DRM_PLANE_TYPE_CURSOR:
		return "CUR";
	/*
	 * Deliberately omitting default: to generate compiler warnings
	 * when a new drm_plane_type gets added.
	 */
	}

	return "unknown";
}

static void plane_rotation(char *buf, size_t bufsize, unsigned int rotation)
{
	/*
	 * According to doc only one DRM_MODE_ROTATE_ is allowed but this
	 * will print them all to visualize if the values are misused
	 */
	snprintf(buf, bufsize,
		 "%s%s%s%s%s%s(0x%08x)",
		 (rotation & DRM_MODE_ROTATE_0) ? "0 " : "",
		 (rotation & DRM_MODE_ROTATE_90) ? "90 " : "",
		 (rotation & DRM_MODE_ROTATE_180) ? "180 " : "",
		 (rotation & DRM_MODE_ROTATE_270) ? "270 " : "",
		 (rotation & DRM_MODE_REFLECT_X) ? "FLIPX " : "",
		 (rotation & DRM_MODE_REFLECT_Y) ? "FLIPY " : "",
		 rotation);
}

static void intel_plane_info(struct seq_file *m, struct intel_crtc *intel_crtc)
{
	struct drm_i915_private *dev_priv = node_to_i915(m->private);
	struct drm_device *dev = &dev_priv->drm;
	struct intel_plane *intel_plane;

	for_each_intel_plane_on_crtc(dev, intel_crtc, intel_plane) {
		struct drm_plane_state *state;
		struct drm_plane *plane = &intel_plane->base;
		struct drm_format_name_buf format_name;
		char rot_str[48];

		if (!plane->state) {
			seq_puts(m, "plane->state is NULL!\n");
			continue;
		}

		state = plane->state;

		if (state->fb) {
			drm_get_format_name(state->fb->format->format,
					    &format_name);
		} else {
			sprintf(format_name.str, "N/A");
		}

		plane_rotation(rot_str, sizeof(rot_str), state->rotation);

		seq_printf(m, "\t--Plane id %d: type=%s, crtc_pos=%4dx%4d, crtc_size=%4dx%4d, src_pos=%d.%04ux%d.%04u, src_size=%d.%04ux%d.%04u, format=%s, rotation=%s\n",
			   plane->base.id,
			   plane_type(intel_plane->base.type),
			   state->crtc_x, state->crtc_y,
			   state->crtc_w, state->crtc_h,
			   (state->src_x >> 16),
			   ((state->src_x & 0xffff) * 15625) >> 10,
			   (state->src_y >> 16),
			   ((state->src_y & 0xffff) * 15625) >> 10,
			   (state->src_w >> 16),
			   ((state->src_w & 0xffff) * 15625) >> 10,
			   (state->src_h >> 16),
			   ((state->src_h & 0xffff) * 15625) >> 10,
			   format_name.str,
			   rot_str);
	}
}

static void intel_scaler_info(struct seq_file *m, struct intel_crtc *intel_crtc)
{
	struct intel_crtc_state *pipe_config;
	int num_scalers = intel_crtc->num_scalers;
	int i;

	pipe_config = to_intel_crtc_state(intel_crtc->base.state);

	/* Not all platformas have a scaler */
	if (num_scalers) {
		seq_printf(m, "\tnum_scalers=%d, scaler_users=%x scaler_id=%d",
			   num_scalers,
			   pipe_config->scaler_state.scaler_users,
			   pipe_config->scaler_state.scaler_id);

		for (i = 0; i < num_scalers; i++) {
			struct intel_scaler *sc =
					&pipe_config->scaler_state.scalers[i];

			seq_printf(m, ", scalers[%d]: use=%s, mode=%x",
				   i, yesno(sc->in_use), sc->mode);
		}
		seq_puts(m, "\n");
	} else {
		seq_puts(m, "\tNo scalers available on this platform\n");
	}
}

static int i915_display_info(struct seq_file *m, void *unused)
{
	struct drm_i915_private *dev_priv = node_to_i915(m->private);
	struct drm_device *dev = &dev_priv->drm;
	struct intel_crtc *crtc;
	struct drm_connector *connector;
	struct drm_connector_list_iter conn_iter;
	intel_wakeref_t wakeref;

	wakeref = intel_runtime_pm_get(dev_priv);

	seq_printf(m, "CRTC info\n");
	seq_printf(m, "---------\n");
	for_each_intel_crtc(dev, crtc) {
		struct intel_crtc_state *pipe_config;

		drm_modeset_lock(&crtc->base.mutex, NULL);
		pipe_config = to_intel_crtc_state(crtc->base.state);

		seq_printf(m, "CRTC %d: pipe: %c, active=%s, (size=%dx%d), dither=%s, bpp=%d\n",
			   crtc->base.base.id, pipe_name(crtc->pipe),
			   yesno(pipe_config->base.active),
			   pipe_config->pipe_src_w, pipe_config->pipe_src_h,
			   yesno(pipe_config->dither), pipe_config->pipe_bpp);

		if (pipe_config->base.active) {
			struct intel_plane *cursor =
				to_intel_plane(crtc->base.cursor);

			intel_crtc_info(m, crtc);

			seq_printf(m, "\tcursor visible? %s, position (%d, %d), size %dx%d, addr 0x%08x\n",
				   yesno(cursor->base.state->visible),
				   cursor->base.state->crtc_x,
				   cursor->base.state->crtc_y,
				   cursor->base.state->crtc_w,
				   cursor->base.state->crtc_h,
				   cursor->cursor.base);
			intel_scaler_info(m, crtc);
			intel_plane_info(m, crtc);
		}

		seq_printf(m, "\tunderrun reporting: cpu=%s pch=%s \n",
			   yesno(!crtc->cpu_fifo_underrun_disabled),
			   yesno(!crtc->pch_fifo_underrun_disabled));
		drm_modeset_unlock(&crtc->base.mutex);
	}

	seq_printf(m, "\n");
	seq_printf(m, "Connector info\n");
	seq_printf(m, "--------------\n");
	mutex_lock(&dev->mode_config.mutex);
	drm_connector_list_iter_begin(dev, &conn_iter);
	drm_for_each_connector_iter(connector, &conn_iter)
		intel_connector_info(m, connector);
	drm_connector_list_iter_end(&conn_iter);
	mutex_unlock(&dev->mode_config.mutex);

	intel_runtime_pm_put(dev_priv, wakeref);

	return 0;
}

static int i915_engine_info(struct seq_file *m, void *unused)
{
	struct drm_i915_private *dev_priv = node_to_i915(m->private);
	struct intel_engine_cs *engine;
	intel_wakeref_t wakeref;
	enum intel_engine_id id;
	struct drm_printer p;

	wakeref = intel_runtime_pm_get(dev_priv);

	seq_printf(m, "GT awake? %s (epoch %u)\n",
		   yesno(dev_priv->gt.awake), dev_priv->gt.epoch);
	seq_printf(m, "Global active requests: %d\n",
		   dev_priv->gt.active_requests);
	seq_printf(m, "CS timestamp frequency: %u kHz\n",
		   RUNTIME_INFO(dev_priv)->cs_timestamp_frequency_khz);

	p = drm_seq_file_printer(m);
	for_each_engine(engine, dev_priv, id)
		intel_engine_dump(engine, &p, "%s\n", engine->name);

	intel_runtime_pm_put(dev_priv, wakeref);

	return 0;
}

static int i915_rcs_topology(struct seq_file *m, void *unused)
{
	struct drm_i915_private *dev_priv = node_to_i915(m->private);
	struct drm_printer p = drm_seq_file_printer(m);

	intel_device_info_dump_topology(&RUNTIME_INFO(dev_priv)->sseu, &p);

	return 0;
}

static int i915_shrinker_info(struct seq_file *m, void *unused)
{
	struct drm_i915_private *i915 = node_to_i915(m->private);

	seq_printf(m, "seeks = %d\n", i915->mm.shrinker.seeks);
	seq_printf(m, "batch = %lu\n", i915->mm.shrinker.batch);

	return 0;
}

static int i915_shared_dplls_info(struct seq_file *m, void *unused)
{
	struct drm_i915_private *dev_priv = node_to_i915(m->private);
	struct drm_device *dev = &dev_priv->drm;
	int i;

	drm_modeset_lock_all(dev);
	for (i = 0; i < dev_priv->num_shared_dpll; i++) {
		struct intel_shared_dpll *pll = &dev_priv->shared_dplls[i];

		seq_printf(m, "DPLL%i: %s, id: %i\n", i, pll->info->name,
			   pll->info->id);
		seq_printf(m, " crtc_mask: 0x%08x, active: 0x%x, on: %s\n",
			   pll->state.crtc_mask, pll->active_mask, yesno(pll->on));
		seq_printf(m, " tracked hardware state:\n");
		seq_printf(m, " dpll:    0x%08x\n", pll->state.hw_state.dpll);
		seq_printf(m, " dpll_md: 0x%08x\n",
			   pll->state.hw_state.dpll_md);
		seq_printf(m, " fp0:     0x%08x\n", pll->state.hw_state.fp0);
		seq_printf(m, " fp1:     0x%08x\n", pll->state.hw_state.fp1);
		seq_printf(m, " wrpll:   0x%08x\n", pll->state.hw_state.wrpll);
		seq_printf(m, " cfgcr0:  0x%08x\n", pll->state.hw_state.cfgcr0);
		seq_printf(m, " cfgcr1:  0x%08x\n", pll->state.hw_state.cfgcr1);
		seq_printf(m, " mg_refclkin_ctl:        0x%08x\n",
			   pll->state.hw_state.mg_refclkin_ctl);
		seq_printf(m, " mg_clktop2_coreclkctl1: 0x%08x\n",
			   pll->state.hw_state.mg_clktop2_coreclkctl1);
		seq_printf(m, " mg_clktop2_hsclkctl:    0x%08x\n",
			   pll->state.hw_state.mg_clktop2_hsclkctl);
		seq_printf(m, " mg_pll_div0:  0x%08x\n",
			   pll->state.hw_state.mg_pll_div0);
		seq_printf(m, " mg_pll_div1:  0x%08x\n",
			   pll->state.hw_state.mg_pll_div1);
		seq_printf(m, " mg_pll_lf:    0x%08x\n",
			   pll->state.hw_state.mg_pll_lf);
		seq_printf(m, " mg_pll_frac_lock: 0x%08x\n",
			   pll->state.hw_state.mg_pll_frac_lock);
		seq_printf(m, " mg_pll_ssc:   0x%08x\n",
			   pll->state.hw_state.mg_pll_ssc);
		seq_printf(m, " mg_pll_bias:  0x%08x\n",
			   pll->state.hw_state.mg_pll_bias);
		seq_printf(m, " mg_pll_tdc_coldst_bias: 0x%08x\n",
			   pll->state.hw_state.mg_pll_tdc_coldst_bias);
	}
	drm_modeset_unlock_all(dev);

	return 0;
}

static int i915_wa_registers(struct seq_file *m, void *unused)
{
	struct drm_i915_private *i915 = node_to_i915(m->private);
	const struct i915_wa_list *wal = &i915->engine[RCS]->ctx_wa_list;
	struct i915_wa *wa;
	unsigned int i;

	seq_printf(m, "Workarounds applied: %u\n", wal->count);
	for (i = 0, wa = wal->list; i < wal->count; i++, wa++)
		seq_printf(m, "0x%X: 0x%08X, mask: 0x%08X\n",
			   i915_mmio_reg_offset(wa->reg), wa->val, wa->mask);

	return 0;
}

static int i915_ipc_status_show(struct seq_file *m, void *data)
{
	struct drm_i915_private *dev_priv = m->private;

	seq_printf(m, "Isochronous Priority Control: %s\n",
			yesno(dev_priv->ipc_enabled));
	return 0;
}

static int i915_ipc_status_open(struct inode *inode, struct file *file)
{
	struct drm_i915_private *dev_priv = inode->i_private;

	if (!HAS_IPC(dev_priv))
		return -ENODEV;

	return single_open(file, i915_ipc_status_show, dev_priv);
}

static ssize_t i915_ipc_status_write(struct file *file, const char __user *ubuf,
				     size_t len, loff_t *offp)
{
	struct seq_file *m = file->private_data;
	struct drm_i915_private *dev_priv = m->private;
	intel_wakeref_t wakeref;
	bool enable;
	int ret;

	ret = kstrtobool_from_user(ubuf, len, &enable);
	if (ret < 0)
		return ret;

	with_intel_runtime_pm(dev_priv, wakeref) {
		if (!dev_priv->ipc_enabled && enable)
			DRM_INFO("Enabling IPC: WM will be proper only after next commit\n");
		dev_priv->wm.distrust_bios_wm = true;
		dev_priv->ipc_enabled = enable;
		intel_enable_ipc(dev_priv);
	}

	return len;
}

static const struct file_operations i915_ipc_status_fops = {
	.owner = THIS_MODULE,
	.open = i915_ipc_status_open,
	.read = seq_read,
	.llseek = seq_lseek,
	.release = single_release,
	.write = i915_ipc_status_write
};

static int i915_ddb_info(struct seq_file *m, void *unused)
{
	struct drm_i915_private *dev_priv = node_to_i915(m->private);
	struct drm_device *dev = &dev_priv->drm;
	struct skl_ddb_entry *entry;
	struct intel_crtc *crtc;

	if (INTEL_GEN(dev_priv) < 9)
		return -ENODEV;

	drm_modeset_lock_all(dev);

	seq_printf(m, "%-15s%8s%8s%8s\n", "", "Start", "End", "Size");

	for_each_intel_crtc(&dev_priv->drm, crtc) {
		struct intel_crtc_state *crtc_state =
			to_intel_crtc_state(crtc->base.state);
		enum pipe pipe = crtc->pipe;
		enum plane_id plane_id;

		seq_printf(m, "Pipe %c\n", pipe_name(pipe));

		for_each_plane_id_on_crtc(crtc, plane_id) {
			entry = &crtc_state->wm.skl.plane_ddb_y[plane_id];
			seq_printf(m, "  Plane%-8d%8u%8u%8u\n", plane_id + 1,
				   entry->start, entry->end,
				   skl_ddb_entry_size(entry));
		}

		entry = &crtc_state->wm.skl.plane_ddb_y[PLANE_CURSOR];
		seq_printf(m, "  %-13s%8u%8u%8u\n", "Cursor", entry->start,
			   entry->end, skl_ddb_entry_size(entry));
	}

	drm_modeset_unlock_all(dev);

	return 0;
}

static void drrs_status_per_crtc(struct seq_file *m,
				 struct drm_device *dev,
				 struct intel_crtc *intel_crtc)
{
	struct drm_i915_private *dev_priv = to_i915(dev);
	struct i915_drrs *drrs = &dev_priv->drrs;
	int vrefresh = 0;
	struct drm_connector *connector;
	struct drm_connector_list_iter conn_iter;

	drm_connector_list_iter_begin(dev, &conn_iter);
	drm_for_each_connector_iter(connector, &conn_iter) {
		if (connector->state->crtc != &intel_crtc->base)
			continue;

		seq_printf(m, "%s:\n", connector->name);
	}
	drm_connector_list_iter_end(&conn_iter);

	if (dev_priv->vbt.drrs_type == STATIC_DRRS_SUPPORT)
		seq_puts(m, "\tVBT: DRRS_type: Static");
	else if (dev_priv->vbt.drrs_type == SEAMLESS_DRRS_SUPPORT)
		seq_puts(m, "\tVBT: DRRS_type: Seamless");
	else if (dev_priv->vbt.drrs_type == DRRS_NOT_SUPPORTED)
		seq_puts(m, "\tVBT: DRRS_type: None");
	else
		seq_puts(m, "\tVBT: DRRS_type: FIXME: Unrecognized Value");

	seq_puts(m, "\n\n");

	if (to_intel_crtc_state(intel_crtc->base.state)->has_drrs) {
		struct intel_panel *panel;

		mutex_lock(&drrs->mutex);
		/* DRRS Supported */
		seq_puts(m, "\tDRRS Supported: Yes\n");

		/* disable_drrs() will make drrs->dp NULL */
		if (!drrs->dp) {
			seq_puts(m, "Idleness DRRS: Disabled\n");
			if (dev_priv->psr.enabled)
				seq_puts(m,
				"\tAs PSR is enabled, DRRS is not enabled\n");
			mutex_unlock(&drrs->mutex);
			return;
		}

		panel = &drrs->dp->attached_connector->panel;
		seq_printf(m, "\t\tBusy_frontbuffer_bits: 0x%X",
					drrs->busy_frontbuffer_bits);

		seq_puts(m, "\n\t\t");
		if (drrs->refresh_rate_type == DRRS_HIGH_RR) {
			seq_puts(m, "DRRS_State: DRRS_HIGH_RR\n");
			vrefresh = panel->fixed_mode->vrefresh;
		} else if (drrs->refresh_rate_type == DRRS_LOW_RR) {
			seq_puts(m, "DRRS_State: DRRS_LOW_RR\n");
			vrefresh = panel->downclock_mode->vrefresh;
		} else {
			seq_printf(m, "DRRS_State: Unknown(%d)\n",
						drrs->refresh_rate_type);
			mutex_unlock(&drrs->mutex);
			return;
		}
		seq_printf(m, "\t\tVrefresh: %d", vrefresh);

		seq_puts(m, "\n\t\t");
		mutex_unlock(&drrs->mutex);
	} else {
		/* DRRS not supported. Print the VBT parameter*/
		seq_puts(m, "\tDRRS Supported : No");
	}
	seq_puts(m, "\n");
}

static int i915_drrs_status(struct seq_file *m, void *unused)
{
	struct drm_i915_private *dev_priv = node_to_i915(m->private);
	struct drm_device *dev = &dev_priv->drm;
	struct intel_crtc *intel_crtc;
	int active_crtc_cnt = 0;

	drm_modeset_lock_all(dev);
	for_each_intel_crtc(dev, intel_crtc) {
		if (intel_crtc->base.state->active) {
			active_crtc_cnt++;
			seq_printf(m, "\nCRTC %d:  ", active_crtc_cnt);

			drrs_status_per_crtc(m, dev, intel_crtc);
		}
	}
	drm_modeset_unlock_all(dev);

	if (!active_crtc_cnt)
		seq_puts(m, "No active crtc found\n");

	return 0;
}

static int i915_dp_mst_info(struct seq_file *m, void *unused)
{
	struct drm_i915_private *dev_priv = node_to_i915(m->private);
	struct drm_device *dev = &dev_priv->drm;
	struct intel_encoder *intel_encoder;
	struct intel_digital_port *intel_dig_port;
	struct drm_connector *connector;
	struct drm_connector_list_iter conn_iter;

	drm_connector_list_iter_begin(dev, &conn_iter);
	drm_for_each_connector_iter(connector, &conn_iter) {
		if (connector->connector_type != DRM_MODE_CONNECTOR_DisplayPort)
			continue;

		intel_encoder = intel_attached_encoder(connector);
		if (!intel_encoder || intel_encoder->type == INTEL_OUTPUT_DP_MST)
			continue;

		intel_dig_port = enc_to_dig_port(&intel_encoder->base);
		if (!intel_dig_port->dp.can_mst)
			continue;

		seq_printf(m, "MST Source Port %c\n",
			   port_name(intel_dig_port->base.port));
		drm_dp_mst_dump_topology(m, &intel_dig_port->dp.mst_mgr);
	}
	drm_connector_list_iter_end(&conn_iter);

	return 0;
}

static ssize_t i915_displayport_test_active_write(struct file *file,
						  const char __user *ubuf,
						  size_t len, loff_t *offp)
{
	char *input_buffer;
	int status = 0;
	struct drm_device *dev;
	struct drm_connector *connector;
	struct drm_connector_list_iter conn_iter;
	struct intel_dp *intel_dp;
	int val = 0;

	dev = ((struct seq_file *)file->private_data)->private;

	if (len == 0)
		return 0;

	input_buffer = memdup_user_nul(ubuf, len);
	if (IS_ERR(input_buffer))
		return PTR_ERR(input_buffer);

	DRM_DEBUG_DRIVER("Copied %d bytes from user\n", (unsigned int)len);

	drm_connector_list_iter_begin(dev, &conn_iter);
	drm_for_each_connector_iter(connector, &conn_iter) {
		struct intel_encoder *encoder;

		if (connector->connector_type !=
		    DRM_MODE_CONNECTOR_DisplayPort)
			continue;

		encoder = to_intel_encoder(connector->encoder);
		if (encoder && encoder->type == INTEL_OUTPUT_DP_MST)
			continue;

		if (encoder && connector->status == connector_status_connected) {
			intel_dp = enc_to_intel_dp(&encoder->base);
			status = kstrtoint(input_buffer, 10, &val);
			if (status < 0)
				break;
			DRM_DEBUG_DRIVER("Got %d for test active\n", val);
			/* To prevent erroneous activation of the compliance
			 * testing code, only accept an actual value of 1 here
			 */
			if (val == 1)
				intel_dp->compliance.test_active = 1;
			else
				intel_dp->compliance.test_active = 0;
		}
	}
	drm_connector_list_iter_end(&conn_iter);
	kfree(input_buffer);
	if (status < 0)
		return status;

	*offp += len;
	return len;
}

static int i915_displayport_test_active_show(struct seq_file *m, void *data)
{
	struct drm_i915_private *dev_priv = m->private;
	struct drm_device *dev = &dev_priv->drm;
	struct drm_connector *connector;
	struct drm_connector_list_iter conn_iter;
	struct intel_dp *intel_dp;

	drm_connector_list_iter_begin(dev, &conn_iter);
	drm_for_each_connector_iter(connector, &conn_iter) {
		struct intel_encoder *encoder;

		if (connector->connector_type !=
		    DRM_MODE_CONNECTOR_DisplayPort)
			continue;

		encoder = to_intel_encoder(connector->encoder);
		if (encoder && encoder->type == INTEL_OUTPUT_DP_MST)
			continue;

		if (encoder && connector->status == connector_status_connected) {
			intel_dp = enc_to_intel_dp(&encoder->base);
			if (intel_dp->compliance.test_active)
				seq_puts(m, "1");
			else
				seq_puts(m, "0");
		} else
			seq_puts(m, "0");
	}
	drm_connector_list_iter_end(&conn_iter);

	return 0;
}

static int i915_displayport_test_active_open(struct inode *inode,
					     struct file *file)
{
	return single_open(file, i915_displayport_test_active_show,
			   inode->i_private);
}

static const struct file_operations i915_displayport_test_active_fops = {
	.owner = THIS_MODULE,
	.open = i915_displayport_test_active_open,
	.read = seq_read,
	.llseek = seq_lseek,
	.release = single_release,
	.write = i915_displayport_test_active_write
};

static int i915_displayport_test_data_show(struct seq_file *m, void *data)
{
	struct drm_i915_private *dev_priv = m->private;
	struct drm_device *dev = &dev_priv->drm;
	struct drm_connector *connector;
	struct drm_connector_list_iter conn_iter;
	struct intel_dp *intel_dp;

	drm_connector_list_iter_begin(dev, &conn_iter);
	drm_for_each_connector_iter(connector, &conn_iter) {
		struct intel_encoder *encoder;

		if (connector->connector_type !=
		    DRM_MODE_CONNECTOR_DisplayPort)
			continue;

		encoder = to_intel_encoder(connector->encoder);
		if (encoder && encoder->type == INTEL_OUTPUT_DP_MST)
			continue;

		if (encoder && connector->status == connector_status_connected) {
			intel_dp = enc_to_intel_dp(&encoder->base);
			if (intel_dp->compliance.test_type ==
			    DP_TEST_LINK_EDID_READ)
				seq_printf(m, "%lx",
					   intel_dp->compliance.test_data.edid);
			else if (intel_dp->compliance.test_type ==
				 DP_TEST_LINK_VIDEO_PATTERN) {
				seq_printf(m, "hdisplay: %d\n",
					   intel_dp->compliance.test_data.hdisplay);
				seq_printf(m, "vdisplay: %d\n",
					   intel_dp->compliance.test_data.vdisplay);
				seq_printf(m, "bpc: %u\n",
					   intel_dp->compliance.test_data.bpc);
			}
		} else
			seq_puts(m, "0");
	}
	drm_connector_list_iter_end(&conn_iter);

	return 0;
}
DEFINE_SHOW_ATTRIBUTE(i915_displayport_test_data);

static int i915_displayport_test_type_show(struct seq_file *m, void *data)
{
	struct drm_i915_private *dev_priv = m->private;
	struct drm_device *dev = &dev_priv->drm;
	struct drm_connector *connector;
	struct drm_connector_list_iter conn_iter;
	struct intel_dp *intel_dp;

	drm_connector_list_iter_begin(dev, &conn_iter);
	drm_for_each_connector_iter(connector, &conn_iter) {
		struct intel_encoder *encoder;

		if (connector->connector_type !=
		    DRM_MODE_CONNECTOR_DisplayPort)
			continue;

		encoder = to_intel_encoder(connector->encoder);
		if (encoder && encoder->type == INTEL_OUTPUT_DP_MST)
			continue;

		if (encoder && connector->status == connector_status_connected) {
			intel_dp = enc_to_intel_dp(&encoder->base);
			seq_printf(m, "%02lx", intel_dp->compliance.test_type);
		} else
			seq_puts(m, "0");
	}
	drm_connector_list_iter_end(&conn_iter);

	return 0;
}
DEFINE_SHOW_ATTRIBUTE(i915_displayport_test_type);

static void wm_latency_show(struct seq_file *m, const u16 wm[8])
{
	struct drm_i915_private *dev_priv = m->private;
	struct drm_device *dev = &dev_priv->drm;
	int level;
	int num_levels;

	if (IS_CHERRYVIEW(dev_priv))
		num_levels = 3;
	else if (IS_VALLEYVIEW(dev_priv))
		num_levels = 1;
	else if (IS_G4X(dev_priv))
		num_levels = 3;
	else
		num_levels = ilk_wm_max_level(dev_priv) + 1;

	drm_modeset_lock_all(dev);

	for (level = 0; level < num_levels; level++) {
		unsigned int latency = wm[level];

		/*
		 * - WM1+ latency values in 0.5us units
		 * - latencies are in us on gen9/vlv/chv
		 */
		if (INTEL_GEN(dev_priv) >= 9 ||
		    IS_VALLEYVIEW(dev_priv) ||
		    IS_CHERRYVIEW(dev_priv) ||
		    IS_G4X(dev_priv))
			latency *= 10;
		else if (level > 0)
			latency *= 5;

		seq_printf(m, "WM%d %u (%u.%u usec)\n",
			   level, wm[level], latency / 10, latency % 10);
	}

	drm_modeset_unlock_all(dev);
}

static int pri_wm_latency_show(struct seq_file *m, void *data)
{
	struct drm_i915_private *dev_priv = m->private;
	const u16 *latencies;

	if (INTEL_GEN(dev_priv) >= 9)
		latencies = dev_priv->wm.skl_latency;
	else
		latencies = dev_priv->wm.pri_latency;

	wm_latency_show(m, latencies);

	return 0;
}

static int spr_wm_latency_show(struct seq_file *m, void *data)
{
	struct drm_i915_private *dev_priv = m->private;
	const u16 *latencies;

	if (INTEL_GEN(dev_priv) >= 9)
		latencies = dev_priv->wm.skl_latency;
	else
		latencies = dev_priv->wm.spr_latency;

	wm_latency_show(m, latencies);

	return 0;
}

static int cur_wm_latency_show(struct seq_file *m, void *data)
{
	struct drm_i915_private *dev_priv = m->private;
	const u16 *latencies;

	if (INTEL_GEN(dev_priv) >= 9)
		latencies = dev_priv->wm.skl_latency;
	else
		latencies = dev_priv->wm.cur_latency;

	wm_latency_show(m, latencies);

	return 0;
}

static int pri_wm_latency_open(struct inode *inode, struct file *file)
{
	struct drm_i915_private *dev_priv = inode->i_private;

	if (INTEL_GEN(dev_priv) < 5 && !IS_G4X(dev_priv))
		return -ENODEV;

	return single_open(file, pri_wm_latency_show, dev_priv);
}

static int spr_wm_latency_open(struct inode *inode, struct file *file)
{
	struct drm_i915_private *dev_priv = inode->i_private;

	if (HAS_GMCH_DISPLAY(dev_priv))
		return -ENODEV;

	return single_open(file, spr_wm_latency_show, dev_priv);
}

static int cur_wm_latency_open(struct inode *inode, struct file *file)
{
	struct drm_i915_private *dev_priv = inode->i_private;

	if (HAS_GMCH_DISPLAY(dev_priv))
		return -ENODEV;

	return single_open(file, cur_wm_latency_show, dev_priv);
}

static ssize_t wm_latency_write(struct file *file, const char __user *ubuf,
				size_t len, loff_t *offp, u16 wm[8])
{
	struct seq_file *m = file->private_data;
	struct drm_i915_private *dev_priv = m->private;
	struct drm_device *dev = &dev_priv->drm;
	u16 new[8] = { 0 };
	int num_levels;
	int level;
	int ret;
	char tmp[32];

	if (IS_CHERRYVIEW(dev_priv))
		num_levels = 3;
	else if (IS_VALLEYVIEW(dev_priv))
		num_levels = 1;
	else if (IS_G4X(dev_priv))
		num_levels = 3;
	else
		num_levels = ilk_wm_max_level(dev_priv) + 1;

	if (len >= sizeof(tmp))
		return -EINVAL;

	if (copy_from_user(tmp, ubuf, len))
		return -EFAULT;

	tmp[len] = '\0';

	ret = sscanf(tmp, "%hu %hu %hu %hu %hu %hu %hu %hu",
		     &new[0], &new[1], &new[2], &new[3],
		     &new[4], &new[5], &new[6], &new[7]);
	if (ret != num_levels)
		return -EINVAL;

	drm_modeset_lock_all(dev);

	for (level = 0; level < num_levels; level++)
		wm[level] = new[level];

	drm_modeset_unlock_all(dev);

	return len;
}


static ssize_t pri_wm_latency_write(struct file *file, const char __user *ubuf,
				    size_t len, loff_t *offp)
{
	struct seq_file *m = file->private_data;
	struct drm_i915_private *dev_priv = m->private;
	u16 *latencies;

	if (INTEL_GEN(dev_priv) >= 9)
		latencies = dev_priv->wm.skl_latency;
	else
		latencies = dev_priv->wm.pri_latency;

	return wm_latency_write(file, ubuf, len, offp, latencies);
}

static ssize_t spr_wm_latency_write(struct file *file, const char __user *ubuf,
				    size_t len, loff_t *offp)
{
	struct seq_file *m = file->private_data;
	struct drm_i915_private *dev_priv = m->private;
	u16 *latencies;

	if (INTEL_GEN(dev_priv) >= 9)
		latencies = dev_priv->wm.skl_latency;
	else
		latencies = dev_priv->wm.spr_latency;

	return wm_latency_write(file, ubuf, len, offp, latencies);
}

static ssize_t cur_wm_latency_write(struct file *file, const char __user *ubuf,
				    size_t len, loff_t *offp)
{
	struct seq_file *m = file->private_data;
	struct drm_i915_private *dev_priv = m->private;
	u16 *latencies;

	if (INTEL_GEN(dev_priv) >= 9)
		latencies = dev_priv->wm.skl_latency;
	else
		latencies = dev_priv->wm.cur_latency;

	return wm_latency_write(file, ubuf, len, offp, latencies);
}

static const struct file_operations i915_pri_wm_latency_fops = {
	.owner = THIS_MODULE,
	.open = pri_wm_latency_open,
	.read = seq_read,
	.llseek = seq_lseek,
	.release = single_release,
	.write = pri_wm_latency_write
};

static const struct file_operations i915_spr_wm_latency_fops = {
	.owner = THIS_MODULE,
	.open = spr_wm_latency_open,
	.read = seq_read,
	.llseek = seq_lseek,
	.release = single_release,
	.write = spr_wm_latency_write
};

static const struct file_operations i915_cur_wm_latency_fops = {
	.owner = THIS_MODULE,
	.open = cur_wm_latency_open,
	.read = seq_read,
	.llseek = seq_lseek,
	.release = single_release,
	.write = cur_wm_latency_write
};

static int
i915_wedged_get(void *data, u64 *val)
{
	struct drm_i915_private *dev_priv = data;

	*val = i915_terminally_wedged(&dev_priv->gpu_error);

	return 0;
}

static int
i915_wedged_set(void *data, u64 val)
{
	struct drm_i915_private *i915 = data;

	/*
	 * There is no safeguard against this debugfs entry colliding
	 * with the hangcheck calling same i915_handle_error() in
	 * parallel, causing an explosion. For now we assume that the
	 * test harness is responsible enough not to inject gpu hangs
	 * while it is writing to 'i915_wedged'
	 */

	if (i915_reset_backoff(&i915->gpu_error))
		return -EAGAIN;

	i915_handle_error(i915, val, I915_ERROR_CAPTURE,
			  "Manually set wedged engine mask = %llx", val);
	return 0;
}

DEFINE_SIMPLE_ATTRIBUTE(i915_wedged_fops,
			i915_wedged_get, i915_wedged_set,
			"%llu\n");

static int
fault_irq_set(struct drm_i915_private *i915,
	      unsigned long *irq,
	      unsigned long val)
{
	int err;

	err = mutex_lock_interruptible(&i915->drm.struct_mutex);
	if (err)
		return err;

	err = i915_gem_wait_for_idle(i915,
				     I915_WAIT_LOCKED |
				     I915_WAIT_INTERRUPTIBLE,
				     MAX_SCHEDULE_TIMEOUT);
	if (err)
		goto err_unlock;

	*irq = val;
	mutex_unlock(&i915->drm.struct_mutex);

	/* Flush idle worker to disarm irq */
	drain_delayed_work(&i915->gt.idle_work);

	return 0;

err_unlock:
	mutex_unlock(&i915->drm.struct_mutex);
	return err;
}

static int
i915_ring_missed_irq_get(void *data, u64 *val)
{
	struct drm_i915_private *dev_priv = data;

	*val = dev_priv->gpu_error.missed_irq_rings;
	return 0;
}

static int
i915_ring_missed_irq_set(void *data, u64 val)
{
	struct drm_i915_private *i915 = data;

	return fault_irq_set(i915, &i915->gpu_error.missed_irq_rings, val);
}

DEFINE_SIMPLE_ATTRIBUTE(i915_ring_missed_irq_fops,
			i915_ring_missed_irq_get, i915_ring_missed_irq_set,
			"0x%08llx\n");

static int
i915_ring_test_irq_get(void *data, u64 *val)
{
	struct drm_i915_private *dev_priv = data;

	*val = dev_priv->gpu_error.test_irq_rings;

	return 0;
}

static int
i915_ring_test_irq_set(void *data, u64 val)
{
	struct drm_i915_private *i915 = data;

	/* GuC keeps the user interrupt permanently enabled for submission */
	if (USES_GUC_SUBMISSION(i915))
		return -ENODEV;

	/*
	 * From icl, we can no longer individually mask interrupt generation
	 * from each engine.
	 */
	if (INTEL_GEN(i915) >= 11)
		return -ENODEV;

	val &= INTEL_INFO(i915)->ring_mask;
	DRM_DEBUG_DRIVER("Masking interrupts on rings 0x%08llx\n", val);

	return fault_irq_set(i915, &i915->gpu_error.test_irq_rings, val);
}

DEFINE_SIMPLE_ATTRIBUTE(i915_ring_test_irq_fops,
			i915_ring_test_irq_get, i915_ring_test_irq_set,
			"0x%08llx\n");

#define DROP_UNBOUND	BIT(0)
#define DROP_BOUND	BIT(1)
#define DROP_RETIRE	BIT(2)
#define DROP_ACTIVE	BIT(3)
#define DROP_FREED	BIT(4)
#define DROP_SHRINK_ALL	BIT(5)
#define DROP_IDLE	BIT(6)
#define DROP_RESET_ACTIVE	BIT(7)
#define DROP_RESET_SEQNO	BIT(8)
#define DROP_ALL (DROP_UNBOUND	| \
		  DROP_BOUND	| \
		  DROP_RETIRE	| \
		  DROP_ACTIVE	| \
		  DROP_FREED	| \
		  DROP_SHRINK_ALL |\
		  DROP_IDLE	| \
		  DROP_RESET_ACTIVE | \
		  DROP_RESET_SEQNO)
static int
i915_drop_caches_get(void *data, u64 *val)
{
	*val = DROP_ALL;

	return 0;
}

static int
i915_drop_caches_set(void *data, u64 val)
{
	struct drm_i915_private *i915 = data;
	intel_wakeref_t wakeref;
	int ret = 0;

	DRM_DEBUG("Dropping caches: 0x%08llx [0x%08llx]\n",
		  val, val & DROP_ALL);
	wakeref = intel_runtime_pm_get(i915);

	if (val & DROP_RESET_ACTIVE && !intel_engines_are_idle(i915))
		i915_gem_set_wedged(i915);

	/* No need to check and wait for gpu resets, only libdrm auto-restarts
	 * on ioctls on -EAGAIN. */
	if (val & (DROP_ACTIVE | DROP_RETIRE | DROP_RESET_SEQNO)) {
		ret = mutex_lock_interruptible(&i915->drm.struct_mutex);
		if (ret)
			goto out;

		if (val & DROP_ACTIVE)
			ret = i915_gem_wait_for_idle(i915,
						     I915_WAIT_INTERRUPTIBLE |
						     I915_WAIT_LOCKED,
						     MAX_SCHEDULE_TIMEOUT);

		if (val & DROP_RETIRE)
			i915_retire_requests(i915);

		mutex_unlock(&i915->drm.struct_mutex);
	}

	if (val & DROP_RESET_ACTIVE && i915_terminally_wedged(&i915->gpu_error))
		i915_handle_error(i915, ALL_ENGINES, 0, NULL);

	fs_reclaim_acquire(GFP_KERNEL);
	if (val & DROP_BOUND)
		i915_gem_shrink(i915, LONG_MAX, NULL, I915_SHRINK_BOUND);

	if (val & DROP_UNBOUND)
		i915_gem_shrink(i915, LONG_MAX, NULL, I915_SHRINK_UNBOUND);

	if (val & DROP_SHRINK_ALL)
		i915_gem_shrink_all(i915);
	fs_reclaim_release(GFP_KERNEL);

	if (val & DROP_IDLE) {
		do {
			if (READ_ONCE(i915->gt.active_requests))
				flush_delayed_work(&i915->gt.retire_work);
			drain_delayed_work(&i915->gt.idle_work);
		} while (READ_ONCE(i915->gt.awake));
	}

	if (val & DROP_FREED)
		i915_gem_drain_freed_objects(i915);

out:
	intel_runtime_pm_put(i915, wakeref);

	return ret;
}

DEFINE_SIMPLE_ATTRIBUTE(i915_drop_caches_fops,
			i915_drop_caches_get, i915_drop_caches_set,
			"0x%08llx\n");

static int
i915_cache_sharing_get(void *data, u64 *val)
{
	struct drm_i915_private *dev_priv = data;
	intel_wakeref_t wakeref;
	u32 snpcr = 0;

	if (!(IS_GEN_RANGE(dev_priv, 6, 7)))
		return -ENODEV;

	with_intel_runtime_pm(dev_priv, wakeref)
		snpcr = I915_READ(GEN6_MBCUNIT_SNPCR);

	*val = (snpcr & GEN6_MBC_SNPCR_MASK) >> GEN6_MBC_SNPCR_SHIFT;

	return 0;
}

static int
i915_cache_sharing_set(void *data, u64 val)
{
	struct drm_i915_private *dev_priv = data;
	intel_wakeref_t wakeref;

	if (!(IS_GEN_RANGE(dev_priv, 6, 7)))
		return -ENODEV;

	if (val > 3)
		return -EINVAL;

	DRM_DEBUG_DRIVER("Manually setting uncore sharing to %llu\n", val);
	with_intel_runtime_pm(dev_priv, wakeref) {
		u32 snpcr;

		/* Update the cache sharing policy here as well */
		snpcr = I915_READ(GEN6_MBCUNIT_SNPCR);
		snpcr &= ~GEN6_MBC_SNPCR_MASK;
		snpcr |= val << GEN6_MBC_SNPCR_SHIFT;
		I915_WRITE(GEN6_MBCUNIT_SNPCR, snpcr);
	}

	return 0;
}

DEFINE_SIMPLE_ATTRIBUTE(i915_cache_sharing_fops,
			i915_cache_sharing_get, i915_cache_sharing_set,
			"%llu\n");

static void cherryview_sseu_device_status(struct drm_i915_private *dev_priv,
					  struct sseu_dev_info *sseu)
{
#define SS_MAX 2
	const int ss_max = SS_MAX;
	u32 sig1[SS_MAX], sig2[SS_MAX];
	int ss;

	sig1[0] = I915_READ(CHV_POWER_SS0_SIG1);
	sig1[1] = I915_READ(CHV_POWER_SS1_SIG1);
	sig2[0] = I915_READ(CHV_POWER_SS0_SIG2);
	sig2[1] = I915_READ(CHV_POWER_SS1_SIG2);

	for (ss = 0; ss < ss_max; ss++) {
		unsigned int eu_cnt;

		if (sig1[ss] & CHV_SS_PG_ENABLE)
			/* skip disabled subslice */
			continue;

		sseu->slice_mask = BIT(0);
		sseu->subslice_mask[0] |= BIT(ss);
		eu_cnt = ((sig1[ss] & CHV_EU08_PG_ENABLE) ? 0 : 2) +
			 ((sig1[ss] & CHV_EU19_PG_ENABLE) ? 0 : 2) +
			 ((sig1[ss] & CHV_EU210_PG_ENABLE) ? 0 : 2) +
			 ((sig2[ss] & CHV_EU311_PG_ENABLE) ? 0 : 2);
		sseu->eu_total += eu_cnt;
		sseu->eu_per_subslice = max_t(unsigned int,
					      sseu->eu_per_subslice, eu_cnt);
	}
#undef SS_MAX
}

static void gen10_sseu_device_status(struct drm_i915_private *dev_priv,
				     struct sseu_dev_info *sseu)
{
#define SS_MAX 6
	const struct intel_runtime_info *info = RUNTIME_INFO(dev_priv);
	u32 s_reg[SS_MAX], eu_reg[2 * SS_MAX], eu_mask[2];
	int s, ss;

	for (s = 0; s < info->sseu.max_slices; s++) {
		/*
		 * FIXME: Valid SS Mask respects the spec and read
		 * only valid bits for those registers, excluding reserved
		 * although this seems wrong because it would leave many
		 * subslices without ACK.
		 */
		s_reg[s] = I915_READ(GEN10_SLICE_PGCTL_ACK(s)) &
			GEN10_PGCTL_VALID_SS_MASK(s);
		eu_reg[2 * s] = I915_READ(GEN10_SS01_EU_PGCTL_ACK(s));
		eu_reg[2 * s + 1] = I915_READ(GEN10_SS23_EU_PGCTL_ACK(s));
	}

	eu_mask[0] = GEN9_PGCTL_SSA_EU08_ACK |
		     GEN9_PGCTL_SSA_EU19_ACK |
		     GEN9_PGCTL_SSA_EU210_ACK |
		     GEN9_PGCTL_SSA_EU311_ACK;
	eu_mask[1] = GEN9_PGCTL_SSB_EU08_ACK |
		     GEN9_PGCTL_SSB_EU19_ACK |
		     GEN9_PGCTL_SSB_EU210_ACK |
		     GEN9_PGCTL_SSB_EU311_ACK;

	for (s = 0; s < info->sseu.max_slices; s++) {
		if ((s_reg[s] & GEN9_PGCTL_SLICE_ACK) == 0)
			/* skip disabled slice */
			continue;

		sseu->slice_mask |= BIT(s);
		sseu->subslice_mask[s] = info->sseu.subslice_mask[s];

		for (ss = 0; ss < info->sseu.max_subslices; ss++) {
			unsigned int eu_cnt;

			if (!(s_reg[s] & (GEN9_PGCTL_SS_ACK(ss))))
				/* skip disabled subslice */
				continue;

			eu_cnt = 2 * hweight32(eu_reg[2 * s + ss / 2] &
					       eu_mask[ss % 2]);
			sseu->eu_total += eu_cnt;
			sseu->eu_per_subslice = max_t(unsigned int,
						      sseu->eu_per_subslice,
						      eu_cnt);
		}
	}
#undef SS_MAX
}

static void gen9_sseu_device_status(struct drm_i915_private *dev_priv,
				    struct sseu_dev_info *sseu)
{
#define SS_MAX 3
	const struct intel_runtime_info *info = RUNTIME_INFO(dev_priv);
	u32 s_reg[SS_MAX], eu_reg[2 * SS_MAX], eu_mask[2];
	int s, ss;

	for (s = 0; s < info->sseu.max_slices; s++) {
		s_reg[s] = I915_READ(GEN9_SLICE_PGCTL_ACK(s));
		eu_reg[2*s] = I915_READ(GEN9_SS01_EU_PGCTL_ACK(s));
		eu_reg[2*s + 1] = I915_READ(GEN9_SS23_EU_PGCTL_ACK(s));
	}

	eu_mask[0] = GEN9_PGCTL_SSA_EU08_ACK |
		     GEN9_PGCTL_SSA_EU19_ACK |
		     GEN9_PGCTL_SSA_EU210_ACK |
		     GEN9_PGCTL_SSA_EU311_ACK;
	eu_mask[1] = GEN9_PGCTL_SSB_EU08_ACK |
		     GEN9_PGCTL_SSB_EU19_ACK |
		     GEN9_PGCTL_SSB_EU210_ACK |
		     GEN9_PGCTL_SSB_EU311_ACK;

	for (s = 0; s < info->sseu.max_slices; s++) {
		if ((s_reg[s] & GEN9_PGCTL_SLICE_ACK) == 0)
			/* skip disabled slice */
			continue;

		sseu->slice_mask |= BIT(s);

		if (IS_GEN9_BC(dev_priv))
			sseu->subslice_mask[s] =
				RUNTIME_INFO(dev_priv)->sseu.subslice_mask[s];

		for (ss = 0; ss < info->sseu.max_subslices; ss++) {
			unsigned int eu_cnt;

			if (IS_GEN9_LP(dev_priv)) {
				if (!(s_reg[s] & (GEN9_PGCTL_SS_ACK(ss))))
					/* skip disabled subslice */
					continue;

				sseu->subslice_mask[s] |= BIT(ss);
			}

			eu_cnt = 2 * hweight32(eu_reg[2*s + ss/2] &
					       eu_mask[ss%2]);
			sseu->eu_total += eu_cnt;
			sseu->eu_per_subslice = max_t(unsigned int,
						      sseu->eu_per_subslice,
						      eu_cnt);
		}
	}
#undef SS_MAX
}

static void broadwell_sseu_device_status(struct drm_i915_private *dev_priv,
					 struct sseu_dev_info *sseu)
{
	u32 slice_info = I915_READ(GEN8_GT_SLICE_INFO);
	int s;

	sseu->slice_mask = slice_info & GEN8_LSLICESTAT_MASK;

	if (sseu->slice_mask) {
		sseu->eu_per_subslice =
			RUNTIME_INFO(dev_priv)->sseu.eu_per_subslice;
		for (s = 0; s < fls(sseu->slice_mask); s++) {
			sseu->subslice_mask[s] =
				RUNTIME_INFO(dev_priv)->sseu.subslice_mask[s];
		}
		sseu->eu_total = sseu->eu_per_subslice *
				 sseu_subslice_total(sseu);

		/* subtract fused off EU(s) from enabled slice(s) */
		for (s = 0; s < fls(sseu->slice_mask); s++) {
			u8 subslice_7eu =
				RUNTIME_INFO(dev_priv)->sseu.subslice_7eu[s];

			sseu->eu_total -= hweight8(subslice_7eu);
		}
	}
}

static void i915_print_sseu_info(struct seq_file *m, bool is_available_info,
				 const struct sseu_dev_info *sseu)
{
	struct drm_i915_private *dev_priv = node_to_i915(m->private);
	const char *type = is_available_info ? "Available" : "Enabled";
	int s;

	seq_printf(m, "  %s Slice Mask: %04x\n", type,
		   sseu->slice_mask);
	seq_printf(m, "  %s Slice Total: %u\n", type,
		   hweight8(sseu->slice_mask));
	seq_printf(m, "  %s Subslice Total: %u\n", type,
		   sseu_subslice_total(sseu));
	for (s = 0; s < fls(sseu->slice_mask); s++) {
		seq_printf(m, "  %s Slice%i subslices: %u\n", type,
			   s, hweight8(sseu->subslice_mask[s]));
	}
	seq_printf(m, "  %s EU Total: %u\n", type,
		   sseu->eu_total);
	seq_printf(m, "  %s EU Per Subslice: %u\n", type,
		   sseu->eu_per_subslice);

	if (!is_available_info)
		return;

	seq_printf(m, "  Has Pooled EU: %s\n", yesno(HAS_POOLED_EU(dev_priv)));
	if (HAS_POOLED_EU(dev_priv))
		seq_printf(m, "  Min EU in pool: %u\n", sseu->min_eu_in_pool);

	seq_printf(m, "  Has Slice Power Gating: %s\n",
		   yesno(sseu->has_slice_pg));
	seq_printf(m, "  Has Subslice Power Gating: %s\n",
		   yesno(sseu->has_subslice_pg));
	seq_printf(m, "  Has EU Power Gating: %s\n",
		   yesno(sseu->has_eu_pg));
}

static int i915_sseu_status(struct seq_file *m, void *unused)
{
	struct drm_i915_private *dev_priv = node_to_i915(m->private);
	struct sseu_dev_info sseu;
	intel_wakeref_t wakeref;

	if (INTEL_GEN(dev_priv) < 8)
		return -ENODEV;

	seq_puts(m, "SSEU Device Info\n");
	i915_print_sseu_info(m, true, &RUNTIME_INFO(dev_priv)->sseu);

	seq_puts(m, "SSEU Device Status\n");
	memset(&sseu, 0, sizeof(sseu));
	sseu.max_slices = RUNTIME_INFO(dev_priv)->sseu.max_slices;
	sseu.max_subslices = RUNTIME_INFO(dev_priv)->sseu.max_subslices;
	sseu.max_eus_per_subslice =
		RUNTIME_INFO(dev_priv)->sseu.max_eus_per_subslice;

<<<<<<< HEAD
	intel_runtime_pm_get(dev_priv);

	if (IS_CHERRYVIEW(dev_priv)) {
		cherryview_sseu_device_status(dev_priv, &sseu);
	} else if (IS_BROADWELL(dev_priv)) {
		broadwell_sseu_device_status(dev_priv, &sseu);
	} else if (IS_GEN(dev_priv, 9)) {
		gen9_sseu_device_status(dev_priv, &sseu);
	} else if (INTEL_GEN(dev_priv) >= 10) {
		gen10_sseu_device_status(dev_priv, &sseu);
=======
	with_intel_runtime_pm(dev_priv, wakeref) {
		if (IS_CHERRYVIEW(dev_priv))
			cherryview_sseu_device_status(dev_priv, &sseu);
		else if (IS_BROADWELL(dev_priv))
			broadwell_sseu_device_status(dev_priv, &sseu);
		else if (IS_GEN(dev_priv, 9))
			gen9_sseu_device_status(dev_priv, &sseu);
		else if (INTEL_GEN(dev_priv) >= 10)
			gen10_sseu_device_status(dev_priv, &sseu);
>>>>>>> c5627461
	}

	i915_print_sseu_info(m, false, &sseu);

	return 0;
}

static int i915_forcewake_open(struct inode *inode, struct file *file)
{
	struct drm_i915_private *i915 = inode->i_private;

	if (INTEL_GEN(i915) < 6)
		return 0;

	file->private_data = (void *)(uintptr_t)intel_runtime_pm_get(i915);
	intel_uncore_forcewake_user_get(i915);

	return 0;
}

static int i915_forcewake_release(struct inode *inode, struct file *file)
{
	struct drm_i915_private *i915 = inode->i_private;

	if (INTEL_GEN(i915) < 6)
		return 0;

	intel_uncore_forcewake_user_put(i915);
	intel_runtime_pm_put(i915,
			     (intel_wakeref_t)(uintptr_t)file->private_data);

	return 0;
}

static const struct file_operations i915_forcewake_fops = {
	.owner = THIS_MODULE,
	.open = i915_forcewake_open,
	.release = i915_forcewake_release,
};

static int i915_hpd_storm_ctl_show(struct seq_file *m, void *data)
{
	struct drm_i915_private *dev_priv = m->private;
	struct i915_hotplug *hotplug = &dev_priv->hotplug;

	/* Synchronize with everything first in case there's been an HPD
	 * storm, but we haven't finished handling it in the kernel yet
	 */
	synchronize_irq(dev_priv->drm.irq);
	flush_work(&dev_priv->hotplug.dig_port_work);
	flush_work(&dev_priv->hotplug.hotplug_work);

	seq_printf(m, "Threshold: %d\n", hotplug->hpd_storm_threshold);
	seq_printf(m, "Detected: %s\n",
		   yesno(delayed_work_pending(&hotplug->reenable_work)));

	return 0;
}

static ssize_t i915_hpd_storm_ctl_write(struct file *file,
					const char __user *ubuf, size_t len,
					loff_t *offp)
{
	struct seq_file *m = file->private_data;
	struct drm_i915_private *dev_priv = m->private;
	struct i915_hotplug *hotplug = &dev_priv->hotplug;
	unsigned int new_threshold;
	int i;
	char *newline;
	char tmp[16];

	if (len >= sizeof(tmp))
		return -EINVAL;

	if (copy_from_user(tmp, ubuf, len))
		return -EFAULT;

	tmp[len] = '\0';

	/* Strip newline, if any */
	newline = strchr(tmp, '\n');
	if (newline)
		*newline = '\0';

	if (strcmp(tmp, "reset") == 0)
		new_threshold = HPD_STORM_DEFAULT_THRESHOLD;
	else if (kstrtouint(tmp, 10, &new_threshold) != 0)
		return -EINVAL;

	if (new_threshold > 0)
		DRM_DEBUG_KMS("Setting HPD storm detection threshold to %d\n",
			      new_threshold);
	else
		DRM_DEBUG_KMS("Disabling HPD storm detection\n");

	spin_lock_irq(&dev_priv->irq_lock);
	hotplug->hpd_storm_threshold = new_threshold;
	/* Reset the HPD storm stats so we don't accidentally trigger a storm */
	for_each_hpd_pin(i)
		hotplug->stats[i].count = 0;
	spin_unlock_irq(&dev_priv->irq_lock);

	/* Re-enable hpd immediately if we were in an irq storm */
	flush_delayed_work(&dev_priv->hotplug.reenable_work);

	return len;
}

static int i915_hpd_storm_ctl_open(struct inode *inode, struct file *file)
{
	return single_open(file, i915_hpd_storm_ctl_show, inode->i_private);
}

static const struct file_operations i915_hpd_storm_ctl_fops = {
	.owner = THIS_MODULE,
	.open = i915_hpd_storm_ctl_open,
	.read = seq_read,
	.llseek = seq_lseek,
	.release = single_release,
	.write = i915_hpd_storm_ctl_write
};

static int i915_hpd_short_storm_ctl_show(struct seq_file *m, void *data)
{
	struct drm_i915_private *dev_priv = m->private;

	seq_printf(m, "Enabled: %s\n",
		   yesno(dev_priv->hotplug.hpd_short_storm_enabled));

	return 0;
}

static int
i915_hpd_short_storm_ctl_open(struct inode *inode, struct file *file)
{
	return single_open(file, i915_hpd_short_storm_ctl_show,
			   inode->i_private);
}

static ssize_t i915_hpd_short_storm_ctl_write(struct file *file,
					      const char __user *ubuf,
					      size_t len, loff_t *offp)
{
	struct seq_file *m = file->private_data;
	struct drm_i915_private *dev_priv = m->private;
	struct i915_hotplug *hotplug = &dev_priv->hotplug;
	char *newline;
	char tmp[16];
	int i;
	bool new_state;

	if (len >= sizeof(tmp))
		return -EINVAL;

	if (copy_from_user(tmp, ubuf, len))
		return -EFAULT;

	tmp[len] = '\0';

	/* Strip newline, if any */
	newline = strchr(tmp, '\n');
	if (newline)
		*newline = '\0';

	/* Reset to the "default" state for this system */
	if (strcmp(tmp, "reset") == 0)
		new_state = !HAS_DP_MST(dev_priv);
	else if (kstrtobool(tmp, &new_state) != 0)
		return -EINVAL;

	DRM_DEBUG_KMS("%sabling HPD short storm detection\n",
		      new_state ? "En" : "Dis");

	spin_lock_irq(&dev_priv->irq_lock);
	hotplug->hpd_short_storm_enabled = new_state;
	/* Reset the HPD storm stats so we don't accidentally trigger a storm */
	for_each_hpd_pin(i)
		hotplug->stats[i].count = 0;
	spin_unlock_irq(&dev_priv->irq_lock);

	/* Re-enable hpd immediately if we were in an irq storm */
	flush_delayed_work(&dev_priv->hotplug.reenable_work);

	return len;
}

static const struct file_operations i915_hpd_short_storm_ctl_fops = {
	.owner = THIS_MODULE,
	.open = i915_hpd_short_storm_ctl_open,
	.read = seq_read,
	.llseek = seq_lseek,
	.release = single_release,
	.write = i915_hpd_short_storm_ctl_write,
};

static int i915_drrs_ctl_set(void *data, u64 val)
{
	struct drm_i915_private *dev_priv = data;
	struct drm_device *dev = &dev_priv->drm;
	struct intel_crtc *crtc;

	if (INTEL_GEN(dev_priv) < 7)
		return -ENODEV;

	for_each_intel_crtc(dev, crtc) {
		struct drm_connector_list_iter conn_iter;
		struct intel_crtc_state *crtc_state;
		struct drm_connector *connector;
		struct drm_crtc_commit *commit;
		int ret;

		ret = drm_modeset_lock_single_interruptible(&crtc->base.mutex);
		if (ret)
			return ret;

		crtc_state = to_intel_crtc_state(crtc->base.state);

		if (!crtc_state->base.active ||
		    !crtc_state->has_drrs)
			goto out;

		commit = crtc_state->base.commit;
		if (commit) {
			ret = wait_for_completion_interruptible(&commit->hw_done);
			if (ret)
				goto out;
		}

		drm_connector_list_iter_begin(dev, &conn_iter);
		drm_for_each_connector_iter(connector, &conn_iter) {
			struct intel_encoder *encoder;
			struct intel_dp *intel_dp;

			if (!(crtc_state->base.connector_mask &
			      drm_connector_mask(connector)))
				continue;

			encoder = intel_attached_encoder(connector);
			if (encoder->type != INTEL_OUTPUT_EDP)
				continue;

			DRM_DEBUG_DRIVER("Manually %sabling DRRS. %llu\n",
						val ? "en" : "dis", val);

			intel_dp = enc_to_intel_dp(&encoder->base);
			if (val)
				intel_edp_drrs_enable(intel_dp,
						      crtc_state);
			else
				intel_edp_drrs_disable(intel_dp,
						       crtc_state);
		}
		drm_connector_list_iter_end(&conn_iter);

out:
		drm_modeset_unlock(&crtc->base.mutex);
		if (ret)
			return ret;
	}

	return 0;
}

DEFINE_SIMPLE_ATTRIBUTE(i915_drrs_ctl_fops, NULL, i915_drrs_ctl_set, "%llu\n");

static ssize_t
i915_fifo_underrun_reset_write(struct file *filp,
			       const char __user *ubuf,
			       size_t cnt, loff_t *ppos)
{
	struct drm_i915_private *dev_priv = filp->private_data;
	struct intel_crtc *intel_crtc;
	struct drm_device *dev = &dev_priv->drm;
	int ret;
	bool reset;

	ret = kstrtobool_from_user(ubuf, cnt, &reset);
	if (ret)
		return ret;

	if (!reset)
		return cnt;

	for_each_intel_crtc(dev, intel_crtc) {
		struct drm_crtc_commit *commit;
		struct intel_crtc_state *crtc_state;

		ret = drm_modeset_lock_single_interruptible(&intel_crtc->base.mutex);
		if (ret)
			return ret;

		crtc_state = to_intel_crtc_state(intel_crtc->base.state);
		commit = crtc_state->base.commit;
		if (commit) {
			ret = wait_for_completion_interruptible(&commit->hw_done);
			if (!ret)
				ret = wait_for_completion_interruptible(&commit->flip_done);
		}

		if (!ret && crtc_state->base.active) {
			DRM_DEBUG_KMS("Re-arming FIFO underruns on pipe %c\n",
				      pipe_name(intel_crtc->pipe));

			intel_crtc_arm_fifo_underrun(intel_crtc, crtc_state);
		}

		drm_modeset_unlock(&intel_crtc->base.mutex);

		if (ret)
			return ret;
	}

	ret = intel_fbc_reset_underrun(dev_priv);
	if (ret)
		return ret;

	return cnt;
}

static const struct file_operations i915_fifo_underrun_reset_ops = {
	.owner = THIS_MODULE,
	.open = simple_open,
	.write = i915_fifo_underrun_reset_write,
	.llseek = default_llseek,
};

static const struct drm_info_list i915_debugfs_list[] = {
	{"i915_capabilities", i915_capabilities, 0},
	{"i915_gem_objects", i915_gem_object_info, 0},
	{"i915_gem_gtt", i915_gem_gtt_info, 0},
	{"i915_gem_stolen", i915_gem_stolen_list_info },
	{"i915_gem_fence_regs", i915_gem_fence_regs_info, 0},
	{"i915_gem_interrupt", i915_interrupt_info, 0},
	{"i915_gem_batch_pool", i915_gem_batch_pool_info, 0},
	{"i915_guc_info", i915_guc_info, 0},
	{"i915_guc_load_status", i915_guc_load_status_info, 0},
	{"i915_guc_log_dump", i915_guc_log_dump, 0},
	{"i915_guc_load_err_log_dump", i915_guc_log_dump, 0, (void *)1},
	{"i915_guc_stage_pool", i915_guc_stage_pool, 0},
	{"i915_huc_load_status", i915_huc_load_status_info, 0},
	{"i915_frequency_info", i915_frequency_info, 0},
	{"i915_hangcheck_info", i915_hangcheck_info, 0},
	{"i915_reset_info", i915_reset_info, 0},
	{"i915_drpc_info", i915_drpc_info, 0},
	{"i915_emon_status", i915_emon_status, 0},
	{"i915_ring_freq_table", i915_ring_freq_table, 0},
	{"i915_frontbuffer_tracking", i915_frontbuffer_tracking, 0},
	{"i915_fbc_status", i915_fbc_status, 0},
	{"i915_ips_status", i915_ips_status, 0},
	{"i915_sr_status", i915_sr_status, 0},
	{"i915_opregion", i915_opregion, 0},
	{"i915_vbt", i915_vbt, 0},
	{"i915_gem_framebuffer", i915_gem_framebuffer_info, 0},
	{"i915_context_status", i915_context_status, 0},
	{"i915_forcewake_domains", i915_forcewake_domains, 0},
	{"i915_swizzle_info", i915_swizzle_info, 0},
	{"i915_llc", i915_llc, 0},
	{"i915_edp_psr_status", i915_edp_psr_status, 0},
	{"i915_energy_uJ", i915_energy_uJ, 0},
	{"i915_runtime_pm_status", i915_runtime_pm_status, 0},
	{"i915_power_domain_info", i915_power_domain_info, 0},
	{"i915_dmc_info", i915_dmc_info, 0},
	{"i915_display_info", i915_display_info, 0},
	{"i915_engine_info", i915_engine_info, 0},
	{"i915_rcs_topology", i915_rcs_topology, 0},
	{"i915_shrinker_info", i915_shrinker_info, 0},
	{"i915_shared_dplls_info", i915_shared_dplls_info, 0},
	{"i915_dp_mst_info", i915_dp_mst_info, 0},
	{"i915_wa_registers", i915_wa_registers, 0},
	{"i915_ddb_info", i915_ddb_info, 0},
	{"i915_sseu_status", i915_sseu_status, 0},
	{"i915_drrs_status", i915_drrs_status, 0},
	{"i915_rps_boost_info", i915_rps_boost_info, 0},
};
#define I915_DEBUGFS_ENTRIES ARRAY_SIZE(i915_debugfs_list)

static const struct i915_debugfs_files {
	const char *name;
	const struct file_operations *fops;
} i915_debugfs_files[] = {
	{"i915_wedged", &i915_wedged_fops},
	{"i915_cache_sharing", &i915_cache_sharing_fops},
	{"i915_ring_missed_irq", &i915_ring_missed_irq_fops},
	{"i915_ring_test_irq", &i915_ring_test_irq_fops},
	{"i915_gem_drop_caches", &i915_drop_caches_fops},
#if IS_ENABLED(CONFIG_DRM_I915_CAPTURE_ERROR)
	{"i915_error_state", &i915_error_state_fops},
	{"i915_gpu_info", &i915_gpu_info_fops},
#endif
	{"i915_fifo_underrun_reset", &i915_fifo_underrun_reset_ops},
	{"i915_pri_wm_latency", &i915_pri_wm_latency_fops},
	{"i915_spr_wm_latency", &i915_spr_wm_latency_fops},
	{"i915_cur_wm_latency", &i915_cur_wm_latency_fops},
	{"i915_fbc_false_color", &i915_fbc_false_color_fops},
	{"i915_dp_test_data", &i915_displayport_test_data_fops},
	{"i915_dp_test_type", &i915_displayport_test_type_fops},
	{"i915_dp_test_active", &i915_displayport_test_active_fops},
	{"i915_guc_log_level", &i915_guc_log_level_fops},
	{"i915_guc_log_relay", &i915_guc_log_relay_fops},
	{"i915_hpd_storm_ctl", &i915_hpd_storm_ctl_fops},
	{"i915_hpd_short_storm_ctl", &i915_hpd_short_storm_ctl_fops},
	{"i915_ipc_status", &i915_ipc_status_fops},
	{"i915_drrs_ctl", &i915_drrs_ctl_fops},
	{"i915_edp_psr_debug", &i915_edp_psr_debug_fops}
};

int i915_debugfs_register(struct drm_i915_private *dev_priv)
{
	struct drm_minor *minor = dev_priv->drm.primary;
	struct dentry *ent;
	int i;

	ent = debugfs_create_file("i915_forcewake_user", S_IRUSR,
				  minor->debugfs_root, to_i915(minor->dev),
				  &i915_forcewake_fops);
	if (!ent)
		return -ENOMEM;

	for (i = 0; i < ARRAY_SIZE(i915_debugfs_files); i++) {
		ent = debugfs_create_file(i915_debugfs_files[i].name,
					  S_IRUGO | S_IWUSR,
					  minor->debugfs_root,
					  to_i915(minor->dev),
					  i915_debugfs_files[i].fops);
		if (!ent)
			return -ENOMEM;
	}

	return drm_debugfs_create_files(i915_debugfs_list,
					I915_DEBUGFS_ENTRIES,
					minor->debugfs_root, minor);
}

struct dpcd_block {
	/* DPCD dump start address. */
	unsigned int offset;
	/* DPCD dump end address, inclusive. If unset, .size will be used. */
	unsigned int end;
	/* DPCD dump size. Used if .end is unset. If unset, defaults to 1. */
	size_t size;
	/* Only valid for eDP. */
	bool edp;
};

static const struct dpcd_block i915_dpcd_debug[] = {
	{ .offset = DP_DPCD_REV, .size = DP_RECEIVER_CAP_SIZE },
	{ .offset = DP_PSR_SUPPORT, .end = DP_PSR_CAPS },
	{ .offset = DP_DOWNSTREAM_PORT_0, .size = 16 },
	{ .offset = DP_LINK_BW_SET, .end = DP_EDP_CONFIGURATION_SET },
	{ .offset = DP_SINK_COUNT, .end = DP_ADJUST_REQUEST_LANE2_3 },
	{ .offset = DP_SET_POWER },
	{ .offset = DP_EDP_DPCD_REV },
	{ .offset = DP_EDP_GENERAL_CAP_1, .end = DP_EDP_GENERAL_CAP_3 },
	{ .offset = DP_EDP_DISPLAY_CONTROL_REGISTER, .end = DP_EDP_BACKLIGHT_FREQ_CAP_MAX_LSB },
	{ .offset = DP_EDP_DBC_MINIMUM_BRIGHTNESS_SET, .end = DP_EDP_DBC_MAXIMUM_BRIGHTNESS_SET },
};

static int i915_dpcd_show(struct seq_file *m, void *data)
{
	struct drm_connector *connector = m->private;
	struct intel_dp *intel_dp =
		enc_to_intel_dp(&intel_attached_encoder(connector)->base);
	u8 buf[16];
	ssize_t err;
	int i;

	if (connector->status != connector_status_connected)
		return -ENODEV;

	for (i = 0; i < ARRAY_SIZE(i915_dpcd_debug); i++) {
		const struct dpcd_block *b = &i915_dpcd_debug[i];
		size_t size = b->end ? b->end - b->offset + 1 : (b->size ?: 1);

		if (b->edp &&
		    connector->connector_type != DRM_MODE_CONNECTOR_eDP)
			continue;

		/* low tech for now */
		if (WARN_ON(size > sizeof(buf)))
			continue;

		err = drm_dp_dpcd_read(&intel_dp->aux, b->offset, buf, size);
		if (err < 0)
			seq_printf(m, "%04x: ERROR %d\n", b->offset, (int)err);
		else
			seq_printf(m, "%04x: %*ph\n", b->offset, (int)err, buf);
	}

	return 0;
}
DEFINE_SHOW_ATTRIBUTE(i915_dpcd);

static int i915_panel_show(struct seq_file *m, void *data)
{
	struct drm_connector *connector = m->private;
	struct intel_dp *intel_dp =
		enc_to_intel_dp(&intel_attached_encoder(connector)->base);

	if (connector->status != connector_status_connected)
		return -ENODEV;

	seq_printf(m, "Panel power up delay: %d\n",
		   intel_dp->panel_power_up_delay);
	seq_printf(m, "Panel power down delay: %d\n",
		   intel_dp->panel_power_down_delay);
	seq_printf(m, "Backlight on delay: %d\n",
		   intel_dp->backlight_on_delay);
	seq_printf(m, "Backlight off delay: %d\n",
		   intel_dp->backlight_off_delay);

	return 0;
}
DEFINE_SHOW_ATTRIBUTE(i915_panel);

static int i915_hdcp_sink_capability_show(struct seq_file *m, void *data)
{
	struct drm_connector *connector = m->private;
	struct intel_connector *intel_connector = to_intel_connector(connector);

	if (connector->status != connector_status_connected)
		return -ENODEV;

	/* HDCP is supported by connector */
	if (!intel_connector->hdcp.shim)
		return -EINVAL;

	seq_printf(m, "%s:%d HDCP version: ", connector->name,
		   connector->base.id);
	seq_printf(m, "%s ", !intel_hdcp_capable(intel_connector) ?
		   "None" : "HDCP1.4");
	seq_puts(m, "\n");

	return 0;
}
DEFINE_SHOW_ATTRIBUTE(i915_hdcp_sink_capability);

static int i915_dsc_fec_support_show(struct seq_file *m, void *data)
{
	struct drm_connector *connector = m->private;
	struct drm_device *dev = connector->dev;
	struct drm_crtc *crtc;
	struct intel_dp *intel_dp;
	struct drm_modeset_acquire_ctx ctx;
	struct intel_crtc_state *crtc_state = NULL;
	int ret = 0;
	bool try_again = false;

	drm_modeset_acquire_init(&ctx, DRM_MODESET_ACQUIRE_INTERRUPTIBLE);

	do {
		try_again = false;
		ret = drm_modeset_lock(&dev->mode_config.connection_mutex,
				       &ctx);
		if (ret) {
			ret = -EINTR;
			break;
		}
		crtc = connector->state->crtc;
		if (connector->status != connector_status_connected || !crtc) {
			ret = -ENODEV;
			break;
		}
		ret = drm_modeset_lock(&crtc->mutex, &ctx);
		if (ret == -EDEADLK) {
			ret = drm_modeset_backoff(&ctx);
			if (!ret) {
				try_again = true;
				continue;
			}
			break;
		} else if (ret) {
			break;
		}
		intel_dp = enc_to_intel_dp(&intel_attached_encoder(connector)->base);
		crtc_state = to_intel_crtc_state(crtc->state);
		seq_printf(m, "DSC_Enabled: %s\n",
			   yesno(crtc_state->dsc_params.compression_enable));
<<<<<<< HEAD
		if (intel_dp->dsc_dpcd)
			seq_printf(m, "DSC_Sink_Support: %s\n",
				   yesno(drm_dp_sink_supports_dsc(intel_dp->dsc_dpcd)));
=======
		seq_printf(m, "DSC_Sink_Support: %s\n",
			   yesno(drm_dp_sink_supports_dsc(intel_dp->dsc_dpcd)));
>>>>>>> c5627461
		if (!intel_dp_is_edp(intel_dp))
			seq_printf(m, "FEC_Sink_Support: %s\n",
				   yesno(drm_dp_sink_supports_fec(intel_dp->fec_capable)));
	} while (try_again);

	drm_modeset_drop_locks(&ctx);
	drm_modeset_acquire_fini(&ctx);

	return ret;
}

static ssize_t i915_dsc_fec_support_write(struct file *file,
					  const char __user *ubuf,
					  size_t len, loff_t *offp)
{
	bool dsc_enable = false;
	int ret;
	struct drm_connector *connector =
		((struct seq_file *)file->private_data)->private;
	struct intel_encoder *encoder = intel_attached_encoder(connector);
	struct intel_dp *intel_dp = enc_to_intel_dp(&encoder->base);

	if (len == 0)
		return 0;

	DRM_DEBUG_DRIVER("Copied %zu bytes from user to force DSC\n",
			 len);

	ret = kstrtobool_from_user(ubuf, len, &dsc_enable);
	if (ret < 0)
		return ret;

	DRM_DEBUG_DRIVER("Got %s for DSC Enable\n",
			 (dsc_enable) ? "true" : "false");
	intel_dp->force_dsc_en = dsc_enable;

	*offp += len;
	return len;
}

static int i915_dsc_fec_support_open(struct inode *inode,
				     struct file *file)
{
	return single_open(file, i915_dsc_fec_support_show,
			   inode->i_private);
}

static const struct file_operations i915_dsc_fec_support_fops = {
	.owner = THIS_MODULE,
	.open = i915_dsc_fec_support_open,
	.read = seq_read,
	.llseek = seq_lseek,
	.release = single_release,
	.write = i915_dsc_fec_support_write
};

/**
 * i915_debugfs_connector_add - add i915 specific connector debugfs files
 * @connector: pointer to a registered drm_connector
 *
 * Cleanup will be done by drm_connector_unregister() through a call to
 * drm_debugfs_connector_remove().
 *
 * Returns 0 on success, negative error codes on error.
 */
int i915_debugfs_connector_add(struct drm_connector *connector)
{
	struct dentry *root = connector->debugfs_entry;
	struct drm_i915_private *dev_priv = to_i915(connector->dev);

	/* The connector must have been registered beforehands. */
	if (!root)
		return -ENODEV;

	if (connector->connector_type == DRM_MODE_CONNECTOR_DisplayPort ||
	    connector->connector_type == DRM_MODE_CONNECTOR_eDP)
		debugfs_create_file("i915_dpcd", S_IRUGO, root,
				    connector, &i915_dpcd_fops);

	if (connector->connector_type == DRM_MODE_CONNECTOR_eDP) {
		debugfs_create_file("i915_panel_timings", S_IRUGO, root,
				    connector, &i915_panel_fops);
		debugfs_create_file("i915_psr_sink_status", S_IRUGO, root,
				    connector, &i915_psr_sink_status_fops);
	}

	if (connector->connector_type == DRM_MODE_CONNECTOR_DisplayPort ||
	    connector->connector_type == DRM_MODE_CONNECTOR_HDMIA ||
	    connector->connector_type == DRM_MODE_CONNECTOR_HDMIB) {
		debugfs_create_file("i915_hdcp_sink_capability", S_IRUGO, root,
				    connector, &i915_hdcp_sink_capability_fops);
	}

	if (INTEL_GEN(dev_priv) >= 10 &&
	    (connector->connector_type == DRM_MODE_CONNECTOR_DisplayPort ||
	     connector->connector_type == DRM_MODE_CONNECTOR_eDP))
		debugfs_create_file("i915_dsc_fec_support", S_IRUGO, root,
				    connector, &i915_dsc_fec_support_fops);

	return 0;
}<|MERGE_RESOLUTION|>--- conflicted
+++ resolved
@@ -963,15 +963,9 @@
 	struct i915_gpu_state *gpu;
 	intel_wakeref_t wakeref;
 
-<<<<<<< HEAD
-	intel_runtime_pm_get(i915);
-	gpu = i915_capture_gpu_state(i915);
-	intel_runtime_pm_put(i915);
-=======
 	gpu = NULL;
 	with_intel_runtime_pm(i915, wakeref)
 		gpu = i915_capture_gpu_state(i915);
->>>>>>> c5627461
 	if (IS_ERR(gpu))
 		return PTR_ERR(gpu);
 
@@ -1746,11 +1740,7 @@
 	struct drm_i915_private *i915 = node_to_i915(m->private);
 	intel_wakeref_t wakeref;
 
-<<<<<<< HEAD
-	if (!IS_GEN(dev_priv, 5))
-=======
 	if (!IS_GEN(i915, 5))
->>>>>>> c5627461
 		return -ENODEV;
 
 	with_intel_runtime_pm(i915, wakeref) {
@@ -4395,18 +4385,6 @@
 	sseu.max_eus_per_subslice =
 		RUNTIME_INFO(dev_priv)->sseu.max_eus_per_subslice;
 
-<<<<<<< HEAD
-	intel_runtime_pm_get(dev_priv);
-
-	if (IS_CHERRYVIEW(dev_priv)) {
-		cherryview_sseu_device_status(dev_priv, &sseu);
-	} else if (IS_BROADWELL(dev_priv)) {
-		broadwell_sseu_device_status(dev_priv, &sseu);
-	} else if (IS_GEN(dev_priv, 9)) {
-		gen9_sseu_device_status(dev_priv, &sseu);
-	} else if (INTEL_GEN(dev_priv) >= 10) {
-		gen10_sseu_device_status(dev_priv, &sseu);
-=======
 	with_intel_runtime_pm(dev_priv, wakeref) {
 		if (IS_CHERRYVIEW(dev_priv))
 			cherryview_sseu_device_status(dev_priv, &sseu);
@@ -4416,7 +4394,6 @@
 			gen9_sseu_device_status(dev_priv, &sseu);
 		else if (INTEL_GEN(dev_priv) >= 10)
 			gen10_sseu_device_status(dev_priv, &sseu);
->>>>>>> c5627461
 	}
 
 	i915_print_sseu_info(m, false, &sseu);
@@ -4994,14 +4971,8 @@
 		crtc_state = to_intel_crtc_state(crtc->state);
 		seq_printf(m, "DSC_Enabled: %s\n",
 			   yesno(crtc_state->dsc_params.compression_enable));
-<<<<<<< HEAD
-		if (intel_dp->dsc_dpcd)
-			seq_printf(m, "DSC_Sink_Support: %s\n",
-				   yesno(drm_dp_sink_supports_dsc(intel_dp->dsc_dpcd)));
-=======
 		seq_printf(m, "DSC_Sink_Support: %s\n",
 			   yesno(drm_dp_sink_supports_dsc(intel_dp->dsc_dpcd)));
->>>>>>> c5627461
 		if (!intel_dp_is_edp(intel_dp))
 			seq_printf(m, "FEC_Sink_Support: %s\n",
 				   yesno(drm_dp_sink_supports_fec(intel_dp->fec_capable)));
