--- conflicted
+++ resolved
@@ -543,11 +543,7 @@
 				seq_printf(m, "Flip queued on %s at seqno %x, last submitted seqno %x [current breadcrumb %x], completed? %d\n",
 					   engine->name,
 					   work->flip_queued_req->global_seqno,
-<<<<<<< HEAD
-					   atomic_read(&dev_priv->gt.global_timeline.next_seqno),
-=======
 					   intel_engine_last_submit(engine),
->>>>>>> f73e7399
 					   intel_engine_get_seqno(engine),
 					   i915_gem_request_completed(work->flip_queued_req));
 			} else
@@ -1021,11 +1017,7 @@
 {
 	struct drm_i915_private *dev_priv = data;
 
-<<<<<<< HEAD
-	*val = 1 + atomic_read(&dev_priv->gt.global_timeline.next_seqno);
-=======
 	*val = 1 + atomic_read(&dev_priv->gt.global_timeline.seqno);
->>>>>>> f73e7399
 	return 0;
 }
 
@@ -1329,19 +1321,12 @@
 		seq_printf(m, "\tseqno = %x [current %x, last %x]\n",
 			   engine->hangcheck.seqno, seqno[id],
 			   intel_engine_last_submit(engine));
-<<<<<<< HEAD
-		seq_printf(m, "\twaiters? %s, fake irq active? %s\n",
-			   yesno(intel_engine_has_waiter(engine)),
-			   yesno(test_bit(engine->id,
-					  &dev_priv->gpu_error.missed_irq_rings)));
-=======
 		seq_printf(m, "\twaiters? %s, fake irq active? %s, stalled? %s\n",
 			   yesno(intel_engine_has_waiter(engine)),
 			   yesno(test_bit(engine->id,
 					  &dev_priv->gpu_error.missed_irq_rings)),
 			   yesno(engine->hangcheck.stalled));
 
->>>>>>> f73e7399
 		spin_lock_irq(&b->lock);
 		for (rb = rb_first(&b->waiters); rb; rb = rb_next(rb)) {
 			struct intel_wait *w = container_of(rb, typeof(*w), node);
@@ -2466,11 +2451,7 @@
 	total = 0;
 	seq_printf(m, "\nGuC submissions:\n");
 	for_each_engine(engine, dev_priv, id) {
-<<<<<<< HEAD
-		u64 submissions = guc.submissions[id];
-=======
 		u64 submissions = guc->submissions[id];
->>>>>>> f73e7399
 		total += submissions;
 		seq_printf(m, "\t%-24s: %10llu, last seqno 0x%08x\n",
 			engine->name, submissions, guc->last_seqno[id]);
@@ -2479,8 +2460,6 @@
 
 	seq_printf(m, "\nGuC execbuf client @ %p:\n", guc->execbuf_client);
 	i915_guc_client_info(m, dev_priv, guc->execbuf_client);
-
-	i915_guc_log_info(m, dev_priv);
 
 	i915_guc_log_info(m, dev_priv);
 
@@ -3172,19 +3151,11 @@
 		u64 addr;
 
 		seq_printf(m, "%s\n", engine->name);
-<<<<<<< HEAD
-		seq_printf(m, "\tcurrent seqno %x, last %x, hangcheck %x [score %d]\n",
-			   intel_engine_get_seqno(engine),
-			   intel_engine_last_submit(engine),
-			   engine->hangcheck.seqno,
-			   engine->hangcheck.score);
-=======
 		seq_printf(m, "\tcurrent seqno %x, last %x, hangcheck %x [%d ms]\n",
 			   intel_engine_get_seqno(engine),
 			   intel_engine_last_submit(engine),
 			   engine->hangcheck.seqno,
 			   jiffies_to_msecs(jiffies - engine->hangcheck.action_timestamp));
->>>>>>> f73e7399
 
 		rcu_read_lock();
 
@@ -3610,844 +3581,6 @@
 
 	connector_list = &dev->mode_config.connector_list;
 
-<<<<<<< HEAD
-	spin_unlock_irq(&pipe_crc->lock);
-
-	return 0;
-}
-
-static int i915_pipe_crc_release(struct inode *inode, struct file *filep)
-{
-	struct pipe_crc_info *info = inode->i_private;
-	struct drm_i915_private *dev_priv = info->dev_priv;
-	struct intel_pipe_crc *pipe_crc = &dev_priv->pipe_crc[info->pipe];
-
-	spin_lock_irq(&pipe_crc->lock);
-	pipe_crc->opened = false;
-	spin_unlock_irq(&pipe_crc->lock);
-
-	return 0;
-}
-
-/* (6 fields, 8 chars each, space separated (5) + '\n') */
-#define PIPE_CRC_LINE_LEN	(6 * 8 + 5 + 1)
-/* account for \'0' */
-#define PIPE_CRC_BUFFER_LEN	(PIPE_CRC_LINE_LEN + 1)
-
-static int pipe_crc_data_count(struct intel_pipe_crc *pipe_crc)
-{
-	assert_spin_locked(&pipe_crc->lock);
-	return CIRC_CNT(pipe_crc->head, pipe_crc->tail,
-			INTEL_PIPE_CRC_ENTRIES_NR);
-}
-
-static ssize_t
-i915_pipe_crc_read(struct file *filep, char __user *user_buf, size_t count,
-		   loff_t *pos)
-{
-	struct pipe_crc_info *info = filep->private_data;
-	struct drm_i915_private *dev_priv = info->dev_priv;
-	struct intel_pipe_crc *pipe_crc = &dev_priv->pipe_crc[info->pipe];
-	char buf[PIPE_CRC_BUFFER_LEN];
-	int n_entries;
-	ssize_t bytes_read;
-
-	/*
-	 * Don't allow user space to provide buffers not big enough to hold
-	 * a line of data.
-	 */
-	if (count < PIPE_CRC_LINE_LEN)
-		return -EINVAL;
-
-	if (pipe_crc->source == INTEL_PIPE_CRC_SOURCE_NONE)
-		return 0;
-
-	/* nothing to read */
-	spin_lock_irq(&pipe_crc->lock);
-	while (pipe_crc_data_count(pipe_crc) == 0) {
-		int ret;
-
-		if (filep->f_flags & O_NONBLOCK) {
-			spin_unlock_irq(&pipe_crc->lock);
-			return -EAGAIN;
-		}
-
-		ret = wait_event_interruptible_lock_irq(pipe_crc->wq,
-				pipe_crc_data_count(pipe_crc), pipe_crc->lock);
-		if (ret) {
-			spin_unlock_irq(&pipe_crc->lock);
-			return ret;
-		}
-	}
-
-	/* We now have one or more entries to read */
-	n_entries = count / PIPE_CRC_LINE_LEN;
-
-	bytes_read = 0;
-	while (n_entries > 0) {
-		struct intel_pipe_crc_entry *entry =
-			&pipe_crc->entries[pipe_crc->tail];
-
-		if (CIRC_CNT(pipe_crc->head, pipe_crc->tail,
-			     INTEL_PIPE_CRC_ENTRIES_NR) < 1)
-			break;
-
-		BUILD_BUG_ON_NOT_POWER_OF_2(INTEL_PIPE_CRC_ENTRIES_NR);
-		pipe_crc->tail = (pipe_crc->tail + 1) & (INTEL_PIPE_CRC_ENTRIES_NR - 1);
-
-		bytes_read += snprintf(buf, PIPE_CRC_BUFFER_LEN,
-				       "%8u %8x %8x %8x %8x %8x\n",
-				       entry->frame, entry->crc[0],
-				       entry->crc[1], entry->crc[2],
-				       entry->crc[3], entry->crc[4]);
-
-		spin_unlock_irq(&pipe_crc->lock);
-
-		if (copy_to_user(user_buf, buf, PIPE_CRC_LINE_LEN))
-			return -EFAULT;
-
-		user_buf += PIPE_CRC_LINE_LEN;
-		n_entries--;
-
-		spin_lock_irq(&pipe_crc->lock);
-	}
-
-	spin_unlock_irq(&pipe_crc->lock);
-
-	return bytes_read;
-}
-
-static const struct file_operations i915_pipe_crc_fops = {
-	.owner = THIS_MODULE,
-	.open = i915_pipe_crc_open,
-	.read = i915_pipe_crc_read,
-	.release = i915_pipe_crc_release,
-};
-
-static struct pipe_crc_info i915_pipe_crc_data[I915_MAX_PIPES] = {
-	{
-		.name = "i915_pipe_A_crc",
-		.pipe = PIPE_A,
-	},
-	{
-		.name = "i915_pipe_B_crc",
-		.pipe = PIPE_B,
-	},
-	{
-		.name = "i915_pipe_C_crc",
-		.pipe = PIPE_C,
-	},
-};
-
-static int i915_pipe_crc_create(struct dentry *root, struct drm_minor *minor,
-				enum pipe pipe)
-{
-	struct drm_i915_private *dev_priv = to_i915(minor->dev);
-	struct dentry *ent;
-	struct pipe_crc_info *info = &i915_pipe_crc_data[pipe];
-
-	info->dev_priv = dev_priv;
-	ent = debugfs_create_file(info->name, S_IRUGO, root, info,
-				  &i915_pipe_crc_fops);
-	if (!ent)
-		return -ENOMEM;
-
-	return drm_add_fake_info_node(minor, ent, info);
-}
-
-static const char * const pipe_crc_sources[] = {
-	"none",
-	"plane1",
-	"plane2",
-	"pf",
-	"pipe",
-	"TV",
-	"DP-B",
-	"DP-C",
-	"DP-D",
-	"auto",
-};
-
-static const char *pipe_crc_source_name(enum intel_pipe_crc_source source)
-{
-	BUILD_BUG_ON(ARRAY_SIZE(pipe_crc_sources) != INTEL_PIPE_CRC_SOURCE_MAX);
-	return pipe_crc_sources[source];
-}
-
-static int display_crc_ctl_show(struct seq_file *m, void *data)
-{
-	struct drm_i915_private *dev_priv = m->private;
-	int i;
-
-	for (i = 0; i < I915_MAX_PIPES; i++)
-		seq_printf(m, "%c %s\n", pipe_name(i),
-			   pipe_crc_source_name(dev_priv->pipe_crc[i].source));
-
-	return 0;
-}
-
-static int display_crc_ctl_open(struct inode *inode, struct file *file)
-{
-	return single_open(file, display_crc_ctl_show, inode->i_private);
-}
-
-static int i8xx_pipe_crc_ctl_reg(enum intel_pipe_crc_source *source,
-				 uint32_t *val)
-{
-	if (*source == INTEL_PIPE_CRC_SOURCE_AUTO)
-		*source = INTEL_PIPE_CRC_SOURCE_PIPE;
-
-	switch (*source) {
-	case INTEL_PIPE_CRC_SOURCE_PIPE:
-		*val = PIPE_CRC_ENABLE | PIPE_CRC_INCLUDE_BORDER_I8XX;
-		break;
-	case INTEL_PIPE_CRC_SOURCE_NONE:
-		*val = 0;
-		break;
-	default:
-		return -EINVAL;
-	}
-
-	return 0;
-}
-
-static int i9xx_pipe_crc_auto_source(struct drm_i915_private *dev_priv,
-				     enum pipe pipe,
-				     enum intel_pipe_crc_source *source)
-{
-	struct drm_device *dev = &dev_priv->drm;
-	struct intel_encoder *encoder;
-	struct intel_crtc *crtc;
-	struct intel_digital_port *dig_port;
-	int ret = 0;
-
-	*source = INTEL_PIPE_CRC_SOURCE_PIPE;
-
-	drm_modeset_lock_all(dev);
-	for_each_intel_encoder(dev, encoder) {
-		if (!encoder->base.crtc)
-			continue;
-
-		crtc = to_intel_crtc(encoder->base.crtc);
-
-		if (crtc->pipe != pipe)
-			continue;
-
-		switch (encoder->type) {
-		case INTEL_OUTPUT_TVOUT:
-			*source = INTEL_PIPE_CRC_SOURCE_TV;
-			break;
-		case INTEL_OUTPUT_DP:
-		case INTEL_OUTPUT_EDP:
-			dig_port = enc_to_dig_port(&encoder->base);
-			switch (dig_port->port) {
-			case PORT_B:
-				*source = INTEL_PIPE_CRC_SOURCE_DP_B;
-				break;
-			case PORT_C:
-				*source = INTEL_PIPE_CRC_SOURCE_DP_C;
-				break;
-			case PORT_D:
-				*source = INTEL_PIPE_CRC_SOURCE_DP_D;
-				break;
-			default:
-				WARN(1, "nonexisting DP port %c\n",
-				     port_name(dig_port->port));
-				break;
-			}
-			break;
-		default:
-			break;
-		}
-	}
-	drm_modeset_unlock_all(dev);
-
-	return ret;
-}
-
-static int vlv_pipe_crc_ctl_reg(struct drm_i915_private *dev_priv,
-				enum pipe pipe,
-				enum intel_pipe_crc_source *source,
-				uint32_t *val)
-{
-	bool need_stable_symbols = false;
-
-	if (*source == INTEL_PIPE_CRC_SOURCE_AUTO) {
-		int ret = i9xx_pipe_crc_auto_source(dev_priv, pipe, source);
-		if (ret)
-			return ret;
-	}
-
-	switch (*source) {
-	case INTEL_PIPE_CRC_SOURCE_PIPE:
-		*val = PIPE_CRC_ENABLE | PIPE_CRC_SOURCE_PIPE_VLV;
-		break;
-	case INTEL_PIPE_CRC_SOURCE_DP_B:
-		*val = PIPE_CRC_ENABLE | PIPE_CRC_SOURCE_DP_B_VLV;
-		need_stable_symbols = true;
-		break;
-	case INTEL_PIPE_CRC_SOURCE_DP_C:
-		*val = PIPE_CRC_ENABLE | PIPE_CRC_SOURCE_DP_C_VLV;
-		need_stable_symbols = true;
-		break;
-	case INTEL_PIPE_CRC_SOURCE_DP_D:
-		if (!IS_CHERRYVIEW(dev_priv))
-			return -EINVAL;
-		*val = PIPE_CRC_ENABLE | PIPE_CRC_SOURCE_DP_D_VLV;
-		need_stable_symbols = true;
-		break;
-	case INTEL_PIPE_CRC_SOURCE_NONE:
-		*val = 0;
-		break;
-	default:
-		return -EINVAL;
-	}
-
-	/*
-	 * When the pipe CRC tap point is after the transcoders we need
-	 * to tweak symbol-level features to produce a deterministic series of
-	 * symbols for a given frame. We need to reset those features only once
-	 * a frame (instead of every nth symbol):
-	 *   - DC-balance: used to ensure a better clock recovery from the data
-	 *     link (SDVO)
-	 *   - DisplayPort scrambling: used for EMI reduction
-	 */
-	if (need_stable_symbols) {
-		uint32_t tmp = I915_READ(PORT_DFT2_G4X);
-
-		tmp |= DC_BALANCE_RESET_VLV;
-		switch (pipe) {
-		case PIPE_A:
-			tmp |= PIPE_A_SCRAMBLE_RESET;
-			break;
-		case PIPE_B:
-			tmp |= PIPE_B_SCRAMBLE_RESET;
-			break;
-		case PIPE_C:
-			tmp |= PIPE_C_SCRAMBLE_RESET;
-			break;
-		default:
-			return -EINVAL;
-		}
-		I915_WRITE(PORT_DFT2_G4X, tmp);
-	}
-
-	return 0;
-}
-
-static int i9xx_pipe_crc_ctl_reg(struct drm_i915_private *dev_priv,
-				 enum pipe pipe,
-				 enum intel_pipe_crc_source *source,
-				 uint32_t *val)
-{
-	bool need_stable_symbols = false;
-
-	if (*source == INTEL_PIPE_CRC_SOURCE_AUTO) {
-		int ret = i9xx_pipe_crc_auto_source(dev_priv, pipe, source);
-		if (ret)
-			return ret;
-	}
-
-	switch (*source) {
-	case INTEL_PIPE_CRC_SOURCE_PIPE:
-		*val = PIPE_CRC_ENABLE | PIPE_CRC_SOURCE_PIPE_I9XX;
-		break;
-	case INTEL_PIPE_CRC_SOURCE_TV:
-		if (!SUPPORTS_TV(dev_priv))
-			return -EINVAL;
-		*val = PIPE_CRC_ENABLE | PIPE_CRC_SOURCE_TV_PRE;
-		break;
-	case INTEL_PIPE_CRC_SOURCE_DP_B:
-		if (!IS_G4X(dev_priv))
-			return -EINVAL;
-		*val = PIPE_CRC_ENABLE | PIPE_CRC_SOURCE_DP_B_G4X;
-		need_stable_symbols = true;
-		break;
-	case INTEL_PIPE_CRC_SOURCE_DP_C:
-		if (!IS_G4X(dev_priv))
-			return -EINVAL;
-		*val = PIPE_CRC_ENABLE | PIPE_CRC_SOURCE_DP_C_G4X;
-		need_stable_symbols = true;
-		break;
-	case INTEL_PIPE_CRC_SOURCE_DP_D:
-		if (!IS_G4X(dev_priv))
-			return -EINVAL;
-		*val = PIPE_CRC_ENABLE | PIPE_CRC_SOURCE_DP_D_G4X;
-		need_stable_symbols = true;
-		break;
-	case INTEL_PIPE_CRC_SOURCE_NONE:
-		*val = 0;
-		break;
-	default:
-		return -EINVAL;
-	}
-
-	/*
-	 * When the pipe CRC tap point is after the transcoders we need
-	 * to tweak symbol-level features to produce a deterministic series of
-	 * symbols for a given frame. We need to reset those features only once
-	 * a frame (instead of every nth symbol):
-	 *   - DC-balance: used to ensure a better clock recovery from the data
-	 *     link (SDVO)
-	 *   - DisplayPort scrambling: used for EMI reduction
-	 */
-	if (need_stable_symbols) {
-		uint32_t tmp = I915_READ(PORT_DFT2_G4X);
-
-		WARN_ON(!IS_G4X(dev_priv));
-
-		I915_WRITE(PORT_DFT_I9XX,
-			   I915_READ(PORT_DFT_I9XX) | DC_BALANCE_RESET);
-
-		if (pipe == PIPE_A)
-			tmp |= PIPE_A_SCRAMBLE_RESET;
-		else
-			tmp |= PIPE_B_SCRAMBLE_RESET;
-
-		I915_WRITE(PORT_DFT2_G4X, tmp);
-	}
-
-	return 0;
-}
-
-static void vlv_undo_pipe_scramble_reset(struct drm_i915_private *dev_priv,
-					 enum pipe pipe)
-{
-	uint32_t tmp = I915_READ(PORT_DFT2_G4X);
-
-	switch (pipe) {
-	case PIPE_A:
-		tmp &= ~PIPE_A_SCRAMBLE_RESET;
-		break;
-	case PIPE_B:
-		tmp &= ~PIPE_B_SCRAMBLE_RESET;
-		break;
-	case PIPE_C:
-		tmp &= ~PIPE_C_SCRAMBLE_RESET;
-		break;
-	default:
-		return;
-	}
-	if (!(tmp & PIPE_SCRAMBLE_RESET_MASK))
-		tmp &= ~DC_BALANCE_RESET_VLV;
-	I915_WRITE(PORT_DFT2_G4X, tmp);
-
-}
-
-static void g4x_undo_pipe_scramble_reset(struct drm_i915_private *dev_priv,
-					 enum pipe pipe)
-{
-	uint32_t tmp = I915_READ(PORT_DFT2_G4X);
-
-	if (pipe == PIPE_A)
-		tmp &= ~PIPE_A_SCRAMBLE_RESET;
-	else
-		tmp &= ~PIPE_B_SCRAMBLE_RESET;
-	I915_WRITE(PORT_DFT2_G4X, tmp);
-
-	if (!(tmp & PIPE_SCRAMBLE_RESET_MASK)) {
-		I915_WRITE(PORT_DFT_I9XX,
-			   I915_READ(PORT_DFT_I9XX) & ~DC_BALANCE_RESET);
-	}
-}
-
-static int ilk_pipe_crc_ctl_reg(enum intel_pipe_crc_source *source,
-				uint32_t *val)
-{
-	if (*source == INTEL_PIPE_CRC_SOURCE_AUTO)
-		*source = INTEL_PIPE_CRC_SOURCE_PIPE;
-
-	switch (*source) {
-	case INTEL_PIPE_CRC_SOURCE_PLANE1:
-		*val = PIPE_CRC_ENABLE | PIPE_CRC_SOURCE_PRIMARY_ILK;
-		break;
-	case INTEL_PIPE_CRC_SOURCE_PLANE2:
-		*val = PIPE_CRC_ENABLE | PIPE_CRC_SOURCE_SPRITE_ILK;
-		break;
-	case INTEL_PIPE_CRC_SOURCE_PIPE:
-		*val = PIPE_CRC_ENABLE | PIPE_CRC_SOURCE_PIPE_ILK;
-		break;
-	case INTEL_PIPE_CRC_SOURCE_NONE:
-		*val = 0;
-		break;
-	default:
-		return -EINVAL;
-	}
-
-	return 0;
-}
-
-static void hsw_trans_edp_pipe_A_crc_wa(struct drm_i915_private *dev_priv,
-					bool enable)
-{
-	struct drm_device *dev = &dev_priv->drm;
-	struct intel_crtc *crtc = intel_get_crtc_for_pipe(dev_priv, PIPE_A);
-	struct intel_crtc_state *pipe_config;
-	struct drm_atomic_state *state;
-	int ret = 0;
-
-	drm_modeset_lock_all(dev);
-	state = drm_atomic_state_alloc(dev);
-	if (!state) {
-		ret = -ENOMEM;
-		goto out;
-	}
-
-	state->acquire_ctx = drm_modeset_legacy_acquire_ctx(&crtc->base);
-	pipe_config = intel_atomic_get_crtc_state(state, crtc);
-	if (IS_ERR(pipe_config)) {
-		ret = PTR_ERR(pipe_config);
-		goto out;
-	}
-
-	pipe_config->pch_pfit.force_thru = enable;
-	if (pipe_config->cpu_transcoder == TRANSCODER_EDP &&
-	    pipe_config->pch_pfit.enabled != enable)
-		pipe_config->base.connectors_changed = true;
-
-	ret = drm_atomic_commit(state);
-out:
-	WARN(ret, "Toggling workaround to %i returns %i\n", enable, ret);
-	drm_modeset_unlock_all(dev);
-	drm_atomic_state_put(state);
-}
-
-static int ivb_pipe_crc_ctl_reg(struct drm_i915_private *dev_priv,
-				enum pipe pipe,
-				enum intel_pipe_crc_source *source,
-				uint32_t *val)
-{
-	if (*source == INTEL_PIPE_CRC_SOURCE_AUTO)
-		*source = INTEL_PIPE_CRC_SOURCE_PF;
-
-	switch (*source) {
-	case INTEL_PIPE_CRC_SOURCE_PLANE1:
-		*val = PIPE_CRC_ENABLE | PIPE_CRC_SOURCE_PRIMARY_IVB;
-		break;
-	case INTEL_PIPE_CRC_SOURCE_PLANE2:
-		*val = PIPE_CRC_ENABLE | PIPE_CRC_SOURCE_SPRITE_IVB;
-		break;
-	case INTEL_PIPE_CRC_SOURCE_PF:
-		if (IS_HASWELL(dev_priv) && pipe == PIPE_A)
-			hsw_trans_edp_pipe_A_crc_wa(dev_priv, true);
-
-		*val = PIPE_CRC_ENABLE | PIPE_CRC_SOURCE_PF_IVB;
-		break;
-	case INTEL_PIPE_CRC_SOURCE_NONE:
-		*val = 0;
-		break;
-	default:
-		return -EINVAL;
-	}
-
-	return 0;
-}
-
-static int pipe_crc_set_source(struct drm_i915_private *dev_priv,
-			       enum pipe pipe,
-			       enum intel_pipe_crc_source source)
-{
-	struct intel_pipe_crc *pipe_crc = &dev_priv->pipe_crc[pipe];
-	struct intel_crtc *crtc = intel_get_crtc_for_pipe(dev_priv, pipe);
-	enum intel_display_power_domain power_domain;
-	u32 val = 0; /* shut up gcc */
-	int ret;
-
-	if (pipe_crc->source == source)
-		return 0;
-
-	/* forbid changing the source without going back to 'none' */
-	if (pipe_crc->source && source)
-		return -EINVAL;
-
-	power_domain = POWER_DOMAIN_PIPE(pipe);
-	if (!intel_display_power_get_if_enabled(dev_priv, power_domain)) {
-		DRM_DEBUG_KMS("Trying to capture CRC while pipe is off\n");
-		return -EIO;
-	}
-
-	if (IS_GEN2(dev_priv))
-		ret = i8xx_pipe_crc_ctl_reg(&source, &val);
-	else if (INTEL_GEN(dev_priv) < 5)
-		ret = i9xx_pipe_crc_ctl_reg(dev_priv, pipe, &source, &val);
-	else if (IS_VALLEYVIEW(dev_priv) || IS_CHERRYVIEW(dev_priv))
-		ret = vlv_pipe_crc_ctl_reg(dev_priv, pipe, &source, &val);
-	else if (IS_GEN5(dev_priv) || IS_GEN6(dev_priv))
-		ret = ilk_pipe_crc_ctl_reg(&source, &val);
-	else
-		ret = ivb_pipe_crc_ctl_reg(dev_priv, pipe, &source, &val);
-
-	if (ret != 0)
-		goto out;
-
-	/* none -> real source transition */
-	if (source) {
-		struct intel_pipe_crc_entry *entries;
-
-		DRM_DEBUG_DRIVER("collecting CRCs for pipe %c, %s\n",
-				 pipe_name(pipe), pipe_crc_source_name(source));
-
-		entries = kcalloc(INTEL_PIPE_CRC_ENTRIES_NR,
-				  sizeof(pipe_crc->entries[0]),
-				  GFP_KERNEL);
-		if (!entries) {
-			ret = -ENOMEM;
-			goto out;
-		}
-
-		/*
-		 * When IPS gets enabled, the pipe CRC changes. Since IPS gets
-		 * enabled and disabled dynamically based on package C states,
-		 * user space can't make reliable use of the CRCs, so let's just
-		 * completely disable it.
-		 */
-		hsw_disable_ips(crtc);
-
-		spin_lock_irq(&pipe_crc->lock);
-		kfree(pipe_crc->entries);
-		pipe_crc->entries = entries;
-		pipe_crc->head = 0;
-		pipe_crc->tail = 0;
-		spin_unlock_irq(&pipe_crc->lock);
-	}
-
-	pipe_crc->source = source;
-
-	I915_WRITE(PIPE_CRC_CTL(pipe), val);
-	POSTING_READ(PIPE_CRC_CTL(pipe));
-
-	/* real source -> none transition */
-	if (source == INTEL_PIPE_CRC_SOURCE_NONE) {
-		struct intel_pipe_crc_entry *entries;
-		struct intel_crtc *crtc = intel_get_crtc_for_pipe(dev_priv,
-								  pipe);
-
-		DRM_DEBUG_DRIVER("stopping CRCs for pipe %c\n",
-				 pipe_name(pipe));
-
-		drm_modeset_lock(&crtc->base.mutex, NULL);
-		if (crtc->base.state->active)
-			intel_wait_for_vblank(dev_priv, pipe);
-		drm_modeset_unlock(&crtc->base.mutex);
-
-		spin_lock_irq(&pipe_crc->lock);
-		entries = pipe_crc->entries;
-		pipe_crc->entries = NULL;
-		pipe_crc->head = 0;
-		pipe_crc->tail = 0;
-		spin_unlock_irq(&pipe_crc->lock);
-
-		kfree(entries);
-
-		if (IS_G4X(dev_priv))
-			g4x_undo_pipe_scramble_reset(dev_priv, pipe);
-		else if (IS_VALLEYVIEW(dev_priv) || IS_CHERRYVIEW(dev_priv))
-			vlv_undo_pipe_scramble_reset(dev_priv, pipe);
-		else if (IS_HASWELL(dev_priv) && pipe == PIPE_A)
-			hsw_trans_edp_pipe_A_crc_wa(dev_priv, false);
-
-		hsw_enable_ips(crtc);
-	}
-
-	ret = 0;
-
-out:
-	intel_display_power_put(dev_priv, power_domain);
-
-	return ret;
-}
-
-/*
- * Parse pipe CRC command strings:
- *   command: wsp* object wsp+ name wsp+ source wsp*
- *   object: 'pipe'
- *   name: (A | B | C)
- *   source: (none | plane1 | plane2 | pf)
- *   wsp: (#0x20 | #0x9 | #0xA)+
- *
- * eg.:
- *  "pipe A plane1"  ->  Start CRC computations on plane1 of pipe A
- *  "pipe A none"    ->  Stop CRC
- */
-static int display_crc_ctl_tokenize(char *buf, char *words[], int max_words)
-{
-	int n_words = 0;
-
-	while (*buf) {
-		char *end;
-
-		/* skip leading white space */
-		buf = skip_spaces(buf);
-		if (!*buf)
-			break;	/* end of buffer */
-
-		/* find end of word */
-		for (end = buf; *end && !isspace(*end); end++)
-			;
-
-		if (n_words == max_words) {
-			DRM_DEBUG_DRIVER("too many words, allowed <= %d\n",
-					 max_words);
-			return -EINVAL;	/* ran out of words[] before bytes */
-		}
-
-		if (*end)
-			*end++ = '\0';
-		words[n_words++] = buf;
-		buf = end;
-	}
-
-	return n_words;
-}
-
-enum intel_pipe_crc_object {
-	PIPE_CRC_OBJECT_PIPE,
-};
-
-static const char * const pipe_crc_objects[] = {
-	"pipe",
-};
-
-static int
-display_crc_ctl_parse_object(const char *buf, enum intel_pipe_crc_object *o)
-{
-	int i;
-
-	for (i = 0; i < ARRAY_SIZE(pipe_crc_objects); i++)
-		if (!strcmp(buf, pipe_crc_objects[i])) {
-			*o = i;
-			return 0;
-		    }
-
-	return -EINVAL;
-}
-
-static int display_crc_ctl_parse_pipe(const char *buf, enum pipe *pipe)
-{
-	const char name = buf[0];
-
-	if (name < 'A' || name >= pipe_name(I915_MAX_PIPES))
-		return -EINVAL;
-
-	*pipe = name - 'A';
-
-	return 0;
-}
-
-static int
-display_crc_ctl_parse_source(const char *buf, enum intel_pipe_crc_source *s)
-{
-	int i;
-
-	for (i = 0; i < ARRAY_SIZE(pipe_crc_sources); i++)
-		if (!strcmp(buf, pipe_crc_sources[i])) {
-			*s = i;
-			return 0;
-		    }
-
-	return -EINVAL;
-}
-
-static int display_crc_ctl_parse(struct drm_i915_private *dev_priv,
-				 char *buf, size_t len)
-{
-#define N_WORDS 3
-	int n_words;
-	char *words[N_WORDS];
-	enum pipe pipe;
-	enum intel_pipe_crc_object object;
-	enum intel_pipe_crc_source source;
-
-	n_words = display_crc_ctl_tokenize(buf, words, N_WORDS);
-	if (n_words != N_WORDS) {
-		DRM_DEBUG_DRIVER("tokenize failed, a command is %d words\n",
-				 N_WORDS);
-		return -EINVAL;
-	}
-
-	if (display_crc_ctl_parse_object(words[0], &object) < 0) {
-		DRM_DEBUG_DRIVER("unknown object %s\n", words[0]);
-		return -EINVAL;
-	}
-
-	if (display_crc_ctl_parse_pipe(words[1], &pipe) < 0) {
-		DRM_DEBUG_DRIVER("unknown pipe %s\n", words[1]);
-		return -EINVAL;
-	}
-
-	if (display_crc_ctl_parse_source(words[2], &source) < 0) {
-		DRM_DEBUG_DRIVER("unknown source %s\n", words[2]);
-		return -EINVAL;
-	}
-
-	return pipe_crc_set_source(dev_priv, pipe, source);
-}
-
-static ssize_t display_crc_ctl_write(struct file *file, const char __user *ubuf,
-				     size_t len, loff_t *offp)
-{
-	struct seq_file *m = file->private_data;
-	struct drm_i915_private *dev_priv = m->private;
-	char *tmpbuf;
-	int ret;
-
-	if (len == 0)
-		return 0;
-
-	if (len > PAGE_SIZE - 1) {
-		DRM_DEBUG_DRIVER("expected <%lu bytes into pipe crc control\n",
-				 PAGE_SIZE);
-		return -E2BIG;
-	}
-
-	tmpbuf = kmalloc(len + 1, GFP_KERNEL);
-	if (!tmpbuf)
-		return -ENOMEM;
-
-	if (copy_from_user(tmpbuf, ubuf, len)) {
-		ret = -EFAULT;
-		goto out;
-	}
-	tmpbuf[len] = '\0';
-
-	ret = display_crc_ctl_parse(dev_priv, tmpbuf, len);
-
-out:
-	kfree(tmpbuf);
-	if (ret < 0)
-		return ret;
-
-	*offp += len;
-	return len;
-}
-
-static const struct file_operations i915_display_crc_ctl_fops = {
-	.owner = THIS_MODULE,
-	.open = display_crc_ctl_open,
-	.read = seq_read,
-	.llseek = seq_lseek,
-	.release = single_release,
-	.write = display_crc_ctl_write
-};
-
-static ssize_t i915_displayport_test_active_write(struct file *file,
-						  const char __user *ubuf,
-						  size_t len, loff_t *offp)
-{
-	char *input_buffer;
-	int status = 0;
-	struct drm_device *dev;
-	struct drm_connector *connector;
-	struct list_head *connector_list;
-	struct intel_dp *intel_dp;
-	int val = 0;
-
-	dev = ((struct seq_file *)file->private_data)->private;
-
-	connector_list = &dev->mode_config.connector_list;
-
-=======
->>>>>>> f73e7399
 	if (len == 0)
 		return 0;
 
