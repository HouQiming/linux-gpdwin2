config DRM_I915_WERROR
        bool "Force GCC to throw an error instead of a warning when compiling"
        # As this may inadvertently break the build, only allow the user
        # to shoot oneself in the foot iff they aim really hard
        depends on EXPERT
        # We use the dependency on !COMPILE_TEST to not be enabled in
        # allmodconfig or allyesconfig configurations
        depends on !COMPILE_TEST
        default n
        help
          Add -Werror to the build flags for (and only for) i915.ko.
          Do not enable this unless you are writing code for the i915.ko module.

          Recommended for driver developers only.

          If in doubt, say "N".

config DRM_I915_DEBUG
        bool "Enable additional driver debugging"
        depends on DRM_I915
        select PREEMPT_COUNT
        select I2C_CHARDEV
        select DRM_DP_AUX_CHARDEV
        select X86_MSR # used by igt/pm_rpm
        select DRM_VGEM # used by igt/prime_vgem (dmabuf interop checks)
        select DRM_DEBUG_MM if DRM=y
<<<<<<< HEAD
=======
	select DRM_I915_SW_FENCE_DEBUG_OBJECTS
>>>>>>> d637c178
        default n
        help
          Choose this option to turn on extra driver debugging that may affect
          performance but will catch some internal issues.

          Recommended for driver developers only.

          If in doubt, say "N".

config DRM_I915_DEBUG_GEM
        bool "Insert extra checks into the GEM internals"
        default n
        depends on DRM_I915_WERROR
        help
          Enable extra sanity checks (including BUGs) along the GEM driver
          paths that may slow the system down and if hit hang the machine.

          Recommended for driver developers only.

          If in doubt, say "N".

config DRM_I915_SW_FENCE_DEBUG_OBJECTS
        bool "Enable additional driver debugging for fence objects"
        depends on DRM_I915
        select DEBUG_OBJECTS
        default n
        help
          Choose this option to turn on extra driver debugging that may affect
          performance but will catch some internal issues.

          Recommended for driver developers only.

          If in doubt, say "N".<|MERGE_RESOLUTION|>--- conflicted
+++ resolved
@@ -24,10 +24,7 @@
         select X86_MSR # used by igt/pm_rpm
         select DRM_VGEM # used by igt/prime_vgem (dmabuf interop checks)
         select DRM_DEBUG_MM if DRM=y
-<<<<<<< HEAD
-=======
 	select DRM_I915_SW_FENCE_DEBUG_OBJECTS
->>>>>>> d637c178
         default n
         help
           Choose this option to turn on extra driver debugging that may affect
