--- conflicted
+++ resolved
@@ -122,11 +122,7 @@
 	/* Dell Latitude E5500, E6400, E6500, Precision M4400 */
 	{ { 0x62, 0x02, 0x14 }, 0x00, ALPS_PROTO_V2, 0xcf, 0xcf,
 		ALPS_PASS | ALPS_DUALPOINT | ALPS_PS2_INTERLEAVED },
-<<<<<<< HEAD
-	{ { 0x73, 0x00, 0x14 }, 0x00, ALPS_PROTO_V2, 0xcf, 0xcf, ALPS_DUALPOINT },		/* Dell XT2 */
-=======
 	{ { 0x73, 0x00, 0x14 }, 0x00, ALPS_PROTO_V6, 0xff, 0xff, ALPS_DUALPOINT },		/* Dell XT2 */
->>>>>>> d8ec26d7
 	{ { 0x73, 0x02, 0x50 }, 0x00, ALPS_PROTO_V2, 0xcf, 0xcf, ALPS_FOUR_BUTTONS },		/* Dell Vostro 1400 */
 	{ { 0x52, 0x01, 0x14 }, 0x00, ALPS_PROTO_V2, 0xff, 0xff,
 		ALPS_PASS | ALPS_DUALPOINT | ALPS_PS2_INTERLEAVED },				/* Toshiba Tecra A11-11L */
