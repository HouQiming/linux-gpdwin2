--- conflicted
+++ resolved
@@ -655,13 +655,7 @@
 		pcmciamtd_release(link);
 		return -ENODEV;
 	}
-<<<<<<< HEAD
-	info("mtd%d: %s", mtd->index, mtd->name);
-=======
-	snprintf(dev->node.dev_name, sizeof(dev->node.dev_name), "mtd%d", mtd->index);
 	dev_info(&dev->p_dev->dev, "mtd%d: %s\n", mtd->index, mtd->name);
-	link->dev_node = &dev->node;
->>>>>>> 80461128
 	return 0;
 
 	dev_err(&dev->p_dev->dev, "CS Error, exiting\n");
