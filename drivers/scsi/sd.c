/*
 *      sd.c Copyright (C) 1992 Drew Eckhardt
 *           Copyright (C) 1993, 1994, 1995, 1999 Eric Youngdale
 *
 *      Linux scsi disk driver
 *              Initial versions: Drew Eckhardt
 *              Subsequent revisions: Eric Youngdale
 *	Modification history:
 *       - Drew Eckhardt <drew@colorado.edu> original
 *       - Eric Youngdale <eric@andante.org> add scatter-gather, multiple 
 *         outstanding request, and other enhancements.
 *         Support loadable low-level scsi drivers.
 *       - Jirka Hanika <geo@ff.cuni.cz> support more scsi disks using 
 *         eight major numbers.
 *       - Richard Gooch <rgooch@atnf.csiro.au> support devfs.
 *	 - Torben Mathiasen <tmm@image.dk> Resource allocation fixes in 
 *	   sd_init and cleanups.
 *	 - Alex Davis <letmein@erols.com> Fix problem where partition info
 *	   not being read in sd_open. Fix problem where removable media 
 *	   could be ejected after sd_open.
 *	 - Douglas Gilbert <dgilbert@interlog.com> cleanup for lk 2.5.x
 *	 - Badari Pulavarty <pbadari@us.ibm.com>, Matthew Wilcox 
 *	   <willy@debian.org>, Kurt Garloff <garloff@suse.de>: 
 *	   Support 32k/1M disks.
 *
 *	Logging policy (needs CONFIG_SCSI_LOGGING defined):
 *	 - setting up transfer: SCSI_LOG_HLQUEUE levels 1 and 2
 *	 - end of transfer (bh + scsi_lib): SCSI_LOG_HLCOMPLETE level 1
 *	 - entering sd_ioctl: SCSI_LOG_IOCTL level 1
 *	 - entering other commands: SCSI_LOG_HLQUEUE level 3
 *	Note: when the logging level is set by the user, it must be greater
 *	than the level indicated above to trigger output.	
 */

#include <linux/module.h>
#include <linux/fs.h>
#include <linux/kernel.h>
#include <linux/mm.h>
#include <linux/bio.h>
#include <linux/genhd.h>
#include <linux/hdreg.h>
#include <linux/errno.h>
#include <linux/idr.h>
#include <linux/interrupt.h>
#include <linux/init.h>
#include <linux/blkdev.h>
#include <linux/blkpg.h>
#include <linux/delay.h>
#include <linux/mutex.h>
#include <linux/string_helpers.h>
#include <linux/async.h>
#include <linux/slab.h>
#include <linux/pm_runtime.h>
#include <linux/pr.h>
#include <linux/t10-pi.h>
#include <linux/uaccess.h>
#include <asm/unaligned.h>

#include <scsi/scsi.h>
#include <scsi/scsi_cmnd.h>
#include <scsi/scsi_dbg.h>
#include <scsi/scsi_device.h>
#include <scsi/scsi_driver.h>
#include <scsi/scsi_eh.h>
#include <scsi/scsi_host.h>
#include <scsi/scsi_ioctl.h>
#include <scsi/scsicam.h>

#include "sd.h"
#include "scsi_priv.h"
#include "scsi_logging.h"

MODULE_AUTHOR("Eric Youngdale");
MODULE_DESCRIPTION("SCSI disk (sd) driver");
MODULE_LICENSE("GPL");

MODULE_ALIAS_BLOCKDEV_MAJOR(SCSI_DISK0_MAJOR);
MODULE_ALIAS_BLOCKDEV_MAJOR(SCSI_DISK1_MAJOR);
MODULE_ALIAS_BLOCKDEV_MAJOR(SCSI_DISK2_MAJOR);
MODULE_ALIAS_BLOCKDEV_MAJOR(SCSI_DISK3_MAJOR);
MODULE_ALIAS_BLOCKDEV_MAJOR(SCSI_DISK4_MAJOR);
MODULE_ALIAS_BLOCKDEV_MAJOR(SCSI_DISK5_MAJOR);
MODULE_ALIAS_BLOCKDEV_MAJOR(SCSI_DISK6_MAJOR);
MODULE_ALIAS_BLOCKDEV_MAJOR(SCSI_DISK7_MAJOR);
MODULE_ALIAS_BLOCKDEV_MAJOR(SCSI_DISK8_MAJOR);
MODULE_ALIAS_BLOCKDEV_MAJOR(SCSI_DISK9_MAJOR);
MODULE_ALIAS_BLOCKDEV_MAJOR(SCSI_DISK10_MAJOR);
MODULE_ALIAS_BLOCKDEV_MAJOR(SCSI_DISK11_MAJOR);
MODULE_ALIAS_BLOCKDEV_MAJOR(SCSI_DISK12_MAJOR);
MODULE_ALIAS_BLOCKDEV_MAJOR(SCSI_DISK13_MAJOR);
MODULE_ALIAS_BLOCKDEV_MAJOR(SCSI_DISK14_MAJOR);
MODULE_ALIAS_BLOCKDEV_MAJOR(SCSI_DISK15_MAJOR);
MODULE_ALIAS_SCSI_DEVICE(TYPE_DISK);
MODULE_ALIAS_SCSI_DEVICE(TYPE_MOD);
MODULE_ALIAS_SCSI_DEVICE(TYPE_RBC);
MODULE_ALIAS_SCSI_DEVICE(TYPE_ZBC);

#if !defined(CONFIG_DEBUG_BLOCK_EXT_DEVT)
#define SD_MINORS	16
#else
#define SD_MINORS	0
#endif

static void sd_config_discard(struct scsi_disk *, unsigned int);
static void sd_config_write_same(struct scsi_disk *);
static int  sd_revalidate_disk(struct gendisk *);
static void sd_unlock_native_capacity(struct gendisk *disk);
static int  sd_probe(struct device *);
static int  sd_remove(struct device *);
static void sd_shutdown(struct device *);
static int sd_suspend_system(struct device *);
static int sd_suspend_runtime(struct device *);
static int sd_resume(struct device *);
static void sd_rescan(struct device *);
static int sd_init_command(struct scsi_cmnd *SCpnt);
static void sd_uninit_command(struct scsi_cmnd *SCpnt);
static int sd_done(struct scsi_cmnd *);
static int sd_eh_action(struct scsi_cmnd *, int);
static void sd_read_capacity(struct scsi_disk *sdkp, unsigned char *buffer);
static void scsi_disk_release(struct device *cdev);
static void sd_print_sense_hdr(struct scsi_disk *, struct scsi_sense_hdr *);
static void sd_print_result(const struct scsi_disk *, const char *, int);

static DEFINE_SPINLOCK(sd_index_lock);
static DEFINE_IDA(sd_index_ida);

/* This semaphore is used to mediate the 0->1 reference get in the
 * face of object destruction (i.e. we can't allow a get on an
 * object after last put) */
static DEFINE_MUTEX(sd_ref_mutex);

static struct kmem_cache *sd_cdb_cache;
static mempool_t *sd_cdb_pool;

static const char *sd_cache_types[] = {
	"write through", "none", "write back",
	"write back, no read (daft)"
};

static void sd_set_flush_flag(struct scsi_disk *sdkp)
{
	bool wc = false, fua = false;

	if (sdkp->WCE) {
		wc = true;
		if (sdkp->DPOFUA)
			fua = true;
	}

	blk_queue_write_cache(sdkp->disk->queue, wc, fua);
}

static ssize_t
cache_type_store(struct device *dev, struct device_attribute *attr,
		 const char *buf, size_t count)
{
	int i, ct = -1, rcd, wce, sp;
	struct scsi_disk *sdkp = to_scsi_disk(dev);
	struct scsi_device *sdp = sdkp->device;
	char buffer[64];
	char *buffer_data;
	struct scsi_mode_data data;
	struct scsi_sense_hdr sshdr;
	static const char temp[] = "temporary ";
	int len;

	if (sdp->type != TYPE_DISK && sdp->type != TYPE_ZBC)
		/* no cache control on RBC devices; theoretically they
		 * can do it, but there's probably so many exceptions
		 * it's not worth the risk */
		return -EINVAL;

	if (strncmp(buf, temp, sizeof(temp) - 1) == 0) {
		buf += sizeof(temp) - 1;
		sdkp->cache_override = 1;
	} else {
		sdkp->cache_override = 0;
	}

	for (i = 0; i < ARRAY_SIZE(sd_cache_types); i++) {
		len = strlen(sd_cache_types[i]);
		if (strncmp(sd_cache_types[i], buf, len) == 0 &&
		    buf[len] == '\n') {
			ct = i;
			break;
		}
	}
	if (ct < 0)
		return -EINVAL;
	rcd = ct & 0x01 ? 1 : 0;
	wce = (ct & 0x02) && !sdkp->write_prot ? 1 : 0;

	if (sdkp->cache_override) {
		sdkp->WCE = wce;
		sdkp->RCD = rcd;
		sd_set_flush_flag(sdkp);
		return count;
	}

	if (scsi_mode_sense(sdp, 0x08, 8, buffer, sizeof(buffer), SD_TIMEOUT,
			    SD_MAX_RETRIES, &data, NULL))
		return -EINVAL;
	len = min_t(size_t, sizeof(buffer), data.length - data.header_length -
		  data.block_descriptor_length);
	buffer_data = buffer + data.header_length +
		data.block_descriptor_length;
	buffer_data[2] &= ~0x05;
	buffer_data[2] |= wce << 2 | rcd;
	sp = buffer_data[0] & 0x80 ? 1 : 0;
	buffer_data[0] &= ~0x80;

	if (scsi_mode_select(sdp, 1, sp, 8, buffer_data, len, SD_TIMEOUT,
			     SD_MAX_RETRIES, &data, &sshdr)) {
		if (scsi_sense_valid(&sshdr))
			sd_print_sense_hdr(sdkp, &sshdr);
		return -EINVAL;
	}
	revalidate_disk(sdkp->disk);
	return count;
}

static ssize_t
manage_start_stop_show(struct device *dev, struct device_attribute *attr,
		       char *buf)
{
	struct scsi_disk *sdkp = to_scsi_disk(dev);
	struct scsi_device *sdp = sdkp->device;

	return snprintf(buf, 20, "%u\n", sdp->manage_start_stop);
}

static ssize_t
manage_start_stop_store(struct device *dev, struct device_attribute *attr,
			const char *buf, size_t count)
{
	struct scsi_disk *sdkp = to_scsi_disk(dev);
	struct scsi_device *sdp = sdkp->device;

	if (!capable(CAP_SYS_ADMIN))
		return -EACCES;

	sdp->manage_start_stop = simple_strtoul(buf, NULL, 10);

	return count;
}
static DEVICE_ATTR_RW(manage_start_stop);

static ssize_t
allow_restart_show(struct device *dev, struct device_attribute *attr, char *buf)
{
	struct scsi_disk *sdkp = to_scsi_disk(dev);

	return snprintf(buf, 40, "%d\n", sdkp->device->allow_restart);
}

static ssize_t
allow_restart_store(struct device *dev, struct device_attribute *attr,
		    const char *buf, size_t count)
{
	struct scsi_disk *sdkp = to_scsi_disk(dev);
	struct scsi_device *sdp = sdkp->device;

	if (!capable(CAP_SYS_ADMIN))
		return -EACCES;

	if (sdp->type != TYPE_DISK && sdp->type != TYPE_ZBC)
		return -EINVAL;

	sdp->allow_restart = simple_strtoul(buf, NULL, 10);

	return count;
}
static DEVICE_ATTR_RW(allow_restart);

static ssize_t
cache_type_show(struct device *dev, struct device_attribute *attr, char *buf)
{
	struct scsi_disk *sdkp = to_scsi_disk(dev);
	int ct = sdkp->RCD + 2*sdkp->WCE;

	return snprintf(buf, 40, "%s\n", sd_cache_types[ct]);
}
static DEVICE_ATTR_RW(cache_type);

static ssize_t
FUA_show(struct device *dev, struct device_attribute *attr, char *buf)
{
	struct scsi_disk *sdkp = to_scsi_disk(dev);

	return snprintf(buf, 20, "%u\n", sdkp->DPOFUA);
}
static DEVICE_ATTR_RO(FUA);

static ssize_t
protection_type_show(struct device *dev, struct device_attribute *attr,
		     char *buf)
{
	struct scsi_disk *sdkp = to_scsi_disk(dev);

	return snprintf(buf, 20, "%u\n", sdkp->protection_type);
}

static ssize_t
protection_type_store(struct device *dev, struct device_attribute *attr,
		      const char *buf, size_t count)
{
	struct scsi_disk *sdkp = to_scsi_disk(dev);
	unsigned int val;
	int err;

	if (!capable(CAP_SYS_ADMIN))
		return -EACCES;

	err = kstrtouint(buf, 10, &val);

	if (err)
		return err;

	if (val >= 0 && val <= T10_PI_TYPE3_PROTECTION)
		sdkp->protection_type = val;

	return count;
}
static DEVICE_ATTR_RW(protection_type);

static ssize_t
protection_mode_show(struct device *dev, struct device_attribute *attr,
		     char *buf)
{
	struct scsi_disk *sdkp = to_scsi_disk(dev);
	struct scsi_device *sdp = sdkp->device;
	unsigned int dif, dix;

	dif = scsi_host_dif_capable(sdp->host, sdkp->protection_type);
	dix = scsi_host_dix_capable(sdp->host, sdkp->protection_type);

	if (!dix && scsi_host_dix_capable(sdp->host, T10_PI_TYPE0_PROTECTION)) {
		dif = 0;
		dix = 1;
	}

	if (!dif && !dix)
		return snprintf(buf, 20, "none\n");

	return snprintf(buf, 20, "%s%u\n", dix ? "dix" : "dif", dif);
}
static DEVICE_ATTR_RO(protection_mode);

static ssize_t
app_tag_own_show(struct device *dev, struct device_attribute *attr, char *buf)
{
	struct scsi_disk *sdkp = to_scsi_disk(dev);

	return snprintf(buf, 20, "%u\n", sdkp->ATO);
}
static DEVICE_ATTR_RO(app_tag_own);

static ssize_t
thin_provisioning_show(struct device *dev, struct device_attribute *attr,
		       char *buf)
{
	struct scsi_disk *sdkp = to_scsi_disk(dev);

	return snprintf(buf, 20, "%u\n", sdkp->lbpme);
}
static DEVICE_ATTR_RO(thin_provisioning);

static const char *lbp_mode[] = {
	[SD_LBP_FULL]		= "full",
	[SD_LBP_UNMAP]		= "unmap",
	[SD_LBP_WS16]		= "writesame_16",
	[SD_LBP_WS10]		= "writesame_10",
	[SD_LBP_ZERO]		= "writesame_zero",
	[SD_LBP_DISABLE]	= "disabled",
};

static ssize_t
provisioning_mode_show(struct device *dev, struct device_attribute *attr,
		       char *buf)
{
	struct scsi_disk *sdkp = to_scsi_disk(dev);

	return snprintf(buf, 20, "%s\n", lbp_mode[sdkp->provisioning_mode]);
}

static ssize_t
provisioning_mode_store(struct device *dev, struct device_attribute *attr,
			const char *buf, size_t count)
{
	struct scsi_disk *sdkp = to_scsi_disk(dev);
	struct scsi_device *sdp = sdkp->device;

	if (!capable(CAP_SYS_ADMIN))
		return -EACCES;

	if (sd_is_zoned(sdkp)) {
		sd_config_discard(sdkp, SD_LBP_DISABLE);
		return count;
	}

	if (sdp->type != TYPE_DISK)
		return -EINVAL;

	if (!strncmp(buf, lbp_mode[SD_LBP_UNMAP], 20))
		sd_config_discard(sdkp, SD_LBP_UNMAP);
	else if (!strncmp(buf, lbp_mode[SD_LBP_WS16], 20))
		sd_config_discard(sdkp, SD_LBP_WS16);
	else if (!strncmp(buf, lbp_mode[SD_LBP_WS10], 20))
		sd_config_discard(sdkp, SD_LBP_WS10);
	else if (!strncmp(buf, lbp_mode[SD_LBP_ZERO], 20))
		sd_config_discard(sdkp, SD_LBP_ZERO);
	else if (!strncmp(buf, lbp_mode[SD_LBP_DISABLE], 20))
		sd_config_discard(sdkp, SD_LBP_DISABLE);
	else
		return -EINVAL;

	return count;
}
static DEVICE_ATTR_RW(provisioning_mode);

static ssize_t
max_medium_access_timeouts_show(struct device *dev,
				struct device_attribute *attr, char *buf)
{
	struct scsi_disk *sdkp = to_scsi_disk(dev);

	return snprintf(buf, 20, "%u\n", sdkp->max_medium_access_timeouts);
}

static ssize_t
max_medium_access_timeouts_store(struct device *dev,
				 struct device_attribute *attr, const char *buf,
				 size_t count)
{
	struct scsi_disk *sdkp = to_scsi_disk(dev);
	int err;

	if (!capable(CAP_SYS_ADMIN))
		return -EACCES;

	err = kstrtouint(buf, 10, &sdkp->max_medium_access_timeouts);

	return err ? err : count;
}
static DEVICE_ATTR_RW(max_medium_access_timeouts);

static ssize_t
max_write_same_blocks_show(struct device *dev, struct device_attribute *attr,
			   char *buf)
{
	struct scsi_disk *sdkp = to_scsi_disk(dev);

	return snprintf(buf, 20, "%u\n", sdkp->max_ws_blocks);
}

static ssize_t
max_write_same_blocks_store(struct device *dev, struct device_attribute *attr,
			    const char *buf, size_t count)
{
	struct scsi_disk *sdkp = to_scsi_disk(dev);
	struct scsi_device *sdp = sdkp->device;
	unsigned long max;
	int err;

	if (!capable(CAP_SYS_ADMIN))
		return -EACCES;

	if (sdp->type != TYPE_DISK && sdp->type != TYPE_ZBC)
		return -EINVAL;

	err = kstrtoul(buf, 10, &max);

	if (err)
		return err;

	if (max == 0)
		sdp->no_write_same = 1;
	else if (max <= SD_MAX_WS16_BLOCKS) {
		sdp->no_write_same = 0;
		sdkp->max_ws_blocks = max;
	}

	sd_config_write_same(sdkp);

	return count;
}
static DEVICE_ATTR_RW(max_write_same_blocks);

static struct attribute *sd_disk_attrs[] = {
	&dev_attr_cache_type.attr,
	&dev_attr_FUA.attr,
	&dev_attr_allow_restart.attr,
	&dev_attr_manage_start_stop.attr,
	&dev_attr_protection_type.attr,
	&dev_attr_protection_mode.attr,
	&dev_attr_app_tag_own.attr,
	&dev_attr_thin_provisioning.attr,
	&dev_attr_provisioning_mode.attr,
	&dev_attr_max_write_same_blocks.attr,
	&dev_attr_max_medium_access_timeouts.attr,
	NULL,
};
ATTRIBUTE_GROUPS(sd_disk);

static struct class sd_disk_class = {
	.name		= "scsi_disk",
	.owner		= THIS_MODULE,
	.dev_release	= scsi_disk_release,
	.dev_groups	= sd_disk_groups,
};

static const struct dev_pm_ops sd_pm_ops = {
	.suspend		= sd_suspend_system,
	.resume			= sd_resume,
	.poweroff		= sd_suspend_system,
	.restore		= sd_resume,
	.runtime_suspend	= sd_suspend_runtime,
	.runtime_resume		= sd_resume,
};

static struct scsi_driver sd_template = {
	.gendrv = {
		.name		= "sd",
		.owner		= THIS_MODULE,
		.probe		= sd_probe,
		.remove		= sd_remove,
		.shutdown	= sd_shutdown,
		.pm		= &sd_pm_ops,
	},
	.rescan			= sd_rescan,
	.init_command		= sd_init_command,
	.uninit_command		= sd_uninit_command,
	.done			= sd_done,
	.eh_action		= sd_eh_action,
};

/*
 * Dummy kobj_map->probe function.
 * The default ->probe function will call modprobe, which is
 * pointless as this module is already loaded.
 */
static struct kobject *sd_default_probe(dev_t devt, int *partno, void *data)
{
	return NULL;
}

/*
 * Device no to disk mapping:
 * 
 *       major         disc2     disc  p1
 *   |............|.............|....|....| <- dev_t
 *    31        20 19          8 7  4 3  0
 * 
 * Inside a major, we have 16k disks, however mapped non-
 * contiguously. The first 16 disks are for major0, the next
 * ones with major1, ... Disk 256 is for major0 again, disk 272 
 * for major1, ... 
 * As we stay compatible with our numbering scheme, we can reuse 
 * the well-know SCSI majors 8, 65--71, 136--143.
 */
static int sd_major(int major_idx)
{
	switch (major_idx) {
	case 0:
		return SCSI_DISK0_MAJOR;
	case 1 ... 7:
		return SCSI_DISK1_MAJOR + major_idx - 1;
	case 8 ... 15:
		return SCSI_DISK8_MAJOR + major_idx - 8;
	default:
		BUG();
		return 0;	/* shut up gcc */
	}
}

static struct scsi_disk *scsi_disk_get(struct gendisk *disk)
{
	struct scsi_disk *sdkp = NULL;

	mutex_lock(&sd_ref_mutex);

	if (disk->private_data) {
		sdkp = scsi_disk(disk);
		if (scsi_device_get(sdkp->device) == 0)
			get_device(&sdkp->dev);
		else
			sdkp = NULL;
	}
	mutex_unlock(&sd_ref_mutex);
	return sdkp;
}

static void scsi_disk_put(struct scsi_disk *sdkp)
{
	struct scsi_device *sdev = sdkp->device;

	mutex_lock(&sd_ref_mutex);
	put_device(&sdkp->dev);
	scsi_device_put(sdev);
	mutex_unlock(&sd_ref_mutex);
}

static unsigned char sd_setup_protect_cmnd(struct scsi_cmnd *scmd,
					   unsigned int dix, unsigned int dif)
{
	struct bio *bio = scmd->request->bio;
	unsigned int prot_op = sd_prot_op(rq_data_dir(scmd->request), dix, dif);
	unsigned int protect = 0;

	if (dix) {				/* DIX Type 0, 1, 2, 3 */
		if (bio_integrity_flagged(bio, BIP_IP_CHECKSUM))
			scmd->prot_flags |= SCSI_PROT_IP_CHECKSUM;

		if (bio_integrity_flagged(bio, BIP_CTRL_NOCHECK) == false)
			scmd->prot_flags |= SCSI_PROT_GUARD_CHECK;
	}

	if (dif != T10_PI_TYPE3_PROTECTION) {	/* DIX/DIF Type 0, 1, 2 */
		scmd->prot_flags |= SCSI_PROT_REF_INCREMENT;

		if (bio_integrity_flagged(bio, BIP_CTRL_NOCHECK) == false)
			scmd->prot_flags |= SCSI_PROT_REF_CHECK;
	}

	if (dif) {				/* DIX/DIF Type 1, 2, 3 */
		scmd->prot_flags |= SCSI_PROT_TRANSFER_PI;

		if (bio_integrity_flagged(bio, BIP_DISK_NOCHECK))
			protect = 3 << 5;	/* Disable target PI checking */
		else
			protect = 1 << 5;	/* Enable target PI checking */
	}

	scsi_set_prot_op(scmd, prot_op);
	scsi_set_prot_type(scmd, dif);
	scmd->prot_flags &= sd_prot_flag_mask(prot_op);

	return protect;
}

static void sd_config_discard(struct scsi_disk *sdkp, unsigned int mode)
{
	struct request_queue *q = sdkp->disk->queue;
	unsigned int logical_block_size = sdkp->device->sector_size;
	unsigned int max_blocks = 0;

	q->limits.discard_zeroes_data = 0;

	/*
	 * When LBPRZ is reported, discard alignment and granularity
	 * must be fixed to the logical block size. Otherwise the block
	 * layer will drop misaligned portions of the request which can
	 * lead to data corruption. If LBPRZ is not set, we honor the
	 * device preference.
	 */
	if (sdkp->lbprz) {
		q->limits.discard_alignment = 0;
		q->limits.discard_granularity = logical_block_size;
	} else {
		q->limits.discard_alignment = sdkp->unmap_alignment *
			logical_block_size;
		q->limits.discard_granularity =
			max(sdkp->physical_block_size,
			    sdkp->unmap_granularity * logical_block_size);
	}

	sdkp->provisioning_mode = mode;

	switch (mode) {

	case SD_LBP_DISABLE:
		blk_queue_max_discard_sectors(q, 0);
		queue_flag_clear_unlocked(QUEUE_FLAG_DISCARD, q);
		return;

	case SD_LBP_UNMAP:
		max_blocks = min_not_zero(sdkp->max_unmap_blocks,
					  (u32)SD_MAX_WS16_BLOCKS);
		break;

	case SD_LBP_WS16:
		max_blocks = min_not_zero(sdkp->max_ws_blocks,
					  (u32)SD_MAX_WS16_BLOCKS);
		q->limits.discard_zeroes_data = sdkp->lbprz;
		break;

	case SD_LBP_WS10:
		max_blocks = min_not_zero(sdkp->max_ws_blocks,
					  (u32)SD_MAX_WS10_BLOCKS);
		q->limits.discard_zeroes_data = sdkp->lbprz;
		break;

	case SD_LBP_ZERO:
		max_blocks = min_not_zero(sdkp->max_ws_blocks,
					  (u32)SD_MAX_WS10_BLOCKS);
		q->limits.discard_zeroes_data = 1;
		break;
	}

	blk_queue_max_discard_sectors(q, max_blocks * (logical_block_size >> 9));
	queue_flag_set_unlocked(QUEUE_FLAG_DISCARD, q);
}

/**
 * sd_setup_discard_cmnd - unmap blocks on thinly provisioned device
 * @sdp: scsi device to operate on
 * @rq: Request to prepare
 *
 * Will issue either UNMAP or WRITE SAME(16) depending on preference
 * indicated by target device.
 **/
static int sd_setup_discard_cmnd(struct scsi_cmnd *cmd)
{
	struct request *rq = cmd->request;
	struct scsi_device *sdp = cmd->device;
	struct scsi_disk *sdkp = scsi_disk(rq->rq_disk);
	sector_t sector = blk_rq_pos(rq);
	unsigned int nr_sectors = blk_rq_sectors(rq);
	unsigned int len;
	int ret;
	char *buf;
	struct page *page;

	sector >>= ilog2(sdp->sector_size) - 9;
	nr_sectors >>= ilog2(sdp->sector_size) - 9;

	page = alloc_page(GFP_ATOMIC | __GFP_ZERO);
	if (!page)
		return BLKPREP_DEFER;

	switch (sdkp->provisioning_mode) {
	case SD_LBP_UNMAP:
		buf = page_address(page);

		cmd->cmd_len = 10;
		cmd->cmnd[0] = UNMAP;
		cmd->cmnd[8] = 24;

		put_unaligned_be16(6 + 16, &buf[0]);
		put_unaligned_be16(16, &buf[2]);
		put_unaligned_be64(sector, &buf[8]);
		put_unaligned_be32(nr_sectors, &buf[16]);

		len = 24;
		break;

	case SD_LBP_WS16:
		cmd->cmd_len = 16;
		cmd->cmnd[0] = WRITE_SAME_16;
		cmd->cmnd[1] = 0x8; /* UNMAP */
		put_unaligned_be64(sector, &cmd->cmnd[2]);
		put_unaligned_be32(nr_sectors, &cmd->cmnd[10]);

		len = sdkp->device->sector_size;
		break;

	case SD_LBP_WS10:
	case SD_LBP_ZERO:
		cmd->cmd_len = 10;
		cmd->cmnd[0] = WRITE_SAME;
		if (sdkp->provisioning_mode == SD_LBP_WS10)
			cmd->cmnd[1] = 0x8; /* UNMAP */
		put_unaligned_be32(sector, &cmd->cmnd[2]);
		put_unaligned_be16(nr_sectors, &cmd->cmnd[7]);

		len = sdkp->device->sector_size;
		break;

	default:
		ret = BLKPREP_INVALID;
		goto out;
	}

	rq->timeout = SD_TIMEOUT;

	cmd->transfersize = len;
	cmd->allowed = SD_MAX_RETRIES;

	rq->special_vec.bv_page = page;
	rq->special_vec.bv_offset = 0;
	rq->special_vec.bv_len = len;

	rq->rq_flags |= RQF_SPECIAL_PAYLOAD;
	scsi_req(rq)->resid_len = len;

	ret = scsi_init_io(cmd);
out:
	if (ret != BLKPREP_OK)
		__free_page(page);
	return ret;
}

static void sd_config_write_same(struct scsi_disk *sdkp)
{
	struct request_queue *q = sdkp->disk->queue;
	unsigned int logical_block_size = sdkp->device->sector_size;

	if (sdkp->device->no_write_same) {
		sdkp->max_ws_blocks = 0;
		goto out;
	}

	/* Some devices can not handle block counts above 0xffff despite
	 * supporting WRITE SAME(16). Consequently we default to 64k
	 * blocks per I/O unless the device explicitly advertises a
	 * bigger limit.
	 */
	if (sdkp->max_ws_blocks > SD_MAX_WS10_BLOCKS)
		sdkp->max_ws_blocks = min_not_zero(sdkp->max_ws_blocks,
						   (u32)SD_MAX_WS16_BLOCKS);
	else if (sdkp->ws16 || sdkp->ws10 || sdkp->device->no_report_opcodes)
		sdkp->max_ws_blocks = min_not_zero(sdkp->max_ws_blocks,
						   (u32)SD_MAX_WS10_BLOCKS);
	else {
		sdkp->device->no_write_same = 1;
		sdkp->max_ws_blocks = 0;
	}

out:
	blk_queue_max_write_same_sectors(q, sdkp->max_ws_blocks *
					 (logical_block_size >> 9));
}

/**
 * sd_setup_write_same_cmnd - write the same data to multiple blocks
 * @cmd: command to prepare
 *
 * Will issue either WRITE SAME(10) or WRITE SAME(16) depending on
 * preference indicated by target device.
 **/
static int sd_setup_write_same_cmnd(struct scsi_cmnd *cmd)
{
	struct request *rq = cmd->request;
	struct scsi_device *sdp = cmd->device;
	struct scsi_disk *sdkp = scsi_disk(rq->rq_disk);
	struct bio *bio = rq->bio;
	sector_t sector = blk_rq_pos(rq);
	unsigned int nr_sectors = blk_rq_sectors(rq);
	unsigned int nr_bytes = blk_rq_bytes(rq);
	int ret;

	if (sdkp->device->no_write_same)
		return BLKPREP_INVALID;

	BUG_ON(bio_offset(bio) || bio_iovec(bio).bv_len != sdp->sector_size);

	if (sd_is_zoned(sdkp)) {
		ret = sd_zbc_setup_write_cmnd(cmd);
		if (ret != BLKPREP_OK)
			return ret;
	}

	sector >>= ilog2(sdp->sector_size) - 9;
	nr_sectors >>= ilog2(sdp->sector_size) - 9;

	rq->timeout = SD_WRITE_SAME_TIMEOUT;

	if (sdkp->ws16 || sector > 0xffffffff || nr_sectors > 0xffff) {
		cmd->cmd_len = 16;
		cmd->cmnd[0] = WRITE_SAME_16;
		put_unaligned_be64(sector, &cmd->cmnd[2]);
		put_unaligned_be32(nr_sectors, &cmd->cmnd[10]);
	} else {
		cmd->cmd_len = 10;
		cmd->cmnd[0] = WRITE_SAME;
		put_unaligned_be32(sector, &cmd->cmnd[2]);
		put_unaligned_be16(nr_sectors, &cmd->cmnd[7]);
	}

	cmd->transfersize = sdp->sector_size;
	cmd->allowed = SD_MAX_RETRIES;

	/*
	 * For WRITE SAME the data transferred via the DATA OUT buffer is
	 * different from the amount of data actually written to the target.
	 *
	 * We set up __data_len to the amount of data transferred via the
	 * DATA OUT buffer so that blk_rq_map_sg sets up the proper S/G list
	 * to transfer a single sector of data first, but then reset it to
	 * the amount of data to be written right after so that the I/O path
	 * knows how much to actually write.
	 */
	rq->__data_len = sdp->sector_size;
	ret = scsi_init_io(cmd);
	rq->__data_len = nr_bytes;
	return ret;
}

static int sd_setup_flush_cmnd(struct scsi_cmnd *cmd)
{
	struct request *rq = cmd->request;

	/* flush requests don't perform I/O, zero the S/G table */
	memset(&cmd->sdb, 0, sizeof(cmd->sdb));

	cmd->cmnd[0] = SYNCHRONIZE_CACHE;
	cmd->cmd_len = 10;
	cmd->transfersize = 0;
	cmd->allowed = SD_MAX_RETRIES;

	rq->timeout = rq->q->rq_timeout * SD_FLUSH_TIMEOUT_MULTIPLIER;
	return BLKPREP_OK;
}

static int sd_setup_read_write_cmnd(struct scsi_cmnd *SCpnt)
{
	struct request *rq = SCpnt->request;
	struct scsi_device *sdp = SCpnt->device;
	struct gendisk *disk = rq->rq_disk;
	struct scsi_disk *sdkp = scsi_disk(disk);
	sector_t block = blk_rq_pos(rq);
	sector_t threshold;
	unsigned int this_count = blk_rq_sectors(rq);
	unsigned int dif, dix;
	bool zoned_write = sd_is_zoned(sdkp) && rq_data_dir(rq) == WRITE;
	int ret;
	unsigned char protect;

	if (zoned_write) {
		ret = sd_zbc_setup_write_cmnd(SCpnt);
		if (ret != BLKPREP_OK)
			return ret;
	}

	ret = scsi_init_io(SCpnt);
	if (ret != BLKPREP_OK)
		goto out;
	SCpnt = rq->special;

	/* from here on until we're complete, any goto out
	 * is used for a killable error condition */
	ret = BLKPREP_KILL;

	SCSI_LOG_HLQUEUE(1,
		scmd_printk(KERN_INFO, SCpnt,
			"%s: block=%llu, count=%d\n",
			__func__, (unsigned long long)block, this_count));

	if (!sdp || !scsi_device_online(sdp) ||
	    block + blk_rq_sectors(rq) > get_capacity(disk)) {
		SCSI_LOG_HLQUEUE(2, scmd_printk(KERN_INFO, SCpnt,
						"Finishing %u sectors\n",
						blk_rq_sectors(rq)));
		SCSI_LOG_HLQUEUE(2, scmd_printk(KERN_INFO, SCpnt,
						"Retry with 0x%p\n", SCpnt));
		goto out;
	}

	if (sdp->changed) {
		/*
		 * quietly refuse to do anything to a changed disc until 
		 * the changed bit has been reset
		 */
		/* printk("SCSI disk has been changed or is not present. Prohibiting further I/O.\n"); */
		goto out;
	}

	/*
	 * Some SD card readers can't handle multi-sector accesses which touch
	 * the last one or two hardware sectors.  Split accesses as needed.
	 */
	threshold = get_capacity(disk) - SD_LAST_BUGGY_SECTORS *
		(sdp->sector_size / 512);

	if (unlikely(sdp->last_sector_bug && block + this_count > threshold)) {
		if (block < threshold) {
			/* Access up to the threshold but not beyond */
			this_count = threshold - block;
		} else {
			/* Access only a single hardware sector */
			this_count = sdp->sector_size / 512;
		}
	}

	SCSI_LOG_HLQUEUE(2, scmd_printk(KERN_INFO, SCpnt, "block=%llu\n",
					(unsigned long long)block));

	/*
	 * If we have a 1K hardware sectorsize, prevent access to single
	 * 512 byte sectors.  In theory we could handle this - in fact
	 * the scsi cdrom driver must be able to handle this because
	 * we typically use 1K blocksizes, and cdroms typically have
	 * 2K hardware sectorsizes.  Of course, things are simpler
	 * with the cdrom, since it is read-only.  For performance
	 * reasons, the filesystems should be able to handle this
	 * and not force the scsi disk driver to use bounce buffers
	 * for this.
	 */
	if (sdp->sector_size == 1024) {
		if ((block & 1) || (blk_rq_sectors(rq) & 1)) {
			scmd_printk(KERN_ERR, SCpnt,
				    "Bad block number requested\n");
			goto out;
		} else {
			block = block >> 1;
			this_count = this_count >> 1;
		}
	}
	if (sdp->sector_size == 2048) {
		if ((block & 3) || (blk_rq_sectors(rq) & 3)) {
			scmd_printk(KERN_ERR, SCpnt,
				    "Bad block number requested\n");
			goto out;
		} else {
			block = block >> 2;
			this_count = this_count >> 2;
		}
	}
	if (sdp->sector_size == 4096) {
		if ((block & 7) || (blk_rq_sectors(rq) & 7)) {
			scmd_printk(KERN_ERR, SCpnt,
				    "Bad block number requested\n");
			goto out;
		} else {
			block = block >> 3;
			this_count = this_count >> 3;
		}
	}
	if (rq_data_dir(rq) == WRITE) {
		SCpnt->cmnd[0] = WRITE_6;

		if (blk_integrity_rq(rq))
			sd_dif_prepare(SCpnt);

	} else if (rq_data_dir(rq) == READ) {
		SCpnt->cmnd[0] = READ_6;
	} else {
		scmd_printk(KERN_ERR, SCpnt, "Unknown command %d\n", req_op(rq));
		goto out;
	}

	SCSI_LOG_HLQUEUE(2, scmd_printk(KERN_INFO, SCpnt,
					"%s %d/%u 512 byte blocks.\n",
					(rq_data_dir(rq) == WRITE) ?
					"writing" : "reading", this_count,
					blk_rq_sectors(rq)));

	dix = scsi_prot_sg_count(SCpnt);
	dif = scsi_host_dif_capable(SCpnt->device->host, sdkp->protection_type);

	if (dif || dix)
		protect = sd_setup_protect_cmnd(SCpnt, dix, dif);
	else
		protect = 0;

	if (protect && sdkp->protection_type == T10_PI_TYPE2_PROTECTION) {
		SCpnt->cmnd = mempool_alloc(sd_cdb_pool, GFP_ATOMIC);

		if (unlikely(SCpnt->cmnd == NULL)) {
			ret = BLKPREP_DEFER;
			goto out;
		}

		SCpnt->cmd_len = SD_EXT_CDB_SIZE;
		memset(SCpnt->cmnd, 0, SCpnt->cmd_len);
		SCpnt->cmnd[0] = VARIABLE_LENGTH_CMD;
		SCpnt->cmnd[7] = 0x18;
		SCpnt->cmnd[9] = (rq_data_dir(rq) == READ) ? READ_32 : WRITE_32;
		SCpnt->cmnd[10] = protect | ((rq->cmd_flags & REQ_FUA) ? 0x8 : 0);

		/* LBA */
		SCpnt->cmnd[12] = sizeof(block) > 4 ? (unsigned char) (block >> 56) & 0xff : 0;
		SCpnt->cmnd[13] = sizeof(block) > 4 ? (unsigned char) (block >> 48) & 0xff : 0;
		SCpnt->cmnd[14] = sizeof(block) > 4 ? (unsigned char) (block >> 40) & 0xff : 0;
		SCpnt->cmnd[15] = sizeof(block) > 4 ? (unsigned char) (block >> 32) & 0xff : 0;
		SCpnt->cmnd[16] = (unsigned char) (block >> 24) & 0xff;
		SCpnt->cmnd[17] = (unsigned char) (block >> 16) & 0xff;
		SCpnt->cmnd[18] = (unsigned char) (block >> 8) & 0xff;
		SCpnt->cmnd[19] = (unsigned char) block & 0xff;

		/* Expected Indirect LBA */
		SCpnt->cmnd[20] = (unsigned char) (block >> 24) & 0xff;
		SCpnt->cmnd[21] = (unsigned char) (block >> 16) & 0xff;
		SCpnt->cmnd[22] = (unsigned char) (block >> 8) & 0xff;
		SCpnt->cmnd[23] = (unsigned char) block & 0xff;

		/* Transfer length */
		SCpnt->cmnd[28] = (unsigned char) (this_count >> 24) & 0xff;
		SCpnt->cmnd[29] = (unsigned char) (this_count >> 16) & 0xff;
		SCpnt->cmnd[30] = (unsigned char) (this_count >> 8) & 0xff;
		SCpnt->cmnd[31] = (unsigned char) this_count & 0xff;
	} else if (sdp->use_16_for_rw || (this_count > 0xffff)) {
		SCpnt->cmnd[0] += READ_16 - READ_6;
		SCpnt->cmnd[1] = protect | ((rq->cmd_flags & REQ_FUA) ? 0x8 : 0);
		SCpnt->cmnd[2] = sizeof(block) > 4 ? (unsigned char) (block >> 56) & 0xff : 0;
		SCpnt->cmnd[3] = sizeof(block) > 4 ? (unsigned char) (block >> 48) & 0xff : 0;
		SCpnt->cmnd[4] = sizeof(block) > 4 ? (unsigned char) (block >> 40) & 0xff : 0;
		SCpnt->cmnd[5] = sizeof(block) > 4 ? (unsigned char) (block >> 32) & 0xff : 0;
		SCpnt->cmnd[6] = (unsigned char) (block >> 24) & 0xff;
		SCpnt->cmnd[7] = (unsigned char) (block >> 16) & 0xff;
		SCpnt->cmnd[8] = (unsigned char) (block >> 8) & 0xff;
		SCpnt->cmnd[9] = (unsigned char) block & 0xff;
		SCpnt->cmnd[10] = (unsigned char) (this_count >> 24) & 0xff;
		SCpnt->cmnd[11] = (unsigned char) (this_count >> 16) & 0xff;
		SCpnt->cmnd[12] = (unsigned char) (this_count >> 8) & 0xff;
		SCpnt->cmnd[13] = (unsigned char) this_count & 0xff;
		SCpnt->cmnd[14] = SCpnt->cmnd[15] = 0;
	} else if ((this_count > 0xff) || (block > 0x1fffff) ||
		   scsi_device_protection(SCpnt->device) ||
		   SCpnt->device->use_10_for_rw) {
		SCpnt->cmnd[0] += READ_10 - READ_6;
		SCpnt->cmnd[1] = protect | ((rq->cmd_flags & REQ_FUA) ? 0x8 : 0);
		SCpnt->cmnd[2] = (unsigned char) (block >> 24) & 0xff;
		SCpnt->cmnd[3] = (unsigned char) (block >> 16) & 0xff;
		SCpnt->cmnd[4] = (unsigned char) (block >> 8) & 0xff;
		SCpnt->cmnd[5] = (unsigned char) block & 0xff;
		SCpnt->cmnd[6] = SCpnt->cmnd[9] = 0;
		SCpnt->cmnd[7] = (unsigned char) (this_count >> 8) & 0xff;
		SCpnt->cmnd[8] = (unsigned char) this_count & 0xff;
	} else {
		if (unlikely(rq->cmd_flags & REQ_FUA)) {
			/*
			 * This happens only if this drive failed
			 * 10byte rw command with ILLEGAL_REQUEST
			 * during operation and thus turned off
			 * use_10_for_rw.
			 */
			scmd_printk(KERN_ERR, SCpnt,
				    "FUA write on READ/WRITE(6) drive\n");
			goto out;
		}

		SCpnt->cmnd[1] |= (unsigned char) ((block >> 16) & 0x1f);
		SCpnt->cmnd[2] = (unsigned char) ((block >> 8) & 0xff);
		SCpnt->cmnd[3] = (unsigned char) block & 0xff;
		SCpnt->cmnd[4] = (unsigned char) this_count;
		SCpnt->cmnd[5] = 0;
	}
	SCpnt->sdb.length = this_count * sdp->sector_size;

	/*
	 * We shouldn't disconnect in the middle of a sector, so with a dumb
	 * host adapter, it's safe to assume that we can at least transfer
	 * this many bytes between each connect / disconnect.
	 */
	SCpnt->transfersize = sdp->sector_size;
	SCpnt->underflow = this_count << 9;
	SCpnt->allowed = SD_MAX_RETRIES;

	/*
	 * This indicates that the command is ready from our end to be
	 * queued.
	 */
	ret = BLKPREP_OK;
 out:
	if (zoned_write && ret != BLKPREP_OK)
		sd_zbc_cancel_write_cmnd(SCpnt);

	return ret;
}

static int sd_init_command(struct scsi_cmnd *cmd)
{
	struct request *rq = cmd->request;

	switch (req_op(rq)) {
	case REQ_OP_DISCARD:
		return sd_setup_discard_cmnd(cmd);
	case REQ_OP_WRITE_SAME:
		return sd_setup_write_same_cmnd(cmd);
	case REQ_OP_FLUSH:
		return sd_setup_flush_cmnd(cmd);
	case REQ_OP_READ:
	case REQ_OP_WRITE:
		return sd_setup_read_write_cmnd(cmd);
	case REQ_OP_ZONE_REPORT:
		return sd_zbc_setup_report_cmnd(cmd);
	case REQ_OP_ZONE_RESET:
		return sd_zbc_setup_reset_cmnd(cmd);
	default:
		BUG();
	}
}

static void sd_uninit_command(struct scsi_cmnd *SCpnt)
{
	struct request *rq = SCpnt->request;

	if (rq->rq_flags & RQF_SPECIAL_PAYLOAD)
		__free_page(rq->special_vec.bv_page);

	if (SCpnt->cmnd != scsi_req(rq)->cmd) {
		mempool_free(SCpnt->cmnd, sd_cdb_pool);
		SCpnt->cmnd = NULL;
		SCpnt->cmd_len = 0;
	}
}

/**
 *	sd_open - open a scsi disk device
 *	@inode: only i_rdev member may be used
 *	@filp: only f_mode and f_flags may be used
 *
 *	Returns 0 if successful. Returns a negated errno value in case 
 *	of error.
 *
 *	Note: This can be called from a user context (e.g. fsck(1) )
 *	or from within the kernel (e.g. as a result of a mount(1) ).
 *	In the latter case @inode and @filp carry an abridged amount
 *	of information as noted above.
 *
 *	Locking: called with bdev->bd_mutex held.
 **/
static int sd_open(struct block_device *bdev, fmode_t mode)
{
	struct scsi_disk *sdkp = scsi_disk_get(bdev->bd_disk);
	struct scsi_device *sdev;
	int retval;

	if (!sdkp)
		return -ENXIO;

	SCSI_LOG_HLQUEUE(3, sd_printk(KERN_INFO, sdkp, "sd_open\n"));

	sdev = sdkp->device;

	/*
	 * If the device is in error recovery, wait until it is done.
	 * If the device is offline, then disallow any access to it.
	 */
	retval = -ENXIO;
	if (!scsi_block_when_processing_errors(sdev))
		goto error_out;

	if (sdev->removable || sdkp->write_prot)
		check_disk_change(bdev);

	/*
	 * If the drive is empty, just let the open fail.
	 */
	retval = -ENOMEDIUM;
	if (sdev->removable && !sdkp->media_present && !(mode & FMODE_NDELAY))
		goto error_out;

	/*
	 * If the device has the write protect tab set, have the open fail
	 * if the user expects to be able to write to the thing.
	 */
	retval = -EROFS;
	if (sdkp->write_prot && (mode & FMODE_WRITE))
		goto error_out;

	/*
	 * It is possible that the disk changing stuff resulted in
	 * the device being taken offline.  If this is the case,
	 * report this to the user, and don't pretend that the
	 * open actually succeeded.
	 */
	retval = -ENXIO;
	if (!scsi_device_online(sdev))
		goto error_out;

	if ((atomic_inc_return(&sdkp->openers) == 1) && sdev->removable) {
		if (scsi_block_when_processing_errors(sdev))
			scsi_set_medium_removal(sdev, SCSI_REMOVAL_PREVENT);
	}

	return 0;

error_out:
	scsi_disk_put(sdkp);
	return retval;	
}

/**
 *	sd_release - invoked when the (last) close(2) is called on this
 *	scsi disk.
 *	@inode: only i_rdev member may be used
 *	@filp: only f_mode and f_flags may be used
 *
 *	Returns 0. 
 *
 *	Note: may block (uninterruptible) if error recovery is underway
 *	on this disk.
 *
 *	Locking: called with bdev->bd_mutex held.
 **/
static void sd_release(struct gendisk *disk, fmode_t mode)
{
	struct scsi_disk *sdkp = scsi_disk(disk);
	struct scsi_device *sdev = sdkp->device;

	SCSI_LOG_HLQUEUE(3, sd_printk(KERN_INFO, sdkp, "sd_release\n"));

	if (atomic_dec_return(&sdkp->openers) == 0 && sdev->removable) {
		if (scsi_block_when_processing_errors(sdev))
			scsi_set_medium_removal(sdev, SCSI_REMOVAL_ALLOW);
	}

	/*
	 * XXX and what if there are packets in flight and this close()
	 * XXX is followed by a "rmmod sd_mod"?
	 */

	scsi_disk_put(sdkp);
}

static int sd_getgeo(struct block_device *bdev, struct hd_geometry *geo)
{
	struct scsi_disk *sdkp = scsi_disk(bdev->bd_disk);
	struct scsi_device *sdp = sdkp->device;
	struct Scsi_Host *host = sdp->host;
	sector_t capacity = logical_to_sectors(sdp, sdkp->capacity);
	int diskinfo[4];

	/* default to most commonly used values */
	diskinfo[0] = 0x40;	/* 1 << 6 */
	diskinfo[1] = 0x20;	/* 1 << 5 */
	diskinfo[2] = capacity >> 11;

	/* override with calculated, extended default, or driver values */
	if (host->hostt->bios_param)
		host->hostt->bios_param(sdp, bdev, capacity, diskinfo);
	else
		scsicam_bios_param(bdev, capacity, diskinfo);

	geo->heads = diskinfo[0];
	geo->sectors = diskinfo[1];
	geo->cylinders = diskinfo[2];
	return 0;
}

/**
 *	sd_ioctl - process an ioctl
 *	@inode: only i_rdev/i_bdev members may be used
 *	@filp: only f_mode and f_flags may be used
 *	@cmd: ioctl command number
 *	@arg: this is third argument given to ioctl(2) system call.
 *	Often contains a pointer.
 *
 *	Returns 0 if successful (some ioctls return positive numbers on
 *	success as well). Returns a negated errno value in case of error.
 *
 *	Note: most ioctls are forward onto the block subsystem or further
 *	down in the scsi subsystem.
 **/
static int sd_ioctl(struct block_device *bdev, fmode_t mode,
		    unsigned int cmd, unsigned long arg)
{
	struct gendisk *disk = bdev->bd_disk;
	struct scsi_disk *sdkp = scsi_disk(disk);
	struct scsi_device *sdp = sdkp->device;
	void __user *p = (void __user *)arg;
	int error;
    
	SCSI_LOG_IOCTL(1, sd_printk(KERN_INFO, sdkp, "sd_ioctl: disk=%s, "
				    "cmd=0x%x\n", disk->disk_name, cmd));

	error = scsi_verify_blk_ioctl(bdev, cmd);
	if (error < 0)
		return error;

	/*
	 * If we are in the middle of error recovery, don't let anyone
	 * else try and use this device.  Also, if error recovery fails, it
	 * may try and take the device offline, in which case all further
	 * access to the device is prohibited.
	 */
	error = scsi_ioctl_block_when_processing_errors(sdp, cmd,
			(mode & FMODE_NDELAY) != 0);
	if (error)
		goto out;

	/*
	 * Send SCSI addressing ioctls directly to mid level, send other
	 * ioctls to block level and then onto mid level if they can't be
	 * resolved.
	 */
	switch (cmd) {
		case SCSI_IOCTL_GET_IDLUN:
		case SCSI_IOCTL_GET_BUS_NUMBER:
			error = scsi_ioctl(sdp, cmd, p);
			break;
		default:
			error = scsi_cmd_blk_ioctl(bdev, mode, cmd, p);
			if (error != -ENOTTY)
				break;
			error = scsi_ioctl(sdp, cmd, p);
			break;
	}
out:
	return error;
}

static void set_media_not_present(struct scsi_disk *sdkp)
{
	if (sdkp->media_present)
		sdkp->device->changed = 1;

	if (sdkp->device->removable) {
		sdkp->media_present = 0;
		sdkp->capacity = 0;
	}
}

static int media_not_present(struct scsi_disk *sdkp,
			     struct scsi_sense_hdr *sshdr)
{
	if (!scsi_sense_valid(sshdr))
		return 0;

	/* not invoked for commands that could return deferred errors */
	switch (sshdr->sense_key) {
	case UNIT_ATTENTION:
	case NOT_READY:
		/* medium not present */
		if (sshdr->asc == 0x3A) {
			set_media_not_present(sdkp);
			return 1;
		}
	}
	return 0;
}

/**
 *	sd_check_events - check media events
 *	@disk: kernel device descriptor
 *	@clearing: disk events currently being cleared
 *
 *	Returns mask of DISK_EVENT_*.
 *
 *	Note: this function is invoked from the block subsystem.
 **/
static unsigned int sd_check_events(struct gendisk *disk, unsigned int clearing)
{
	struct scsi_disk *sdkp = scsi_disk_get(disk);
	struct scsi_device *sdp;
	int retval;

	if (!sdkp)
		return 0;

	sdp = sdkp->device;
	SCSI_LOG_HLQUEUE(3, sd_printk(KERN_INFO, sdkp, "sd_check_events\n"));

	/*
	 * If the device is offline, don't send any commands - just pretend as
	 * if the command failed.  If the device ever comes back online, we
	 * can deal with it then.  It is only because of unrecoverable errors
	 * that we would ever take a device offline in the first place.
	 */
	if (!scsi_device_online(sdp)) {
		set_media_not_present(sdkp);
		goto out;
	}

	/*
	 * Using TEST_UNIT_READY enables differentiation between drive with
	 * no cartridge loaded - NOT READY, drive with changed cartridge -
	 * UNIT ATTENTION, or with same cartridge - GOOD STATUS.
	 *
	 * Drives that auto spin down. eg iomega jaz 1G, will be started
	 * by sd_spinup_disk() from sd_revalidate_disk(), which happens whenever
	 * sd_revalidate() is called.
	 */
	if (scsi_block_when_processing_errors(sdp)) {
		struct scsi_sense_hdr sshdr = { 0, };

		retval = scsi_test_unit_ready(sdp, SD_TIMEOUT, SD_MAX_RETRIES,
					      &sshdr);

		/* failed to execute TUR, assume media not present */
		if (host_byte(retval)) {
			set_media_not_present(sdkp);
			goto out;
		}

		if (media_not_present(sdkp, &sshdr))
			goto out;
	}

	/*
	 * For removable scsi disk we have to recognise the presence
	 * of a disk in the drive.
	 */
	if (!sdkp->media_present)
		sdp->changed = 1;
	sdkp->media_present = 1;
out:
	/*
	 * sdp->changed is set under the following conditions:
	 *
	 *	Medium present state has changed in either direction.
	 *	Device has indicated UNIT_ATTENTION.
	 */
	retval = sdp->changed ? DISK_EVENT_MEDIA_CHANGE : 0;
	sdp->changed = 0;
	scsi_disk_put(sdkp);
	return retval;
}

static int sd_sync_cache(struct scsi_disk *sdkp)
{
	int retries, res;
	struct scsi_device *sdp = sdkp->device;
	const int timeout = sdp->request_queue->rq_timeout
		* SD_FLUSH_TIMEOUT_MULTIPLIER;
	struct scsi_sense_hdr sshdr;

	if (!scsi_device_online(sdp))
		return -ENODEV;

	for (retries = 3; retries > 0; --retries) {
		unsigned char cmd[10] = { 0 };

		cmd[0] = SYNCHRONIZE_CACHE;
		/*
		 * Leave the rest of the command zero to indicate
		 * flush everything.
		 */
		res = scsi_execute(sdp, cmd, DMA_NONE, NULL, 0, NULL, &sshdr,
				timeout, SD_MAX_RETRIES, 0, RQF_PM, NULL);
		if (res == 0)
			break;
	}

	if (res) {
		sd_print_result(sdkp, "Synchronize Cache(10) failed", res);

		if (driver_byte(res) & DRIVER_SENSE)
			sd_print_sense_hdr(sdkp, &sshdr);
		/* we need to evaluate the error return  */
		if (scsi_sense_valid(&sshdr) &&
			(sshdr.asc == 0x3a ||	/* medium not present */
			 sshdr.asc == 0x20))	/* invalid command */
				/* this is no error here */
				return 0;

		switch (host_byte(res)) {
		/* ignore errors due to racing a disconnection */
		case DID_BAD_TARGET:
		case DID_NO_CONNECT:
			return 0;
		/* signal the upper layer it might try again */
		case DID_BUS_BUSY:
		case DID_IMM_RETRY:
		case DID_REQUEUE:
		case DID_SOFT_ERROR:
			return -EBUSY;
		default:
			return -EIO;
		}
	}
	return 0;
}

static void sd_rescan(struct device *dev)
{
	struct scsi_disk *sdkp = dev_get_drvdata(dev);

	revalidate_disk(sdkp->disk);
}


#ifdef CONFIG_COMPAT
/* 
 * This gets directly called from VFS. When the ioctl 
 * is not recognized we go back to the other translation paths. 
 */
static int sd_compat_ioctl(struct block_device *bdev, fmode_t mode,
			   unsigned int cmd, unsigned long arg)
{
	struct scsi_device *sdev = scsi_disk(bdev->bd_disk)->device;
	int error;

	error = scsi_ioctl_block_when_processing_errors(sdev, cmd,
			(mode & FMODE_NDELAY) != 0);
	if (error)
		return error;
	       
	/* 
	 * Let the static ioctl translation table take care of it.
	 */
	if (!sdev->host->hostt->compat_ioctl)
		return -ENOIOCTLCMD; 
	return sdev->host->hostt->compat_ioctl(sdev, cmd, (void __user *)arg);
}
#endif

static char sd_pr_type(enum pr_type type)
{
	switch (type) {
	case PR_WRITE_EXCLUSIVE:
		return 0x01;
	case PR_EXCLUSIVE_ACCESS:
		return 0x03;
	case PR_WRITE_EXCLUSIVE_REG_ONLY:
		return 0x05;
	case PR_EXCLUSIVE_ACCESS_REG_ONLY:
		return 0x06;
	case PR_WRITE_EXCLUSIVE_ALL_REGS:
		return 0x07;
	case PR_EXCLUSIVE_ACCESS_ALL_REGS:
		return 0x08;
	default:
		return 0;
	}
};

static int sd_pr_command(struct block_device *bdev, u8 sa,
		u64 key, u64 sa_key, u8 type, u8 flags)
{
	struct scsi_device *sdev = scsi_disk(bdev->bd_disk)->device;
	struct scsi_sense_hdr sshdr;
	int result;
	u8 cmd[16] = { 0, };
	u8 data[24] = { 0, };

	cmd[0] = PERSISTENT_RESERVE_OUT;
	cmd[1] = sa;
	cmd[2] = type;
	put_unaligned_be32(sizeof(data), &cmd[5]);

	put_unaligned_be64(key, &data[0]);
	put_unaligned_be64(sa_key, &data[8]);
	data[20] = flags;

	result = scsi_execute_req(sdev, cmd, DMA_TO_DEVICE, &data, sizeof(data),
			&sshdr, SD_TIMEOUT, SD_MAX_RETRIES, NULL);

	if ((driver_byte(result) & DRIVER_SENSE) &&
	    (scsi_sense_valid(&sshdr))) {
		sdev_printk(KERN_INFO, sdev, "PR command failed: %d\n", result);
		scsi_print_sense_hdr(sdev, NULL, &sshdr);
	}

	return result;
}

static int sd_pr_register(struct block_device *bdev, u64 old_key, u64 new_key,
		u32 flags)
{
	if (flags & ~PR_FL_IGNORE_KEY)
		return -EOPNOTSUPP;
	return sd_pr_command(bdev, (flags & PR_FL_IGNORE_KEY) ? 0x06 : 0x00,
			old_key, new_key, 0,
			(1 << 0) /* APTPL */);
}

static int sd_pr_reserve(struct block_device *bdev, u64 key, enum pr_type type,
		u32 flags)
{
	if (flags)
		return -EOPNOTSUPP;
	return sd_pr_command(bdev, 0x01, key, 0, sd_pr_type(type), 0);
}

static int sd_pr_release(struct block_device *bdev, u64 key, enum pr_type type)
{
	return sd_pr_command(bdev, 0x02, key, 0, sd_pr_type(type), 0);
}

static int sd_pr_preempt(struct block_device *bdev, u64 old_key, u64 new_key,
		enum pr_type type, bool abort)
{
	return sd_pr_command(bdev, abort ? 0x05 : 0x04, old_key, new_key,
			     sd_pr_type(type), 0);
}

static int sd_pr_clear(struct block_device *bdev, u64 key)
{
	return sd_pr_command(bdev, 0x03, key, 0, 0, 0);
}

static const struct pr_ops sd_pr_ops = {
	.pr_register	= sd_pr_register,
	.pr_reserve	= sd_pr_reserve,
	.pr_release	= sd_pr_release,
	.pr_preempt	= sd_pr_preempt,
	.pr_clear	= sd_pr_clear,
};

static const struct block_device_operations sd_fops = {
	.owner			= THIS_MODULE,
	.open			= sd_open,
	.release		= sd_release,
	.ioctl			= sd_ioctl,
	.getgeo			= sd_getgeo,
#ifdef CONFIG_COMPAT
	.compat_ioctl		= sd_compat_ioctl,
#endif
	.check_events		= sd_check_events,
	.revalidate_disk	= sd_revalidate_disk,
	.unlock_native_capacity	= sd_unlock_native_capacity,
	.pr_ops			= &sd_pr_ops,
};

/**
 *	sd_eh_action - error handling callback
 *	@scmd:		sd-issued command that has failed
 *	@eh_disp:	The recovery disposition suggested by the midlayer
 *
 *	This function is called by the SCSI midlayer upon completion of an
 *	error test command (currently TEST UNIT READY). The result of sending
 *	the eh command is passed in eh_disp.  We're looking for devices that
 *	fail medium access commands but are OK with non access commands like
 *	test unit ready (so wrongly see the device as having a successful
 *	recovery)
 **/
static int sd_eh_action(struct scsi_cmnd *scmd, int eh_disp)
{
	struct scsi_disk *sdkp = scsi_disk(scmd->request->rq_disk);

	if (!scsi_device_online(scmd->device) ||
	    !scsi_medium_access_command(scmd) ||
	    host_byte(scmd->result) != DID_TIME_OUT ||
	    eh_disp != SUCCESS)
		return eh_disp;

	/*
	 * The device has timed out executing a medium access command.
	 * However, the TEST UNIT READY command sent during error
	 * handling completed successfully. Either the device is in the
	 * process of recovering or has it suffered an internal failure
	 * that prevents access to the storage medium.
	 */
	sdkp->medium_access_timed_out++;

	/*
	 * If the device keeps failing read/write commands but TEST UNIT
	 * READY always completes successfully we assume that medium
	 * access is no longer possible and take the device offline.
	 */
	if (sdkp->medium_access_timed_out >= sdkp->max_medium_access_timeouts) {
		scmd_printk(KERN_ERR, scmd,
			    "Medium access timeout failure. Offlining disk!\n");
		scsi_device_set_state(scmd->device, SDEV_OFFLINE);

		return FAILED;
	}

	return eh_disp;
}

static unsigned int sd_completed_bytes(struct scsi_cmnd *scmd)
{
	u64 start_lba = blk_rq_pos(scmd->request);
	u64 end_lba = blk_rq_pos(scmd->request) + (scsi_bufflen(scmd) / 512);
	u64 factor = scmd->device->sector_size / 512;
	u64 bad_lba;
	int info_valid;
	/*
	 * resid is optional but mostly filled in.  When it's unused,
	 * its value is zero, so we assume the whole buffer transferred
	 */
	unsigned int transferred = scsi_bufflen(scmd) - scsi_get_resid(scmd);
	unsigned int good_bytes;

	info_valid = scsi_get_sense_info_fld(scmd->sense_buffer,
					     SCSI_SENSE_BUFFERSIZE,
					     &bad_lba);
	if (!info_valid)
		return 0;

	if (scsi_bufflen(scmd) <= scmd->device->sector_size)
		return 0;

	/* be careful ... don't want any overflows */
	do_div(start_lba, factor);
	do_div(end_lba, factor);

	/* The bad lba was reported incorrectly, we have no idea where
	 * the error is.
	 */
	if (bad_lba < start_lba  || bad_lba >= end_lba)
		return 0;

	/* This computation should always be done in terms of
	 * the resolution of the device's medium.
	 */
	good_bytes = (bad_lba - start_lba) * scmd->device->sector_size;
	return min(good_bytes, transferred);
}

/**
 *	sd_done - bottom half handler: called when the lower level
 *	driver has completed (successfully or otherwise) a scsi command.
 *	@SCpnt: mid-level's per command structure.
 *
 *	Note: potentially run from within an ISR. Must not block.
 **/
static int sd_done(struct scsi_cmnd *SCpnt)
{
	int result = SCpnt->result;
	unsigned int good_bytes = result ? 0 : scsi_bufflen(SCpnt);
	struct scsi_sense_hdr sshdr;
	struct scsi_disk *sdkp = scsi_disk(SCpnt->request->rq_disk);
	struct request *req = SCpnt->request;
	int sense_valid = 0;
	int sense_deferred = 0;
	unsigned char op = SCpnt->cmnd[0];
	unsigned char unmap = SCpnt->cmnd[1] & 8;

	switch (req_op(req)) {
	case REQ_OP_DISCARD:
	case REQ_OP_WRITE_SAME:
	case REQ_OP_ZONE_RESET:
		if (!result) {
			good_bytes = blk_rq_bytes(req);
			scsi_set_resid(SCpnt, 0);
		} else {
			good_bytes = 0;
			scsi_set_resid(SCpnt, blk_rq_bytes(req));
		}
		break;
	case REQ_OP_ZONE_REPORT:
		if (!result) {
			good_bytes = scsi_bufflen(SCpnt)
				- scsi_get_resid(SCpnt);
			scsi_set_resid(SCpnt, 0);
		} else {
			good_bytes = 0;
			scsi_set_resid(SCpnt, blk_rq_bytes(req));
		}
		break;
	}

	if (result) {
		sense_valid = scsi_command_normalize_sense(SCpnt, &sshdr);
		if (sense_valid)
			sense_deferred = scsi_sense_is_deferred(&sshdr);
	}
	sdkp->medium_access_timed_out = 0;

	if (driver_byte(result) != DRIVER_SENSE &&
	    (!sense_valid || sense_deferred))
		goto out;

	switch (sshdr.sense_key) {
	case HARDWARE_ERROR:
	case MEDIUM_ERROR:
		good_bytes = sd_completed_bytes(SCpnt);
		break;
	case RECOVERED_ERROR:
		good_bytes = scsi_bufflen(SCpnt);
		break;
	case NO_SENSE:
		/* This indicates a false check condition, so ignore it.  An
		 * unknown amount of data was transferred so treat it as an
		 * error.
		 */
		SCpnt->result = 0;
		memset(SCpnt->sense_buffer, 0, SCSI_SENSE_BUFFERSIZE);
		break;
	case ABORTED_COMMAND:
		if (sshdr.asc == 0x10)  /* DIF: Target detected corruption */
			good_bytes = sd_completed_bytes(SCpnt);
		break;
	case ILLEGAL_REQUEST:
		if (sshdr.asc == 0x10)  /* DIX: Host detected corruption */
			good_bytes = sd_completed_bytes(SCpnt);
		/* INVALID COMMAND OPCODE or INVALID FIELD IN CDB */
		if (sshdr.asc == 0x20 || sshdr.asc == 0x24) {
			switch (op) {
			case UNMAP:
				sd_config_discard(sdkp, SD_LBP_DISABLE);
				break;
			case WRITE_SAME_16:
			case WRITE_SAME:
				if (unmap)
					sd_config_discard(sdkp, SD_LBP_DISABLE);
				else {
					sdkp->device->no_write_same = 1;
					sd_config_write_same(sdkp);

					good_bytes = 0;
					req->__data_len = blk_rq_bytes(req);
					req->rq_flags |= RQF_QUIET;
				}
			}
		}
		break;
	default:
		break;
	}

 out:
	if (sd_is_zoned(sdkp))
		sd_zbc_complete(SCpnt, good_bytes, &sshdr);

	SCSI_LOG_HLCOMPLETE(1, scmd_printk(KERN_INFO, SCpnt,
					   "sd_done: completed %d of %d bytes\n",
					   good_bytes, scsi_bufflen(SCpnt)));

	if (rq_data_dir(SCpnt->request) == READ && scsi_prot_sg_count(SCpnt))
		sd_dif_complete(SCpnt, good_bytes);

	return good_bytes;
}

/*
 * spinup disk - called only in sd_revalidate_disk()
 */
static void
sd_spinup_disk(struct scsi_disk *sdkp)
{
	unsigned char cmd[10];
	unsigned long spintime_expire = 0;
	int retries, spintime;
	unsigned int the_result;
	struct scsi_sense_hdr sshdr;
	int sense_valid = 0;

	spintime = 0;

	/* Spin up drives, as required.  Only do this at boot time */
	/* Spinup needs to be done for module loads too. */
	do {
		retries = 0;

		do {
			cmd[0] = TEST_UNIT_READY;
			memset((void *) &cmd[1], 0, 9);

			the_result = scsi_execute_req(sdkp->device, cmd,
						      DMA_NONE, NULL, 0,
						      &sshdr, SD_TIMEOUT,
						      SD_MAX_RETRIES, NULL);

			/*
			 * If the drive has indicated to us that it
			 * doesn't have any media in it, don't bother
			 * with any more polling.
			 */
			if (media_not_present(sdkp, &sshdr))
				return;

			if (the_result)
				sense_valid = scsi_sense_valid(&sshdr);
			retries++;
		} while (retries < 3 && 
			 (!scsi_status_is_good(the_result) ||
			  ((driver_byte(the_result) & DRIVER_SENSE) &&
			  sense_valid && sshdr.sense_key == UNIT_ATTENTION)));

		if ((driver_byte(the_result) & DRIVER_SENSE) == 0) {
			/* no sense, TUR either succeeded or failed
			 * with a status error */
			if(!spintime && !scsi_status_is_good(the_result)) {
				sd_print_result(sdkp, "Test Unit Ready failed",
						the_result);
			}
			break;
		}

		/*
		 * The device does not want the automatic start to be issued.
		 */
		if (sdkp->device->no_start_on_add)
			break;

		if (sense_valid && sshdr.sense_key == NOT_READY) {
			if (sshdr.asc == 4 && sshdr.ascq == 3)
				break;	/* manual intervention required */
			if (sshdr.asc == 4 && sshdr.ascq == 0xb)
				break;	/* standby */
			if (sshdr.asc == 4 && sshdr.ascq == 0xc)
				break;	/* unavailable */
			/*
			 * Issue command to spin up drive when not ready
			 */
			if (!spintime) {
				sd_printk(KERN_NOTICE, sdkp, "Spinning up disk...");
				cmd[0] = START_STOP;
				cmd[1] = 1;	/* Return immediately */
				memset((void *) &cmd[2], 0, 8);
				cmd[4] = 1;	/* Start spin cycle */
				if (sdkp->device->start_stop_pwr_cond)
					cmd[4] |= 1 << 4;
				scsi_execute_req(sdkp->device, cmd, DMA_NONE,
						 NULL, 0, &sshdr,
						 SD_TIMEOUT, SD_MAX_RETRIES,
						 NULL);
				spintime_expire = jiffies + 100 * HZ;
				spintime = 1;
			}
			/* Wait 1 second for next try */
			msleep(1000);
			printk(".");

		/*
		 * Wait for USB flash devices with slow firmware.
		 * Yes, this sense key/ASC combination shouldn't
		 * occur here.  It's characteristic of these devices.
		 */
		} else if (sense_valid &&
				sshdr.sense_key == UNIT_ATTENTION &&
				sshdr.asc == 0x28) {
			if (!spintime) {
				spintime_expire = jiffies + 5 * HZ;
				spintime = 1;
			}
			/* Wait 1 second for next try */
			msleep(1000);
		} else {
			/* we don't understand the sense code, so it's
			 * probably pointless to loop */
			if(!spintime) {
				sd_printk(KERN_NOTICE, sdkp, "Unit Not Ready\n");
				sd_print_sense_hdr(sdkp, &sshdr);
			}
			break;
		}
				
	} while (spintime && time_before_eq(jiffies, spintime_expire));

	if (spintime) {
		if (scsi_status_is_good(the_result))
			printk("ready\n");
		else
			printk("not responding...\n");
	}
}

/*
 * Determine whether disk supports Data Integrity Field.
 */
static int sd_read_protection_type(struct scsi_disk *sdkp, unsigned char *buffer)
{
	struct scsi_device *sdp = sdkp->device;
	u8 type;
	int ret = 0;

	if (scsi_device_protection(sdp) == 0 || (buffer[12] & 1) == 0)
		return ret;

	type = ((buffer[12] >> 1) & 7) + 1; /* P_TYPE 0 = Type 1 */

	if (type > T10_PI_TYPE3_PROTECTION)
		ret = -ENODEV;
	else if (scsi_host_dif_capable(sdp->host, type))
		ret = 1;

	if (sdkp->first_scan || type != sdkp->protection_type)
		switch (ret) {
		case -ENODEV:
			sd_printk(KERN_ERR, sdkp, "formatted with unsupported" \
				  " protection type %u. Disabling disk!\n",
				  type);
			break;
		case 1:
			sd_printk(KERN_NOTICE, sdkp,
				  "Enabling DIF Type %u protection\n", type);
			break;
		case 0:
			sd_printk(KERN_NOTICE, sdkp,
				  "Disabling DIF Type %u protection\n", type);
			break;
		}

	sdkp->protection_type = type;

	return ret;
}

static void read_capacity_error(struct scsi_disk *sdkp, struct scsi_device *sdp,
			struct scsi_sense_hdr *sshdr, int sense_valid,
			int the_result)
{
	if (driver_byte(the_result) & DRIVER_SENSE)
		sd_print_sense_hdr(sdkp, sshdr);
	else
		sd_printk(KERN_NOTICE, sdkp, "Sense not available.\n");

	/*
	 * Set dirty bit for removable devices if not ready -
	 * sometimes drives will not report this properly.
	 */
	if (sdp->removable &&
	    sense_valid && sshdr->sense_key == NOT_READY)
		set_media_not_present(sdkp);

	/*
	 * We used to set media_present to 0 here to indicate no media
	 * in the drive, but some drives fail read capacity even with
	 * media present, so we can't do that.
	 */
	sdkp->capacity = 0; /* unknown mapped to zero - as usual */
}

#define RC16_LEN 32
#if RC16_LEN > SD_BUF_SIZE
#error RC16_LEN must not be more than SD_BUF_SIZE
#endif

#define READ_CAPACITY_RETRIES_ON_RESET	10

static int read_capacity_16(struct scsi_disk *sdkp, struct scsi_device *sdp,
						unsigned char *buffer)
{
	unsigned char cmd[16];
	struct scsi_sense_hdr sshdr;
	int sense_valid = 0;
	int the_result;
	int retries = 3, reset_retries = READ_CAPACITY_RETRIES_ON_RESET;
	unsigned int alignment;
	unsigned long long lba;
	unsigned sector_size;

	if (sdp->no_read_capacity_16)
		return -EINVAL;

	do {
		memset(cmd, 0, 16);
		cmd[0] = SERVICE_ACTION_IN_16;
		cmd[1] = SAI_READ_CAPACITY_16;
		cmd[13] = RC16_LEN;
		memset(buffer, 0, RC16_LEN);

		the_result = scsi_execute_req(sdp, cmd, DMA_FROM_DEVICE,
					buffer, RC16_LEN, &sshdr,
					SD_TIMEOUT, SD_MAX_RETRIES, NULL);

		if (media_not_present(sdkp, &sshdr))
			return -ENODEV;

		if (the_result) {
			sense_valid = scsi_sense_valid(&sshdr);
			if (sense_valid &&
			    sshdr.sense_key == ILLEGAL_REQUEST &&
			    (sshdr.asc == 0x20 || sshdr.asc == 0x24) &&
			    sshdr.ascq == 0x00)
				/* Invalid Command Operation Code or
				 * Invalid Field in CDB, just retry
				 * silently with RC10 */
				return -EINVAL;
			if (sense_valid &&
			    sshdr.sense_key == UNIT_ATTENTION &&
			    sshdr.asc == 0x29 && sshdr.ascq == 0x00)
				/* Device reset might occur several times,
				 * give it one more chance */
				if (--reset_retries > 0)
					continue;
		}
		retries--;

	} while (the_result && retries);

	if (the_result) {
		sd_print_result(sdkp, "Read Capacity(16) failed", the_result);
		read_capacity_error(sdkp, sdp, &sshdr, sense_valid, the_result);
		return -EINVAL;
	}

	sector_size = get_unaligned_be32(&buffer[8]);
	lba = get_unaligned_be64(&buffer[0]);

	if (sd_read_protection_type(sdkp, buffer) < 0) {
		sdkp->capacity = 0;
		return -ENODEV;
	}

	if ((sizeof(sdkp->capacity) == 4) && (lba >= 0xffffffffULL)) {
		sd_printk(KERN_ERR, sdkp, "Too big for this kernel. Use a "
			"kernel compiled with support for large block "
			"devices.\n");
		sdkp->capacity = 0;
		return -EOVERFLOW;
	}

	/* Logical blocks per physical block exponent */
	sdkp->physical_block_size = (1 << (buffer[13] & 0xf)) * sector_size;

	/* RC basis */
	sdkp->rc_basis = (buffer[12] >> 4) & 0x3;

	/* Lowest aligned logical block */
	alignment = ((buffer[14] & 0x3f) << 8 | buffer[15]) * sector_size;
	blk_queue_alignment_offset(sdp->request_queue, alignment);
	if (alignment && sdkp->first_scan)
		sd_printk(KERN_NOTICE, sdkp,
			  "physical block alignment offset: %u\n", alignment);

	if (buffer[14] & 0x80) { /* LBPME */
		sdkp->lbpme = 1;

		if (buffer[14] & 0x40) /* LBPRZ */
			sdkp->lbprz = 1;

		sd_config_discard(sdkp, SD_LBP_WS16);
	}

	sdkp->capacity = lba + 1;
	return sector_size;
}

static int read_capacity_10(struct scsi_disk *sdkp, struct scsi_device *sdp,
						unsigned char *buffer)
{
	unsigned char cmd[16];
	struct scsi_sense_hdr sshdr;
	int sense_valid = 0;
	int the_result;
	int retries = 3, reset_retries = READ_CAPACITY_RETRIES_ON_RESET;
	sector_t lba;
	unsigned sector_size;

	do {
		cmd[0] = READ_CAPACITY;
		memset(&cmd[1], 0, 9);
		memset(buffer, 0, 8);

		the_result = scsi_execute_req(sdp, cmd, DMA_FROM_DEVICE,
					buffer, 8, &sshdr,
					SD_TIMEOUT, SD_MAX_RETRIES, NULL);

		if (media_not_present(sdkp, &sshdr))
			return -ENODEV;

		if (the_result) {
			sense_valid = scsi_sense_valid(&sshdr);
			if (sense_valid &&
			    sshdr.sense_key == UNIT_ATTENTION &&
			    sshdr.asc == 0x29 && sshdr.ascq == 0x00)
				/* Device reset might occur several times,
				 * give it one more chance */
				if (--reset_retries > 0)
					continue;
		}
		retries--;

	} while (the_result && retries);

	if (the_result) {
		sd_print_result(sdkp, "Read Capacity(10) failed", the_result);
		read_capacity_error(sdkp, sdp, &sshdr, sense_valid, the_result);
		return -EINVAL;
	}

	sector_size = get_unaligned_be32(&buffer[4]);
	lba = get_unaligned_be32(&buffer[0]);

	if (sdp->no_read_capacity_16 && (lba == 0xffffffff)) {
		/* Some buggy (usb cardreader) devices return an lba of
		   0xffffffff when the want to report a size of 0 (with
		   which they really mean no media is present) */
		sdkp->capacity = 0;
		sdkp->physical_block_size = sector_size;
		return sector_size;
	}

	if ((sizeof(sdkp->capacity) == 4) && (lba == 0xffffffff)) {
		sd_printk(KERN_ERR, sdkp, "Too big for this kernel. Use a "
			"kernel compiled with support for large block "
			"devices.\n");
		sdkp->capacity = 0;
		return -EOVERFLOW;
	}

	sdkp->capacity = lba + 1;
	sdkp->physical_block_size = sector_size;
	return sector_size;
}

static int sd_try_rc16_first(struct scsi_device *sdp)
{
	if (sdp->host->max_cmd_len < 16)
		return 0;
	if (sdp->try_rc_10_first)
		return 0;
	if (sdp->scsi_level > SCSI_SPC_2)
		return 1;
	if (scsi_device_protection(sdp))
		return 1;
	return 0;
}

/*
 * read disk capacity
 */
static void
sd_read_capacity(struct scsi_disk *sdkp, unsigned char *buffer)
{
	int sector_size;
	struct scsi_device *sdp = sdkp->device;

	if (sd_try_rc16_first(sdp)) {
		sector_size = read_capacity_16(sdkp, sdp, buffer);
		if (sector_size == -EOVERFLOW)
			goto got_data;
		if (sector_size == -ENODEV)
			return;
		if (sector_size < 0)
			sector_size = read_capacity_10(sdkp, sdp, buffer);
		if (sector_size < 0)
			return;
	} else {
		sector_size = read_capacity_10(sdkp, sdp, buffer);
		if (sector_size == -EOVERFLOW)
			goto got_data;
		if (sector_size < 0)
			return;
		if ((sizeof(sdkp->capacity) > 4) &&
		    (sdkp->capacity > 0xffffffffULL)) {
			int old_sector_size = sector_size;
			sd_printk(KERN_NOTICE, sdkp, "Very big device. "
					"Trying to use READ CAPACITY(16).\n");
			sector_size = read_capacity_16(sdkp, sdp, buffer);
			if (sector_size < 0) {
				sd_printk(KERN_NOTICE, sdkp,
					"Using 0xffffffff as device size\n");
				sdkp->capacity = 1 + (sector_t) 0xffffffff;
				sector_size = old_sector_size;
				goto got_data;
			}
		}
	}

	/* Some devices are known to return the total number of blocks,
	 * not the highest block number.  Some devices have versions
	 * which do this and others which do not.  Some devices we might
	 * suspect of doing this but we don't know for certain.
	 *
	 * If we know the reported capacity is wrong, decrement it.  If
	 * we can only guess, then assume the number of blocks is even
	 * (usually true but not always) and err on the side of lowering
	 * the capacity.
	 */
	if (sdp->fix_capacity ||
	    (sdp->guess_capacity && (sdkp->capacity & 0x01))) {
		sd_printk(KERN_INFO, sdkp, "Adjusting the sector count "
				"from its reported value: %llu\n",
				(unsigned long long) sdkp->capacity);
		--sdkp->capacity;
	}

got_data:
	if (sector_size == 0) {
		sector_size = 512;
		sd_printk(KERN_NOTICE, sdkp, "Sector size 0 reported, "
			  "assuming 512.\n");
	}

	if (sector_size != 512 &&
	    sector_size != 1024 &&
	    sector_size != 2048 &&
	    sector_size != 4096) {
		sd_printk(KERN_NOTICE, sdkp, "Unsupported sector size %d.\n",
			  sector_size);
		/*
		 * The user might want to re-format the drive with
		 * a supported sectorsize.  Once this happens, it
		 * would be relatively trivial to set the thing up.
		 * For this reason, we leave the thing in the table.
		 */
		sdkp->capacity = 0;
		/*
		 * set a bogus sector size so the normal read/write
		 * logic in the block layer will eventually refuse any
		 * request on this device without tripping over power
		 * of two sector size assumptions
		 */
		sector_size = 512;
	}
	blk_queue_logical_block_size(sdp->request_queue, sector_size);
	blk_queue_physical_block_size(sdp->request_queue,
				      sdkp->physical_block_size);
	sdkp->device->sector_size = sector_size;

	if (sdkp->capacity > 0xffffffff)
		sdp->use_16_for_rw = 1;

}

/*
 * Print disk capacity
 */
static void
sd_print_capacity(struct scsi_disk *sdkp,
		  sector_t old_capacity)
{
	int sector_size = sdkp->device->sector_size;
	char cap_str_2[10], cap_str_10[10];

	string_get_size(sdkp->capacity, sector_size,
			STRING_UNITS_2, cap_str_2, sizeof(cap_str_2));
	string_get_size(sdkp->capacity, sector_size,
			STRING_UNITS_10, cap_str_10,
			sizeof(cap_str_10));

	if (sdkp->first_scan || old_capacity != sdkp->capacity) {
		sd_printk(KERN_NOTICE, sdkp,
			  "%llu %d-byte logical blocks: (%s/%s)\n",
			  (unsigned long long)sdkp->capacity,
			  sector_size, cap_str_10, cap_str_2);

		if (sdkp->physical_block_size != sector_size)
			sd_printk(KERN_NOTICE, sdkp,
				  "%u-byte physical blocks\n",
				  sdkp->physical_block_size);

		sd_zbc_print_zones(sdkp);
	}
}

/* called with buffer of length 512 */
static inline int
sd_do_mode_sense(struct scsi_device *sdp, int dbd, int modepage,
		 unsigned char *buffer, int len, struct scsi_mode_data *data,
		 struct scsi_sense_hdr *sshdr)
{
	return scsi_mode_sense(sdp, dbd, modepage, buffer, len,
			       SD_TIMEOUT, SD_MAX_RETRIES, data,
			       sshdr);
}

/*
 * read write protect setting, if possible - called only in sd_revalidate_disk()
 * called with buffer of length SD_BUF_SIZE
 */
static void
sd_read_write_protect_flag(struct scsi_disk *sdkp, unsigned char *buffer)
{
	int res;
	struct scsi_device *sdp = sdkp->device;
	struct scsi_mode_data data;
	int old_wp = sdkp->write_prot;

	set_disk_ro(sdkp->disk, 0);
	if (sdp->skip_ms_page_3f) {
		sd_first_printk(KERN_NOTICE, sdkp, "Assuming Write Enabled\n");
		return;
	}

	if (sdp->use_192_bytes_for_3f) {
		res = sd_do_mode_sense(sdp, 0, 0x3F, buffer, 192, &data, NULL);
	} else {
		/*
		 * First attempt: ask for all pages (0x3F), but only 4 bytes.
		 * We have to start carefully: some devices hang if we ask
		 * for more than is available.
		 */
		res = sd_do_mode_sense(sdp, 0, 0x3F, buffer, 4, &data, NULL);

		/*
		 * Second attempt: ask for page 0 When only page 0 is
		 * implemented, a request for page 3F may return Sense Key
		 * 5: Illegal Request, Sense Code 24: Invalid field in
		 * CDB.
		 */
		if (!scsi_status_is_good(res))
			res = sd_do_mode_sense(sdp, 0, 0, buffer, 4, &data, NULL);

		/*
		 * Third attempt: ask 255 bytes, as we did earlier.
		 */
		if (!scsi_status_is_good(res))
			res = sd_do_mode_sense(sdp, 0, 0x3F, buffer, 255,
					       &data, NULL);
	}

	if (!scsi_status_is_good(res)) {
		sd_first_printk(KERN_WARNING, sdkp,
			  "Test WP failed, assume Write Enabled\n");
	} else {
		sdkp->write_prot = ((data.device_specific & 0x80) != 0);
		set_disk_ro(sdkp->disk, sdkp->write_prot);
		if (sdkp->first_scan || old_wp != sdkp->write_prot) {
			sd_printk(KERN_NOTICE, sdkp, "Write Protect is %s\n",
				  sdkp->write_prot ? "on" : "off");
			sd_printk(KERN_DEBUG, sdkp, "Mode Sense: %4ph\n", buffer);
		}
	}
}

/*
 * sd_read_cache_type - called only from sd_revalidate_disk()
 * called with buffer of length SD_BUF_SIZE
 */
static void
sd_read_cache_type(struct scsi_disk *sdkp, unsigned char *buffer)
{
	int len = 0, res;
	struct scsi_device *sdp = sdkp->device;

	int dbd;
	int modepage;
	int first_len;
	struct scsi_mode_data data;
	struct scsi_sense_hdr sshdr;
	int old_wce = sdkp->WCE;
	int old_rcd = sdkp->RCD;
	int old_dpofua = sdkp->DPOFUA;


	if (sdkp->cache_override)
		return;

	first_len = 4;
	if (sdp->skip_ms_page_8) {
		if (sdp->type == TYPE_RBC)
			goto defaults;
		else {
			if (sdp->skip_ms_page_3f)
				goto defaults;
			modepage = 0x3F;
			if (sdp->use_192_bytes_for_3f)
				first_len = 192;
			dbd = 0;
		}
	} else if (sdp->type == TYPE_RBC) {
		modepage = 6;
		dbd = 8;
	} else {
		modepage = 8;
		dbd = 0;
	}

	/* cautiously ask */
	res = sd_do_mode_sense(sdp, dbd, modepage, buffer, first_len,
			&data, &sshdr);

	if (!scsi_status_is_good(res))
		goto bad_sense;

	if (!data.header_length) {
		modepage = 6;
		first_len = 0;
		sd_first_printk(KERN_ERR, sdkp,
				"Missing header in MODE_SENSE response\n");
	}

	/* that went OK, now ask for the proper length */
	len = data.length;

	/*
	 * We're only interested in the first three bytes, actually.
	 * But the data cache page is defined for the first 20.
	 */
	if (len < 3)
		goto bad_sense;
	else if (len > SD_BUF_SIZE) {
		sd_first_printk(KERN_NOTICE, sdkp, "Truncating mode parameter "
			  "data from %d to %d bytes\n", len, SD_BUF_SIZE);
		len = SD_BUF_SIZE;
	}
	if (modepage == 0x3F && sdp->use_192_bytes_for_3f)
		len = 192;

	/* Get the data */
	if (len > first_len)
		res = sd_do_mode_sense(sdp, dbd, modepage, buffer, len,
				&data, &sshdr);

	if (scsi_status_is_good(res)) {
		int offset = data.header_length + data.block_descriptor_length;

		while (offset < len) {
			u8 page_code = buffer[offset] & 0x3F;
			u8 spf       = buffer[offset] & 0x40;

			if (page_code == 8 || page_code == 6) {
				/* We're interested only in the first 3 bytes.
				 */
				if (len - offset <= 2) {
					sd_first_printk(KERN_ERR, sdkp,
						"Incomplete mode parameter "
							"data\n");
					goto defaults;
				} else {
					modepage = page_code;
					goto Page_found;
				}
			} else {
				/* Go to the next page */
				if (spf && len - offset > 3)
					offset += 4 + (buffer[offset+2] << 8) +
						buffer[offset+3];
				else if (!spf && len - offset > 1)
					offset += 2 + buffer[offset+1];
				else {
					sd_first_printk(KERN_ERR, sdkp,
							"Incomplete mode "
							"parameter data\n");
					goto defaults;
				}
			}
		}

		sd_first_printk(KERN_ERR, sdkp, "No Caching mode page found\n");
		goto defaults;

	Page_found:
		if (modepage == 8) {
			sdkp->WCE = ((buffer[offset + 2] & 0x04) != 0);
			sdkp->RCD = ((buffer[offset + 2] & 0x01) != 0);
		} else {
			sdkp->WCE = ((buffer[offset + 2] & 0x01) == 0);
			sdkp->RCD = 0;
		}

		sdkp->DPOFUA = (data.device_specific & 0x10) != 0;
		if (sdp->broken_fua) {
			sd_first_printk(KERN_NOTICE, sdkp, "Disabling FUA\n");
			sdkp->DPOFUA = 0;
		} else if (sdkp->DPOFUA && !sdkp->device->use_10_for_rw &&
			   !sdkp->device->use_16_for_rw) {
			sd_first_printk(KERN_NOTICE, sdkp,
				  "Uses READ/WRITE(6), disabling FUA\n");
			sdkp->DPOFUA = 0;
		}

		/* No cache flush allowed for write protected devices */
		if (sdkp->WCE && sdkp->write_prot)
			sdkp->WCE = 0;

		if (sdkp->first_scan || old_wce != sdkp->WCE ||
		    old_rcd != sdkp->RCD || old_dpofua != sdkp->DPOFUA)
			sd_printk(KERN_NOTICE, sdkp,
				  "Write cache: %s, read cache: %s, %s\n",
				  sdkp->WCE ? "enabled" : "disabled",
				  sdkp->RCD ? "disabled" : "enabled",
				  sdkp->DPOFUA ? "supports DPO and FUA"
				  : "doesn't support DPO or FUA");

		return;
	}

bad_sense:
	if (scsi_sense_valid(&sshdr) &&
	    sshdr.sense_key == ILLEGAL_REQUEST &&
	    sshdr.asc == 0x24 && sshdr.ascq == 0x0)
		/* Invalid field in CDB */
		sd_first_printk(KERN_NOTICE, sdkp, "Cache data unavailable\n");
	else
		sd_first_printk(KERN_ERR, sdkp,
				"Asking for cache data failed\n");

defaults:
	if (sdp->wce_default_on) {
		sd_first_printk(KERN_NOTICE, sdkp,
				"Assuming drive cache: write back\n");
		sdkp->WCE = 1;
	} else {
		sd_first_printk(KERN_ERR, sdkp,
				"Assuming drive cache: write through\n");
		sdkp->WCE = 0;
	}
	sdkp->RCD = 0;
	sdkp->DPOFUA = 0;
}

/*
 * The ATO bit indicates whether the DIF application tag is available
 * for use by the operating system.
 */
static void sd_read_app_tag_own(struct scsi_disk *sdkp, unsigned char *buffer)
{
	int res, offset;
	struct scsi_device *sdp = sdkp->device;
	struct scsi_mode_data data;
	struct scsi_sense_hdr sshdr;

	if (sdp->type != TYPE_DISK && sdp->type != TYPE_ZBC)
		return;

	if (sdkp->protection_type == 0)
		return;

	res = scsi_mode_sense(sdp, 1, 0x0a, buffer, 36, SD_TIMEOUT,
			      SD_MAX_RETRIES, &data, &sshdr);

	if (!scsi_status_is_good(res) || !data.header_length ||
	    data.length < 6) {
		sd_first_printk(KERN_WARNING, sdkp,
			  "getting Control mode page failed, assume no ATO\n");

		if (scsi_sense_valid(&sshdr))
			sd_print_sense_hdr(sdkp, &sshdr);

		return;
	}

	offset = data.header_length + data.block_descriptor_length;

	if ((buffer[offset] & 0x3f) != 0x0a) {
		sd_first_printk(KERN_ERR, sdkp, "ATO Got wrong page\n");
		return;
	}

	if ((buffer[offset + 5] & 0x80) == 0)
		return;

	sdkp->ATO = 1;

	return;
}

/**
 * sd_read_block_limits - Query disk device for preferred I/O sizes.
 * @disk: disk to query
 */
static void sd_read_block_limits(struct scsi_disk *sdkp)
{
	unsigned int sector_sz = sdkp->device->sector_size;
	const int vpd_len = 64;
	unsigned char *buffer = kmalloc(vpd_len, GFP_KERNEL);

	if (!buffer ||
	    /* Block Limits VPD */
	    scsi_get_vpd_page(sdkp->device, 0xb0, buffer, vpd_len))
		goto out;

	blk_queue_io_min(sdkp->disk->queue,
			 get_unaligned_be16(&buffer[6]) * sector_sz);

	sdkp->max_xfer_blocks = get_unaligned_be32(&buffer[8]);
	sdkp->opt_xfer_blocks = get_unaligned_be32(&buffer[12]);

	if (buffer[3] == 0x3c) {
		unsigned int lba_count, desc_count;

		sdkp->max_ws_blocks = (u32)get_unaligned_be64(&buffer[36]);

		if (!sdkp->lbpme)
			goto out;

		lba_count = get_unaligned_be32(&buffer[20]);
		desc_count = get_unaligned_be32(&buffer[24]);

		if (lba_count && desc_count)
			sdkp->max_unmap_blocks = lba_count;

		sdkp->unmap_granularity = get_unaligned_be32(&buffer[28]);

		if (buffer[32] & 0x80)
			sdkp->unmap_alignment =
				get_unaligned_be32(&buffer[32]) & ~(1 << 31);

		if (!sdkp->lbpvpd) { /* LBP VPD page not provided */

			if (sdkp->max_unmap_blocks)
				sd_config_discard(sdkp, SD_LBP_UNMAP);
			else
				sd_config_discard(sdkp, SD_LBP_WS16);

		} else {	/* LBP VPD page tells us what to use */
			if (sdkp->lbpu && sdkp->max_unmap_blocks && !sdkp->lbprz)
				sd_config_discard(sdkp, SD_LBP_UNMAP);
			else if (sdkp->lbpws)
				sd_config_discard(sdkp, SD_LBP_WS16);
			else if (sdkp->lbpws10)
				sd_config_discard(sdkp, SD_LBP_WS10);
			else if (sdkp->lbpu && sdkp->max_unmap_blocks)
				sd_config_discard(sdkp, SD_LBP_UNMAP);
			else
				sd_config_discard(sdkp, SD_LBP_DISABLE);
		}
	}

 out:
	kfree(buffer);
}

/**
 * sd_read_block_characteristics - Query block dev. characteristics
 * @disk: disk to query
 */
static void sd_read_block_characteristics(struct scsi_disk *sdkp)
{
	struct request_queue *q = sdkp->disk->queue;
	unsigned char *buffer;
	u16 rot;
	const int vpd_len = 64;

	buffer = kmalloc(vpd_len, GFP_KERNEL);

	if (!buffer ||
	    /* Block Device Characteristics VPD */
	    scsi_get_vpd_page(sdkp->device, 0xb1, buffer, vpd_len))
		goto out;

	rot = get_unaligned_be16(&buffer[4]);

	if (rot == 1) {
		queue_flag_set_unlocked(QUEUE_FLAG_NONROT, q);
		queue_flag_clear_unlocked(QUEUE_FLAG_ADD_RANDOM, q);
	}

	if (sdkp->device->type == TYPE_ZBC) {
		/* Host-managed */
		q->limits.zoned = BLK_ZONED_HM;
	} else {
		sdkp->zoned = (buffer[8] >> 4) & 3;
		if (sdkp->zoned == 1)
			/* Host-aware */
			q->limits.zoned = BLK_ZONED_HA;
		else
			/*
			 * Treat drive-managed devices as
			 * regular block devices.
			 */
			q->limits.zoned = BLK_ZONED_NONE;
	}
	if (blk_queue_is_zoned(q) && sdkp->first_scan)
		sd_printk(KERN_NOTICE, sdkp, "Host-%s zoned block device\n",
		      q->limits.zoned == BLK_ZONED_HM ? "managed" : "aware");

 out:
	kfree(buffer);
}

/**
 * sd_read_block_provisioning - Query provisioning VPD page
 * @disk: disk to query
 */
static void sd_read_block_provisioning(struct scsi_disk *sdkp)
{
	unsigned char *buffer;
	const int vpd_len = 8;

	if (sdkp->lbpme == 0)
		return;

	buffer = kmalloc(vpd_len, GFP_KERNEL);

	if (!buffer || scsi_get_vpd_page(sdkp->device, 0xb2, buffer, vpd_len))
		goto out;

	sdkp->lbpvpd	= 1;
	sdkp->lbpu	= (buffer[5] >> 7) & 1;	/* UNMAP */
	sdkp->lbpws	= (buffer[5] >> 6) & 1;	/* WRITE SAME(16) with UNMAP */
	sdkp->lbpws10	= (buffer[5] >> 5) & 1;	/* WRITE SAME(10) with UNMAP */

 out:
	kfree(buffer);
}

static void sd_read_write_same(struct scsi_disk *sdkp, unsigned char *buffer)
{
	struct scsi_device *sdev = sdkp->device;

	if (sdev->host->no_write_same) {
		sdev->no_write_same = 1;

		return;
	}

	if (scsi_report_opcode(sdev, buffer, SD_BUF_SIZE, INQUIRY) < 0) {
		/* too large values might cause issues with arcmsr */
		int vpd_buf_len = 64;

		sdev->no_report_opcodes = 1;

		/* Disable WRITE SAME if REPORT SUPPORTED OPERATION
		 * CODES is unsupported and the device has an ATA
		 * Information VPD page (SAT).
		 */
		if (!scsi_get_vpd_page(sdev, 0x89, buffer, vpd_buf_len))
			sdev->no_write_same = 1;
	}

	if (scsi_report_opcode(sdev, buffer, SD_BUF_SIZE, WRITE_SAME_16) == 1)
		sdkp->ws16 = 1;

	if (scsi_report_opcode(sdev, buffer, SD_BUF_SIZE, WRITE_SAME) == 1)
		sdkp->ws10 = 1;
}

/**
 *	sd_revalidate_disk - called the first time a new disk is seen,
 *	performs disk spin up, read_capacity, etc.
 *	@disk: struct gendisk we care about
 **/
static int sd_revalidate_disk(struct gendisk *disk)
{
	struct scsi_disk *sdkp = scsi_disk(disk);
	struct scsi_device *sdp = sdkp->device;
	struct request_queue *q = sdkp->disk->queue;
	sector_t old_capacity = sdkp->capacity;
	unsigned char *buffer;
	unsigned int dev_max, rw_max;

	SCSI_LOG_HLQUEUE(3, sd_printk(KERN_INFO, sdkp,
				      "sd_revalidate_disk\n"));

	/*
	 * If the device is offline, don't try and read capacity or any
	 * of the other niceties.
	 */
	if (!scsi_device_online(sdp))
		goto out;

	buffer = kmalloc(SD_BUF_SIZE, GFP_KERNEL);
	if (!buffer) {
		sd_printk(KERN_WARNING, sdkp, "sd_revalidate_disk: Memory "
			  "allocation failure.\n");
		goto out;
	}

	sd_spinup_disk(sdkp);

	/*
	 * Without media there is no reason to ask; moreover, some devices
	 * react badly if we do.
	 */
	if (sdkp->media_present) {
		sd_read_capacity(sdkp, buffer);

		if (scsi_device_supports_vpd(sdp)) {
			sd_read_block_provisioning(sdkp);
			sd_read_block_limits(sdkp);
			sd_read_block_characteristics(sdkp);
			sd_zbc_read_zones(sdkp, buffer);
		}

		sd_print_capacity(sdkp, old_capacity);

		sd_read_write_protect_flag(sdkp, buffer);
		sd_read_cache_type(sdkp, buffer);
		sd_read_app_tag_own(sdkp, buffer);
		sd_read_write_same(sdkp, buffer);
	}

	sdkp->first_scan = 0;

	/*
	 * We now have all cache related info, determine how we deal
	 * with flush requests.
	 */
	sd_set_flush_flag(sdkp);

	/* Initial block count limit based on CDB TRANSFER LENGTH field size. */
	dev_max = sdp->use_16_for_rw ? SD_MAX_XFER_BLOCKS : SD_DEF_XFER_BLOCKS;

	/* Some devices report a maximum block count for READ/WRITE requests. */
	dev_max = min_not_zero(dev_max, sdkp->max_xfer_blocks);
	q->limits.max_dev_sectors = logical_to_sectors(sdp, dev_max);

	/*
	 * Use the device's preferred I/O size for reads and writes
	 * unless the reported value is unreasonably small, large, or
	 * garbage.
	 */
	if (sdkp->opt_xfer_blocks &&
	    sdkp->opt_xfer_blocks <= dev_max &&
	    sdkp->opt_xfer_blocks <= SD_DEF_XFER_BLOCKS &&
	    logical_to_bytes(sdp, sdkp->opt_xfer_blocks) >= PAGE_SIZE) {
		q->limits.io_opt = logical_to_bytes(sdp, sdkp->opt_xfer_blocks);
		rw_max = logical_to_sectors(sdp, sdkp->opt_xfer_blocks);
	} else
		rw_max = BLK_DEF_MAX_SECTORS;

	/* Combine with controller limits */
	q->limits.max_sectors = min(rw_max, queue_max_hw_sectors(q));

	set_capacity(disk, logical_to_sectors(sdp, sdkp->capacity));
	sd_config_write_same(sdkp);
	kfree(buffer);

 out:
	return 0;
}

/**
 *	sd_unlock_native_capacity - unlock native capacity
 *	@disk: struct gendisk to set capacity for
 *
 *	Block layer calls this function if it detects that partitions
 *	on @disk reach beyond the end of the device.  If the SCSI host
 *	implements ->unlock_native_capacity() method, it's invoked to
 *	give it a chance to adjust the device capacity.
 *
 *	CONTEXT:
 *	Defined by block layer.  Might sleep.
 */
static void sd_unlock_native_capacity(struct gendisk *disk)
{
	struct scsi_device *sdev = scsi_disk(disk)->device;

	if (sdev->host->hostt->unlock_native_capacity)
		sdev->host->hostt->unlock_native_capacity(sdev);
}

/**
 *	sd_format_disk_name - format disk name
 *	@prefix: name prefix - ie. "sd" for SCSI disks
 *	@index: index of the disk to format name for
 *	@buf: output buffer
 *	@buflen: length of the output buffer
 *
 *	SCSI disk names starts at sda.  The 26th device is sdz and the
 *	27th is sdaa.  The last one for two lettered suffix is sdzz
 *	which is followed by sdaaa.
 *
 *	This is basically 26 base counting with one extra 'nil' entry
 *	at the beginning from the second digit on and can be
 *	determined using similar method as 26 base conversion with the
 *	index shifted -1 after each digit is computed.
 *
 *	CONTEXT:
 *	Don't care.
 *
 *	RETURNS:
 *	0 on success, -errno on failure.
 */
static int sd_format_disk_name(char *prefix, int index, char *buf, int buflen)
{
	const int base = 'z' - 'a' + 1;
	char *begin = buf + strlen(prefix);
	char *end = buf + buflen;
	char *p;
	int unit;

	p = end - 1;
	*p = '\0';
	unit = base;
	do {
		if (p == begin)
			return -EINVAL;
		*--p = 'a' + (index % unit);
		index = (index / unit) - 1;
	} while (index >= 0);

	memmove(begin, p, end - p);
	memcpy(buf, prefix, strlen(prefix));

	return 0;
}

/*
 * The asynchronous part of sd_probe
 */
static void sd_probe_async(void *data, async_cookie_t cookie)
{
	struct scsi_disk *sdkp = data;
	struct scsi_device *sdp;
	struct gendisk *gd;
	u32 index;
	struct device *dev;

	sdp = sdkp->device;
	gd = sdkp->disk;
	index = sdkp->index;
	dev = &sdp->sdev_gendev;

	gd->major = sd_major((index & 0xf0) >> 4);
	gd->first_minor = ((index & 0xf) << 4) | (index & 0xfff00);
	gd->minors = SD_MINORS;

	gd->fops = &sd_fops;
	gd->private_data = &sdkp->driver;
	gd->queue = sdkp->device->request_queue;

	/* defaults, until the device tells us otherwise */
	sdp->sector_size = 512;
	sdkp->capacity = 0;
	sdkp->media_present = 1;
	sdkp->write_prot = 0;
	sdkp->cache_override = 0;
	sdkp->WCE = 0;
	sdkp->RCD = 0;
	sdkp->ATO = 0;
	sdkp->first_scan = 1;
	sdkp->max_medium_access_timeouts = SD_MAX_MEDIUM_TIMEOUTS;

	sd_revalidate_disk(gd);

	gd->flags = GENHD_FL_EXT_DEVT;
	if (sdp->removable) {
		gd->flags |= GENHD_FL_REMOVABLE;
		gd->events |= DISK_EVENT_MEDIA_CHANGE;
	}

	blk_pm_runtime_init(sdp->request_queue, dev);
	device_add_disk(dev, gd);
	if (sdkp->capacity)
		sd_dif_config_host(sdkp);

	sd_revalidate_disk(gd);

	sd_printk(KERN_NOTICE, sdkp, "Attached SCSI %sdisk\n",
		  sdp->removable ? "removable " : "");
	scsi_autopm_put_device(sdp);
	put_device(&sdkp->dev);
}

struct sd_devt {
	int idx;
	struct disk_devt disk_devt;
};

<<<<<<< HEAD
void sd_devt_release(struct disk_devt *disk_devt)
=======
static void sd_devt_release(struct disk_devt *disk_devt)
>>>>>>> 36fc5797
{
	struct sd_devt *sd_devt = container_of(disk_devt, struct sd_devt,
			disk_devt);

	spin_lock(&sd_index_lock);
	ida_remove(&sd_index_ida, sd_devt->idx);
	spin_unlock(&sd_index_lock);

	kfree(sd_devt);
}

/**
 *	sd_probe - called during driver initialization and whenever a
 *	new scsi device is attached to the system. It is called once
 *	for each scsi device (not just disks) present.
 *	@dev: pointer to device object
 *
 *	Returns 0 if successful (or not interested in this scsi device 
 *	(e.g. scanner)); 1 when there is an error.
 *
 *	Note: this function is invoked from the scsi mid-level.
 *	This function sets up the mapping between a given 
 *	<host,channel,id,lun> (found in sdp) and new device name 
 *	(e.g. /dev/sda). More precisely it is the block device major 
 *	and minor number that is chosen here.
 *
 *	Assume sd_probe is not re-entrant (for time being)
 *	Also think about sd_probe() and sd_remove() running coincidentally.
 **/
static int sd_probe(struct device *dev)
{
	struct scsi_device *sdp = to_scsi_device(dev);
	struct sd_devt *sd_devt;
	struct scsi_disk *sdkp;
	struct gendisk *gd;
	int index;
	int error;

	scsi_autopm_get_device(sdp);
	error = -ENODEV;
	if (sdp->type != TYPE_DISK &&
	    sdp->type != TYPE_ZBC &&
	    sdp->type != TYPE_MOD &&
	    sdp->type != TYPE_RBC)
		goto out;

#ifndef CONFIG_BLK_DEV_ZONED
	if (sdp->type == TYPE_ZBC)
		goto out;
#endif
	SCSI_LOG_HLQUEUE(3, sdev_printk(KERN_INFO, sdp,
					"sd_probe\n"));

	error = -ENOMEM;
	sdkp = kzalloc(sizeof(*sdkp), GFP_KERNEL);
	if (!sdkp)
		goto out;

	sd_devt = kzalloc(sizeof(*sd_devt), GFP_KERNEL);
	if (!sd_devt)
		goto out_free;

	gd = alloc_disk(SD_MINORS);
	if (!gd)
		goto out_free_devt;

	do {
		if (!ida_pre_get(&sd_index_ida, GFP_KERNEL))
			goto out_put;

		spin_lock(&sd_index_lock);
		error = ida_get_new(&sd_index_ida, &index);
		spin_unlock(&sd_index_lock);
	} while (error == -EAGAIN);

	if (error) {
		sdev_printk(KERN_WARNING, sdp, "sd_probe: memory exhausted.\n");
		goto out_put;
	}

	atomic_set(&sd_devt->disk_devt.count, 1);
	sd_devt->disk_devt.release = sd_devt_release;
	sd_devt->idx = index;
	gd->disk_devt = &sd_devt->disk_devt;

	error = sd_format_disk_name("sd", index, gd->disk_name, DISK_NAME_LEN);
	if (error) {
		sdev_printk(KERN_WARNING, sdp, "SCSI disk (sd) name length exceeded.\n");
		goto out_free_index;
	}

	sdkp->device = sdp;
	sdkp->driver = &sd_template;
	sdkp->disk = gd;
	sdkp->index = index;
	atomic_set(&sdkp->openers, 0);
	atomic_set(&sdkp->device->ioerr_cnt, 0);

	if (!sdp->request_queue->rq_timeout) {
		if (sdp->type != TYPE_MOD)
			blk_queue_rq_timeout(sdp->request_queue, SD_TIMEOUT);
		else
			blk_queue_rq_timeout(sdp->request_queue,
					     SD_MOD_TIMEOUT);
	}

	device_initialize(&sdkp->dev);
	sdkp->dev.parent = dev;
	sdkp->dev.class = &sd_disk_class;
	dev_set_name(&sdkp->dev, "%s", dev_name(dev));

	error = device_add(&sdkp->dev);
	if (error)
		goto out_free_index;

	get_device(dev);
	dev_set_drvdata(dev, sdkp);

	get_device(&sdkp->dev);	/* prevent release before async_schedule */
	async_schedule_domain(sd_probe_async, sdkp, &scsi_sd_probe_domain);

	return 0;

 out_free_index:
	put_disk_devt(&sd_devt->disk_devt);
	sd_devt = NULL;
 out_put:
	put_disk(gd);
 out_free_devt:
	kfree(sd_devt);
 out_free:
	kfree(sdkp);
 out_free_devt:
	kfree(sd_devt);
 out:
	scsi_autopm_put_device(sdp);
	return error;
}

/**
 *	sd_remove - called whenever a scsi disk (previously recognized by
 *	sd_probe) is detached from the system. It is called (potentially
 *	multiple times) during sd module unload.
 *	@dev: pointer to device object
 *
 *	Note: this function is invoked from the scsi mid-level.
 *	This function potentially frees up a device name (e.g. /dev/sdc)
 *	that could be re-used by a subsequent sd_probe().
 *	This function is not called when the built-in sd driver is "exit-ed".
 **/
static int sd_remove(struct device *dev)
{
	struct scsi_disk *sdkp;
	dev_t devt;

	sdkp = dev_get_drvdata(dev);
	devt = disk_devt(sdkp->disk);
	scsi_autopm_get_device(sdkp->device);

	async_synchronize_full_domain(&scsi_sd_pm_domain);
	async_synchronize_full_domain(&scsi_sd_probe_domain);
	device_del(&sdkp->dev);
	del_gendisk(sdkp->disk);
	sd_shutdown(dev);

	sd_zbc_remove(sdkp);

	blk_register_region(devt, SD_MINORS, NULL,
			    sd_default_probe, NULL, NULL);

	mutex_lock(&sd_ref_mutex);
	dev_set_drvdata(dev, NULL);
	put_device(&sdkp->dev);
	mutex_unlock(&sd_ref_mutex);

	return 0;
}

/**
 *	scsi_disk_release - Called to free the scsi_disk structure
 *	@dev: pointer to embedded class device
 *
 *	sd_ref_mutex must be held entering this routine.  Because it is
 *	called on last put, you should always use the scsi_disk_get()
 *	scsi_disk_put() helpers which manipulate the semaphore directly
 *	and never do a direct put_device.
 **/
static void scsi_disk_release(struct device *dev)
{
	struct scsi_disk *sdkp = to_scsi_disk(dev);
	struct gendisk *disk = sdkp->disk;
	
	put_disk_devt(disk->disk_devt);
	disk->private_data = NULL;
	put_disk(disk);
	put_device(&sdkp->device->sdev_gendev);

	kfree(sdkp);
}

static int sd_start_stop_device(struct scsi_disk *sdkp, int start)
{
	unsigned char cmd[6] = { START_STOP };	/* START_VALID */
	struct scsi_sense_hdr sshdr;
	struct scsi_device *sdp = sdkp->device;
	int res;

	if (start)
		cmd[4] |= 1;	/* START */

	if (sdp->start_stop_pwr_cond)
		cmd[4] |= start ? 1 << 4 : 3 << 4;	/* Active or Standby */

	if (!scsi_device_online(sdp))
		return -ENODEV;

	res = scsi_execute(sdp, cmd, DMA_NONE, NULL, 0, NULL, &sshdr,
			SD_TIMEOUT, SD_MAX_RETRIES, 0, RQF_PM, NULL);
	if (res) {
		sd_print_result(sdkp, "Start/Stop Unit failed", res);
		if (driver_byte(res) & DRIVER_SENSE)
			sd_print_sense_hdr(sdkp, &sshdr);
		if (scsi_sense_valid(&sshdr) &&
			/* 0x3a is medium not present */
			sshdr.asc == 0x3a)
			res = 0;
	}

	/* SCSI error codes must not go to the generic layer */
	if (res)
		return -EIO;

	return 0;
}

/*
 * Send a SYNCHRONIZE CACHE instruction down to the device through
 * the normal SCSI command structure.  Wait for the command to
 * complete.
 */
static void sd_shutdown(struct device *dev)
{
	struct scsi_disk *sdkp = dev_get_drvdata(dev);

	if (!sdkp)
		return;         /* this can happen */

	if (pm_runtime_suspended(dev))
		return;

	if (sdkp->WCE && sdkp->media_present) {
		sd_printk(KERN_NOTICE, sdkp, "Synchronizing SCSI cache\n");
		sd_sync_cache(sdkp);
	}

	if (system_state != SYSTEM_RESTART && sdkp->device->manage_start_stop) {
		sd_printk(KERN_NOTICE, sdkp, "Stopping disk\n");
		sd_start_stop_device(sdkp, 0);
	}
}

static int sd_suspend_common(struct device *dev, bool ignore_stop_errors)
{
	struct scsi_disk *sdkp = dev_get_drvdata(dev);
	int ret = 0;

	if (!sdkp)	/* E.g.: runtime suspend following sd_remove() */
		return 0;

	if (sdkp->WCE && sdkp->media_present) {
		sd_printk(KERN_NOTICE, sdkp, "Synchronizing SCSI cache\n");
		ret = sd_sync_cache(sdkp);
		if (ret) {
			/* ignore OFFLINE device */
			if (ret == -ENODEV)
				ret = 0;
			goto done;
		}
	}

	if (sdkp->device->manage_start_stop) {
		sd_printk(KERN_NOTICE, sdkp, "Stopping disk\n");
		/* an error is not worth aborting a system sleep */
		ret = sd_start_stop_device(sdkp, 0);
		if (ignore_stop_errors)
			ret = 0;
	}

done:
	return ret;
}

static int sd_suspend_system(struct device *dev)
{
	return sd_suspend_common(dev, true);
}

static int sd_suspend_runtime(struct device *dev)
{
	return sd_suspend_common(dev, false);
}

static int sd_resume(struct device *dev)
{
	struct scsi_disk *sdkp = dev_get_drvdata(dev);

	if (!sdkp)	/* E.g.: runtime resume at the start of sd_probe() */
		return 0;

	if (!sdkp->device->manage_start_stop)
		return 0;

	sd_printk(KERN_NOTICE, sdkp, "Starting disk\n");
	return sd_start_stop_device(sdkp, 1);
}

/**
 *	init_sd - entry point for this driver (both when built in or when
 *	a module).
 *
 *	Note: this function registers this driver with the scsi mid-level.
 **/
static int __init init_sd(void)
{
	int majors = 0, i, err;

	SCSI_LOG_HLQUEUE(3, printk("init_sd: sd driver entry point\n"));

	for (i = 0; i < SD_MAJORS; i++) {
		if (register_blkdev(sd_major(i), "sd") != 0)
			continue;
		majors++;
		blk_register_region(sd_major(i), SD_MINORS, NULL,
				    sd_default_probe, NULL, NULL);
	}

	if (!majors)
		return -ENODEV;

	err = class_register(&sd_disk_class);
	if (err)
		goto err_out;

	sd_cdb_cache = kmem_cache_create("sd_ext_cdb", SD_EXT_CDB_SIZE,
					 0, 0, NULL);
	if (!sd_cdb_cache) {
		printk(KERN_ERR "sd: can't init extended cdb cache\n");
		err = -ENOMEM;
		goto err_out_class;
	}

	sd_cdb_pool = mempool_create_slab_pool(SD_MEMPOOL_SIZE, sd_cdb_cache);
	if (!sd_cdb_pool) {
		printk(KERN_ERR "sd: can't init extended cdb pool\n");
		err = -ENOMEM;
		goto err_out_cache;
	}

	err = scsi_register_driver(&sd_template.gendrv);
	if (err)
		goto err_out_driver;

	return 0;

err_out_driver:
	mempool_destroy(sd_cdb_pool);

err_out_cache:
	kmem_cache_destroy(sd_cdb_cache);

err_out_class:
	class_unregister(&sd_disk_class);
err_out:
	for (i = 0; i < SD_MAJORS; i++)
		unregister_blkdev(sd_major(i), "sd");
	return err;
}

/**
 *	exit_sd - exit point for this driver (when it is a module).
 *
 *	Note: this function unregisters this driver from the scsi mid-level.
 **/
static void __exit exit_sd(void)
{
	int i;

	SCSI_LOG_HLQUEUE(3, printk("exit_sd: exiting sd driver\n"));

	scsi_unregister_driver(&sd_template.gendrv);
	mempool_destroy(sd_cdb_pool);
	kmem_cache_destroy(sd_cdb_cache);

	class_unregister(&sd_disk_class);

	for (i = 0; i < SD_MAJORS; i++) {
		blk_unregister_region(sd_major(i), SD_MINORS);
		unregister_blkdev(sd_major(i), "sd");
	}
}

module_init(init_sd);
module_exit(exit_sd);

static void sd_print_sense_hdr(struct scsi_disk *sdkp,
			       struct scsi_sense_hdr *sshdr)
{
	scsi_print_sense_hdr(sdkp->device,
			     sdkp->disk ? sdkp->disk->disk_name : NULL, sshdr);
}

static void sd_print_result(const struct scsi_disk *sdkp, const char *msg,
			    int result)
{
	const char *hb_string = scsi_hostbyte_string(result);
	const char *db_string = scsi_driverbyte_string(result);

	if (hb_string || db_string)
		sd_printk(KERN_INFO, sdkp,
			  "%s: Result: hostbyte=%s driverbyte=%s\n", msg,
			  hb_string ? hb_string : "invalid",
			  db_string ? db_string : "invalid");
	else
		sd_printk(KERN_INFO, sdkp,
			  "%s: Result: hostbyte=0x%02x driverbyte=0x%02x\n",
			  msg, host_byte(result), driver_byte(result));
}
<|MERGE_RESOLUTION|>--- conflicted
+++ resolved
@@ -3080,11 +3080,7 @@
 	struct disk_devt disk_devt;
 };
 
-<<<<<<< HEAD
-void sd_devt_release(struct disk_devt *disk_devt)
-=======
 static void sd_devt_release(struct disk_devt *disk_devt)
->>>>>>> 36fc5797
 {
 	struct sd_devt *sd_devt = container_of(disk_devt, struct sd_devt,
 			disk_devt);
@@ -3217,8 +3213,6 @@
 	kfree(sd_devt);
  out_free:
 	kfree(sdkp);
- out_free_devt:
-	kfree(sd_devt);
  out:
 	scsi_autopm_put_device(sdp);
 	return error;
