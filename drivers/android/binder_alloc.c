--- conflicted
+++ resolved
@@ -215,11 +215,7 @@
 		}
 	}
 
-<<<<<<< HEAD
-	if (!vma && need_mm && mmget_not_zero(alloc->vma_vm_mm))
-=======
 	if (need_mm && mmget_not_zero(alloc->vma_vm_mm))
->>>>>>> 4fbd8d19
 		mm = alloc->vma_vm_mm;
 
 	if (mm) {
