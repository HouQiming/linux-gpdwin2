--- conflicted
+++ resolved
@@ -3136,16 +3136,10 @@
 			   size_t page_size)
 {
 	struct protection_domain *domain = dom->priv;
-<<<<<<< HEAD
-	unsigned long page_size, unmap_size;
+	size_t unmap_size;
 
 	if (domain->mode == PAGE_MODE_NONE)
 		return -EINVAL;
-
-	page_size  = 0x1000UL << gfp_order;
-=======
-	size_t unmap_size;
->>>>>>> 6c274d1c
 
 	mutex_lock(&domain->api_lock);
 	unmap_size = iommu_unmap_page(domain, iova, page_size);
