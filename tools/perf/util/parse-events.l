
%option reentrant
%option bison-bridge
%option prefix="parse_events_"
%option stack
%option bison-locations
%option yylineno
%option reject

%{
#include <errno.h>
#include <sys/types.h>
#include <sys/stat.h>
#include <unistd.h>
#include "../perf.h"
#include "parse-events.h"
#include "parse-events-bison.h"

char *parse_events_get_text(yyscan_t yyscanner);
YYSTYPE *parse_events_get_lval(yyscan_t yyscanner);

static int __value(YYSTYPE *yylval, char *str, int base, int token)
{
	u64 num;

	errno = 0;
	num = strtoull(str, NULL, base);
	if (errno)
		return PE_ERROR;

	yylval->num = num;
	return token;
}

static int value(yyscan_t scanner, int base)
{
	YYSTYPE *yylval = parse_events_get_lval(scanner);
	char *text = parse_events_get_text(scanner);

	return __value(yylval, text, base, PE_VALUE);
}

static int raw(yyscan_t scanner)
{
	YYSTYPE *yylval = parse_events_get_lval(scanner);
	char *text = parse_events_get_text(scanner);

	return __value(yylval, text + 1, 16, PE_RAW);
}

static int str(yyscan_t scanner, int token)
{
	YYSTYPE *yylval = parse_events_get_lval(scanner);
	char *text = parse_events_get_text(scanner);

	yylval->str = strdup(text);
	return token;
}

static bool isbpf_suffix(char *text)
{
	int len = strlen(text);

	if (len < 2)
		return false;
	if ((text[len - 1] == 'c' || text[len - 1] == 'o') &&
	    text[len - 2] == '.')
		return true;
	if (len > 4 && !strcmp(text + len - 4, ".obj"))
		return true;
	return false;
}

static bool isbpf(yyscan_t scanner)
{
	char *text = parse_events_get_text(scanner);
	struct stat st;

	if (!isbpf_suffix(text))
		return false;

	return stat(text, &st) == 0;
}

/*
 * This function is called when the parser gets two kind of input:
 *
 * 	@cfg1 or @cfg2=config
 *
 * The leading '@' is stripped off before 'cfg1' and 'cfg2=config' are given to
 * bison.  In the latter case it is necessary to keep the string intact so that
 * the PMU kernel driver can determine what configurable is associated to
 * 'config'.
 */
static int drv_str(yyscan_t scanner, int token)
{
	YYSTYPE *yylval = parse_events_get_lval(scanner);
	char *text = parse_events_get_text(scanner);

	/* Strip off the '@' */
	yylval->str = strdup(text + 1);
	return token;
}

#define REWIND(__alloc)				\
do {								\
	YYSTYPE *__yylval = parse_events_get_lval(yyscanner);	\
	char *text = parse_events_get_text(yyscanner);		\
								\
	if (__alloc)						\
		__yylval->str = strdup(text);			\
								\
	yycolumn -= strlen(text);				\
	yyless(0);						\
} while (0)

static int pmu_str_check(yyscan_t scanner)
{
	YYSTYPE *yylval = parse_events_get_lval(scanner);
	char *text = parse_events_get_text(scanner);

	yylval->str = strdup(text);
	switch (perf_pmu__parse_check(text)) {
		case PMU_EVENT_SYMBOL_PREFIX:
			return PE_PMU_EVENT_PRE;
		case PMU_EVENT_SYMBOL_SUFFIX:
			return PE_PMU_EVENT_SUF;
		case PMU_EVENT_SYMBOL:
			return PE_KERNEL_PMU_EVENT;
		default:
			return PE_NAME;
	}
}

static int sym(yyscan_t scanner, int type, int config)
{
	YYSTYPE *yylval = parse_events_get_lval(scanner);

	yylval->num = (type << 16) + config;
	return type == PERF_TYPE_HARDWARE ? PE_VALUE_SYM_HW : PE_VALUE_SYM_SW;
}

static int term(yyscan_t scanner, int type)
{
	YYSTYPE *yylval = parse_events_get_lval(scanner);

	yylval->num = type;
	return PE_TERM;
}

#define YY_USER_ACTION					\
do {							\
	yylloc->last_column  = yylloc->first_column;	\
	yylloc->first_column = yycolumn;		\
	yycolumn += yyleng;				\
} while (0);

#define USER_REJECT		\
	yycolumn -= yyleng;	\
	REJECT

%}

%x mem
%s config
%x event
%x array

group		[^,{}/]*[{][^}]*[}][^,{}/]*
event_pmu	[^,{}/]+[/][^/]*[/][^,{}/]*
event		[^,{}/]+
bpf_object	[^,{}]+\.(o|bpf)[a-zA-Z0-9._]*
bpf_source	[^,{}]+\.c[a-zA-Z0-9._]*

num_dec		[0-9]+
num_hex		0x[a-fA-F0-9]+
num_raw_hex	[a-fA-F0-9]+
name		[a-zA-Z_*?][a-zA-Z0-9_*?.]*
name_minus	[a-zA-Z_*?][a-zA-Z0-9\-_*?.:]*
drv_cfg_term	[a-zA-Z0-9_\.]+(=[a-zA-Z0-9_*?\.:]+)?
/* If you add a modifier you need to update check_modifier() */
modifier_event	[ukhpPGHSDI]+
modifier_bp	[rwx]{1,3}

%%

%{
	{
		int start_token;

		start_token = parse_events_get_extra(yyscanner);

		if (start_token == PE_START_TERMS)
			BEGIN(config);
		else if (start_token == PE_START_EVENTS)
			BEGIN(event);

		if (start_token) {
			parse_events_set_extra(NULL, yyscanner);
			/*
			 * The flex parser does not init locations variable
			 * via the scan_string interface, so we need do the
			 * init in here.
			 */
			yycolumn = 0;
			return start_token;
		}
         }
%}

<event>{

{group}		{
			BEGIN(INITIAL);
			REWIND(0);
		}

{event_pmu}	|
{bpf_object}	|
{bpf_source}	|
{event}		{
			BEGIN(INITIAL);
			REWIND(1);
			return PE_EVENT_NAME;
		}

<<EOF>>		{
			BEGIN(INITIAL);
			REWIND(0);
		}

}

<array>{
"]"			{ BEGIN(config); return ']'; }
{num_dec}		{ return value(yyscanner, 10); }
{num_hex}		{ return value(yyscanner, 16); }
,			{ return ','; }
"\.\.\."		{ return PE_ARRAY_RANGE; }
}

<config>{
	/*
	 * Please update config_term_names when new static term is added.
	 */
config			{ return term(yyscanner, PARSE_EVENTS__TERM_TYPE_CONFIG); }
config1			{ return term(yyscanner, PARSE_EVENTS__TERM_TYPE_CONFIG1); }
config2			{ return term(yyscanner, PARSE_EVENTS__TERM_TYPE_CONFIG2); }
name			{ return term(yyscanner, PARSE_EVENTS__TERM_TYPE_NAME); }
period			{ return term(yyscanner, PARSE_EVENTS__TERM_TYPE_SAMPLE_PERIOD); }
freq			{ return term(yyscanner, PARSE_EVENTS__TERM_TYPE_SAMPLE_FREQ); }
branch_type		{ return term(yyscanner, PARSE_EVENTS__TERM_TYPE_BRANCH_SAMPLE_TYPE); }
time			{ return term(yyscanner, PARSE_EVENTS__TERM_TYPE_TIME); }
call-graph		{ return term(yyscanner, PARSE_EVENTS__TERM_TYPE_CALLGRAPH); }
stack-size		{ return term(yyscanner, PARSE_EVENTS__TERM_TYPE_STACKSIZE); }
max-stack		{ return term(yyscanner, PARSE_EVENTS__TERM_TYPE_MAX_STACK); }
inherit			{ return term(yyscanner, PARSE_EVENTS__TERM_TYPE_INHERIT); }
no-inherit		{ return term(yyscanner, PARSE_EVENTS__TERM_TYPE_NOINHERIT); }
overwrite		{ return term(yyscanner, PARSE_EVENTS__TERM_TYPE_OVERWRITE); }
no-overwrite		{ return term(yyscanner, PARSE_EVENTS__TERM_TYPE_NOOVERWRITE); }
,			{ return ','; }
"/"			{ BEGIN(INITIAL); return '/'; }
{name_minus}		{ return str(yyscanner, PE_NAME); }
\[all\]			{ return PE_ARRAY_ALL; }
"["			{ BEGIN(array); return '['; }
@{drv_cfg_term}		{ return drv_str(yyscanner, PE_DRV_CFG_TERM); }
}

<mem>{
{modifier_bp}		{ return str(yyscanner, PE_MODIFIER_BP); }
:			{ return ':'; }
"/"			{ return '/'; }
{num_dec}		{ return value(yyscanner, 10); }
{num_hex}		{ return value(yyscanner, 16); }
	/*
	 * We need to separate 'mem:' scanner part, in order to get specific
	 * modifier bits parsed out. Otherwise we would need to handle PE_NAME
	 * and we'd need to parse it manually. During the escape from <mem>
	 * state we need to put the escaping char back, so we dont miss it.
	 */
.			{ unput(*yytext); BEGIN(INITIAL); }
	/*
	 * We destroy the scanner after reaching EOF,
	 * but anyway just to be sure get back to INIT state.
	 */
<<EOF>>			{ BEGIN(INITIAL); }
}

cpu-cycles|cycles				{ return sym(yyscanner, PERF_TYPE_HARDWARE, PERF_COUNT_HW_CPU_CYCLES); }
stalled-cycles-frontend|idle-cycles-frontend	{ return sym(yyscanner, PERF_TYPE_HARDWARE, PERF_COUNT_HW_STALLED_CYCLES_FRONTEND); }
stalled-cycles-backend|idle-cycles-backend	{ return sym(yyscanner, PERF_TYPE_HARDWARE, PERF_COUNT_HW_STALLED_CYCLES_BACKEND); }
instructions					{ return sym(yyscanner, PERF_TYPE_HARDWARE, PERF_COUNT_HW_INSTRUCTIONS); }
cache-references				{ return sym(yyscanner, PERF_TYPE_HARDWARE, PERF_COUNT_HW_CACHE_REFERENCES); }
cache-misses					{ return sym(yyscanner, PERF_TYPE_HARDWARE, PERF_COUNT_HW_CACHE_MISSES); }
branch-instructions|branches			{ return sym(yyscanner, PERF_TYPE_HARDWARE, PERF_COUNT_HW_BRANCH_INSTRUCTIONS); }
branch-misses					{ return sym(yyscanner, PERF_TYPE_HARDWARE, PERF_COUNT_HW_BRANCH_MISSES); }
bus-cycles					{ return sym(yyscanner, PERF_TYPE_HARDWARE, PERF_COUNT_HW_BUS_CYCLES); }
ref-cycles					{ return sym(yyscanner, PERF_TYPE_HARDWARE, PERF_COUNT_HW_REF_CPU_CYCLES); }
cpu-clock					{ return sym(yyscanner, PERF_TYPE_SOFTWARE, PERF_COUNT_SW_CPU_CLOCK); }
task-clock					{ return sym(yyscanner, PERF_TYPE_SOFTWARE, PERF_COUNT_SW_TASK_CLOCK); }
page-faults|faults				{ return sym(yyscanner, PERF_TYPE_SOFTWARE, PERF_COUNT_SW_PAGE_FAULTS); }
minor-faults					{ return sym(yyscanner, PERF_TYPE_SOFTWARE, PERF_COUNT_SW_PAGE_FAULTS_MIN); }
major-faults					{ return sym(yyscanner, PERF_TYPE_SOFTWARE, PERF_COUNT_SW_PAGE_FAULTS_MAJ); }
context-switches|cs				{ return sym(yyscanner, PERF_TYPE_SOFTWARE, PERF_COUNT_SW_CONTEXT_SWITCHES); }
cpu-migrations|migrations			{ return sym(yyscanner, PERF_TYPE_SOFTWARE, PERF_COUNT_SW_CPU_MIGRATIONS); }
alignment-faults				{ return sym(yyscanner, PERF_TYPE_SOFTWARE, PERF_COUNT_SW_ALIGNMENT_FAULTS); }
emulation-faults				{ return sym(yyscanner, PERF_TYPE_SOFTWARE, PERF_COUNT_SW_EMULATION_FAULTS); }
dummy						{ return sym(yyscanner, PERF_TYPE_SOFTWARE, PERF_COUNT_SW_DUMMY); }
bpf-output					{ return sym(yyscanner, PERF_TYPE_SOFTWARE, PERF_COUNT_SW_BPF_OUTPUT); }

	/*
	 * We have to handle the kernel PMU event cycles-ct/cycles-t/mem-loads/mem-stores separately.
	 * Because the prefix cycles is mixed up with cpu-cycles.
	 * loads and stores are mixed up with cache event
	 */
cycles-ct					{ return str(yyscanner, PE_KERNEL_PMU_EVENT); }
cycles-t					{ return str(yyscanner, PE_KERNEL_PMU_EVENT); }
mem-loads					{ return str(yyscanner, PE_KERNEL_PMU_EVENT); }
mem-stores					{ return str(yyscanner, PE_KERNEL_PMU_EVENT); }
topdown-[a-z-]+					{ return str(yyscanner, PE_KERNEL_PMU_EVENT); }

L1-dcache|l1-d|l1d|L1-data		|
L1-icache|l1-i|l1i|L1-instruction	|
LLC|L2					|
dTLB|d-tlb|Data-TLB			|
iTLB|i-tlb|Instruction-TLB		|
branch|branches|bpu|btb|bpc		|
node					{ return str(yyscanner, PE_NAME_CACHE_TYPE); }

load|loads|read				|
store|stores|write			|
prefetch|prefetches			|
speculative-read|speculative-load	|
refs|Reference|ops|access		|
misses|miss				{ return str(yyscanner, PE_NAME_CACHE_OP_RESULT); }

mem:			{ BEGIN(mem); return PE_PREFIX_MEM; }
r{num_raw_hex}		{ return raw(yyscanner); }
{num_dec}		{ return value(yyscanner, 10); }
{num_hex}		{ return value(yyscanner, 16); }

{modifier_event}	{ return str(yyscanner, PE_MODIFIER_EVENT); }
<<<<<<< HEAD
{bpf_object}		{ if (!isbpf(yyscanner)) USER_REJECT; return str(yyscanner, PE_BPF_OBJECT); }
{bpf_source}		{ if (!isbpf(yyscanner)) USER_REJECT; return str(yyscanner, PE_BPF_SOURCE); }
=======
{bpf_object}		{ if (!isbpf(yyscanner)) { USER_REJECT }; return str(yyscanner, PE_BPF_OBJECT); }
{bpf_source}		{ if (!isbpf(yyscanner)) { USER_REJECT }; return str(yyscanner, PE_BPF_SOURCE); }
>>>>>>> 70c1cedd
{name}			{ return pmu_str_check(yyscanner); }
"/"			{ BEGIN(config); return '/'; }
-			{ return '-'; }
,			{ BEGIN(event); return ','; }
:			{ return ':'; }
"{"			{ BEGIN(event); return '{'; }
"}"			{ return '}'; }
=			{ return '='; }
\n			{ }
.			{ }

%%

int parse_events_wrap(void *scanner __maybe_unused)
{
	return 1;
}<|MERGE_RESOLUTION|>--- conflicted
+++ resolved
@@ -340,13 +340,8 @@
 {num_hex}		{ return value(yyscanner, 16); }
 
 {modifier_event}	{ return str(yyscanner, PE_MODIFIER_EVENT); }
-<<<<<<< HEAD
-{bpf_object}		{ if (!isbpf(yyscanner)) USER_REJECT; return str(yyscanner, PE_BPF_OBJECT); }
-{bpf_source}		{ if (!isbpf(yyscanner)) USER_REJECT; return str(yyscanner, PE_BPF_SOURCE); }
-=======
 {bpf_object}		{ if (!isbpf(yyscanner)) { USER_REJECT }; return str(yyscanner, PE_BPF_OBJECT); }
 {bpf_source}		{ if (!isbpf(yyscanner)) { USER_REJECT }; return str(yyscanner, PE_BPF_SOURCE); }
->>>>>>> 70c1cedd
 {name}			{ return pmu_str_check(yyscanner); }
 "/"			{ BEGIN(config); return '/'; }
 -			{ return '-'; }
