#include <linux/list.h>
#include <linux/compiler.h>
#include <sys/types.h>
#include <unistd.h>
#include <stdio.h>
#include <stdbool.h>
#include <stdarg.h>
#include <dirent.h>
#include <api/fs/fs.h>
#include <locale.h>
#include "util.h"
#include "pmu.h"
#include "parse-events.h"
#include "cpumap.h"
#include "header.h"
#include "pmu-events/pmu-events.h"
#include "cache.h"

struct perf_pmu_format {
	char *name;
	int value;
	DECLARE_BITMAP(bits, PERF_PMU_FORMAT_BITS);
	struct list_head list;
};

#define EVENT_SOURCE_DEVICE_PATH "/bus/event_source/devices/"

int perf_pmu_parse(struct list_head *list, char *name);
extern FILE *perf_pmu_in;

static LIST_HEAD(pmus);

/*
 * Parse & process all the sysfs attributes located under
 * the directory specified in 'dir' parameter.
 */
int perf_pmu__format_parse(char *dir, struct list_head *head)
{
	struct dirent *evt_ent;
	DIR *format_dir;
	int ret = 0;

	format_dir = opendir(dir);
	if (!format_dir)
		return -EINVAL;

	while (!ret && (evt_ent = readdir(format_dir))) {
		char path[PATH_MAX];
		char *name = evt_ent->d_name;
		FILE *file;

		if (!strcmp(name, ".") || !strcmp(name, ".."))
			continue;

		snprintf(path, PATH_MAX, "%s/%s", dir, name);

		ret = -EINVAL;
		file = fopen(path, "r");
		if (!file)
			break;

		perf_pmu_in = file;
		ret = perf_pmu_parse(head, name);
		fclose(file);
	}

	closedir(format_dir);
	return ret;
}

/*
 * Reading/parsing the default pmu format definition, which should be
 * located at:
 * /sys/bus/event_source/devices/<dev>/format as sysfs group attributes.
 */
static int pmu_format(const char *name, struct list_head *format)
{
	struct stat st;
	char path[PATH_MAX];
	const char *sysfs = sysfs__mountpoint();

	if (!sysfs)
		return -1;

	snprintf(path, PATH_MAX,
		 "%s" EVENT_SOURCE_DEVICE_PATH "%s/format", sysfs, name);

	if (stat(path, &st) < 0)
		return 0;	/* no error if format does not exist */

	if (perf_pmu__format_parse(path, format))
		return -1;

	return 0;
}

static int convert_scale(const char *scale, char **end, double *sval)
{
	char *lc;
	int ret = 0;

	/*
	 * save current locale
	 */
	lc = setlocale(LC_NUMERIC, NULL);

	/*
	 * The lc string may be allocated in static storage,
	 * so get a dynamic copy to make it survive setlocale
	 * call below.
	 */
	lc = strdup(lc);
	if (!lc) {
		ret = -ENOMEM;
		goto out;
	}

	/*
	 * force to C locale to ensure kernel
	 * scale string is converted correctly.
	 * kernel uses default C locale.
	 */
	setlocale(LC_NUMERIC, "C");

	*sval = strtod(scale, end);

out:
	/* restore locale */
	setlocale(LC_NUMERIC, lc);
	free(lc);
	return ret;
}

static int perf_pmu__parse_scale(struct perf_pmu_alias *alias, char *dir, char *name)
{
	struct stat st;
	ssize_t sret;
	char scale[128];
	int fd, ret = -1;
	char path[PATH_MAX];
<<<<<<< HEAD

	snprintf(path, PATH_MAX, "%s/%s.scale", dir, name);

	fd = open(path, O_RDONLY);
	if (fd == -1)
		return -1;

	if (fstat(fd, &st) < 0)
		goto error;

	sret = read(fd, scale, sizeof(scale)-1);
	if (sret < 0)
		goto error;

=======

	snprintf(path, PATH_MAX, "%s/%s.scale", dir, name);

	fd = open(path, O_RDONLY);
	if (fd == -1)
		return -1;

	if (fstat(fd, &st) < 0)
		goto error;

	sret = read(fd, scale, sizeof(scale)-1);
	if (sret < 0)
		goto error;

>>>>>>> 36fc5797
	if (scale[sret - 1] == '\n')
		scale[sret - 1] = '\0';
	else
		scale[sret] = '\0';

	ret = convert_scale(scale, NULL, &alias->scale);
error:
	close(fd);
	return ret;
}

static int perf_pmu__parse_unit(struct perf_pmu_alias *alias, char *dir, char *name)
{
	char path[PATH_MAX];
	ssize_t sret;
	int fd;

	snprintf(path, PATH_MAX, "%s/%s.unit", dir, name);

	fd = open(path, O_RDONLY);
	if (fd == -1)
		return -1;

	sret = read(fd, alias->unit, UNIT_MAX_LEN);
	if (sret < 0)
		goto error;

	close(fd);

	if (alias->unit[sret - 1] == '\n')
		alias->unit[sret - 1] = '\0';
	else
		alias->unit[sret] = '\0';

	return 0;
error:
	close(fd);
	alias->unit[0] = '\0';
	return -1;
}

static int
perf_pmu__parse_per_pkg(struct perf_pmu_alias *alias, char *dir, char *name)
{
	char path[PATH_MAX];
	int fd;

	snprintf(path, PATH_MAX, "%s/%s.per-pkg", dir, name);

	fd = open(path, O_RDONLY);
	if (fd == -1)
		return -1;

	close(fd);

	alias->per_pkg = true;
	return 0;
}

static int perf_pmu__parse_snapshot(struct perf_pmu_alias *alias,
				    char *dir, char *name)
{
	char path[PATH_MAX];
	int fd;

	snprintf(path, PATH_MAX, "%s/%s.snapshot", dir, name);

	fd = open(path, O_RDONLY);
	if (fd == -1)
		return -1;

	alias->snapshot = true;
	close(fd);
	return 0;
}

static int __perf_pmu__new_alias(struct list_head *list, char *dir, char *name,
				 char *desc, char *val,
				 char *long_desc, char *topic,
				 char *unit, char *perpkg)
{
	struct perf_pmu_alias *alias;
	int ret;
	int num;

	alias = malloc(sizeof(*alias));
	if (!alias)
		return -ENOMEM;

	INIT_LIST_HEAD(&alias->terms);
	alias->scale = 1.0;
	alias->unit[0] = '\0';
	alias->per_pkg = false;
	alias->snapshot = false;

	ret = parse_events_terms(&alias->terms, val);
	if (ret) {
		pr_err("Cannot parse alias %s: %d\n", val, ret);
		free(alias);
		return ret;
	}

	alias->name = strdup(name);
	if (dir) {
		/*
		 * load unit name and scale if available
		 */
		perf_pmu__parse_unit(alias, dir, name);
		perf_pmu__parse_scale(alias, dir, name);
		perf_pmu__parse_per_pkg(alias, dir, name);
		perf_pmu__parse_snapshot(alias, dir, name);
	}

	alias->desc = desc ? strdup(desc) : NULL;
	alias->long_desc = long_desc ? strdup(long_desc) :
				desc ? strdup(desc) : NULL;
	alias->topic = topic ? strdup(topic) : NULL;
	if (unit) {
		if (convert_scale(unit, &unit, &alias->scale) < 0)
			return -1;
		snprintf(alias->unit, sizeof(alias->unit), "%s", unit);
	}
	alias->per_pkg = perpkg && sscanf(perpkg, "%d", &num) == 1 && num == 1;
	alias->str = strdup(val);

	list_add_tail(&alias->list, list);

	return 0;
}

static int perf_pmu__new_alias(struct list_head *list, char *dir, char *name, FILE *file)
{
	char buf[256];
	int ret;

	ret = fread(buf, 1, sizeof(buf), file);
	if (ret == 0)
		return -EINVAL;

	buf[ret] = 0;

	return __perf_pmu__new_alias(list, dir, name, NULL, buf, NULL, NULL, NULL,
				     NULL);
}

static inline bool pmu_alias_info_file(char *name)
{
	size_t len;

	len = strlen(name);
	if (len > 5 && !strcmp(name + len - 5, ".unit"))
		return true;
	if (len > 6 && !strcmp(name + len - 6, ".scale"))
		return true;
	if (len > 8 && !strcmp(name + len - 8, ".per-pkg"))
		return true;
	if (len > 9 && !strcmp(name + len - 9, ".snapshot"))
		return true;

	return false;
}

/*
 * Process all the sysfs attributes located under the directory
 * specified in 'dir' parameter.
 */
static int pmu_aliases_parse(char *dir, struct list_head *head)
{
	struct dirent *evt_ent;
	DIR *event_dir;

	event_dir = opendir(dir);
	if (!event_dir)
		return -EINVAL;

	while ((evt_ent = readdir(event_dir))) {
		char path[PATH_MAX];
		char *name = evt_ent->d_name;
		FILE *file;

		if (!strcmp(name, ".") || !strcmp(name, ".."))
			continue;

		/*
		 * skip info files parsed in perf_pmu__new_alias()
		 */
		if (pmu_alias_info_file(name))
			continue;

		snprintf(path, PATH_MAX, "%s/%s", dir, name);

		file = fopen(path, "r");
		if (!file) {
			pr_debug("Cannot open %s\n", path);
			continue;
		}

		if (perf_pmu__new_alias(head, dir, name, file) < 0)
			pr_debug("Cannot set up %s\n", name);
		fclose(file);
	}

	closedir(event_dir);
	return 0;
}

/*
 * Reading the pmu event aliases definition, which should be located at:
 * /sys/bus/event_source/devices/<dev>/events as sysfs group attributes.
 */
static int pmu_aliases(const char *name, struct list_head *head)
{
	struct stat st;
	char path[PATH_MAX];
	const char *sysfs = sysfs__mountpoint();

	if (!sysfs)
		return -1;

	snprintf(path, PATH_MAX,
		 "%s/bus/event_source/devices/%s/events", sysfs, name);

	if (stat(path, &st) < 0)
		return 0;	 /* no error if 'events' does not exist */

	if (pmu_aliases_parse(path, head))
		return -1;

	return 0;
}

static int pmu_alias_terms(struct perf_pmu_alias *alias,
			   struct list_head *terms)
{
	struct parse_events_term *term, *cloned;
	LIST_HEAD(list);
	int ret;

	list_for_each_entry(term, &alias->terms, list) {
		ret = parse_events_term__clone(&cloned, term);
		if (ret) {
			parse_events_terms__purge(&list);
			return ret;
		}
		list_add_tail(&cloned->list, &list);
	}
	list_splice(&list, terms);
	return 0;
}

/*
 * Reading/parsing the default pmu type value, which should be
 * located at:
 * /sys/bus/event_source/devices/<dev>/type as sysfs attribute.
 */
static int pmu_type(const char *name, __u32 *type)
{
	struct stat st;
	char path[PATH_MAX];
	FILE *file;
	int ret = 0;
	const char *sysfs = sysfs__mountpoint();

	if (!sysfs)
		return -1;

	snprintf(path, PATH_MAX,
		 "%s" EVENT_SOURCE_DEVICE_PATH "%s/type", sysfs, name);

	if (stat(path, &st) < 0)
		return -1;

	file = fopen(path, "r");
	if (!file)
		return -EINVAL;

	if (1 != fscanf(file, "%u", type))
		ret = -1;

	fclose(file);
	return ret;
}

/* Add all pmus in sysfs to pmu list: */
static void pmu_read_sysfs(void)
{
	char path[PATH_MAX];
	DIR *dir;
	struct dirent *dent;
	const char *sysfs = sysfs__mountpoint();

	if (!sysfs)
		return;

	snprintf(path, PATH_MAX,
		 "%s" EVENT_SOURCE_DEVICE_PATH, sysfs);

	dir = opendir(path);
	if (!dir)
		return;

	while ((dent = readdir(dir))) {
		if (!strcmp(dent->d_name, ".") || !strcmp(dent->d_name, ".."))
			continue;
		/* add to static LIST_HEAD(pmus): */
		perf_pmu__find(dent->d_name);
	}

	closedir(dir);
}

static struct cpu_map *pmu_cpumask(const char *name)
{
	struct stat st;
	char path[PATH_MAX];
	FILE *file;
	struct cpu_map *cpus;
	const char *sysfs = sysfs__mountpoint();
	const char *templates[] = {
		 "%s/bus/event_source/devices/%s/cpumask",
		 "%s/bus/event_source/devices/%s/cpus",
		 NULL
	};
	const char **template;

	if (!sysfs)
		return NULL;

	for (template = templates; *template; template++) {
		snprintf(path, PATH_MAX, *template, sysfs, name);
		if (stat(path, &st) == 0)
			break;
	}

	if (!*template)
		return NULL;

	file = fopen(path, "r");
	if (!file)
		return NULL;

	cpus = cpu_map__read(file);
	fclose(file);
	return cpus;
}

/*
 * Return the CPU id as a raw string.
 *
 * Each architecture should provide a more precise id string that
 * can be use to match the architecture's "mapfile".
 */
char * __weak get_cpuid_str(void)
{
	return NULL;
}

/*
 * From the pmu_events_map, find the table of PMU events that corresponds
 * to the current running CPU. Then, add all PMU events from that table
 * as aliases.
 */
static void pmu_add_cpu_aliases(struct list_head *head, const char *name)
{
	int i;
	struct pmu_events_map *map;
	struct pmu_event *pe;
	char *cpuid;
	static bool printed;

	cpuid = getenv("PERF_CPUID");
	if (cpuid)
		cpuid = strdup(cpuid);
	if (!cpuid)
		cpuid = get_cpuid_str();
	if (!cpuid)
		return;

	if (!printed) {
		pr_debug("Using CPUID %s\n", cpuid);
		printed = true;
	}

	i = 0;
	while (1) {
		map = &pmu_events_map[i++];
		if (!map->table)
			goto out;

		if (!strcmp(map->cpuid, cpuid))
			break;
	}

	/*
	 * Found a matching PMU events table. Create aliases
	 */
	i = 0;
	while (1) {
		const char *pname;

		pe = &map->table[i++];
		if (!pe->name)
			break;

		pname = pe->pmu ? pe->pmu : "cpu";
		if (strncmp(pname, name, strlen(pname)))
			continue;

		/* need type casts to override 'const' */
		__perf_pmu__new_alias(head, NULL, (char *)pe->name,
				(char *)pe->desc, (char *)pe->event,
				(char *)pe->long_desc, (char *)pe->topic,
				(char *)pe->unit, (char *)pe->perpkg);
	}

out:
	free(cpuid);
}

struct perf_event_attr * __weak
perf_pmu__get_default_config(struct perf_pmu *pmu __maybe_unused)
{
	return NULL;
}

static struct perf_pmu *pmu_lookup(const char *name)
{
	struct perf_pmu *pmu;
	LIST_HEAD(format);
	LIST_HEAD(aliases);
	__u32 type;

	/*
	 * The pmu data we store & need consists of the pmu
	 * type value and format definitions. Load both right
	 * now.
	 */
	if (pmu_format(name, &format))
		return NULL;

	/*
	 * Check the type first to avoid unnecessary work.
	 */
	if (pmu_type(name, &type))
		return NULL;

	if (pmu_aliases(name, &aliases))
		return NULL;

	pmu_add_cpu_aliases(&aliases, name);
	pmu = zalloc(sizeof(*pmu));
	if (!pmu)
		return NULL;

	pmu->cpus = pmu_cpumask(name);

	INIT_LIST_HEAD(&pmu->format);
	INIT_LIST_HEAD(&pmu->aliases);
	list_splice(&format, &pmu->format);
	list_splice(&aliases, &pmu->aliases);
	pmu->name = strdup(name);
	pmu->type = type;
	list_add_tail(&pmu->list, &pmus);

	pmu->default_config = perf_pmu__get_default_config(pmu);

	return pmu;
}

static struct perf_pmu *pmu_find(const char *name)
{
	struct perf_pmu *pmu;

	list_for_each_entry(pmu, &pmus, list)
		if (!strcmp(pmu->name, name))
			return pmu;

	return NULL;
}

struct perf_pmu *perf_pmu__scan(struct perf_pmu *pmu)
{
	/*
	 * pmu iterator: If pmu is NULL, we start at the begin,
	 * otherwise return the next pmu. Returns NULL on end.
	 */
	if (!pmu) {
		pmu_read_sysfs();
		pmu = list_prepare_entry(pmu, &pmus, list);
	}
	list_for_each_entry_continue(pmu, &pmus, list)
		return pmu;
	return NULL;
}

struct perf_pmu *perf_pmu__find(const char *name)
{
	struct perf_pmu *pmu;

	/*
	 * Once PMU is loaded it stays in the list,
	 * so we keep us from multiple reading/parsing
	 * the pmu format definitions.
	 */
	pmu = pmu_find(name);
	if (pmu)
		return pmu;

	return pmu_lookup(name);
}

static struct perf_pmu_format *
pmu_find_format(struct list_head *formats, const char *name)
{
	struct perf_pmu_format *format;

	list_for_each_entry(format, formats, list)
		if (!strcmp(format->name, name))
			return format;

	return NULL;
}

__u64 perf_pmu__format_bits(struct list_head *formats, const char *name)
{
	struct perf_pmu_format *format = pmu_find_format(formats, name);
	__u64 bits = 0;
	int fbit;

	if (!format)
		return 0;

	for_each_set_bit(fbit, format->bits, PERF_PMU_FORMAT_BITS)
		bits |= 1ULL << fbit;

	return bits;
}

/*
 * Sets value based on the format definition (format parameter)
 * and unformated value (value parameter).
 */
static void pmu_format_value(unsigned long *format, __u64 value, __u64 *v,
			     bool zero)
{
	unsigned long fbit, vbit;

	for (fbit = 0, vbit = 0; fbit < PERF_PMU_FORMAT_BITS; fbit++) {

		if (!test_bit(fbit, format))
			continue;

		if (value & (1llu << vbit++))
			*v |= (1llu << fbit);
		else if (zero)
			*v &= ~(1llu << fbit);
	}
}

static __u64 pmu_format_max_value(const unsigned long *format)
{
	__u64 w = 0;
	int fbit;

	for_each_set_bit(fbit, format, PERF_PMU_FORMAT_BITS)
		w |= (1ULL << fbit);

	return w;
}

/*
 * Term is a string term, and might be a param-term. Try to look up it's value
 * in the remaining terms.
 * - We have a term like "base-or-format-term=param-term",
 * - We need to find the value supplied for "param-term" (with param-term named
 *   in a config string) later on in the term list.
 */
static int pmu_resolve_param_term(struct parse_events_term *term,
				  struct list_head *head_terms,
				  __u64 *value)
{
	struct parse_events_term *t;

	list_for_each_entry(t, head_terms, list) {
		if (t->type_val == PARSE_EVENTS__TERM_TYPE_NUM) {
			if (!strcmp(t->config, term->config)) {
				t->used = true;
				*value = t->val.num;
				return 0;
			}
		}
	}

	if (verbose > 0)
		printf("Required parameter '%s' not specified\n", term->config);

	return -1;
}

static char *pmu_formats_string(struct list_head *formats)
{
	struct perf_pmu_format *format;
	char *str = NULL;
	struct strbuf buf = STRBUF_INIT;
	unsigned i = 0;

	if (!formats)
		return NULL;

	/* sysfs exported terms */
	list_for_each_entry(format, formats, list)
		if (strbuf_addf(&buf, i++ ? ",%s" : "%s", format->name) < 0)
			goto error;

	str = strbuf_detach(&buf, NULL);
error:
	strbuf_release(&buf);

	return str;
}

/*
 * Setup one of config[12] attr members based on the
 * user input data - term parameter.
 */
static int pmu_config_term(struct list_head *formats,
			   struct perf_event_attr *attr,
			   struct parse_events_term *term,
			   struct list_head *head_terms,
			   bool zero, struct parse_events_error *err)
{
	struct perf_pmu_format *format;
	__u64 *vp;
	__u64 val, max_val;

	/*
	 * If this is a parameter we've already used for parameterized-eval,
	 * skip it in normal eval.
	 */
	if (term->used)
		return 0;

	/*
	 * Hardcoded terms should be already in, so nothing
	 * to be done for them.
	 */
	if (parse_events__is_hardcoded_term(term))
		return 0;

	format = pmu_find_format(formats, term->config);
	if (!format) {
		if (verbose > 0)
			printf("Invalid event/parameter '%s'\n", term->config);
		if (err) {
			char *pmu_term = pmu_formats_string(formats);

			err->idx  = term->err_term;
			err->str  = strdup("unknown term");
			err->help = parse_events_formats_error_string(pmu_term);
			free(pmu_term);
		}
		return -EINVAL;
	}

	switch (format->value) {
	case PERF_PMU_FORMAT_VALUE_CONFIG:
		vp = &attr->config;
		break;
	case PERF_PMU_FORMAT_VALUE_CONFIG1:
		vp = &attr->config1;
		break;
	case PERF_PMU_FORMAT_VALUE_CONFIG2:
		vp = &attr->config2;
		break;
	default:
		return -EINVAL;
	}

	/*
	 * Either directly use a numeric term, or try to translate string terms
	 * using event parameters.
	 */
	if (term->type_val == PARSE_EVENTS__TERM_TYPE_NUM) {
		if (term->no_value &&
		    bitmap_weight(format->bits, PERF_PMU_FORMAT_BITS) > 1) {
			if (err) {
				err->idx = term->err_val;
				err->str = strdup("no value assigned for term");
			}
			return -EINVAL;
		}

		val = term->val.num;
	} else if (term->type_val == PARSE_EVENTS__TERM_TYPE_STR) {
		if (strcmp(term->val.str, "?")) {
			if (verbose > 0) {
				pr_info("Invalid sysfs entry %s=%s\n",
						term->config, term->val.str);
			}
			if (err) {
				err->idx = term->err_val;
				err->str = strdup("expected numeric value");
			}
			return -EINVAL;
		}

		if (pmu_resolve_param_term(term, head_terms, &val))
			return -EINVAL;
	} else
		return -EINVAL;

	max_val = pmu_format_max_value(format->bits);
	if (val > max_val) {
		if (err) {
			err->idx = term->err_val;
			if (asprintf(&err->str,
				     "value too big for format, maximum is %llu",
				     (unsigned long long)max_val) < 0)
				err->str = strdup("value too big for format");
			return -EINVAL;
		}
		/*
		 * Assume we don't care if !err, in which case the value will be
		 * silently truncated.
		 */
	}

	pmu_format_value(format->bits, val, vp, zero);
	return 0;
}

int perf_pmu__config_terms(struct list_head *formats,
			   struct perf_event_attr *attr,
			   struct list_head *head_terms,
			   bool zero, struct parse_events_error *err)
{
	struct parse_events_term *term;

	list_for_each_entry(term, head_terms, list) {
		if (pmu_config_term(formats, attr, term, head_terms,
				    zero, err))
			return -EINVAL;
	}

	return 0;
}

/*
 * Configures event's 'attr' parameter based on the:
 * 1) users input - specified in terms parameter
 * 2) pmu format definitions - specified by pmu parameter
 */
int perf_pmu__config(struct perf_pmu *pmu, struct perf_event_attr *attr,
		     struct list_head *head_terms,
		     struct parse_events_error *err)
{
	bool zero = !!pmu->default_config;

	attr->type = pmu->type;
	return perf_pmu__config_terms(&pmu->format, attr, head_terms,
				      zero, err);
}

static struct perf_pmu_alias *pmu_find_alias(struct perf_pmu *pmu,
					     struct parse_events_term *term)
{
	struct perf_pmu_alias *alias;
	char *name;

	if (parse_events__is_hardcoded_term(term))
		return NULL;

	if (term->type_val == PARSE_EVENTS__TERM_TYPE_NUM) {
		if (term->val.num != 1)
			return NULL;
		if (pmu_find_format(&pmu->format, term->config))
			return NULL;
		name = term->config;
	} else if (term->type_val == PARSE_EVENTS__TERM_TYPE_STR) {
		if (strcasecmp(term->config, "event"))
			return NULL;
		name = term->val.str;
	} else {
		return NULL;
	}

	list_for_each_entry(alias, &pmu->aliases, list) {
		if (!strcasecmp(alias->name, name))
			return alias;
	}
	return NULL;
}


static int check_info_data(struct perf_pmu_alias *alias,
			   struct perf_pmu_info *info)
{
	/*
	 * Only one term in event definition can
	 * define unit, scale and snapshot, fail
	 * if there's more than one.
	 */
	if ((info->unit && alias->unit[0]) ||
	    (info->scale && alias->scale) ||
	    (info->snapshot && alias->snapshot))
		return -EINVAL;

	if (alias->unit[0])
		info->unit = alias->unit;

	if (alias->scale)
		info->scale = alias->scale;

	if (alias->snapshot)
		info->snapshot = alias->snapshot;

	return 0;
}

/*
 * Find alias in the terms list and replace it with the terms
 * defined for the alias
 */
int perf_pmu__check_alias(struct perf_pmu *pmu, struct list_head *head_terms,
			  struct perf_pmu_info *info)
{
	struct parse_events_term *term, *h;
	struct perf_pmu_alias *alias;
	int ret;

	info->per_pkg = false;

	/*
	 * Mark unit and scale as not set
	 * (different from default values, see below)
	 */
	info->unit     = NULL;
	info->scale    = 0.0;
	info->snapshot = false;

	list_for_each_entry_safe(term, h, head_terms, list) {
		alias = pmu_find_alias(pmu, term);
		if (!alias)
			continue;
		ret = pmu_alias_terms(alias, &term->list);
		if (ret)
			return ret;

		ret = check_info_data(alias, info);
		if (ret)
			return ret;

		if (alias->per_pkg)
			info->per_pkg = true;

		list_del(&term->list);
		free(term);
	}

	/*
	 * if no unit or scale foundin aliases, then
	 * set defaults as for evsel
	 * unit cannot left to NULL
	 */
	if (info->unit == NULL)
		info->unit   = "";

	if (info->scale == 0.0)
		info->scale  = 1.0;

	return 0;
}

int perf_pmu__new_format(struct list_head *list, char *name,
			 int config, unsigned long *bits)
{
	struct perf_pmu_format *format;

	format = zalloc(sizeof(*format));
	if (!format)
		return -ENOMEM;

	format->name = strdup(name);
	format->value = config;
	memcpy(format->bits, bits, sizeof(format->bits));

	list_add_tail(&format->list, list);
	return 0;
}

void perf_pmu__set_format(unsigned long *bits, long from, long to)
{
	long b;

	if (!to)
		to = from;

	memset(bits, 0, BITS_TO_BYTES(PERF_PMU_FORMAT_BITS));
	for (b = from; b <= to; b++)
		set_bit(b, bits);
}

static int sub_non_neg(int a, int b)
{
	if (b > a)
		return 0;
	return a - b;
}

static char *format_alias(char *buf, int len, struct perf_pmu *pmu,
			  struct perf_pmu_alias *alias)
{
	struct parse_events_term *term;
	int used = snprintf(buf, len, "%s/%s", pmu->name, alias->name);

	list_for_each_entry(term, &alias->terms, list) {
		if (term->type_val == PARSE_EVENTS__TERM_TYPE_STR)
			used += snprintf(buf + used, sub_non_neg(len, used),
					",%s=%s", term->config,
					term->val.str);
	}

	if (sub_non_neg(len, used) > 0) {
		buf[used] = '/';
		used++;
	}
	if (sub_non_neg(len, used) > 0) {
		buf[used] = '\0';
		used++;
	} else
		buf[len - 1] = '\0';

	return buf;
}

static char *format_alias_or(char *buf, int len, struct perf_pmu *pmu,
			     struct perf_pmu_alias *alias)
{
	snprintf(buf, len, "%s OR %s/%s/", alias->name, pmu->name, alias->name);
	return buf;
}

struct sevent {
	char *name;
	char *desc;
	char *topic;
	char *str;
	char *pmu;
};

static int cmp_sevent(const void *a, const void *b)
{
	const struct sevent *as = a;
	const struct sevent *bs = b;

	/* Put extra events last */
	if (!!as->desc != !!bs->desc)
		return !!as->desc - !!bs->desc;
	if (as->topic && bs->topic) {
		int n = strcmp(as->topic, bs->topic);

		if (n)
			return n;
	}
	return strcmp(as->name, bs->name);
}

static void wordwrap(char *s, int start, int max, int corr)
{
	int column = start;
	int n;

	while (*s) {
		int wlen = strcspn(s, " \t");

		if (column + wlen >= max && column > start) {
			printf("\n%*s", start, "");
			column = start + corr;
		}
		n = printf("%s%.*s", column > start ? " " : "", wlen, s);
		if (n <= 0)
			break;
		s += wlen;
		column += n;
		while (isspace(*s))
			s++;
	}
}

void print_pmu_events(const char *event_glob, bool name_only, bool quiet_flag,
			bool long_desc)
{
	struct perf_pmu *pmu;
	struct perf_pmu_alias *alias;
	char buf[1024];
	int printed = 0;
	int len, j;
	struct sevent *aliases;
	int numdesc = 0;
	int columns = pager_get_columns();
	char *topic = NULL;

	pmu = NULL;
	len = 0;
	while ((pmu = perf_pmu__scan(pmu)) != NULL) {
		list_for_each_entry(alias, &pmu->aliases, list)
			len++;
		if (pmu->selectable)
			len++;
	}
	aliases = zalloc(sizeof(struct sevent) * len);
	if (!aliases)
		goto out_enomem;
	pmu = NULL;
	j = 0;
	while ((pmu = perf_pmu__scan(pmu)) != NULL) {
		list_for_each_entry(alias, &pmu->aliases, list) {
			char *name = alias->desc ? alias->name :
				format_alias(buf, sizeof(buf), pmu, alias);
			bool is_cpu = !strcmp(pmu->name, "cpu");

			if (event_glob != NULL &&
			    !(strglobmatch_nocase(name, event_glob) ||
			      (!is_cpu && strglobmatch_nocase(alias->name,
						       event_glob)) ||
			      (alias->topic &&
			       strglobmatch_nocase(alias->topic, event_glob))))
				continue;

			if (is_cpu && !name_only && !alias->desc)
				name = format_alias_or(buf, sizeof(buf), pmu, alias);

			aliases[j].name = name;
			if (is_cpu && !name_only && !alias->desc)
				aliases[j].name = format_alias_or(buf,
								  sizeof(buf),
								  pmu, alias);
			aliases[j].name = strdup(aliases[j].name);
			if (!aliases[j].name)
				goto out_enomem;

			aliases[j].desc = long_desc ? alias->long_desc :
						alias->desc;
			aliases[j].topic = alias->topic;
			aliases[j].str = alias->str;
			aliases[j].pmu = pmu->name;
			j++;
		}
		if (pmu->selectable &&
		    (event_glob == NULL || strglobmatch(pmu->name, event_glob))) {
			char *s;
			if (asprintf(&s, "%s//", pmu->name) < 0)
				goto out_enomem;
			aliases[j].name = s;
			j++;
		}
	}
	len = j;
	qsort(aliases, len, sizeof(struct sevent), cmp_sevent);
	for (j = 0; j < len; j++) {
		/* Skip duplicates */
		if (j > 0 && !strcmp(aliases[j].name, aliases[j - 1].name))
			continue;
		if (name_only) {
			printf("%s ", aliases[j].name);
			continue;
		}
		if (aliases[j].desc && !quiet_flag) {
			if (numdesc++ == 0)
				printf("\n");
			if (aliases[j].topic && (!topic ||
					strcmp(topic, aliases[j].topic))) {
				printf("%s%s:\n", topic ? "\n" : "",
						aliases[j].topic);
				topic = aliases[j].topic;
			}
			printf("  %-50s\n", aliases[j].name);
			printf("%*s", 8, "[");
			wordwrap(aliases[j].desc, 8, columns, 0);
			printf("]\n");
<<<<<<< HEAD
			if (verbose)
=======
			if (verbose > 0)
>>>>>>> 36fc5797
				printf("%*s%s/%s/\n", 8, "", aliases[j].pmu, aliases[j].str);
		} else
			printf("  %-50s [Kernel PMU event]\n", aliases[j].name);
		printed++;
	}
	if (printed && pager_in_use())
		printf("\n");
out_free:
	for (j = 0; j < len; j++)
		zfree(&aliases[j].name);
	zfree(&aliases);
	return;

out_enomem:
	printf("FATAL: not enough memory to print PMU events\n");
	if (aliases)
		goto out_free;
}

bool pmu_have_event(const char *pname, const char *name)
{
	struct perf_pmu *pmu;
	struct perf_pmu_alias *alias;

	pmu = NULL;
	while ((pmu = perf_pmu__scan(pmu)) != NULL) {
		if (strcmp(pname, pmu->name))
			continue;
		list_for_each_entry(alias, &pmu->aliases, list)
			if (!strcmp(alias->name, name))
				return true;
	}
	return false;
}

static FILE *perf_pmu__open_file(struct perf_pmu *pmu, const char *name)
{
	struct stat st;
	char path[PATH_MAX];
	const char *sysfs;

	sysfs = sysfs__mountpoint();
	if (!sysfs)
		return NULL;

	snprintf(path, PATH_MAX,
		 "%s" EVENT_SOURCE_DEVICE_PATH "%s/%s", sysfs, pmu->name, name);

	if (stat(path, &st) < 0)
		return NULL;

	return fopen(path, "r");
}

int perf_pmu__scan_file(struct perf_pmu *pmu, const char *name, const char *fmt,
			...)
{
	va_list args;
	FILE *file;
	int ret = EOF;

	va_start(args, fmt);
	file = perf_pmu__open_file(pmu, name);
	if (file) {
		ret = vfscanf(file, fmt, args);
		fclose(file);
	}
	va_end(args);
	return ret;
}<|MERGE_RESOLUTION|>--- conflicted
+++ resolved
@@ -138,7 +138,6 @@
 	char scale[128];
 	int fd, ret = -1;
 	char path[PATH_MAX];
-<<<<<<< HEAD
 
 	snprintf(path, PATH_MAX, "%s/%s.scale", dir, name);
 
@@ -153,22 +152,6 @@
 	if (sret < 0)
 		goto error;
 
-=======
-
-	snprintf(path, PATH_MAX, "%s/%s.scale", dir, name);
-
-	fd = open(path, O_RDONLY);
-	if (fd == -1)
-		return -1;
-
-	if (fstat(fd, &st) < 0)
-		goto error;
-
-	sret = read(fd, scale, sizeof(scale)-1);
-	if (sret < 0)
-		goto error;
-
->>>>>>> 36fc5797
 	if (scale[sret - 1] == '\n')
 		scale[sret - 1] = '\0';
 	else
@@ -1249,11 +1232,7 @@
 			printf("%*s", 8, "[");
 			wordwrap(aliases[j].desc, 8, columns, 0);
 			printf("]\n");
-<<<<<<< HEAD
-			if (verbose)
-=======
 			if (verbose > 0)
->>>>>>> 36fc5797
 				printf("%*s%s/%s/\n", 8, "", aliases[j].pmu, aliases[j].str);
 		} else
 			printf("  %-50s [Kernel PMU event]\n", aliases[j].name);
