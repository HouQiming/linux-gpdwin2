/*
 * AMD ALSA SoC PCM Driver for ACP 2.x
 *
 * Copyright 2014-2015 Advanced Micro Devices, Inc.
 *
 * This program is free software; you can redistribute it and/or modify it
 * under the terms and conditions of the GNU General Public License,
 * version 2, as published by the Free Software Foundation.
 *
 * This program is distributed in the hope it will be useful, but WITHOUT
 * ANY WARRANTY; without even the implied warranty of MERCHANTABILITY or
 * FITNESS FOR A PARTICULAR PURPOSE.  See the GNU General Public License for
 * more details.
 */

#include <linux/module.h>
#include <linux/delay.h>
#include <linux/io.h>
#include <linux/sizes.h>
#include <linux/pm_runtime.h>

#include <sound/soc.h>
#include <drm/amd_asic_type.h>
#include "acp.h"

#define PLAYBACK_MIN_NUM_PERIODS    2
#define PLAYBACK_MAX_NUM_PERIODS    2
#define PLAYBACK_MAX_PERIOD_SIZE    16384
#define PLAYBACK_MIN_PERIOD_SIZE    1024
#define CAPTURE_MIN_NUM_PERIODS     2
#define CAPTURE_MAX_NUM_PERIODS     2
#define CAPTURE_MAX_PERIOD_SIZE     16384
#define CAPTURE_MIN_PERIOD_SIZE     1024

#define MAX_BUFFER (PLAYBACK_MAX_PERIOD_SIZE * PLAYBACK_MAX_NUM_PERIODS)
#define MIN_BUFFER MAX_BUFFER

#define ST_PLAYBACK_MAX_PERIOD_SIZE 8192
#define ST_CAPTURE_MAX_PERIOD_SIZE  ST_PLAYBACK_MAX_PERIOD_SIZE
#define ST_MAX_BUFFER (ST_PLAYBACK_MAX_PERIOD_SIZE * PLAYBACK_MAX_NUM_PERIODS)
#define ST_MIN_BUFFER ST_MAX_BUFFER

#define DRV_NAME "acp_audio_dma"

static const struct snd_pcm_hardware acp_pcm_hardware_playback = {
	.info = SNDRV_PCM_INFO_INTERLEAVED |
		SNDRV_PCM_INFO_BLOCK_TRANSFER | SNDRV_PCM_INFO_MMAP |
		SNDRV_PCM_INFO_MMAP_VALID | SNDRV_PCM_INFO_BATCH |
		SNDRV_PCM_INFO_PAUSE | SNDRV_PCM_INFO_RESUME,
	.formats = SNDRV_PCM_FMTBIT_S16_LE |
		SNDRV_PCM_FMTBIT_S24_LE | SNDRV_PCM_FMTBIT_S32_LE,
	.channels_min = 1,
	.channels_max = 8,
	.rates = SNDRV_PCM_RATE_8000_96000,
	.rate_min = 8000,
	.rate_max = 96000,
	.buffer_bytes_max = PLAYBACK_MAX_NUM_PERIODS * PLAYBACK_MAX_PERIOD_SIZE,
	.period_bytes_min = PLAYBACK_MIN_PERIOD_SIZE,
	.period_bytes_max = PLAYBACK_MAX_PERIOD_SIZE,
	.periods_min = PLAYBACK_MIN_NUM_PERIODS,
	.periods_max = PLAYBACK_MAX_NUM_PERIODS,
};

static const struct snd_pcm_hardware acp_pcm_hardware_capture = {
	.info = SNDRV_PCM_INFO_INTERLEAVED |
		SNDRV_PCM_INFO_BLOCK_TRANSFER | SNDRV_PCM_INFO_MMAP |
		SNDRV_PCM_INFO_MMAP_VALID | SNDRV_PCM_INFO_BATCH |
	    SNDRV_PCM_INFO_PAUSE | SNDRV_PCM_INFO_RESUME,
	.formats = SNDRV_PCM_FMTBIT_S16_LE |
		SNDRV_PCM_FMTBIT_S24_LE | SNDRV_PCM_FMTBIT_S32_LE,
	.channels_min = 1,
	.channels_max = 2,
	.rates = SNDRV_PCM_RATE_8000_48000,
	.rate_min = 8000,
	.rate_max = 48000,
	.buffer_bytes_max = CAPTURE_MAX_NUM_PERIODS * CAPTURE_MAX_PERIOD_SIZE,
	.period_bytes_min = CAPTURE_MIN_PERIOD_SIZE,
	.period_bytes_max = CAPTURE_MAX_PERIOD_SIZE,
	.periods_min = CAPTURE_MIN_NUM_PERIODS,
	.periods_max = CAPTURE_MAX_NUM_PERIODS,
};

<<<<<<< HEAD
=======
static const struct snd_pcm_hardware acp_st_pcm_hardware_playback = {
	.info = SNDRV_PCM_INFO_INTERLEAVED |
		SNDRV_PCM_INFO_BLOCK_TRANSFER | SNDRV_PCM_INFO_MMAP |
		SNDRV_PCM_INFO_MMAP_VALID | SNDRV_PCM_INFO_BATCH |
		SNDRV_PCM_INFO_PAUSE | SNDRV_PCM_INFO_RESUME,
	.formats = SNDRV_PCM_FMTBIT_S16_LE |
		SNDRV_PCM_FMTBIT_S24_LE | SNDRV_PCM_FMTBIT_S32_LE,
	.channels_min = 1,
	.channels_max = 8,
	.rates = SNDRV_PCM_RATE_8000_96000,
	.rate_min = 8000,
	.rate_max = 96000,
	.buffer_bytes_max = ST_MAX_BUFFER,
	.period_bytes_min = PLAYBACK_MIN_PERIOD_SIZE,
	.period_bytes_max = ST_PLAYBACK_MAX_PERIOD_SIZE,
	.periods_min = PLAYBACK_MIN_NUM_PERIODS,
	.periods_max = PLAYBACK_MAX_NUM_PERIODS,
};

static const struct snd_pcm_hardware acp_st_pcm_hardware_capture = {
	.info = SNDRV_PCM_INFO_INTERLEAVED |
		SNDRV_PCM_INFO_BLOCK_TRANSFER | SNDRV_PCM_INFO_MMAP |
		SNDRV_PCM_INFO_MMAP_VALID | SNDRV_PCM_INFO_BATCH |
		SNDRV_PCM_INFO_PAUSE | SNDRV_PCM_INFO_RESUME,
	.formats = SNDRV_PCM_FMTBIT_S16_LE |
		SNDRV_PCM_FMTBIT_S24_LE | SNDRV_PCM_FMTBIT_S32_LE,
	.channels_min = 1,
	.channels_max = 2,
	.rates = SNDRV_PCM_RATE_8000_48000,
	.rate_min = 8000,
	.rate_max = 48000,
	.buffer_bytes_max = ST_MAX_BUFFER,
	.period_bytes_min = CAPTURE_MIN_PERIOD_SIZE,
	.period_bytes_max = ST_CAPTURE_MAX_PERIOD_SIZE,
	.periods_min = CAPTURE_MIN_NUM_PERIODS,
	.periods_max = CAPTURE_MAX_NUM_PERIODS,
};

>>>>>>> 9ceace3c
static u32 acp_reg_read(void __iomem *acp_mmio, u32 reg)
{
	return readl(acp_mmio + (reg * 4));
}

static void acp_reg_write(u32 val, void __iomem *acp_mmio, u32 reg)
{
	writel(val, acp_mmio + (reg * 4));
}

/* Configure a given dma channel parameters - enable/disable,
 * number of descriptors, priority
 */
static void config_acp_dma_channel(void __iomem *acp_mmio, u8 ch_num,
				   u16 dscr_strt_idx, u16 num_dscrs,
				   enum acp_dma_priority_level priority_level)
{
	u32 dma_ctrl;

	/* disable the channel run field */
	dma_ctrl = acp_reg_read(acp_mmio, mmACP_DMA_CNTL_0 + ch_num);
	dma_ctrl &= ~ACP_DMA_CNTL_0__DMAChRun_MASK;
	acp_reg_write(dma_ctrl, acp_mmio, mmACP_DMA_CNTL_0 + ch_num);

	/* program a DMA channel with first descriptor to be processed. */
	acp_reg_write((ACP_DMA_DSCR_STRT_IDX_0__DMAChDscrStrtIdx_MASK
			& dscr_strt_idx),
			acp_mmio, mmACP_DMA_DSCR_STRT_IDX_0 + ch_num);

	/* program a DMA channel with the number of descriptors to be
	 * processed in the transfer
	*/
	acp_reg_write(ACP_DMA_DSCR_CNT_0__DMAChDscrCnt_MASK & num_dscrs,
		acp_mmio, mmACP_DMA_DSCR_CNT_0 + ch_num);

	/* set DMA channel priority */
	acp_reg_write(priority_level, acp_mmio, mmACP_DMA_PRIO_0 + ch_num);
}

/* Initialize a dma descriptor in SRAM based on descritor information passed */
static void config_dma_descriptor_in_sram(void __iomem *acp_mmio,
					  u16 descr_idx,
					  acp_dma_dscr_transfer_t *descr_info)
{
	u32 sram_offset;

	sram_offset = (descr_idx * sizeof(acp_dma_dscr_transfer_t));

	/* program the source base address. */
	acp_reg_write(sram_offset, acp_mmio, mmACP_SRBM_Targ_Idx_Addr);
	acp_reg_write(descr_info->src,	acp_mmio, mmACP_SRBM_Targ_Idx_Data);
	/* program the destination base address. */
	acp_reg_write(sram_offset + 4,	acp_mmio, mmACP_SRBM_Targ_Idx_Addr);
	acp_reg_write(descr_info->dest, acp_mmio, mmACP_SRBM_Targ_Idx_Data);

	/* program the number of bytes to be transferred for this descriptor. */
	acp_reg_write(sram_offset + 8,	acp_mmio, mmACP_SRBM_Targ_Idx_Addr);
	acp_reg_write(descr_info->xfer_val, acp_mmio, mmACP_SRBM_Targ_Idx_Data);
}

/* Initialize the DMA descriptor information for transfer between
 * system memory <-> ACP SRAM
 */
static void set_acp_sysmem_dma_descriptors(void __iomem *acp_mmio,
					u32 size, int direction,
					u32 pte_offset, u32 asic_type)
{
	u16 i;
	u16 dma_dscr_idx = PLAYBACK_START_DMA_DESCR_CH12;
	acp_dma_dscr_transfer_t dmadscr[NUM_DSCRS_PER_CHANNEL];

	for (i = 0; i < NUM_DSCRS_PER_CHANNEL; i++) {
		dmadscr[i].xfer_val = 0;
		if (direction == SNDRV_PCM_STREAM_PLAYBACK) {
			dma_dscr_idx = PLAYBACK_START_DMA_DESCR_CH12 + i;
			dmadscr[i].dest = ACP_SHARED_RAM_BANK_1_ADDRESS
					+ (i * (size/2));
			dmadscr[i].src = ACP_INTERNAL_APERTURE_WINDOW_0_ADDRESS
				+ (pte_offset * SZ_4K) + (i * (size/2));
			switch (asic_type) {
			case CHIP_STONEY:
				dmadscr[i].xfer_val |=
				(ACP_DMA_ATTRIBUTES_DAGB_GARLIC_TO_SHAREDMEM  << 16) |
				(size / 2);
				break;
			default:
				dmadscr[i].xfer_val |=
				(ACP_DMA_ATTRIBUTES_DAGB_ONION_TO_SHAREDMEM  << 16) |
				(size / 2);
			}
		} else {
			dma_dscr_idx = CAPTURE_START_DMA_DESCR_CH14 + i;
			switch (asic_type) {
			case CHIP_STONEY:
				dmadscr[i].src = ACP_SHARED_RAM_BANK_3_ADDRESS +
				(i * (size/2));
				dmadscr[i].dest =
				ACP_INTERNAL_APERTURE_WINDOW_0_ADDRESS +
				(pte_offset * SZ_4K) + (i * (size/2));
				dmadscr[i].xfer_val |=
				BIT(22) |
				(ACP_DMA_ATTRIBUTES_SHARED_MEM_TO_DAGB_GARLIC << 16) |
				(size / 2);
				break;
			default:
				dmadscr[i].src = ACP_SHARED_RAM_BANK_5_ADDRESS +
				(i * (size/2));
				dmadscr[i].dest =
				ACP_INTERNAL_APERTURE_WINDOW_0_ADDRESS +
				(pte_offset * SZ_4K) + (i * (size/2));
				dmadscr[i].xfer_val |=
				BIT(22) |
				(ACP_DMA_ATTRIBUTES_SHAREDMEM_TO_DAGB_ONION << 16) |
				(size / 2);
			}
		}
		config_dma_descriptor_in_sram(acp_mmio, dma_dscr_idx,
						&dmadscr[i]);
	}
	if (direction == SNDRV_PCM_STREAM_PLAYBACK)
		config_acp_dma_channel(acp_mmio, SYSRAM_TO_ACP_CH_NUM,
					PLAYBACK_START_DMA_DESCR_CH12,
					NUM_DSCRS_PER_CHANNEL,
					ACP_DMA_PRIORITY_LEVEL_NORMAL);
	else
		config_acp_dma_channel(acp_mmio, ACP_TO_SYSRAM_CH_NUM,
					CAPTURE_START_DMA_DESCR_CH14,
					NUM_DSCRS_PER_CHANNEL,
					ACP_DMA_PRIORITY_LEVEL_NORMAL);
}

/* Initialize the DMA descriptor information for transfer between
 * ACP SRAM <-> I2S
 */
static void set_acp_to_i2s_dma_descriptors(void __iomem *acp_mmio,
					u32 size, int direction,
					u32 asic_type)
{

	u16 i;
	u16 dma_dscr_idx = PLAYBACK_START_DMA_DESCR_CH13;
	acp_dma_dscr_transfer_t dmadscr[NUM_DSCRS_PER_CHANNEL];

	for (i = 0; i < NUM_DSCRS_PER_CHANNEL; i++) {
		dmadscr[i].xfer_val = 0;
		if (direction == SNDRV_PCM_STREAM_PLAYBACK) {
			dma_dscr_idx = PLAYBACK_START_DMA_DESCR_CH13 + i;
			dmadscr[i].src = ACP_SHARED_RAM_BANK_1_ADDRESS +
					 (i * (size/2));
			/* dmadscr[i].dest is unused by hardware. */
			dmadscr[i].dest = 0;
			dmadscr[i].xfer_val |= BIT(22) | (TO_ACP_I2S_1 << 16) |
						(size / 2);
		} else {
			dma_dscr_idx = CAPTURE_START_DMA_DESCR_CH15 + i;
			/* dmadscr[i].src is unused by hardware. */
			dmadscr[i].src = 0;
			switch (asic_type) {
			case CHIP_STONEY:
				dmadscr[i].dest =
					 ACP_SHARED_RAM_BANK_3_ADDRESS +
					(i * (size / 2));
				break;
			default:
				dmadscr[i].dest =
					 ACP_SHARED_RAM_BANK_5_ADDRESS +
					(i * (size / 2));
			}
			dmadscr[i].xfer_val |= BIT(22) |
					(FROM_ACP_I2S_1 << 16) | (size / 2);
		}
		config_dma_descriptor_in_sram(acp_mmio, dma_dscr_idx,
						&dmadscr[i]);
	}
	/* Configure the DMA channel with the above descriptore */
	if (direction == SNDRV_PCM_STREAM_PLAYBACK)
		config_acp_dma_channel(acp_mmio, ACP_TO_I2S_DMA_CH_NUM,
					PLAYBACK_START_DMA_DESCR_CH13,
					NUM_DSCRS_PER_CHANNEL,
					ACP_DMA_PRIORITY_LEVEL_NORMAL);
	else
		config_acp_dma_channel(acp_mmio, I2S_TO_ACP_DMA_CH_NUM,
					CAPTURE_START_DMA_DESCR_CH15,
					NUM_DSCRS_PER_CHANNEL,
					ACP_DMA_PRIORITY_LEVEL_NORMAL);
}

/* Create page table entries in ACP SRAM for the allocated memory */
static void acp_pte_config(void __iomem *acp_mmio, struct page *pg,
			   u16 num_of_pages, u32 pte_offset)
{
	u16 page_idx;
	u64 addr;
	u32 low;
	u32 high;
	u32 offset;

	offset	= ACP_DAGB_GRP_SRBM_SRAM_BASE_OFFSET + (pte_offset * 8);
	for (page_idx = 0; page_idx < (num_of_pages); page_idx++) {
		/* Load the low address of page int ACP SRAM through SRBM */
		acp_reg_write((offset + (page_idx * 8)),
			acp_mmio, mmACP_SRBM_Targ_Idx_Addr);
		addr = page_to_phys(pg);

		low = lower_32_bits(addr);
		high = upper_32_bits(addr);

		acp_reg_write(low, acp_mmio, mmACP_SRBM_Targ_Idx_Data);

		/* Load the High address of page int ACP SRAM through SRBM */
		acp_reg_write((offset + (page_idx * 8) + 4),
			acp_mmio, mmACP_SRBM_Targ_Idx_Addr);

		/* page enable in ACP */
		high |= BIT(31);
		acp_reg_write(high, acp_mmio, mmACP_SRBM_Targ_Idx_Data);

		/* Move to next physically contiguos page */
		pg++;
	}
}

static void config_acp_dma(void __iomem *acp_mmio,
			struct audio_substream_data *audio_config,
			u32 asic_type)
{
	u32 pte_offset;

	if (audio_config->direction == SNDRV_PCM_STREAM_PLAYBACK)
		pte_offset = ACP_PLAYBACK_PTE_OFFSET;
	else
		pte_offset = ACP_CAPTURE_PTE_OFFSET;

	acp_pte_config(acp_mmio, audio_config->pg, audio_config->num_of_pages,
			pte_offset);

	/* Configure System memory <-> ACP SRAM DMA descriptors */
	set_acp_sysmem_dma_descriptors(acp_mmio, audio_config->size,
				audio_config->direction, pte_offset, asic_type);

	/* Configure ACP SRAM <-> I2S DMA descriptors */
	set_acp_to_i2s_dma_descriptors(acp_mmio, audio_config->size,
				audio_config->direction, asic_type);
}

/* Start a given DMA channel transfer */
static void acp_dma_start(void __iomem *acp_mmio,
			 u16 ch_num, bool is_circular)
{
	u32 dma_ctrl;

	/* read the dma control register and disable the channel run field */
	dma_ctrl = acp_reg_read(acp_mmio, mmACP_DMA_CNTL_0 + ch_num);

	/* Invalidating the DAGB cache */
	acp_reg_write(1, acp_mmio, mmACP_DAGB_ATU_CTRL);

	/* configure the DMA channel and start the DMA transfer
	 * set dmachrun bit to start the transfer and enable the
	 * interrupt on completion of the dma transfer
	 */
	dma_ctrl |= ACP_DMA_CNTL_0__DMAChRun_MASK;

	switch (ch_num) {
	case ACP_TO_I2S_DMA_CH_NUM:
	case ACP_TO_SYSRAM_CH_NUM:
	case I2S_TO_ACP_DMA_CH_NUM:
		dma_ctrl |= ACP_DMA_CNTL_0__DMAChIOCEn_MASK;
		break;
	default:
		dma_ctrl &= ~ACP_DMA_CNTL_0__DMAChIOCEn_MASK;
		break;
	}

	/* enable  for ACP SRAM to/from I2S DMA channel */
	if (is_circular == true)
		dma_ctrl |= ACP_DMA_CNTL_0__Circular_DMA_En_MASK;
	else
		dma_ctrl &= ~ACP_DMA_CNTL_0__Circular_DMA_En_MASK;

	acp_reg_write(dma_ctrl, acp_mmio, mmACP_DMA_CNTL_0 + ch_num);
}

/* Stop a given DMA channel transfer */
static int acp_dma_stop(void __iomem *acp_mmio, u8 ch_num)
{
	u32 dma_ctrl;
	u32 dma_ch_sts;
	u32 count = ACP_DMA_RESET_TIME;

	dma_ctrl = acp_reg_read(acp_mmio, mmACP_DMA_CNTL_0 + ch_num);

	/* clear the dma control register fields before writing zero
	 * in reset bit
	*/
	dma_ctrl &= ~ACP_DMA_CNTL_0__DMAChRun_MASK;
	dma_ctrl &= ~ACP_DMA_CNTL_0__DMAChIOCEn_MASK;

	acp_reg_write(dma_ctrl, acp_mmio, mmACP_DMA_CNTL_0 + ch_num);
	dma_ch_sts = acp_reg_read(acp_mmio, mmACP_DMA_CH_STS);

	if (dma_ch_sts & BIT(ch_num)) {
		/* set the reset bit for this channel to stop the dma
		*  transfer
		*/
		dma_ctrl |= ACP_DMA_CNTL_0__DMAChRst_MASK;
		acp_reg_write(dma_ctrl, acp_mmio, mmACP_DMA_CNTL_0 + ch_num);
	}

	/* check the channel status bit for some time and return the status */
	while (true) {
		dma_ch_sts = acp_reg_read(acp_mmio, mmACP_DMA_CH_STS);
		if (!(dma_ch_sts & BIT(ch_num))) {
			/* clear the reset flag after successfully stopping
			* the dma transfer and break from the loop
			*/
			dma_ctrl &= ~ACP_DMA_CNTL_0__DMAChRst_MASK;

			acp_reg_write(dma_ctrl, acp_mmio, mmACP_DMA_CNTL_0
								+ ch_num);
			break;
		}
		if (--count == 0) {
			pr_err("Failed to stop ACP DMA channel : %d\n", ch_num);
			return -ETIMEDOUT;
		}
		udelay(100);
	}
	return 0;
}

static void acp_set_sram_bank_state(void __iomem *acp_mmio, u16 bank,
					bool power_on)
{
	u32 val, req_reg, sts_reg, sts_reg_mask;
	u32 loops = 1000;

	if (bank < 32) {
		req_reg = mmACP_MEM_SHUT_DOWN_REQ_LO;
		sts_reg = mmACP_MEM_SHUT_DOWN_STS_LO;
		sts_reg_mask = 0xFFFFFFFF;

	} else {
		bank -= 32;
		req_reg = mmACP_MEM_SHUT_DOWN_REQ_HI;
		sts_reg = mmACP_MEM_SHUT_DOWN_STS_HI;
		sts_reg_mask = 0x0000FFFF;
	}

	val = acp_reg_read(acp_mmio, req_reg);
	if (val & (1 << bank)) {
		/* bank is in off state */
		if (power_on == true)
			/* request to on */
			val &= ~(1 << bank);
		else
			/* request to off */
			return;
	} else {
		/* bank is in on state */
		if (power_on == false)
			/* request to off */
			val |= 1 << bank;
		else
			/* request to on */
			return;
	}
	acp_reg_write(val, acp_mmio, req_reg);

	while (acp_reg_read(acp_mmio, sts_reg) != sts_reg_mask) {
		if (!loops--) {
			pr_err("ACP SRAM bank %d state change failed\n", bank);
			break;
		}
		cpu_relax();
	}
}

/* Initialize and bring ACP hardware to default state. */
static int acp_init(void __iomem *acp_mmio, u32 asic_type)
{
	u16 bank;
	u32 val, count, sram_pte_offset;

	/* Assert Soft reset of ACP */
	val = acp_reg_read(acp_mmio, mmACP_SOFT_RESET);

	val |= ACP_SOFT_RESET__SoftResetAud_MASK;
	acp_reg_write(val, acp_mmio, mmACP_SOFT_RESET);

	count = ACP_SOFT_RESET_DONE_TIME_OUT_VALUE;
	while (true) {
		val = acp_reg_read(acp_mmio, mmACP_SOFT_RESET);
		if (ACP_SOFT_RESET__SoftResetAudDone_MASK ==
		    (val & ACP_SOFT_RESET__SoftResetAudDone_MASK))
			break;
		if (--count == 0) {
			pr_err("Failed to reset ACP\n");
			return -ETIMEDOUT;
		}
		udelay(100);
	}

	/* Enable clock to ACP and wait until the clock is enabled */
	val = acp_reg_read(acp_mmio, mmACP_CONTROL);
	val = val | ACP_CONTROL__ClkEn_MASK;
	acp_reg_write(val, acp_mmio, mmACP_CONTROL);

	count = ACP_CLOCK_EN_TIME_OUT_VALUE;

	while (true) {
		val = acp_reg_read(acp_mmio, mmACP_STATUS);
		if (val & (u32) 0x1)
			break;
		if (--count == 0) {
			pr_err("Failed to reset ACP\n");
			return -ETIMEDOUT;
		}
		udelay(100);
	}

	/* Deassert the SOFT RESET flags */
	val = acp_reg_read(acp_mmio, mmACP_SOFT_RESET);
	val &= ~ACP_SOFT_RESET__SoftResetAud_MASK;
	acp_reg_write(val, acp_mmio, mmACP_SOFT_RESET);

	/* initiailize Onion control DAGB register */
	acp_reg_write(ACP_ONION_CNTL_DEFAULT, acp_mmio,
			mmACP_AXI2DAGB_ONION_CNTL);

	/* initiailize Garlic control DAGB registers */
	acp_reg_write(ACP_GARLIC_CNTL_DEFAULT, acp_mmio,
			mmACP_AXI2DAGB_GARLIC_CNTL);

	sram_pte_offset = ACP_DAGB_GRP_SRAM_BASE_ADDRESS |
			ACP_DAGB_BASE_ADDR_GRP_1__AXI2DAGBSnoopSel_MASK |
			ACP_DAGB_BASE_ADDR_GRP_1__AXI2DAGBTargetMemSel_MASK |
			ACP_DAGB_BASE_ADDR_GRP_1__AXI2DAGBGrpEnable_MASK;
	acp_reg_write(sram_pte_offset,  acp_mmio, mmACP_DAGB_BASE_ADDR_GRP_1);
	acp_reg_write(ACP_PAGE_SIZE_4K_ENABLE, acp_mmio,
			mmACP_DAGB_PAGE_SIZE_GRP_1);

	acp_reg_write(ACP_SRAM_BASE_ADDRESS, acp_mmio,
			mmACP_DMA_DESC_BASE_ADDR);

	/* Num of descriptiors in SRAM 0x4, means 256 descriptors;(64 * 4) */
	acp_reg_write(0x4, acp_mmio, mmACP_DMA_DESC_MAX_NUM_DSCR);
	acp_reg_write(ACP_EXTERNAL_INTR_CNTL__DMAIOCMask_MASK,
		acp_mmio, mmACP_EXTERNAL_INTR_CNTL);

       /* When ACP_TILE_P1 is turned on, all SRAM banks get turned on.
	* Now, turn off all of them. This can't be done in 'poweron' of
	* ACP pm domain, as this requires ACP to be initialized.
	* For Stoney, Memory gating is disabled,i.e SRAM Banks
	* won't be turned off. The default state for SRAM banks is ON.
	* Setting SRAM bank state code skipped for STONEY platform.
	*/
	if (asic_type != CHIP_STONEY) {
		for (bank = 1; bank < 48; bank++)
			acp_set_sram_bank_state(acp_mmio, bank, false);
	}

	/* Stoney supports 16bit resolution */
	if (asic_type == CHIP_STONEY) {
		val = acp_reg_read(acp_mmio, mmACP_I2S_16BIT_RESOLUTION_EN);
		val |= 0x03;
		acp_reg_write(val, acp_mmio, mmACP_I2S_16BIT_RESOLUTION_EN);
	}
	return 0;
}

/* Deinitialize ACP */
static int acp_deinit(void __iomem *acp_mmio)
{
	u32 val;
	u32 count;

	/* Assert Soft reset of ACP */
	val = acp_reg_read(acp_mmio, mmACP_SOFT_RESET);

	val |= ACP_SOFT_RESET__SoftResetAud_MASK;
	acp_reg_write(val, acp_mmio, mmACP_SOFT_RESET);

	count = ACP_SOFT_RESET_DONE_TIME_OUT_VALUE;
	while (true) {
		val = acp_reg_read(acp_mmio, mmACP_SOFT_RESET);
		if (ACP_SOFT_RESET__SoftResetAudDone_MASK ==
		    (val & ACP_SOFT_RESET__SoftResetAudDone_MASK))
			break;
		if (--count == 0) {
			pr_err("Failed to reset ACP\n");
			return -ETIMEDOUT;
		}
		udelay(100);
	}
	/** Disable ACP clock */
	val = acp_reg_read(acp_mmio, mmACP_CONTROL);
	val &= ~ACP_CONTROL__ClkEn_MASK;
	acp_reg_write(val, acp_mmio, mmACP_CONTROL);

	count = ACP_CLOCK_EN_TIME_OUT_VALUE;

	while (true) {
		val = acp_reg_read(acp_mmio, mmACP_STATUS);
		if (!(val & (u32) 0x1))
			break;
		if (--count == 0) {
			pr_err("Failed to reset ACP\n");
			return -ETIMEDOUT;
		}
		udelay(100);
	}
	return 0;
}

/* ACP DMA irq handler routine for playback, capture usecases */
static irqreturn_t dma_irq_handler(int irq, void *arg)
{
	u16 dscr_idx;
	u32 intr_flag, ext_intr_status;
	struct audio_drv_data *irq_data;
	void __iomem *acp_mmio;
	struct device *dev = arg;
	bool valid_irq = false;

	irq_data = dev_get_drvdata(dev);
	acp_mmio = irq_data->acp_mmio;

	ext_intr_status = acp_reg_read(acp_mmio, mmACP_EXTERNAL_INTR_STAT);
	intr_flag = (((ext_intr_status &
		      ACP_EXTERNAL_INTR_STAT__DMAIOCStat_MASK) >>
		     ACP_EXTERNAL_INTR_STAT__DMAIOCStat__SHIFT));

	if ((intr_flag & BIT(ACP_TO_I2S_DMA_CH_NUM)) != 0) {
		valid_irq = true;
		if (acp_reg_read(acp_mmio, mmACP_DMA_CUR_DSCR_13) ==
				PLAYBACK_START_DMA_DESCR_CH13)
			dscr_idx = PLAYBACK_END_DMA_DESCR_CH12;
		else
			dscr_idx = PLAYBACK_START_DMA_DESCR_CH12;
		config_acp_dma_channel(acp_mmio, SYSRAM_TO_ACP_CH_NUM, dscr_idx,
				       1, 0);
		acp_dma_start(acp_mmio, SYSRAM_TO_ACP_CH_NUM, false);

		snd_pcm_period_elapsed(irq_data->play_stream);

		acp_reg_write((intr_flag & BIT(ACP_TO_I2S_DMA_CH_NUM)) << 16,
				acp_mmio, mmACP_EXTERNAL_INTR_STAT);
	}

	if ((intr_flag & BIT(I2S_TO_ACP_DMA_CH_NUM)) != 0) {
		valid_irq = true;
		if (acp_reg_read(acp_mmio, mmACP_DMA_CUR_DSCR_15) ==
				CAPTURE_START_DMA_DESCR_CH15)
			dscr_idx = CAPTURE_END_DMA_DESCR_CH14;
		else
			dscr_idx = CAPTURE_START_DMA_DESCR_CH14;
		config_acp_dma_channel(acp_mmio, ACP_TO_SYSRAM_CH_NUM, dscr_idx,
				       1, 0);
		acp_dma_start(acp_mmio, ACP_TO_SYSRAM_CH_NUM, false);

		acp_reg_write((intr_flag & BIT(I2S_TO_ACP_DMA_CH_NUM)) << 16,
				acp_mmio, mmACP_EXTERNAL_INTR_STAT);
	}

	if ((intr_flag & BIT(ACP_TO_SYSRAM_CH_NUM)) != 0) {
		valid_irq = true;
		snd_pcm_period_elapsed(irq_data->capture_stream);
		acp_reg_write((intr_flag & BIT(ACP_TO_SYSRAM_CH_NUM)) << 16,
				acp_mmio, mmACP_EXTERNAL_INTR_STAT);
	}

	if (valid_irq)
		return IRQ_HANDLED;
	else
		return IRQ_NONE;
}

static int acp_dma_open(struct snd_pcm_substream *substream)
{
	u16 bank;
	int ret = 0;
	struct snd_pcm_runtime *runtime = substream->runtime;
	struct snd_soc_pcm_runtime *prtd = substream->private_data;
	struct audio_drv_data *intr_data = dev_get_drvdata(prtd->platform->dev);

	struct audio_substream_data *adata =
		kzalloc(sizeof(struct audio_substream_data), GFP_KERNEL);
	if (adata == NULL)
		return -ENOMEM;

	if (substream->stream == SNDRV_PCM_STREAM_PLAYBACK) {
		switch (intr_data->asic_type) {
		case CHIP_STONEY:
			runtime->hw = acp_st_pcm_hardware_playback;
			break;
		default:
			runtime->hw = acp_pcm_hardware_playback;
		}
	} else {
		switch (intr_data->asic_type) {
		case CHIP_STONEY:
			runtime->hw = acp_st_pcm_hardware_capture;
			break;
		default:
			runtime->hw = acp_pcm_hardware_capture;
		}
	}

	ret = snd_pcm_hw_constraint_integer(runtime,
					    SNDRV_PCM_HW_PARAM_PERIODS);
	if (ret < 0) {
		dev_err(prtd->platform->dev, "set integer constraint failed\n");
		kfree(adata);
		return ret;
	}

	adata->acp_mmio = intr_data->acp_mmio;
	runtime->private_data = adata;

	/* Enable ACP irq, when neither playback or capture streams are
	 * active by the time when a new stream is being opened.
	 * This enablement is not required for another stream, if current
	 * stream is not closed
	*/
	if (!intr_data->play_stream && !intr_data->capture_stream)
		acp_reg_write(1, adata->acp_mmio, mmACP_EXTERNAL_INTR_ENB);

	if (substream->stream == SNDRV_PCM_STREAM_PLAYBACK) {
		intr_data->play_stream = substream;
		/* For Stoney, Memory gating is disabled,i.e SRAM Banks
		 * won't be turned off. The default state for SRAM banks is ON.
		 * Setting SRAM bank state code skipped for STONEY platform.
		 */
		if (intr_data->asic_type != CHIP_STONEY) {
			for (bank = 1; bank <= 4; bank++)
				acp_set_sram_bank_state(intr_data->acp_mmio,
							bank, true);
		}
	} else {
		intr_data->capture_stream = substream;
		if (intr_data->asic_type != CHIP_STONEY) {
			for (bank = 5; bank <= 8; bank++)
				acp_set_sram_bank_state(intr_data->acp_mmio,
							bank, true);
		}
	}

	return 0;
}

static int acp_dma_hw_params(struct snd_pcm_substream *substream,
			     struct snd_pcm_hw_params *params)
{
	int status;
	uint64_t size;
	struct page *pg;
	struct snd_pcm_runtime *runtime;
	struct audio_substream_data *rtd;
	struct snd_soc_pcm_runtime *prtd = substream->private_data;
	struct audio_drv_data *adata = dev_get_drvdata(prtd->platform->dev);

	runtime = substream->runtime;
	rtd = runtime->private_data;

	if (WARN_ON(!rtd))
		return -EINVAL;

	size = params_buffer_bytes(params);
	status = snd_pcm_lib_malloc_pages(substream, size);
	if (status < 0)
		return status;

	memset(substream->runtime->dma_area, 0, params_buffer_bytes(params));
	pg = virt_to_page(substream->dma_buffer.area);

	if (pg != NULL) {
		acp_set_sram_bank_state(rtd->acp_mmio, 0, true);
		/* Save for runtime private data */
		rtd->pg = pg;
		rtd->order = get_order(size);

		/* Fill the page table entries in ACP SRAM */
		rtd->pg = pg;
		rtd->size = size;
		rtd->num_of_pages = PAGE_ALIGN(size) >> PAGE_SHIFT;
		rtd->direction = substream->stream;

		config_acp_dma(rtd->acp_mmio, rtd, adata->asic_type);
		status = 0;
	} else {
		status = -ENOMEM;
	}
	return status;
}

static int acp_dma_hw_free(struct snd_pcm_substream *substream)
{
	return snd_pcm_lib_free_pages(substream);
}

static u64 acp_get_byte_count(void __iomem *acp_mmio, int stream)
{
	union acp_dma_count playback_dma_count;
	union acp_dma_count capture_dma_count;
	u64 bytescount = 0;

	if (stream == SNDRV_PCM_STREAM_PLAYBACK) {
		playback_dma_count.bcount.high = acp_reg_read(acp_mmio,
					mmACP_I2S_TRANSMIT_BYTE_CNT_HIGH);
		playback_dma_count.bcount.low  = acp_reg_read(acp_mmio,
					mmACP_I2S_TRANSMIT_BYTE_CNT_LOW);
		bytescount = playback_dma_count.bytescount;
	} else {
		capture_dma_count.bcount.high = acp_reg_read(acp_mmio,
					mmACP_I2S_RECEIVED_BYTE_CNT_HIGH);
		capture_dma_count.bcount.low  = acp_reg_read(acp_mmio,
					mmACP_I2S_RECEIVED_BYTE_CNT_LOW);
		bytescount = capture_dma_count.bytescount;
	}
	return bytescount;
}

static snd_pcm_uframes_t acp_dma_pointer(struct snd_pcm_substream *substream)
{
	u32 buffersize;
	u32 pos = 0;
	u64 bytescount = 0;

	struct snd_pcm_runtime *runtime = substream->runtime;
	struct audio_substream_data *rtd = runtime->private_data;

	buffersize = frames_to_bytes(runtime, runtime->buffer_size);
	bytescount = acp_get_byte_count(rtd->acp_mmio, substream->stream);

	if (substream->stream == SNDRV_PCM_STREAM_PLAYBACK) {
		if (bytescount > rtd->renderbytescount)
			bytescount = bytescount - rtd->renderbytescount;
	} else {
		if (bytescount > rtd->capturebytescount)
			bytescount = bytescount - rtd->capturebytescount;
	}
	pos = do_div(bytescount, buffersize);
	return bytes_to_frames(runtime, pos);
}

static int acp_dma_mmap(struct snd_pcm_substream *substream,
			struct vm_area_struct *vma)
{
	return snd_pcm_lib_default_mmap(substream, vma);
}

static int acp_dma_prepare(struct snd_pcm_substream *substream)
{
	struct snd_pcm_runtime *runtime = substream->runtime;
	struct audio_substream_data *rtd = runtime->private_data;

	if (substream->stream == SNDRV_PCM_STREAM_PLAYBACK) {
		config_acp_dma_channel(rtd->acp_mmio, SYSRAM_TO_ACP_CH_NUM,
					PLAYBACK_START_DMA_DESCR_CH12,
					NUM_DSCRS_PER_CHANNEL, 0);
		config_acp_dma_channel(rtd->acp_mmio, ACP_TO_I2S_DMA_CH_NUM,
					PLAYBACK_START_DMA_DESCR_CH13,
					NUM_DSCRS_PER_CHANNEL, 0);
	} else {
		config_acp_dma_channel(rtd->acp_mmio, ACP_TO_SYSRAM_CH_NUM,
					CAPTURE_START_DMA_DESCR_CH14,
					NUM_DSCRS_PER_CHANNEL, 0);
		config_acp_dma_channel(rtd->acp_mmio, I2S_TO_ACP_DMA_CH_NUM,
					CAPTURE_START_DMA_DESCR_CH15,
					NUM_DSCRS_PER_CHANNEL, 0);
	}
	return 0;
}

static int acp_dma_trigger(struct snd_pcm_substream *substream, int cmd)
{
	int ret;
	u32 loops = 4000;
	u64 bytescount = 0;

	struct snd_pcm_runtime *runtime = substream->runtime;
	struct snd_soc_pcm_runtime *prtd = substream->private_data;
	struct audio_substream_data *rtd = runtime->private_data;

	if (!rtd)
		return -EINVAL;
	switch (cmd) {
	case SNDRV_PCM_TRIGGER_START:
	case SNDRV_PCM_TRIGGER_PAUSE_RELEASE:
	case SNDRV_PCM_TRIGGER_RESUME:
		bytescount = acp_get_byte_count(rtd->acp_mmio,
						substream->stream);
		if (substream->stream == SNDRV_PCM_STREAM_PLAYBACK) {
			if (rtd->renderbytescount == 0)
				rtd->renderbytescount = bytescount;
			acp_dma_start(rtd->acp_mmio,
						SYSRAM_TO_ACP_CH_NUM, false);
			while (acp_reg_read(rtd->acp_mmio, mmACP_DMA_CH_STS) &
						BIT(SYSRAM_TO_ACP_CH_NUM)) {
				if (!loops--) {
					dev_err(prtd->platform->dev,
						"acp dma start timeout\n");
					return -ETIMEDOUT;
				}
				cpu_relax();
			}

			acp_dma_start(rtd->acp_mmio,
					ACP_TO_I2S_DMA_CH_NUM, true);

		} else {
			if (rtd->capturebytescount == 0)
				rtd->capturebytescount = bytescount;
			acp_dma_start(rtd->acp_mmio,
					    I2S_TO_ACP_DMA_CH_NUM, true);
		}
		ret = 0;
		break;
	case SNDRV_PCM_TRIGGER_STOP:
	case SNDRV_PCM_TRIGGER_PAUSE_PUSH:
	case SNDRV_PCM_TRIGGER_SUSPEND:
		/* Need to stop only circular DMA channels :
		 * ACP_TO_I2S_DMA_CH_NUM / I2S_TO_ACP_DMA_CH_NUM. Non-circular
		 * channels will stopped automatically after its transfer
		 * completes : SYSRAM_TO_ACP_CH_NUM / ACP_TO_SYSRAM_CH_NUM
		 */
		if (substream->stream == SNDRV_PCM_STREAM_PLAYBACK) {
			ret = acp_dma_stop(rtd->acp_mmio,
					ACP_TO_I2S_DMA_CH_NUM);
			rtd->renderbytescount = 0;
		} else {
			ret = acp_dma_stop(rtd->acp_mmio,
					I2S_TO_ACP_DMA_CH_NUM);
			rtd->capturebytescount = 0;
		}
		break;
	default:
		ret = -EINVAL;

	}
	return ret;
}

static int acp_dma_new(struct snd_soc_pcm_runtime *rtd)
{
	int ret;
	struct audio_drv_data *adata = dev_get_drvdata(rtd->platform->dev);

	switch (adata->asic_type) {
	case CHIP_STONEY:
		ret = snd_pcm_lib_preallocate_pages_for_all(rtd->pcm,
							SNDRV_DMA_TYPE_DEV,
							NULL, ST_MIN_BUFFER,
							ST_MAX_BUFFER);
		break;
	default:
		ret = snd_pcm_lib_preallocate_pages_for_all(rtd->pcm,
							SNDRV_DMA_TYPE_DEV,
							NULL, MIN_BUFFER,
							MAX_BUFFER);
		break;
	}
	if (ret < 0)
		dev_err(rtd->platform->dev,
				"buffer preallocation failer error:%d\n", ret);
	return ret;
}

static int acp_dma_close(struct snd_pcm_substream *substream)
{
	u16 bank;
	struct snd_pcm_runtime *runtime = substream->runtime;
	struct audio_substream_data *rtd = runtime->private_data;
	struct snd_soc_pcm_runtime *prtd = substream->private_data;
	struct audio_drv_data *adata = dev_get_drvdata(prtd->platform->dev);

	kfree(rtd);

	if (substream->stream == SNDRV_PCM_STREAM_PLAYBACK) {
		adata->play_stream = NULL;
		/* For Stoney, Memory gating is disabled,i.e SRAM Banks
		 * won't be turned off. The default state for SRAM banks is ON.
		 * Setting SRAM bank state code skipped for STONEY platform.
		 * added condition checks for Carrizo platform only
		 */
		if (adata->asic_type != CHIP_STONEY) {
			for (bank = 1; bank <= 4; bank++)
				acp_set_sram_bank_state(adata->acp_mmio, bank,
				false);
		}
	} else  {
		adata->capture_stream = NULL;
		if (adata->asic_type != CHIP_STONEY) {
			for (bank = 5; bank <= 8; bank++)
				acp_set_sram_bank_state(adata->acp_mmio, bank,
						     false);
		}
	}

	/* Disable ACP irq, when the current stream is being closed and
	 * another stream is also not active.
	*/
	if (!adata->play_stream && !adata->capture_stream)
		acp_reg_write(0, adata->acp_mmio, mmACP_EXTERNAL_INTR_ENB);

	return 0;
}

static const struct snd_pcm_ops acp_dma_ops = {
	.open = acp_dma_open,
	.close = acp_dma_close,
	.ioctl = snd_pcm_lib_ioctl,
	.hw_params = acp_dma_hw_params,
	.hw_free = acp_dma_hw_free,
	.trigger = acp_dma_trigger,
	.pointer = acp_dma_pointer,
	.mmap = acp_dma_mmap,
	.prepare = acp_dma_prepare,
};

static struct snd_soc_platform_driver acp_asoc_platform = {
	.ops = &acp_dma_ops,
	.pcm_new = acp_dma_new,
};

static int acp_audio_probe(struct platform_device *pdev)
{
	int status;
	struct audio_drv_data *audio_drv_data;
	struct resource *res;
	const u32 *pdata = pdev->dev.platform_data;

	audio_drv_data = devm_kzalloc(&pdev->dev, sizeof(struct audio_drv_data),
					GFP_KERNEL);
	if (audio_drv_data == NULL)
		return -ENOMEM;

	res = platform_get_resource(pdev, IORESOURCE_MEM, 0);
	audio_drv_data->acp_mmio = devm_ioremap_resource(&pdev->dev, res);

	/* The following members gets populated in device 'open'
	 * function. Till then interrupts are disabled in 'acp_init'
	 * and device doesn't generate any interrupts.
	 */

	audio_drv_data->play_stream = NULL;
	audio_drv_data->capture_stream = NULL;
	audio_drv_data->asic_type =  *pdata;

	res = platform_get_resource(pdev, IORESOURCE_IRQ, 0);
	if (!res) {
		dev_err(&pdev->dev, "IORESOURCE_IRQ FAILED\n");
		return -ENODEV;
	}

	status = devm_request_irq(&pdev->dev, res->start, dma_irq_handler,
					0, "ACP_IRQ", &pdev->dev);
	if (status) {
		dev_err(&pdev->dev, "ACP IRQ request failed\n");
		return status;
	}

	dev_set_drvdata(&pdev->dev, audio_drv_data);

	/* Initialize the ACP */
	acp_init(audio_drv_data->acp_mmio, audio_drv_data->asic_type);

	status = snd_soc_register_platform(&pdev->dev, &acp_asoc_platform);
	if (status != 0) {
		dev_err(&pdev->dev, "Fail to register ALSA platform device\n");
		return status;
	}

	pm_runtime_set_autosuspend_delay(&pdev->dev, 10000);
	pm_runtime_use_autosuspend(&pdev->dev);
	pm_runtime_enable(&pdev->dev);

	return status;
}

static int acp_audio_remove(struct platform_device *pdev)
{
	struct audio_drv_data *adata = dev_get_drvdata(&pdev->dev);

	acp_deinit(adata->acp_mmio);
	snd_soc_unregister_platform(&pdev->dev);
	pm_runtime_disable(&pdev->dev);

	return 0;
}

static int acp_pcm_resume(struct device *dev)
{
	u16 bank;
	struct audio_drv_data *adata = dev_get_drvdata(dev);

	acp_init(adata->acp_mmio, adata->asic_type);

	if (adata->play_stream && adata->play_stream->runtime) {
		/* For Stoney, Memory gating is disabled,i.e SRAM Banks
		 * won't be turned off. The default state for SRAM banks is ON.
		 * Setting SRAM bank state code skipped for STONEY platform.
		 */
		if (adata->asic_type != CHIP_STONEY) {
			for (bank = 1; bank <= 4; bank++)
				acp_set_sram_bank_state(adata->acp_mmio, bank,
						true);
		}
		config_acp_dma(adata->acp_mmio,
			adata->play_stream->runtime->private_data,
			adata->asic_type);
	}
	if (adata->capture_stream && adata->capture_stream->runtime) {
		if (adata->asic_type != CHIP_STONEY) {
			for (bank = 5; bank <= 8; bank++)
				acp_set_sram_bank_state(adata->acp_mmio, bank,
						true);
		}
		config_acp_dma(adata->acp_mmio,
			adata->capture_stream->runtime->private_data,
			adata->asic_type);
	}
	acp_reg_write(1, adata->acp_mmio, mmACP_EXTERNAL_INTR_ENB);
	return 0;
}

static int acp_pcm_runtime_suspend(struct device *dev)
{
	struct audio_drv_data *adata = dev_get_drvdata(dev);

	acp_deinit(adata->acp_mmio);
	acp_reg_write(0, adata->acp_mmio, mmACP_EXTERNAL_INTR_ENB);
	return 0;
}

static int acp_pcm_runtime_resume(struct device *dev)
{
	struct audio_drv_data *adata = dev_get_drvdata(dev);

	acp_init(adata->acp_mmio, adata->asic_type);
	acp_reg_write(1, adata->acp_mmio, mmACP_EXTERNAL_INTR_ENB);
	return 0;
}

static const struct dev_pm_ops acp_pm_ops = {
	.resume = acp_pcm_resume,
	.runtime_suspend = acp_pcm_runtime_suspend,
	.runtime_resume = acp_pcm_runtime_resume,
};

static struct platform_driver acp_dma_driver = {
	.probe = acp_audio_probe,
	.remove = acp_audio_remove,
	.driver = {
		.name = DRV_NAME,
		.pm = &acp_pm_ops,
	},
};

module_platform_driver(acp_dma_driver);

MODULE_AUTHOR("Vijendar.Mukunda@amd.com");
MODULE_AUTHOR("Maruthi.Bayyavarapu@amd.com");
MODULE_DESCRIPTION("AMD ACP PCM Driver");
MODULE_LICENSE("GPL v2");
MODULE_ALIAS("platform:"DRV_NAME);<|MERGE_RESOLUTION|>--- conflicted
+++ resolved
@@ -80,8 +80,6 @@
 	.periods_max = CAPTURE_MAX_NUM_PERIODS,
 };
 
-<<<<<<< HEAD
-=======
 static const struct snd_pcm_hardware acp_st_pcm_hardware_playback = {
 	.info = SNDRV_PCM_INFO_INTERLEAVED |
 		SNDRV_PCM_INFO_BLOCK_TRANSFER | SNDRV_PCM_INFO_MMAP |
@@ -120,7 +118,6 @@
 	.periods_max = CAPTURE_MAX_NUM_PERIODS,
 };
 
->>>>>>> 9ceace3c
 static u32 acp_reg_read(void __iomem *acp_mmio, u32 reg)
 {
 	return readl(acp_mmio + (reg * 4));
