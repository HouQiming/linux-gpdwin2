--- conflicted
+++ resolved
@@ -1823,13 +1823,9 @@
 };
 
 /* initialize the slave volume with 0dB via snd_ctl_apply_vmaster_slaves() */
-<<<<<<< HEAD
-static int init_slave_0dB(struct snd_kcontrol *kctl, void *_arg)
-=======
 static int init_slave_0dB(struct snd_kcontrol *slave,
 			  struct snd_kcontrol *kctl,
 			  void *_arg)
->>>>>>> 4fbd8d19
 {
 	struct slave_init_arg *arg = _arg;
 	int _tlv[4];
@@ -1866,11 +1862,7 @@
 	arg->step = step;
 	val = -tlv[2] / step;
 	if (val > 0) {
-<<<<<<< HEAD
-		put_kctl_with_value(kctl, val);
-=======
 		put_kctl_with_value(slave, val);
->>>>>>> 4fbd8d19
 		return val;
 	}
 
@@ -1878,13 +1870,9 @@
 }
 
 /* unmute the slave via snd_ctl_apply_vmaster_slaves() */
-<<<<<<< HEAD
-static int init_slave_unmute(struct snd_kcontrol *slave, void *_arg)
-=======
 static int init_slave_unmute(struct snd_kcontrol *slave,
 			     struct snd_kcontrol *kctl,
 			     void *_arg)
->>>>>>> 4fbd8d19
 {
 	return put_kctl_with_value(slave, 1);
 }
