--- conflicted
+++ resolved
@@ -2303,7 +2303,14 @@
 	chip->running = 1;
 	azx_add_card_list(chip);
 
-<<<<<<< HEAD
+	/*
+	 * The discrete GPU cannot power down unless the HDA controller runtime
+	 * suspends, so activate runtime PM on codecs even if power_save == 0.
+	 */
+	if (use_vga_switcheroo(hda))
+		list_for_each_codec(codec, &chip->bus)
+			codec->auto_runtime_pm = 1;
+
 	val = power_save;
 #ifdef CONFIG_PM
 	if (val == -1) {
@@ -2319,19 +2326,7 @@
 	}
 #endif /* CONFIG_PM */
 	snd_hda_set_power_save(&chip->bus, val * 1000);
-	if (azx_has_pm_runtime(chip) || hda->use_vga_switcheroo)
-=======
-	/*
-	 * The discrete GPU cannot power down unless the HDA controller runtime
-	 * suspends, so activate runtime PM on codecs even if power_save == 0.
-	 */
-	if (use_vga_switcheroo(hda))
-		list_for_each_codec(codec, &chip->bus)
-			codec->auto_runtime_pm = 1;
-
-	snd_hda_set_power_save(&chip->bus, power_save * 1000);
 	if (azx_has_pm_runtime(chip))
->>>>>>> 0126b23c
 		pm_runtime_put_autosuspend(&pci->dev);
 
 out_free:
