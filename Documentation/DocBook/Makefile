--- conflicted
+++ resolved
@@ -12,12 +12,7 @@
 	    kernel-api.xml filesystems.xml lsm.xml kgdb.xml \
 	    gadget.xml libata.xml mtdnand.xml librs.xml rapidio.xml \
 	    genericirq.xml s390-drivers.xml uio-howto.xml scsi.xml \
-<<<<<<< HEAD
-	    80211.xml debugobjects.xml sh.xml regulator.xml \
-	    tracepoint.xml w1.xml \
-=======
 	    80211.xml sh.xml regulator.xml w1.xml \
->>>>>>> f79f2692
 	    writing_musb_glue_layer.xml crypto-API.xml iio.xml
 
 ifeq ($(DOCBOOKS),)
