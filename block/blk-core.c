--- conflicted
+++ resolved
@@ -578,10 +578,6 @@
 		q->queue_lock = &q->__queue_lock;
 	spin_unlock_irq(lock);
 
-<<<<<<< HEAD
-	bdi_unregister(q->backing_dev_info);
-=======
->>>>>>> 36fc5797
 	put_disk_devt(q->disk_devt);
 
 	/* @q is and will stay empty, shutdown and put */
