--- conflicted
+++ resolved
@@ -154,17 +154,6 @@
 	return data->hctx->tags;
 }
 
-<<<<<<< HEAD
-static inline struct blk_mq_tags *blk_mq_tags_from_data(struct blk_mq_alloc_data *data)
-{
-	if (data->flags & BLK_MQ_REQ_INTERNAL)
-		return data->hctx->sched_tags;
-
-	return data->hctx->tags;
-}
-
-=======
->>>>>>> 36fc5797
 /*
  * Internal helpers for request allocation/init/free
  */
