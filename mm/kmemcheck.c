--- conflicted
+++ resolved
@@ -1,130 +1 @@
-<<<<<<< HEAD
-// SPDX-License-Identifier: GPL-2.0
-#include <linux/gfp.h>
-#include <linux/mm_types.h>
-#include <linux/mm.h>
-#include <linux/slab.h>
-#include "slab.h"
-#include <linux/kmemcheck.h>
-
-void kmemcheck_alloc_shadow(struct page *page, int order, gfp_t flags, int node)
-{
-	struct page *shadow;
-	int pages;
-	int i;
-
-	pages = 1 << order;
-
-	/*
-	 * With kmemcheck enabled, we need to allocate a memory area for the
-	 * shadow bits as well.
-	 */
-	shadow = alloc_pages_node(node, flags | __GFP_NOTRACK, order);
-	if (!shadow) {
-		if (printk_ratelimit())
-			pr_err("kmemcheck: failed to allocate shadow bitmap\n");
-		return;
-	}
-
-	for(i = 0; i < pages; ++i)
-		page[i].shadow = page_address(&shadow[i]);
-
-	/*
-	 * Mark it as non-present for the MMU so that our accesses to
-	 * this memory will trigger a page fault and let us analyze
-	 * the memory accesses.
-	 */
-	kmemcheck_hide_pages(page, pages);
-}
-
-void kmemcheck_free_shadow(struct page *page, int order)
-{
-	struct page *shadow;
-	int pages;
-	int i;
-
-	if (!kmemcheck_page_is_tracked(page))
-		return;
-
-	pages = 1 << order;
-
-	kmemcheck_show_pages(page, pages);
-
-	shadow = virt_to_page(page[0].shadow);
-
-	for(i = 0; i < pages; ++i)
-		page[i].shadow = NULL;
-
-	__free_pages(shadow, order);
-}
-
-void kmemcheck_slab_alloc(struct kmem_cache *s, gfp_t gfpflags, void *object,
-			  size_t size)
-{
-	if (unlikely(!object)) /* Skip object if allocation failed */
-		return;
-
-	/*
-	 * Has already been memset(), which initializes the shadow for us
-	 * as well.
-	 */
-	if (gfpflags & __GFP_ZERO)
-		return;
-
-	/* No need to initialize the shadow of a non-tracked slab. */
-	if (s->flags & SLAB_NOTRACK)
-		return;
-
-	if (!kmemcheck_enabled || gfpflags & __GFP_NOTRACK) {
-		/*
-		 * Allow notracked objects to be allocated from
-		 * tracked caches. Note however that these objects
-		 * will still get page faults on access, they just
-		 * won't ever be flagged as uninitialized. If page
-		 * faults are not acceptable, the slab cache itself
-		 * should be marked NOTRACK.
-		 */
-		kmemcheck_mark_initialized(object, size);
-	} else if (!s->ctor) {
-		/*
-		 * New objects should be marked uninitialized before
-		 * they're returned to the called.
-		 */
-		kmemcheck_mark_uninitialized(object, size);
-	}
-}
-
-void kmemcheck_slab_free(struct kmem_cache *s, void *object, size_t size)
-{
-	/* TODO: RCU freeing is unsupported for now; hide false positives. */
-	if (!s->ctor && !(s->flags & SLAB_TYPESAFE_BY_RCU))
-		kmemcheck_mark_freed(object, size);
-}
-
-void kmemcheck_pagealloc_alloc(struct page *page, unsigned int order,
-			       gfp_t gfpflags)
-{
-	int pages;
-
-	if (gfpflags & (__GFP_HIGHMEM | __GFP_NOTRACK))
-		return;
-
-	pages = 1 << order;
-
-	/*
-	 * NOTE: We choose to track GFP_ZERO pages too; in fact, they
-	 * can become uninitialized by copying uninitialized memory
-	 * into them.
-	 */
-
-	/* XXX: Can use zone->node for node? */
-	kmemcheck_alloc_shadow(page, order, gfpflags, -1);
-
-	if (gfpflags & __GFP_ZERO)
-		kmemcheck_mark_initialized_pages(page, pages);
-	else
-		kmemcheck_mark_uninitialized_pages(page, pages);
-}
-=======
-// SPDX-License-Identifier: GPL-2.0
->>>>>>> 4fbd8d19
+// SPDX-License-Identifier: GPL-2.0