/*
 *  linux/mm/vmalloc.c
 *
 *  Copyright (C) 1993  Linus Torvalds
 *  Support of BIGMEM added by Gerhard Wichert, Siemens AG, July 1999
 *  SMP-safe vmalloc/vfree/ioremap, Tigran Aivazian <tigran@veritas.com>, May 2000
 *  Major rework to support vmap/vunmap, Christoph Hellwig, SGI, August 2002
 *  Numa awareness, Christoph Lameter, SGI, June 2005
 */

#include <linux/vmalloc.h>
#include <linux/mm.h>
#include <linux/module.h>
#include <linux/highmem.h>
#include <linux/sched/signal.h>
#include <linux/slab.h>
#include <linux/spinlock.h>
#include <linux/interrupt.h>
#include <linux/proc_fs.h>
#include <linux/seq_file.h>
#include <linux/debugobjects.h>
#include <linux/kallsyms.h>
#include <linux/list.h>
#include <linux/notifier.h>
#include <linux/rbtree.h>
#include <linux/radix-tree.h>
#include <linux/rcupdate.h>
#include <linux/pfn.h>
#include <linux/kmemleak.h>
#include <linux/atomic.h>
#include <linux/compiler.h>
#include <linux/llist.h>
#include <linux/bitops.h>

#include <linux/uaccess.h>
#include <asm/tlbflush.h>
#include <asm/shmparam.h>

#include "internal.h"

struct vfree_deferred {
	struct llist_head list;
	struct work_struct wq;
};
static DEFINE_PER_CPU(struct vfree_deferred, vfree_deferred);

static void __vunmap(const void *, int);

static void free_work(struct work_struct *w)
{
	struct vfree_deferred *p = container_of(w, struct vfree_deferred, wq);
	struct llist_node *llnode = llist_del_all(&p->list);
	while (llnode) {
		void *p = llnode;
		llnode = llist_next(llnode);
		__vunmap(p, 1);
	}
}

/*** Page table manipulation functions ***/

static void vunmap_pte_range(pmd_t *pmd, unsigned long addr, unsigned long end)
{
	pte_t *pte;

	pte = pte_offset_kernel(pmd, addr);
	do {
		pte_t ptent = ptep_get_and_clear(&init_mm, addr, pte);
		WARN_ON(!pte_none(ptent) && !pte_present(ptent));
	} while (pte++, addr += PAGE_SIZE, addr != end);
}

static void vunmap_pmd_range(pud_t *pud, unsigned long addr, unsigned long end)
{
	pmd_t *pmd;
	unsigned long next;

	pmd = pmd_offset(pud, addr);
	do {
		next = pmd_addr_end(addr, end);
		if (pmd_clear_huge(pmd))
			continue;
		if (pmd_none_or_clear_bad(pmd))
			continue;
		vunmap_pte_range(pmd, addr, next);
	} while (pmd++, addr = next, addr != end);
}

static void vunmap_pud_range(p4d_t *p4d, unsigned long addr, unsigned long end)
{
	pud_t *pud;
	unsigned long next;

	pud = pud_offset(p4d, addr);
	do {
		next = pud_addr_end(addr, end);
		if (pud_clear_huge(pud))
			continue;
		if (pud_none_or_clear_bad(pud))
			continue;
		vunmap_pmd_range(pud, addr, next);
	} while (pud++, addr = next, addr != end);
}

static void vunmap_p4d_range(pgd_t *pgd, unsigned long addr, unsigned long end)
{
	p4d_t *p4d;
	unsigned long next;

	p4d = p4d_offset(pgd, addr);
	do {
		next = p4d_addr_end(addr, end);
		if (p4d_clear_huge(p4d))
			continue;
		if (p4d_none_or_clear_bad(p4d))
			continue;
		vunmap_pud_range(p4d, addr, next);
	} while (p4d++, addr = next, addr != end);
}

static void vunmap_page_range(unsigned long addr, unsigned long end)
{
	pgd_t *pgd;
	unsigned long next;

	BUG_ON(addr >= end);
	pgd = pgd_offset_k(addr);
	do {
		next = pgd_addr_end(addr, end);
		if (pgd_none_or_clear_bad(pgd))
			continue;
		vunmap_p4d_range(pgd, addr, next);
	} while (pgd++, addr = next, addr != end);
}

struct vmap_page {
	pgprot_t prot;
	struct page **pages;
	unsigned long count;
};

static int vmap_page(pte_t *pte, pgtable_t token,
		     unsigned long addr, void *data)
{
	struct vmap_page *v = data;
	struct page *page;

<<<<<<< HEAD
	if (WARN_ON(!pte_none(*pte)))
		return -EBUSY;

	page = v->pages[v->count];
	if (WARN_ON(!page))
=======
static int vmap_pud_range(p4d_t *p4d, unsigned long addr,
		unsigned long end, pgprot_t prot, struct page **pages, int *nr)
{
	pud_t *pud;
	unsigned long next;

	pud = pud_alloc(&init_mm, p4d, addr);
	if (!pud)
>>>>>>> b35f34d1
		return -ENOMEM;

	set_pte_at(&init_mm, addr, pte, mk_pte(page, v->prot));
	v->count++;
	return 0;
}

static int vmap_p4d_range(pgd_t *pgd, unsigned long addr,
		unsigned long end, pgprot_t prot, struct page **pages, int *nr)
{
	p4d_t *p4d;
	unsigned long next;

	p4d = p4d_alloc(&init_mm, pgd, addr);
	if (!p4d)
		return -ENOMEM;
	do {
		next = p4d_addr_end(addr, end);
		if (vmap_pud_range(p4d, addr, next, prot, pages, nr))
			return -ENOMEM;
	} while (p4d++, addr = next, addr != end);
	return 0;
}

/*
 * Set up page tables in kva (addr, end). The ptes shall have prot "prot", and
 * will have pfns corresponding to the "pages" array.
 *
 * Ie. pte at addr+N*PAGE_SIZE shall point to pfn corresponding to pages[N]
 */
static int vmap_page_range_noflush(unsigned long start, unsigned long end,
				   pgprot_t prot, struct page **pages)
{
	struct vmap_page v = { prot, pages };
	int err;

<<<<<<< HEAD
	if ((end - start) >> PAGE_SHIFT > INT_MAX)
		return -EINVAL;

	err = apply_to_page_range(&init_mm, start, end - start, vmap_page, &v);
	if (unlikely(err)) {
		vunmap_page_range(start, start + (v.count << PAGE_SHIFT));
		return err;
	}
=======
	BUG_ON(addr >= end);
	pgd = pgd_offset_k(addr);
	do {
		next = pgd_addr_end(addr, end);
		err = vmap_p4d_range(pgd, addr, next, prot, pages, &nr);
		if (err)
			return err;
	} while (pgd++, addr = next, addr != end);
>>>>>>> b35f34d1

	return v.count;
}

static int vmap_page_range(unsigned long start, unsigned long end,
			   pgprot_t prot, struct page **pages)
{
	int ret;

	ret = vmap_page_range_noflush(start, end, prot, pages);
	flush_cache_vmap(start, end);
	return ret;
}

int is_vmalloc_or_module_addr(const void *x)
{
	/*
	 * ARM, x86-64 and sparc64 put modules in a special place,
	 * and fall back on vmalloc() if that fails. Others
	 * just put it in the vmalloc space.
	 */
#if defined(CONFIG_MODULES) && defined(MODULES_VADDR)
	unsigned long addr = (unsigned long)x;
	if (addr >= MODULES_VADDR && addr < MODULES_END)
		return 1;
#endif
	return is_vmalloc_addr(x);
}

/*
 * Walk a vmap address to the struct page it maps.
 */
struct page *vmalloc_to_page(const void *vmalloc_addr)
{
	unsigned long addr = (unsigned long) vmalloc_addr;
	struct page *page = NULL;
	pgd_t *pgd = pgd_offset_k(addr);
	p4d_t *p4d;
	pud_t *pud;
	pmd_t *pmd;
	pte_t *ptep, pte;

	/*
	 * XXX we might need to change this if we add VIRTUAL_BUG_ON for
	 * architectures that do not vmalloc module space
	 */
	VIRTUAL_BUG_ON(!is_vmalloc_or_module_addr(vmalloc_addr));

	if (pgd_none(*pgd))
		return NULL;
	p4d = p4d_offset(pgd, addr);
	if (p4d_none(*p4d))
		return NULL;
	pud = pud_offset(p4d, addr);
	if (pud_none(*pud))
		return NULL;
	pmd = pmd_offset(pud, addr);
	if (pmd_none(*pmd))
		return NULL;

	ptep = pte_offset_map(pmd, addr);
	pte = *ptep;
	if (pte_present(pte))
		page = pte_page(pte);
	pte_unmap(ptep);
	return page;
}
EXPORT_SYMBOL(vmalloc_to_page);

/*
 * Map a vmalloc()-space virtual address to the physical page frame number.
 */
unsigned long vmalloc_to_pfn(const void *vmalloc_addr)
{
	return page_to_pfn(vmalloc_to_page(vmalloc_addr));
}
EXPORT_SYMBOL(vmalloc_to_pfn);


/*** Global kva allocator ***/

#define VM_VM_AREA	0x04

static DEFINE_SPINLOCK(vmap_area_lock);
/* Export for kexec only */
LIST_HEAD(vmap_area_list);
static LLIST_HEAD(vmap_purge_list);
static struct rb_root vmap_area_root = RB_ROOT;

/* The vmap cache globals are protected by vmap_area_lock */
static struct rb_node *free_vmap_cache;
static unsigned long cached_hole_size;
static unsigned long cached_vstart;
static unsigned long cached_align;

static unsigned long vmap_area_pcpu_hole;

static struct vmap_area *__find_vmap_area(unsigned long addr)
{
	struct rb_node *n = vmap_area_root.rb_node;

	while (n) {
		struct vmap_area *va;

		va = rb_entry(n, struct vmap_area, rb_node);
		if (addr < va->va_start)
			n = n->rb_left;
		else if (addr >= va->va_end)
			n = n->rb_right;
		else
			return va;
	}

	return NULL;
}

static void __insert_vmap_area(struct vmap_area *va)
{
	struct rb_node **p = &vmap_area_root.rb_node;
	struct rb_node *parent = NULL;
	struct rb_node *tmp;

	while (*p) {
		struct vmap_area *tmp_va;

		parent = *p;
		tmp_va = rb_entry(parent, struct vmap_area, rb_node);
		if (va->va_start < tmp_va->va_end)
			p = &(*p)->rb_left;
		else if (va->va_end > tmp_va->va_start)
			p = &(*p)->rb_right;
		else
			BUG();
	}

	rb_link_node(&va->rb_node, parent, p);
	rb_insert_color(&va->rb_node, &vmap_area_root);

	/* address-sort this list */
	tmp = rb_prev(&va->rb_node);
	if (tmp) {
		struct vmap_area *prev;
		prev = rb_entry(tmp, struct vmap_area, rb_node);
		list_add_rcu(&va->list, &prev->list);
	} else
		list_add_rcu(&va->list, &vmap_area_list);
}

static void purge_vmap_area_lazy(void);

static BLOCKING_NOTIFIER_HEAD(vmap_notify_list);

/*
 * Allocate a region of KVA of the specified size and alignment, within the
 * vstart and vend.
 */
static struct vmap_area *alloc_vmap_area(unsigned long size,
				unsigned long align,
				unsigned long vstart, unsigned long vend,
				int node, gfp_t gfp_mask)
{
	struct vmap_area *va;
	struct rb_node *n;
	unsigned long addr;
	int purged = 0;
	struct vmap_area *first;

	BUG_ON(!size);
	BUG_ON(offset_in_page(size));
	BUG_ON(!is_power_of_2(align));

	might_sleep();

	va = kmalloc_node(sizeof(struct vmap_area),
			gfp_mask & GFP_RECLAIM_MASK, node);
	if (unlikely(!va))
		return ERR_PTR(-ENOMEM);

	/*
	 * Only scan the relevant parts containing pointers to other objects
	 * to avoid false negatives.
	 */
	kmemleak_scan_area(&va->rb_node, SIZE_MAX, gfp_mask & GFP_RECLAIM_MASK);

retry:
	spin_lock(&vmap_area_lock);
	/*
	 * Invalidate cache if we have more permissive parameters.
	 * cached_hole_size notes the largest hole noticed _below_
	 * the vmap_area cached in free_vmap_cache: if size fits
	 * into that hole, we want to scan from vstart to reuse
	 * the hole instead of allocating above free_vmap_cache.
	 * Note that __free_vmap_area may update free_vmap_cache
	 * without updating cached_hole_size or cached_align.
	 */
	if (!free_vmap_cache ||
			size < cached_hole_size ||
			vstart < cached_vstart ||
			align < cached_align) {
nocache:
		cached_hole_size = 0;
		free_vmap_cache = NULL;
	}
	/* record if we encounter less permissive parameters */
	cached_vstart = vstart;
	cached_align = align;

	/* find starting point for our search */
	if (free_vmap_cache) {
		first = rb_entry(free_vmap_cache, struct vmap_area, rb_node);
		addr = ALIGN(first->va_end, align);
		if (addr < vstart)
			goto nocache;
		if (addr + size < addr)
			goto overflow;

	} else {
		addr = ALIGN(vstart, align);
		if (addr + size < addr)
			goto overflow;

		n = vmap_area_root.rb_node;
		first = NULL;

		while (n) {
			struct vmap_area *tmp;
			tmp = rb_entry(n, struct vmap_area, rb_node);
			if (tmp->va_end >= addr) {
				first = tmp;
				if (tmp->va_start <= addr)
					break;
				n = n->rb_left;
			} else
				n = n->rb_right;
		}

		if (!first)
			goto found;
	}

	/* from the starting point, walk areas until a suitable hole is found */
	while (addr + size > first->va_start && addr + size <= vend) {
		if (addr + cached_hole_size < first->va_start)
			cached_hole_size = first->va_start - addr;
		addr = ALIGN(first->va_end, align);
		if (addr + size < addr)
			goto overflow;

		if (list_is_last(&first->list, &vmap_area_list))
			goto found;

		first = list_next_entry(first, list);
	}

found:
	if (addr + size > vend)
		goto overflow;

	va->va_start = addr;
	va->va_end = addr + size;
	va->flags = 0;
	__insert_vmap_area(va);
	free_vmap_cache = &va->rb_node;
	spin_unlock(&vmap_area_lock);

	BUG_ON(!IS_ALIGNED(va->va_start, align));
	BUG_ON(va->va_start < vstart);
	BUG_ON(va->va_end > vend);

	return va;

overflow:
	spin_unlock(&vmap_area_lock);
	if (!purged) {
		purge_vmap_area_lazy();
		purged = 1;
		goto retry;
	}

	if (gfpflags_allow_blocking(gfp_mask)) {
		unsigned long freed = 0;
		blocking_notifier_call_chain(&vmap_notify_list, 0, &freed);
		if (freed > 0) {
			purged = 0;
			goto retry;
		}
	}

	if (printk_ratelimit())
		pr_warn("vmap allocation for size %lu failed: use vmalloc=<size> to increase size\n",
			size);
	kfree(va);
	return ERR_PTR(-EBUSY);
}

int register_vmap_purge_notifier(struct notifier_block *nb)
{
	return blocking_notifier_chain_register(&vmap_notify_list, nb);
}
EXPORT_SYMBOL_GPL(register_vmap_purge_notifier);

int unregister_vmap_purge_notifier(struct notifier_block *nb)
{
	return blocking_notifier_chain_unregister(&vmap_notify_list, nb);
}
EXPORT_SYMBOL_GPL(unregister_vmap_purge_notifier);

static void __free_vmap_area(struct vmap_area *va)
{
	BUG_ON(RB_EMPTY_NODE(&va->rb_node));

	if (free_vmap_cache) {
		if (va->va_end < cached_vstart) {
			free_vmap_cache = NULL;
		} else {
			struct vmap_area *cache;
			cache = rb_entry(free_vmap_cache, struct vmap_area, rb_node);
			if (va->va_start <= cache->va_start) {
				free_vmap_cache = rb_prev(&va->rb_node);
				/*
				 * We don't try to update cached_hole_size or
				 * cached_align, but it won't go very wrong.
				 */
			}
		}
	}
	rb_erase(&va->rb_node, &vmap_area_root);
	RB_CLEAR_NODE(&va->rb_node);
	list_del_rcu(&va->list);

	/*
	 * Track the highest possible candidate for pcpu area
	 * allocation.  Areas outside of vmalloc area can be returned
	 * here too, consider only end addresses which fall inside
	 * vmalloc area proper.
	 */
	if (va->va_end > VMALLOC_START && va->va_end <= VMALLOC_END)
		vmap_area_pcpu_hole = max(vmap_area_pcpu_hole, va->va_end);

	kfree_rcu(va, rcu_head);
}

/*
 * Free a region of KVA allocated by alloc_vmap_area
 */
static void free_vmap_area(struct vmap_area *va)
{
	spin_lock(&vmap_area_lock);
	__free_vmap_area(va);
	spin_unlock(&vmap_area_lock);
}

/*
 * Clear the pagetable entries of a given vmap_area
 */
static void unmap_vmap_area(struct vmap_area *va)
{
	vunmap_page_range(va->va_start, va->va_end);
}

static void vmap_debug_free_range(unsigned long start, unsigned long end)
{
	/*
	 * Unmap page tables and force a TLB flush immediately if pagealloc
	 * debugging is enabled.  This catches use after free bugs similarly to
	 * those in linear kernel virtual address space after a page has been
	 * freed.
	 *
	 * All the lazy freeing logic is still retained, in order to minimise
	 * intrusiveness of this debugging feature.
	 *
	 * This is going to be *slow* (linear kernel virtual address debugging
	 * doesn't do a broadcast TLB flush so it is a lot faster).
	 */
	if (debug_pagealloc_enabled()) {
		vunmap_page_range(start, end);
		flush_tlb_kernel_range(start, end);
	}
}

/*
 * lazy_max_pages is the maximum amount of virtual address space we gather up
 * before attempting to purge with a TLB flush.
 *
 * There is a tradeoff here: a larger number will cover more kernel page tables
 * and take slightly longer to purge, but it will linearly reduce the number of
 * global TLB flushes that must be performed. It would seem natural to scale
 * this number up linearly with the number of CPUs (because vmapping activity
 * could also scale linearly with the number of CPUs), however it is likely
 * that in practice, workloads might be constrained in other ways that mean
 * vmap activity will not scale linearly with CPUs. Also, I want to be
 * conservative and not introduce a big latency on huge systems, so go with
 * a less aggressive log scale. It will still be an improvement over the old
 * code, and it will be simple to change the scale factor if we find that it
 * becomes a problem on bigger systems.
 */
static unsigned long lazy_max_pages(void)
{
	unsigned int log;

	log = fls(num_online_cpus());

	return log * (32UL * 1024 * 1024 / PAGE_SIZE);
}

static atomic_t vmap_lazy_nr = ATOMIC_INIT(0);

/*
 * Serialize vmap purging.  There is no actual criticial section protected
 * by this look, but we want to avoid concurrent calls for performance
 * reasons and to make the pcpu_get_vm_areas more deterministic.
 */
static DEFINE_MUTEX(vmap_purge_lock);

/* for per-CPU blocks */
static void purge_fragmented_blocks_allcpus(void);

/*
 * called before a call to iounmap() if the caller wants vm_area_struct's
 * immediately freed.
 */
void set_iounmap_nonlazy(void)
{
	atomic_set(&vmap_lazy_nr, lazy_max_pages()+1);
}

/*
 * Purges all lazily-freed vmap areas.
 */
static bool __purge_vmap_area_lazy(unsigned long start, unsigned long end)
{
	struct llist_node *valist;
	struct vmap_area *va;
	struct vmap_area *n_va;
	bool do_free = false;

	lockdep_assert_held(&vmap_purge_lock);

	valist = llist_del_all(&vmap_purge_list);
	llist_for_each_entry(va, valist, purge_list) {
		if (va->va_start < start)
			start = va->va_start;
		if (va->va_end > end)
			end = va->va_end;
		do_free = true;
	}

	if (!do_free)
		return false;

	flush_tlb_kernel_range(start, end);

	spin_lock(&vmap_area_lock);
	llist_for_each_entry_safe(va, n_va, valist, purge_list) {
		int nr = (va->va_end - va->va_start) >> PAGE_SHIFT;

		__free_vmap_area(va);
		atomic_sub(nr, &vmap_lazy_nr);
		cond_resched_lock(&vmap_area_lock);
	}
	spin_unlock(&vmap_area_lock);
	return true;
}

/*
 * Kick off a purge of the outstanding lazy areas. Don't bother if somebody
 * is already purging.
 */
static void try_purge_vmap_area_lazy(void)
{
	if (mutex_trylock(&vmap_purge_lock)) {
		__purge_vmap_area_lazy(ULONG_MAX, 0);
		mutex_unlock(&vmap_purge_lock);
	}
}

/*
 * Kick off a purge of the outstanding lazy areas.
 */
static void purge_vmap_area_lazy(void)
{
	mutex_lock(&vmap_purge_lock);
	purge_fragmented_blocks_allcpus();
	__purge_vmap_area_lazy(ULONG_MAX, 0);
	mutex_unlock(&vmap_purge_lock);
}

/*
 * Free a vmap area, caller ensuring that the area has been unmapped
 * and flush_cache_vunmap had been called for the correct range
 * previously.
 */
static void free_vmap_area_noflush(struct vmap_area *va)
{
	int nr_lazy;

	nr_lazy = atomic_add_return((va->va_end - va->va_start) >> PAGE_SHIFT,
				    &vmap_lazy_nr);

	/* After this point, we may free va at any time */
	llist_add(&va->purge_list, &vmap_purge_list);

	if (unlikely(nr_lazy > lazy_max_pages()))
		try_purge_vmap_area_lazy();
}

/*
 * Free and unmap a vmap area
 */
static void free_unmap_vmap_area(struct vmap_area *va)
{
	flush_cache_vunmap(va->va_start, va->va_end);
	unmap_vmap_area(va);
	free_vmap_area_noflush(va);
}

static struct vmap_area *find_vmap_area(unsigned long addr)
{
	struct vmap_area *va;

	spin_lock(&vmap_area_lock);
	va = __find_vmap_area(addr);
	spin_unlock(&vmap_area_lock);

	return va;
}

/*** Per cpu kva allocator ***/

/*
 * vmap space is limited especially on 32 bit architectures. Ensure there is
 * room for at least 16 percpu vmap blocks per CPU.
 */
/*
 * If we had a constant VMALLOC_START and VMALLOC_END, we'd like to be able
 * to #define VMALLOC_SPACE		(VMALLOC_END-VMALLOC_START). Guess
 * instead (we just need a rough idea)
 */
#if BITS_PER_LONG == 32
#define VMALLOC_SPACE		(128UL*1024*1024)
#else
#define VMALLOC_SPACE		(128UL*1024*1024*1024)
#endif

#define VMALLOC_PAGES		(VMALLOC_SPACE / PAGE_SIZE)
#define VMAP_MAX_ALLOC		BITS_PER_LONG	/* 256K with 4K pages */
#define VMAP_BBMAP_BITS_MAX	1024	/* 4MB with 4K pages */
#define VMAP_BBMAP_BITS_MIN	(VMAP_MAX_ALLOC*2)
#define VMAP_MIN(x, y)		((x) < (y) ? (x) : (y)) /* can't use min() */
#define VMAP_MAX(x, y)		((x) > (y) ? (x) : (y)) /* can't use max() */
#define VMAP_BBMAP_BITS		\
		VMAP_MIN(VMAP_BBMAP_BITS_MAX,	\
		VMAP_MAX(VMAP_BBMAP_BITS_MIN,	\
			VMALLOC_PAGES / roundup_pow_of_two(NR_CPUS) / 16))

#define VMAP_BLOCK_SIZE		(VMAP_BBMAP_BITS * PAGE_SIZE)

static bool vmap_initialized __read_mostly = false;

struct vmap_block_queue {
	spinlock_t lock;
	struct list_head free;
};

struct vmap_block {
	spinlock_t lock;
	struct vmap_area *va;
	unsigned long free, dirty;
	unsigned long dirty_min, dirty_max; /*< dirty range */
	struct list_head free_list;
	struct rcu_head rcu_head;
	struct list_head purge;
};

/* Queue of free and dirty vmap blocks, for allocation and flushing purposes */
static DEFINE_PER_CPU(struct vmap_block_queue, vmap_block_queue);

/*
 * Radix tree of vmap blocks, indexed by address, to quickly find a vmap block
 * in the free path. Could get rid of this if we change the API to return a
 * "cookie" from alloc, to be passed to free. But no big deal yet.
 */
static DEFINE_SPINLOCK(vmap_block_tree_lock);
static RADIX_TREE(vmap_block_tree, GFP_ATOMIC);

/*
 * We should probably have a fallback mechanism to allocate virtual memory
 * out of partially filled vmap blocks. However vmap block sizing should be
 * fairly reasonable according to the vmalloc size, so it shouldn't be a
 * big problem.
 */

static unsigned long addr_to_vb_idx(unsigned long addr)
{
	addr -= VMALLOC_START & ~(VMAP_BLOCK_SIZE-1);
	addr /= VMAP_BLOCK_SIZE;
	return addr;
}

static void *vmap_block_vaddr(unsigned long va_start, unsigned long pages_off)
{
	unsigned long addr;

	addr = va_start + (pages_off << PAGE_SHIFT);
	BUG_ON(addr_to_vb_idx(addr) != addr_to_vb_idx(va_start));
	return (void *)addr;
}

/**
 * new_vmap_block - allocates new vmap_block and occupies 2^order pages in this
 *                  block. Of course pages number can't exceed VMAP_BBMAP_BITS
 * @order:    how many 2^order pages should be occupied in newly allocated block
 * @gfp_mask: flags for the page level allocator
 *
 * Returns: virtual address in a newly allocated block or ERR_PTR(-errno)
 */
static void *new_vmap_block(unsigned int order, gfp_t gfp_mask)
{
	struct vmap_block_queue *vbq;
	struct vmap_block *vb;
	struct vmap_area *va;
	unsigned long vb_idx;
	int node, err;
	void *vaddr;

	node = numa_node_id();

	vb = kmalloc_node(sizeof(struct vmap_block),
			gfp_mask & GFP_RECLAIM_MASK, node);
	if (unlikely(!vb))
		return ERR_PTR(-ENOMEM);

	va = alloc_vmap_area(VMAP_BLOCK_SIZE, VMAP_BLOCK_SIZE,
					VMALLOC_START, VMALLOC_END,
					node, gfp_mask);
	if (IS_ERR(va)) {
		kfree(vb);
		return ERR_CAST(va);
	}

	err = radix_tree_preload(gfp_mask);
	if (unlikely(err)) {
		kfree(vb);
		free_vmap_area(va);
		return ERR_PTR(err);
	}

	vaddr = vmap_block_vaddr(va->va_start, 0);
	spin_lock_init(&vb->lock);
	vb->va = va;
	/* At least something should be left free */
	BUG_ON(VMAP_BBMAP_BITS <= (1UL << order));
	vb->free = VMAP_BBMAP_BITS - (1UL << order);
	vb->dirty = 0;
	vb->dirty_min = VMAP_BBMAP_BITS;
	vb->dirty_max = 0;
	INIT_LIST_HEAD(&vb->free_list);

	vb_idx = addr_to_vb_idx(va->va_start);
	spin_lock(&vmap_block_tree_lock);
	err = radix_tree_insert(&vmap_block_tree, vb_idx, vb);
	spin_unlock(&vmap_block_tree_lock);
	BUG_ON(err);
	radix_tree_preload_end();

	vbq = &get_cpu_var(vmap_block_queue);
	spin_lock(&vbq->lock);
	list_add_tail_rcu(&vb->free_list, &vbq->free);
	spin_unlock(&vbq->lock);
	put_cpu_var(vmap_block_queue);

	return vaddr;
}

static void free_vmap_block(struct vmap_block *vb)
{
	struct vmap_block *tmp;
	unsigned long vb_idx;

	vb_idx = addr_to_vb_idx(vb->va->va_start);
	spin_lock(&vmap_block_tree_lock);
	tmp = radix_tree_delete(&vmap_block_tree, vb_idx);
	spin_unlock(&vmap_block_tree_lock);
	BUG_ON(tmp != vb);

	free_vmap_area_noflush(vb->va);
	kfree_rcu(vb, rcu_head);
}

static void purge_fragmented_blocks(int cpu)
{
	LIST_HEAD(purge);
	struct vmap_block *vb;
	struct vmap_block *n_vb;
	struct vmap_block_queue *vbq = &per_cpu(vmap_block_queue, cpu);

	rcu_read_lock();
	list_for_each_entry_rcu(vb, &vbq->free, free_list) {

		if (!(vb->free + vb->dirty == VMAP_BBMAP_BITS && vb->dirty != VMAP_BBMAP_BITS))
			continue;

		spin_lock(&vb->lock);
		if (vb->free + vb->dirty == VMAP_BBMAP_BITS && vb->dirty != VMAP_BBMAP_BITS) {
			vb->free = 0; /* prevent further allocs after releasing lock */
			vb->dirty = VMAP_BBMAP_BITS; /* prevent purging it again */
			vb->dirty_min = 0;
			vb->dirty_max = VMAP_BBMAP_BITS;
			spin_lock(&vbq->lock);
			list_del_rcu(&vb->free_list);
			spin_unlock(&vbq->lock);
			spin_unlock(&vb->lock);
			list_add_tail(&vb->purge, &purge);
		} else
			spin_unlock(&vb->lock);
	}
	rcu_read_unlock();

	list_for_each_entry_safe(vb, n_vb, &purge, purge) {
		list_del(&vb->purge);
		free_vmap_block(vb);
	}
}

static void purge_fragmented_blocks_allcpus(void)
{
	int cpu;

	for_each_possible_cpu(cpu)
		purge_fragmented_blocks(cpu);
}

static void *vb_alloc(unsigned long size, gfp_t gfp_mask)
{
	struct vmap_block_queue *vbq;
	struct vmap_block *vb;
	void *vaddr = NULL;
	unsigned int order;

	BUG_ON(offset_in_page(size));
	BUG_ON(size > PAGE_SIZE*VMAP_MAX_ALLOC);
	if (WARN_ON(size == 0)) {
		/*
		 * Allocating 0 bytes isn't what caller wants since
		 * get_order(0) returns funny result. Just warn and terminate
		 * early.
		 */
		return NULL;
	}
	order = get_order(size);

	rcu_read_lock();
	vbq = &get_cpu_var(vmap_block_queue);
	list_for_each_entry_rcu(vb, &vbq->free, free_list) {
		unsigned long pages_off;

		spin_lock(&vb->lock);
		if (vb->free < (1UL << order)) {
			spin_unlock(&vb->lock);
			continue;
		}

		pages_off = VMAP_BBMAP_BITS - vb->free;
		vaddr = vmap_block_vaddr(vb->va->va_start, pages_off);
		vb->free -= 1UL << order;
		if (vb->free == 0) {
			spin_lock(&vbq->lock);
			list_del_rcu(&vb->free_list);
			spin_unlock(&vbq->lock);
		}

		spin_unlock(&vb->lock);
		break;
	}

	put_cpu_var(vmap_block_queue);
	rcu_read_unlock();

	/* Allocate new block if nothing was found */
	if (!vaddr)
		vaddr = new_vmap_block(order, gfp_mask);

	return vaddr;
}

static void vb_free(const void *addr, unsigned long size)
{
	unsigned long offset;
	unsigned long vb_idx;
	unsigned int order;
	struct vmap_block *vb;

	BUG_ON(offset_in_page(size));
	BUG_ON(size > PAGE_SIZE*VMAP_MAX_ALLOC);

	flush_cache_vunmap((unsigned long)addr, (unsigned long)addr + size);

	order = get_order(size);

	offset = (unsigned long)addr & (VMAP_BLOCK_SIZE - 1);
	offset >>= PAGE_SHIFT;

	vb_idx = addr_to_vb_idx((unsigned long)addr);
	rcu_read_lock();
	vb = radix_tree_lookup(&vmap_block_tree, vb_idx);
	rcu_read_unlock();
	BUG_ON(!vb);

	vunmap_page_range((unsigned long)addr, (unsigned long)addr + size);

	spin_lock(&vb->lock);

	/* Expand dirty range */
	vb->dirty_min = min(vb->dirty_min, offset);
	vb->dirty_max = max(vb->dirty_max, offset + (1UL << order));

	vb->dirty += 1UL << order;
	if (vb->dirty == VMAP_BBMAP_BITS) {
		BUG_ON(vb->free);
		spin_unlock(&vb->lock);
		free_vmap_block(vb);
	} else
		spin_unlock(&vb->lock);
}

/**
 * vm_unmap_aliases - unmap outstanding lazy aliases in the vmap layer
 *
 * The vmap/vmalloc layer lazily flushes kernel virtual mappings primarily
 * to amortize TLB flushing overheads. What this means is that any page you
 * have now, may, in a former life, have been mapped into kernel virtual
 * address by the vmap layer and so there might be some CPUs with TLB entries
 * still referencing that page (additional to the regular 1:1 kernel mapping).
 *
 * vm_unmap_aliases flushes all such lazy mappings. After it returns, we can
 * be sure that none of the pages we have control over will have any aliases
 * from the vmap layer.
 */
void vm_unmap_aliases(void)
{
	unsigned long start = ULONG_MAX, end = 0;
	int cpu;
	int flush = 0;

	if (unlikely(!vmap_initialized))
		return;

	might_sleep();

	for_each_possible_cpu(cpu) {
		struct vmap_block_queue *vbq = &per_cpu(vmap_block_queue, cpu);
		struct vmap_block *vb;

		rcu_read_lock();
		list_for_each_entry_rcu(vb, &vbq->free, free_list) {
			spin_lock(&vb->lock);
			if (vb->dirty) {
				unsigned long va_start = vb->va->va_start;
				unsigned long s, e;

				s = va_start + (vb->dirty_min << PAGE_SHIFT);
				e = va_start + (vb->dirty_max << PAGE_SHIFT);

				start = min(s, start);
				end   = max(e, end);

				flush = 1;
			}
			spin_unlock(&vb->lock);
		}
		rcu_read_unlock();
	}

	mutex_lock(&vmap_purge_lock);
	purge_fragmented_blocks_allcpus();
	if (!__purge_vmap_area_lazy(start, end) && flush)
		flush_tlb_kernel_range(start, end);
	mutex_unlock(&vmap_purge_lock);
}
EXPORT_SYMBOL_GPL(vm_unmap_aliases);

/**
 * vm_unmap_ram - unmap linear kernel address space set up by vm_map_ram
 * @mem: the pointer returned by vm_map_ram
 * @count: the count passed to that vm_map_ram call (cannot unmap partial)
 */
void vm_unmap_ram(const void *mem, unsigned int count)
{
	unsigned long size = (unsigned long)count << PAGE_SHIFT;
	unsigned long addr = (unsigned long)mem;
	struct vmap_area *va;

	might_sleep();
	BUG_ON(!addr);
	BUG_ON(addr < VMALLOC_START);
	BUG_ON(addr > VMALLOC_END);
	BUG_ON(!PAGE_ALIGNED(addr));

	debug_check_no_locks_freed(mem, size);
	vmap_debug_free_range(addr, addr+size);

	if (likely(count <= VMAP_MAX_ALLOC)) {
		vb_free(mem, size);
		return;
	}

	va = find_vmap_area(addr);
	BUG_ON(!va);
	free_unmap_vmap_area(va);
}
EXPORT_SYMBOL(vm_unmap_ram);

/**
 * vm_map_ram - map pages linearly into kernel virtual address (vmalloc space)
 * @pages: an array of pointers to the pages to be mapped
 * @count: number of pages
 * @node: prefer to allocate data structures on this node
 * @prot: memory protection to use. PAGE_KERNEL for regular RAM
 *
 * If you use this function for less than VMAP_MAX_ALLOC pages, it could be
 * faster than vmap so it's good.  But if you mix long-life and short-life
 * objects with vm_map_ram(), it could consume lots of address space through
 * fragmentation (especially on a 32bit machine).  You could see failures in
 * the end.  Please use this function for short-lived objects.
 *
 * Returns: a pointer to the address that has been mapped, or %NULL on failure
 */
void *vm_map_ram(struct page **pages, unsigned int count, int node, pgprot_t prot)
{
	unsigned long size = (unsigned long)count << PAGE_SHIFT;
	unsigned long addr;
	void *mem;

	if (likely(count <= VMAP_MAX_ALLOC)) {
		mem = vb_alloc(size, GFP_KERNEL);
		if (IS_ERR(mem))
			return NULL;
		addr = (unsigned long)mem;
	} else {
		struct vmap_area *va;
		va = alloc_vmap_area(size, PAGE_SIZE,
				VMALLOC_START, VMALLOC_END, node, GFP_KERNEL);
		if (IS_ERR(va))
			return NULL;

		addr = va->va_start;
		mem = (void *)addr;
	}
	if (vmap_page_range(addr, addr + size, prot, pages) < 0) {
		vm_unmap_ram(mem, count);
		return NULL;
	}
	return mem;
}
EXPORT_SYMBOL(vm_map_ram);

static struct vm_struct *vmlist __initdata;
/**
 * vm_area_add_early - add vmap area early during boot
 * @vm: vm_struct to add
 *
 * This function is used to add fixed kernel vm area to vmlist before
 * vmalloc_init() is called.  @vm->addr, @vm->size, and @vm->flags
 * should contain proper values and the other fields should be zero.
 *
 * DO NOT USE THIS FUNCTION UNLESS YOU KNOW WHAT YOU'RE DOING.
 */
void __init vm_area_add_early(struct vm_struct *vm)
{
	struct vm_struct *tmp, **p;

	BUG_ON(vmap_initialized);
	for (p = &vmlist; (tmp = *p) != NULL; p = &tmp->next) {
		if (tmp->addr >= vm->addr) {
			BUG_ON(tmp->addr < vm->addr + vm->size);
			break;
		} else
			BUG_ON(tmp->addr + tmp->size > vm->addr);
	}
	vm->next = *p;
	*p = vm;
}

/**
 * vm_area_register_early - register vmap area early during boot
 * @vm: vm_struct to register
 * @align: requested alignment
 *
 * This function is used to register kernel vm area before
 * vmalloc_init() is called.  @vm->size and @vm->flags should contain
 * proper values on entry and other fields should be zero.  On return,
 * vm->addr contains the allocated address.
 *
 * DO NOT USE THIS FUNCTION UNLESS YOU KNOW WHAT YOU'RE DOING.
 */
void __init vm_area_register_early(struct vm_struct *vm, size_t align)
{
	static size_t vm_init_off __initdata;
	unsigned long addr;

	addr = ALIGN(VMALLOC_START + vm_init_off, align);
	vm_init_off = PFN_ALIGN(addr + vm->size) - VMALLOC_START;

	vm->addr = (void *)addr;

	vm_area_add_early(vm);
}

void __init vmalloc_init(void)
{
	struct vmap_area *va;
	struct vm_struct *tmp;
	int i;

	for_each_possible_cpu(i) {
		struct vmap_block_queue *vbq;
		struct vfree_deferred *p;

		vbq = &per_cpu(vmap_block_queue, i);
		spin_lock_init(&vbq->lock);
		INIT_LIST_HEAD(&vbq->free);
		p = &per_cpu(vfree_deferred, i);
		init_llist_head(&p->list);
		INIT_WORK(&p->wq, free_work);
	}

	/* Import existing vmlist entries. */
	for (tmp = vmlist; tmp; tmp = tmp->next) {
		va = kzalloc(sizeof(struct vmap_area), GFP_NOWAIT);
		va->flags = VM_VM_AREA;
		va->va_start = (unsigned long)tmp->addr;
		va->va_end = va->va_start + tmp->size;
		va->vm = tmp;
		__insert_vmap_area(va);
	}

	vmap_area_pcpu_hole = VMALLOC_END;

	vmap_initialized = true;
}

/**
 * map_kernel_range_noflush - map kernel VM area with the specified pages
 * @addr: start of the VM area to map
 * @size: size of the VM area to map
 * @prot: page protection flags to use
 * @pages: pages to map
 *
 * Map PFN_UP(@size) pages at @addr.  The VM area @addr and @size
 * specify should have been allocated using get_vm_area() and its
 * friends.
 *
 * NOTE:
 * This function does NOT do any cache flushing.  The caller is
 * responsible for calling flush_cache_vmap() on to-be-mapped areas
 * before calling this function.
 *
 * RETURNS:
 * The number of pages mapped on success, -errno on failure.
 */
int map_kernel_range_noflush(unsigned long addr, unsigned long size,
			     pgprot_t prot, struct page **pages)
{
	return vmap_page_range_noflush(addr, addr + size, prot, pages);
}

/**
 * unmap_kernel_range_noflush - unmap kernel VM area
 * @addr: start of the VM area to unmap
 * @size: size of the VM area to unmap
 *
 * Unmap PFN_UP(@size) pages at @addr.  The VM area @addr and @size
 * specify should have been allocated using get_vm_area() and its
 * friends.
 *
 * NOTE:
 * This function does NOT do any cache flushing.  The caller is
 * responsible for calling flush_cache_vunmap() on to-be-mapped areas
 * before calling this function and flush_tlb_kernel_range() after.
 */
void unmap_kernel_range_noflush(unsigned long addr, unsigned long size)
{
	vunmap_page_range(addr, addr + size);
}
EXPORT_SYMBOL_GPL(unmap_kernel_range_noflush);

/**
 * unmap_kernel_range - unmap kernel VM area and flush cache and TLB
 * @addr: start of the VM area to unmap
 * @size: size of the VM area to unmap
 *
 * Similar to unmap_kernel_range_noflush() but flushes vcache before
 * the unmapping and tlb after.
 */
void unmap_kernel_range(unsigned long addr, unsigned long size)
{
	unsigned long end = addr + size;

	flush_cache_vunmap(addr, end);
	vunmap_page_range(addr, end);
	flush_tlb_kernel_range(addr, end);
}
EXPORT_SYMBOL_GPL(unmap_kernel_range);

int map_vm_area(struct vm_struct *area, pgprot_t prot, struct page **pages)
{
	unsigned long addr = (unsigned long)area->addr;
	unsigned long end = addr + get_vm_area_size(area);
	int err;

	err = vmap_page_range(addr, end, prot, pages);

	return err > 0 ? 0 : err;
}
EXPORT_SYMBOL_GPL(map_vm_area);

static void setup_vmalloc_vm(struct vm_struct *vm, struct vmap_area *va,
			      unsigned long flags, const void *caller)
{
	spin_lock(&vmap_area_lock);
	vm->flags = flags;
	vm->addr = (void *)va->va_start;
	vm->size = va->va_end - va->va_start;
	vm->caller = caller;
	va->vm = vm;
	va->flags |= VM_VM_AREA;
	spin_unlock(&vmap_area_lock);
}

static void clear_vm_uninitialized_flag(struct vm_struct *vm)
{
	/*
	 * Before removing VM_UNINITIALIZED,
	 * we should make sure that vm has proper values.
	 * Pair with smp_rmb() in show_numa_info().
	 */
	smp_wmb();
	vm->flags &= ~VM_UNINITIALIZED;
}

static struct vm_struct *__get_vm_area_node(unsigned long size,
		unsigned long align, unsigned long flags, unsigned long start,
		unsigned long end, int node, gfp_t gfp_mask, const void *caller)
{
	struct vmap_area *va;
	struct vm_struct *area;

	BUG_ON(in_interrupt());
	size = PAGE_ALIGN(size);
	if (unlikely(!size))
		return NULL;

	if (flags & VM_IOREMAP)
		align = 1ul << clamp_t(int, get_count_order_long(size),
				       PAGE_SHIFT, IOREMAP_MAX_ORDER);

	area = kzalloc_node(sizeof(*area), gfp_mask & GFP_RECLAIM_MASK, node);
	if (unlikely(!area))
		return NULL;

	if (!(flags & VM_NO_GUARD))
		size += PAGE_SIZE;

	va = alloc_vmap_area(size, align, start, end, node, gfp_mask);
	if (IS_ERR(va)) {
		kfree(area);
		return NULL;
	}

	setup_vmalloc_vm(area, va, flags, caller);

	return area;
}

struct vm_struct *__get_vm_area(unsigned long size, unsigned long flags,
				unsigned long start, unsigned long end)
{
	return __get_vm_area_node(size, 1, flags, start, end, NUMA_NO_NODE,
				  GFP_KERNEL, __builtin_return_address(0));
}
EXPORT_SYMBOL_GPL(__get_vm_area);

struct vm_struct *__get_vm_area_caller(unsigned long size, unsigned long flags,
				       unsigned long start, unsigned long end,
				       const void *caller)
{
	return __get_vm_area_node(size, 1, flags, start, end, NUMA_NO_NODE,
				  GFP_KERNEL, caller);
}

/**
 *	get_vm_area  -  reserve a contiguous kernel virtual area
 *	@size:		size of the area
 *	@flags:		%VM_IOREMAP for I/O mappings or VM_ALLOC
 *
 *	Search an area of @size in the kernel virtual mapping area,
 *	and reserved it for out purposes.  Returns the area descriptor
 *	on success or %NULL on failure.
 */
struct vm_struct *get_vm_area(unsigned long size, unsigned long flags)
{
	return __get_vm_area_node(size, 1, flags, VMALLOC_START, VMALLOC_END,
				  NUMA_NO_NODE, GFP_KERNEL,
				  __builtin_return_address(0));
}

struct vm_struct *get_vm_area_caller(unsigned long size, unsigned long flags,
				const void *caller)
{
	return __get_vm_area_node(size, 1, flags, VMALLOC_START, VMALLOC_END,
				  NUMA_NO_NODE, GFP_KERNEL, caller);
}

/**
 *	find_vm_area  -  find a continuous kernel virtual area
 *	@addr:		base address
 *
 *	Search for the kernel VM area starting at @addr, and return it.
 *	It is up to the caller to do all required locking to keep the returned
 *	pointer valid.
 */
struct vm_struct *find_vm_area(const void *addr)
{
	struct vmap_area *va;

	va = find_vmap_area((unsigned long)addr);
	if (va && va->flags & VM_VM_AREA)
		return va->vm;

	return NULL;
}

/**
 *	remove_vm_area  -  find and remove a continuous kernel virtual area
 *	@addr:		base address
 *
 *	Search for the kernel VM area starting at @addr, and remove it.
 *	This function returns the found VM area, but using it is NOT safe
 *	on SMP machines, except for its size or flags.
 */
struct vm_struct *remove_vm_area(const void *addr)
{
	struct vmap_area *va;

	might_sleep();

	va = find_vmap_area((unsigned long)addr);
	if (va && va->flags & VM_VM_AREA) {
		struct vm_struct *vm = va->vm;

		spin_lock(&vmap_area_lock);
		va->vm = NULL;
		va->flags &= ~VM_VM_AREA;
		spin_unlock(&vmap_area_lock);

		vmap_debug_free_range(va->va_start, va->va_end);
		kasan_free_shadow(vm);
		free_unmap_vmap_area(va);

		return vm;
	}
	return NULL;
}

static void __vunmap(const void *addr, int deallocate_pages)
{
	struct vm_struct *area;

	if (!addr)
		return;

	if (WARN(!PAGE_ALIGNED(addr), "Trying to vfree() bad address (%p)\n",
			addr))
		return;

	area = remove_vm_area(addr);
	if (unlikely(!area)) {
		WARN(1, KERN_ERR "Trying to vfree() nonexistent vm area (%p)\n",
				addr);
		return;
	}

	debug_check_no_locks_freed(addr, get_vm_area_size(area));
	debug_check_no_obj_freed(addr, get_vm_area_size(area));

	if (deallocate_pages) {
		int i;

		for (i = 0; i < area->nr_pages; i++) {
			struct page *page = area->pages[i];

			BUG_ON(!page);
			__free_pages(page, 0);
		}

		kvfree(area->pages);
	}

	kfree(area);
	return;
}

static inline void __vfree_deferred(const void *addr)
{
	/*
	 * Use raw_cpu_ptr() because this can be called from preemptible
	 * context. Preemption is absolutely fine here, because the llist_add()
	 * implementation is lockless, so it works even if we are adding to
	 * nother cpu's list.  schedule_work() should be fine with this too.
	 */
	struct vfree_deferred *p = raw_cpu_ptr(&vfree_deferred);

	if (llist_add((struct llist_node *)addr, &p->list))
		schedule_work(&p->wq);
}

/**
 *	vfree_atomic  -  release memory allocated by vmalloc()
 *	@addr:		memory base address
 *
 *	This one is just like vfree() but can be called in any atomic context
 *	except NMIs.
 */
void vfree_atomic(const void *addr)
{
	BUG_ON(in_nmi());

	kmemleak_free(addr);

	if (!addr)
		return;
	__vfree_deferred(addr);
}

/**
 *	vfree  -  release memory allocated by vmalloc()
 *	@addr:		memory base address
 *
 *	Free the virtually continuous memory area starting at @addr, as
 *	obtained from vmalloc(), vmalloc_32() or __vmalloc(). If @addr is
 *	NULL, no operation is performed.
 *
 *	Must not be called in NMI context (strictly speaking, only if we don't
 *	have CONFIG_ARCH_HAVE_NMI_SAFE_CMPXCHG, but making the calling
 *	conventions for vfree() arch-depenedent would be a really bad idea)
 *
 *	NOTE: assumes that the object at *addr has a size >= sizeof(llist_node)
 */
void vfree(const void *addr)
{
	BUG_ON(in_nmi());

	kmemleak_free(addr);

	if (!addr)
		return;
	if (unlikely(in_interrupt()))
		__vfree_deferred(addr);
	else
		__vunmap(addr, 1);
}
EXPORT_SYMBOL(vfree);

/**
 *	vunmap  -  release virtual mapping obtained by vmap()
 *	@addr:		memory base address
 *
 *	Free the virtually contiguous memory area starting at @addr,
 *	which was created from the page array passed to vmap().
 *
 *	Must not be called in interrupt context.
 */
void vunmap(const void *addr)
{
	BUG_ON(in_interrupt());
	might_sleep();
	if (addr)
		__vunmap(addr, 0);
}
EXPORT_SYMBOL(vunmap);

/**
 *	vmap  -  map an array of pages into virtually contiguous space
 *	@pages:		array of page pointers
 *	@count:		number of pages to map
 *	@flags:		vm_area->flags
 *	@prot:		page protection for the mapping
 *
 *	Maps @count pages from @pages into contiguous kernel virtual
 *	space.
 */
void *vmap(struct page **pages, unsigned int count,
		unsigned long flags, pgprot_t prot)
{
	struct vm_struct *area;
	unsigned long size;		/* In bytes */

	might_sleep();

	if (count > totalram_pages)
		return NULL;

	size = (unsigned long)count << PAGE_SHIFT;
	area = get_vm_area_caller(size, flags, __builtin_return_address(0));
	if (!area)
		return NULL;

	if (map_vm_area(area, prot, pages)) {
		vunmap(area->addr);
		return NULL;
	}

	return area->addr;
}
EXPORT_SYMBOL(vmap);

static void *__vmalloc_node(unsigned long size, unsigned long align,
			    gfp_t gfp_mask, pgprot_t prot,
			    int node, const void *caller);
static void *__vmalloc_area_node(struct vm_struct *area, gfp_t gfp_mask,
				 pgprot_t prot, int node)
{
	struct page **pages;
	unsigned int nr_pages, array_size, i;
	const gfp_t nested_gfp = (gfp_mask & GFP_RECLAIM_MASK) | __GFP_ZERO;
	const gfp_t alloc_mask = gfp_mask | __GFP_NOWARN;

	nr_pages = get_vm_area_size(area) >> PAGE_SHIFT;
	array_size = (nr_pages * sizeof(struct page *));

	area->nr_pages = nr_pages;
	/* Please note that the recursion is strictly bounded. */
	if (array_size > PAGE_SIZE) {
		pages = __vmalloc_node(array_size, 1, nested_gfp|__GFP_HIGHMEM,
				PAGE_KERNEL, node, area->caller);
	} else {
		pages = kmalloc_node(array_size, nested_gfp, node);
	}
	area->pages = pages;
	if (!area->pages) {
		remove_vm_area(area->addr);
		kfree(area);
		return NULL;
	}

	for (i = 0; i < area->nr_pages; i++) {
		struct page *page;

		if (fatal_signal_pending(current)) {
			area->nr_pages = i;
			goto fail_no_warn;
		}

		if (node == NUMA_NO_NODE)
			page = alloc_page(alloc_mask);
		else
			page = alloc_pages_node(node, alloc_mask, 0);

		if (unlikely(!page)) {
			/* Successfully allocated i pages, free them in __vunmap() */
			area->nr_pages = i;
			goto fail;
		}
		area->pages[i] = page;
		if (gfpflags_allow_blocking(gfp_mask))
			cond_resched();
	}

	if (map_vm_area(area, prot, pages))
		goto fail;
	return area->addr;

fail:
	warn_alloc(gfp_mask, NULL,
			  "vmalloc: allocation failure, allocated %ld of %ld bytes",
			  (area->nr_pages*PAGE_SIZE), area->size);
fail_no_warn:
	vfree(area->addr);
	return NULL;
}

/**
 *	__vmalloc_node_range  -  allocate virtually contiguous memory
 *	@size:		allocation size
 *	@align:		desired alignment
 *	@start:		vm area range start
 *	@end:		vm area range end
 *	@gfp_mask:	flags for the page level allocator
 *	@prot:		protection mask for the allocated pages
 *	@vm_flags:	additional vm area flags (e.g. %VM_NO_GUARD)
 *	@node:		node to use for allocation or NUMA_NO_NODE
 *	@caller:	caller's return address
 *
 *	Allocate enough pages to cover @size from the page level
 *	allocator with @gfp_mask flags.  Map them into contiguous
 *	kernel virtual space, using a pagetable protection of @prot.
 */
void *__vmalloc_node_range(unsigned long size, unsigned long align,
			unsigned long start, unsigned long end, gfp_t gfp_mask,
			pgprot_t prot, unsigned long vm_flags, int node,
			const void *caller)
{
	struct vm_struct *area;
	void *addr;
	unsigned long real_size = size;

	size = PAGE_ALIGN(size);
	if (!size || (size >> PAGE_SHIFT) > totalram_pages)
		goto fail;

	area = __get_vm_area_node(size, align, VM_ALLOC | VM_UNINITIALIZED |
				vm_flags, start, end, node, gfp_mask, caller);
	if (!area)
		goto fail;

	addr = __vmalloc_area_node(area, gfp_mask, prot, node);
	if (!addr)
		return NULL;

	/*
	 * In this function, newly allocated vm_struct has VM_UNINITIALIZED
	 * flag. It means that vm_struct is not fully initialized.
	 * Now, it is fully initialized, so remove this flag here.
	 */
	clear_vm_uninitialized_flag(area);

	/*
	 * A ref_count = 2 is needed because vm_struct allocated in
	 * __get_vm_area_node() contains a reference to the virtual address of
	 * the vmalloc'ed block.
	 */
	kmemleak_alloc(addr, real_size, 2, gfp_mask);

	return addr;

fail:
	warn_alloc(gfp_mask, NULL,
			  "vmalloc: allocation failure: %lu bytes", real_size);
	return NULL;
}

/**
 *	__vmalloc_node  -  allocate virtually contiguous memory
 *	@size:		allocation size
 *	@align:		desired alignment
 *	@gfp_mask:	flags for the page level allocator
 *	@prot:		protection mask for the allocated pages
 *	@node:		node to use for allocation or NUMA_NO_NODE
 *	@caller:	caller's return address
 *
 *	Allocate enough pages to cover @size from the page level
 *	allocator with @gfp_mask flags.  Map them into contiguous
 *	kernel virtual space, using a pagetable protection of @prot.
 */
static void *__vmalloc_node(unsigned long size, unsigned long align,
			    gfp_t gfp_mask, pgprot_t prot,
			    int node, const void *caller)
{
	return __vmalloc_node_range(size, align, VMALLOC_START, VMALLOC_END,
				gfp_mask, prot, 0, node, caller);
}

void *__vmalloc(unsigned long size, gfp_t gfp_mask, pgprot_t prot)
{
	return __vmalloc_node(size, 1, gfp_mask, prot, NUMA_NO_NODE,
				__builtin_return_address(0));
}
EXPORT_SYMBOL(__vmalloc);

static inline void *__vmalloc_node_flags(unsigned long size,
					int node, gfp_t flags)
{
	return __vmalloc_node(size, 1, flags, PAGE_KERNEL,
					node, __builtin_return_address(0));
}

/**
 *	vmalloc  -  allocate virtually contiguous memory
 *	@size:		allocation size
 *	Allocate enough pages to cover @size from the page level
 *	allocator and map them into contiguous kernel virtual space.
 *
 *	For tight control over page level allocator and protection flags
 *	use __vmalloc() instead.
 */
void *vmalloc(unsigned long size)
{
	return __vmalloc_node_flags(size, NUMA_NO_NODE,
				    GFP_KERNEL | __GFP_HIGHMEM);
}
EXPORT_SYMBOL(vmalloc);

/**
 *	vzalloc - allocate virtually contiguous memory with zero fill
 *	@size:	allocation size
 *	Allocate enough pages to cover @size from the page level
 *	allocator and map them into contiguous kernel virtual space.
 *	The memory allocated is set to zero.
 *
 *	For tight control over page level allocator and protection flags
 *	use __vmalloc() instead.
 */
void *vzalloc(unsigned long size)
{
	return __vmalloc_node_flags(size, NUMA_NO_NODE,
				GFP_KERNEL | __GFP_HIGHMEM | __GFP_ZERO);
}
EXPORT_SYMBOL(vzalloc);

/**
 * vmalloc_user - allocate zeroed virtually contiguous memory for userspace
 * @size: allocation size
 *
 * The resulting memory area is zeroed so it can be mapped to userspace
 * without leaking data.
 */
void *vmalloc_user(unsigned long size)
{
	struct vm_struct *area;
	void *ret;

	ret = __vmalloc_node(size, SHMLBA,
			     GFP_KERNEL | __GFP_HIGHMEM | __GFP_ZERO,
			     PAGE_KERNEL, NUMA_NO_NODE,
			     __builtin_return_address(0));
	if (ret) {
		area = find_vm_area(ret);
		area->flags |= VM_USERMAP;
	}
	return ret;
}
EXPORT_SYMBOL(vmalloc_user);

/**
 *	vmalloc_node  -  allocate memory on a specific node
 *	@size:		allocation size
 *	@node:		numa node
 *
 *	Allocate enough pages to cover @size from the page level
 *	allocator and map them into contiguous kernel virtual space.
 *
 *	For tight control over page level allocator and protection flags
 *	use __vmalloc() instead.
 */
void *vmalloc_node(unsigned long size, int node)
{
	return __vmalloc_node(size, 1, GFP_KERNEL | __GFP_HIGHMEM, PAGE_KERNEL,
					node, __builtin_return_address(0));
}
EXPORT_SYMBOL(vmalloc_node);

/**
 * vzalloc_node - allocate memory on a specific node with zero fill
 * @size:	allocation size
 * @node:	numa node
 *
 * Allocate enough pages to cover @size from the page level
 * allocator and map them into contiguous kernel virtual space.
 * The memory allocated is set to zero.
 *
 * For tight control over page level allocator and protection flags
 * use __vmalloc_node() instead.
 */
void *vzalloc_node(unsigned long size, int node)
{
	return __vmalloc_node_flags(size, node,
			 GFP_KERNEL | __GFP_HIGHMEM | __GFP_ZERO);
}
EXPORT_SYMBOL(vzalloc_node);

#ifndef PAGE_KERNEL_EXEC
# define PAGE_KERNEL_EXEC PAGE_KERNEL
#endif

/**
 *	vmalloc_exec  -  allocate virtually contiguous, executable memory
 *	@size:		allocation size
 *
 *	Kernel-internal function to allocate enough pages to cover @size
 *	the page level allocator and map them into contiguous and
 *	executable kernel virtual space.
 *
 *	For tight control over page level allocator and protection flags
 *	use __vmalloc() instead.
 */

void *vmalloc_exec(unsigned long size)
{
	return __vmalloc_node(size, 1, GFP_KERNEL | __GFP_HIGHMEM, PAGE_KERNEL_EXEC,
			      NUMA_NO_NODE, __builtin_return_address(0));
}

#if defined(CONFIG_64BIT) && defined(CONFIG_ZONE_DMA32)
#define GFP_VMALLOC32 GFP_DMA32 | GFP_KERNEL
#elif defined(CONFIG_64BIT) && defined(CONFIG_ZONE_DMA)
#define GFP_VMALLOC32 GFP_DMA | GFP_KERNEL
#else
#define GFP_VMALLOC32 GFP_KERNEL
#endif

/**
 *	vmalloc_32  -  allocate virtually contiguous memory (32bit addressable)
 *	@size:		allocation size
 *
 *	Allocate enough 32bit PA addressable pages to cover @size from the
 *	page level allocator and map them into contiguous kernel virtual space.
 */
void *vmalloc_32(unsigned long size)
{
	return __vmalloc_node(size, 1, GFP_VMALLOC32, PAGE_KERNEL,
			      NUMA_NO_NODE, __builtin_return_address(0));
}
EXPORT_SYMBOL(vmalloc_32);

/**
 * vmalloc_32_user - allocate zeroed virtually contiguous 32bit memory
 *	@size:		allocation size
 *
 * The resulting memory area is 32bit addressable and zeroed so it can be
 * mapped to userspace without leaking data.
 */
void *vmalloc_32_user(unsigned long size)
{
	struct vm_struct *area;
	void *ret;

	ret = __vmalloc_node(size, 1, GFP_VMALLOC32 | __GFP_ZERO, PAGE_KERNEL,
			     NUMA_NO_NODE, __builtin_return_address(0));
	if (ret) {
		area = find_vm_area(ret);
		area->flags |= VM_USERMAP;
	}
	return ret;
}
EXPORT_SYMBOL(vmalloc_32_user);

/*
 * small helper routine , copy contents to buf from addr.
 * If the page is not present, fill zero.
 */

static int aligned_vread(char *buf, char *addr, unsigned long count)
{
	struct page *p;
	int copied = 0;

	while (count) {
		unsigned long offset, length;

		offset = offset_in_page(addr);
		length = PAGE_SIZE - offset;
		if (length > count)
			length = count;
		p = vmalloc_to_page(addr);
		/*
		 * To do safe access to this _mapped_ area, we need
		 * lock. But adding lock here means that we need to add
		 * overhead of vmalloc()/vfree() calles for this _debug_
		 * interface, rarely used. Instead of that, we'll use
		 * kmap() and get small overhead in this access function.
		 */
		if (p) {
			/*
			 * we can expect USER0 is not used (see vread/vwrite's
			 * function description)
			 */
			void *map = kmap_atomic(p);
			memcpy(buf, map + offset, length);
			kunmap_atomic(map);
		} else
			memset(buf, 0, length);

		addr += length;
		buf += length;
		copied += length;
		count -= length;
	}
	return copied;
}

static int aligned_vwrite(char *buf, char *addr, unsigned long count)
{
	struct page *p;
	int copied = 0;

	while (count) {
		unsigned long offset, length;

		offset = offset_in_page(addr);
		length = PAGE_SIZE - offset;
		if (length > count)
			length = count;
		p = vmalloc_to_page(addr);
		/*
		 * To do safe access to this _mapped_ area, we need
		 * lock. But adding lock here means that we need to add
		 * overhead of vmalloc()/vfree() calles for this _debug_
		 * interface, rarely used. Instead of that, we'll use
		 * kmap() and get small overhead in this access function.
		 */
		if (p) {
			/*
			 * we can expect USER0 is not used (see vread/vwrite's
			 * function description)
			 */
			void *map = kmap_atomic(p);
			memcpy(map + offset, buf, length);
			kunmap_atomic(map);
		}
		addr += length;
		buf += length;
		copied += length;
		count -= length;
	}
	return copied;
}

/**
 *	vread() -  read vmalloc area in a safe way.
 *	@buf:		buffer for reading data
 *	@addr:		vm address.
 *	@count:		number of bytes to be read.
 *
 *	Returns # of bytes which addr and buf should be increased.
 *	(same number to @count). Returns 0 if [addr...addr+count) doesn't
 *	includes any intersect with alive vmalloc area.
 *
 *	This function checks that addr is a valid vmalloc'ed area, and
 *	copy data from that area to a given buffer. If the given memory range
 *	of [addr...addr+count) includes some valid address, data is copied to
 *	proper area of @buf. If there are memory holes, they'll be zero-filled.
 *	IOREMAP area is treated as memory hole and no copy is done.
 *
 *	If [addr...addr+count) doesn't includes any intersects with alive
 *	vm_struct area, returns 0. @buf should be kernel's buffer.
 *
 *	Note: In usual ops, vread() is never necessary because the caller
 *	should know vmalloc() area is valid and can use memcpy().
 *	This is for routines which have to access vmalloc area without
 *	any informaion, as /dev/kmem.
 *
 */

long vread(char *buf, char *addr, unsigned long count)
{
	struct vmap_area *va;
	struct vm_struct *vm;
	char *vaddr, *buf_start = buf;
	unsigned long buflen = count;
	unsigned long n;

	/* Don't allow overflow */
	if ((unsigned long) addr + count < count)
		count = -(unsigned long) addr;

	spin_lock(&vmap_area_lock);
	list_for_each_entry(va, &vmap_area_list, list) {
		if (!count)
			break;

		if (!(va->flags & VM_VM_AREA))
			continue;

		vm = va->vm;
		vaddr = (char *) vm->addr;
		if (addr >= vaddr + get_vm_area_size(vm))
			continue;
		while (addr < vaddr) {
			if (count == 0)
				goto finished;
			*buf = '\0';
			buf++;
			addr++;
			count--;
		}
		n = vaddr + get_vm_area_size(vm) - addr;
		if (n > count)
			n = count;
		if (!(vm->flags & VM_IOREMAP))
			aligned_vread(buf, addr, n);
		else /* IOREMAP area is treated as memory hole */
			memset(buf, 0, n);
		buf += n;
		addr += n;
		count -= n;
	}
finished:
	spin_unlock(&vmap_area_lock);

	if (buf == buf_start)
		return 0;
	/* zero-fill memory holes */
	if (buf != buf_start + buflen)
		memset(buf, 0, buflen - (buf - buf_start));

	return buflen;
}

/**
 *	vwrite() -  write vmalloc area in a safe way.
 *	@buf:		buffer for source data
 *	@addr:		vm address.
 *	@count:		number of bytes to be read.
 *
 *	Returns # of bytes which addr and buf should be incresed.
 *	(same number to @count).
 *	If [addr...addr+count) doesn't includes any intersect with valid
 *	vmalloc area, returns 0.
 *
 *	This function checks that addr is a valid vmalloc'ed area, and
 *	copy data from a buffer to the given addr. If specified range of
 *	[addr...addr+count) includes some valid address, data is copied from
 *	proper area of @buf. If there are memory holes, no copy to hole.
 *	IOREMAP area is treated as memory hole and no copy is done.
 *
 *	If [addr...addr+count) doesn't includes any intersects with alive
 *	vm_struct area, returns 0. @buf should be kernel's buffer.
 *
 *	Note: In usual ops, vwrite() is never necessary because the caller
 *	should know vmalloc() area is valid and can use memcpy().
 *	This is for routines which have to access vmalloc area without
 *	any informaion, as /dev/kmem.
 */

long vwrite(char *buf, char *addr, unsigned long count)
{
	struct vmap_area *va;
	struct vm_struct *vm;
	char *vaddr;
	unsigned long n, buflen;
	int copied = 0;

	/* Don't allow overflow */
	if ((unsigned long) addr + count < count)
		count = -(unsigned long) addr;
	buflen = count;

	spin_lock(&vmap_area_lock);
	list_for_each_entry(va, &vmap_area_list, list) {
		if (!count)
			break;

		if (!(va->flags & VM_VM_AREA))
			continue;

		vm = va->vm;
		vaddr = (char *) vm->addr;
		if (addr >= vaddr + get_vm_area_size(vm))
			continue;
		while (addr < vaddr) {
			if (count == 0)
				goto finished;
			buf++;
			addr++;
			count--;
		}
		n = vaddr + get_vm_area_size(vm) - addr;
		if (n > count)
			n = count;
		if (!(vm->flags & VM_IOREMAP)) {
			aligned_vwrite(buf, addr, n);
			copied++;
		}
		buf += n;
		addr += n;
		count -= n;
	}
finished:
	spin_unlock(&vmap_area_lock);
	if (!copied)
		return 0;
	return buflen;
}

/**
 *	remap_vmalloc_range_partial  -  map vmalloc pages to userspace
 *	@vma:		vma to cover
 *	@uaddr:		target user address to start at
 *	@kaddr:		virtual address of vmalloc kernel memory
 *	@size:		size of map area
 *
 *	Returns:	0 for success, -Exxx on failure
 *
 *	This function checks that @kaddr is a valid vmalloc'ed area,
 *	and that it is big enough to cover the range starting at
 *	@uaddr in @vma. Will return failure if that criteria isn't
 *	met.
 *
 *	Similar to remap_pfn_range() (see mm/memory.c)
 */
int remap_vmalloc_range_partial(struct vm_area_struct *vma, unsigned long uaddr,
				void *kaddr, unsigned long size)
{
	struct vm_struct *area;

	size = PAGE_ALIGN(size);

	if (!PAGE_ALIGNED(uaddr) || !PAGE_ALIGNED(kaddr))
		return -EINVAL;

	area = find_vm_area(kaddr);
	if (!area)
		return -EINVAL;

	if (!(area->flags & VM_USERMAP))
		return -EINVAL;

	if (kaddr + size > area->addr + area->size)
		return -EINVAL;

	do {
		struct page *page = vmalloc_to_page(kaddr);
		int ret;

		ret = vm_insert_page(vma, uaddr, page);
		if (ret)
			return ret;

		uaddr += PAGE_SIZE;
		kaddr += PAGE_SIZE;
		size -= PAGE_SIZE;
	} while (size > 0);

	vma->vm_flags |= VM_DONTEXPAND | VM_DONTDUMP;

	return 0;
}
EXPORT_SYMBOL(remap_vmalloc_range_partial);

/**
 *	remap_vmalloc_range  -  map vmalloc pages to userspace
 *	@vma:		vma to cover (map full range of vma)
 *	@addr:		vmalloc memory
 *	@pgoff:		number of pages into addr before first page to map
 *
 *	Returns:	0 for success, -Exxx on failure
 *
 *	This function checks that addr is a valid vmalloc'ed area, and
 *	that it is big enough to cover the vma. Will return failure if
 *	that criteria isn't met.
 *
 *	Similar to remap_pfn_range() (see mm/memory.c)
 */
int remap_vmalloc_range(struct vm_area_struct *vma, void *addr,
						unsigned long pgoff)
{
	return remap_vmalloc_range_partial(vma, vma->vm_start,
					   addr + (pgoff << PAGE_SHIFT),
					   vma->vm_end - vma->vm_start);
}
EXPORT_SYMBOL(remap_vmalloc_range);

/*
 * Implement a stub for vmalloc_sync_all() if the architecture chose not to
 * have one.
 */
void __weak vmalloc_sync_all(void)
{
}


static int f(pte_t *pte, pgtable_t table, unsigned long addr, void *data)
{
	pte_t ***p = data;

	if (p) {
		*(*p) = pte;
		(*p)++;
	}
	return 0;
}

/**
 *	alloc_vm_area - allocate a range of kernel address space
 *	@size:		size of the area
 *	@ptes:		returns the PTEs for the address space
 *
 *	Returns:	NULL on failure, vm_struct on success
 *
 *	This function reserves a range of kernel address space, and
 *	allocates pagetables to map that range.  No actual mappings
 *	are created.
 *
 *	If @ptes is non-NULL, pointers to the PTEs (in init_mm)
 *	allocated for the VM area are returned.
 */
struct vm_struct *alloc_vm_area(size_t size, pte_t **ptes)
{
	struct vm_struct *area;

	area = get_vm_area_caller(size, VM_IOREMAP,
				__builtin_return_address(0));
	if (area == NULL)
		return NULL;

	/*
	 * This ensures that page tables are constructed for this region
	 * of kernel virtual address space and mapped into init_mm.
	 */
	if (apply_to_page_range(&init_mm, (unsigned long)area->addr,
				size, f, ptes ? &ptes : NULL)) {
		free_vm_area(area);
		return NULL;
	}

	return area;
}
EXPORT_SYMBOL_GPL(alloc_vm_area);

void free_vm_area(struct vm_struct *area)
{
	struct vm_struct *ret;
	ret = remove_vm_area(area->addr);
	BUG_ON(ret != area);
	kfree(area);
}
EXPORT_SYMBOL_GPL(free_vm_area);

#ifdef CONFIG_SMP
static struct vmap_area *node_to_va(struct rb_node *n)
{
	return rb_entry_safe(n, struct vmap_area, rb_node);
}

/**
 * pvm_find_next_prev - find the next and prev vmap_area surrounding @end
 * @end: target address
 * @pnext: out arg for the next vmap_area
 * @pprev: out arg for the previous vmap_area
 *
 * Returns: %true if either or both of next and prev are found,
 *	    %false if no vmap_area exists
 *
 * Find vmap_areas end addresses of which enclose @end.  ie. if not
 * NULL, *pnext->va_end > @end and *pprev->va_end <= @end.
 */
static bool pvm_find_next_prev(unsigned long end,
			       struct vmap_area **pnext,
			       struct vmap_area **pprev)
{
	struct rb_node *n = vmap_area_root.rb_node;
	struct vmap_area *va = NULL;

	while (n) {
		va = rb_entry(n, struct vmap_area, rb_node);
		if (end < va->va_end)
			n = n->rb_left;
		else if (end > va->va_end)
			n = n->rb_right;
		else
			break;
	}

	if (!va)
		return false;

	if (va->va_end > end) {
		*pnext = va;
		*pprev = node_to_va(rb_prev(&(*pnext)->rb_node));
	} else {
		*pprev = va;
		*pnext = node_to_va(rb_next(&(*pprev)->rb_node));
	}
	return true;
}

/**
 * pvm_determine_end - find the highest aligned address between two vmap_areas
 * @pnext: in/out arg for the next vmap_area
 * @pprev: in/out arg for the previous vmap_area
 * @align: alignment
 *
 * Returns: determined end address
 *
 * Find the highest aligned address between *@pnext and *@pprev below
 * VMALLOC_END.  *@pnext and *@pprev are adjusted so that the aligned
 * down address is between the end addresses of the two vmap_areas.
 *
 * Please note that the address returned by this function may fall
 * inside *@pnext vmap_area.  The caller is responsible for checking
 * that.
 */
static unsigned long pvm_determine_end(struct vmap_area **pnext,
				       struct vmap_area **pprev,
				       unsigned long align)
{
	const unsigned long vmalloc_end = VMALLOC_END & ~(align - 1);
	unsigned long addr;

	if (*pnext)
		addr = min((*pnext)->va_start & ~(align - 1), vmalloc_end);
	else
		addr = vmalloc_end;

	while (*pprev && (*pprev)->va_end > addr) {
		*pnext = *pprev;
		*pprev = node_to_va(rb_prev(&(*pnext)->rb_node));
	}

	return addr;
}

/**
 * pcpu_get_vm_areas - allocate vmalloc areas for percpu allocator
 * @offsets: array containing offset of each area
 * @sizes: array containing size of each area
 * @nr_vms: the number of areas to allocate
 * @align: alignment, all entries in @offsets and @sizes must be aligned to this
 *
 * Returns: kmalloc'd vm_struct pointer array pointing to allocated
 *	    vm_structs on success, %NULL on failure
 *
 * Percpu allocator wants to use congruent vm areas so that it can
 * maintain the offsets among percpu areas.  This function allocates
 * congruent vmalloc areas for it with GFP_KERNEL.  These areas tend to
 * be scattered pretty far, distance between two areas easily going up
 * to gigabytes.  To avoid interacting with regular vmallocs, these
 * areas are allocated from top.
 *
 * Despite its complicated look, this allocator is rather simple.  It
 * does everything top-down and scans areas from the end looking for
 * matching slot.  While scanning, if any of the areas overlaps with
 * existing vmap_area, the base address is pulled down to fit the
 * area.  Scanning is repeated till all the areas fit and then all
 * necessary data structres are inserted and the result is returned.
 */
struct vm_struct **pcpu_get_vm_areas(const unsigned long *offsets,
				     const size_t *sizes, int nr_vms,
				     size_t align)
{
	const unsigned long vmalloc_start = ALIGN(VMALLOC_START, align);
	const unsigned long vmalloc_end = VMALLOC_END & ~(align - 1);
	struct vmap_area **vas, *prev, *next;
	struct vm_struct **vms;
	int area, area2, last_area, term_area;
	unsigned long base, start, end, last_end;
	bool purged = false;

	/* verify parameters and allocate data structures */
	BUG_ON(offset_in_page(align) || !is_power_of_2(align));
	for (last_area = 0, area = 0; area < nr_vms; area++) {
		start = offsets[area];
		end = start + sizes[area];

		/* is everything aligned properly? */
		BUG_ON(!IS_ALIGNED(offsets[area], align));
		BUG_ON(!IS_ALIGNED(sizes[area], align));

		/* detect the area with the highest address */
		if (start > offsets[last_area])
			last_area = area;

		for (area2 = 0; area2 < nr_vms; area2++) {
			unsigned long start2 = offsets[area2];
			unsigned long end2 = start2 + sizes[area2];

			if (area2 == area)
				continue;

			BUG_ON(start2 >= start && start2 < end);
			BUG_ON(end2 <= end && end2 > start);
		}
	}
	last_end = offsets[last_area] + sizes[last_area];

	if (vmalloc_end - vmalloc_start < last_end) {
		WARN_ON(true);
		return NULL;
	}

	vms = kcalloc(nr_vms, sizeof(vms[0]), GFP_KERNEL);
	vas = kcalloc(nr_vms, sizeof(vas[0]), GFP_KERNEL);
	if (!vas || !vms)
		goto err_free2;

	for (area = 0; area < nr_vms; area++) {
		vas[area] = kzalloc(sizeof(struct vmap_area), GFP_KERNEL);
		vms[area] = kzalloc(sizeof(struct vm_struct), GFP_KERNEL);
		if (!vas[area] || !vms[area])
			goto err_free;
	}
retry:
	spin_lock(&vmap_area_lock);

	/* start scanning - we scan from the top, begin with the last area */
	area = term_area = last_area;
	start = offsets[area];
	end = start + sizes[area];

	if (!pvm_find_next_prev(vmap_area_pcpu_hole, &next, &prev)) {
		base = vmalloc_end - last_end;
		goto found;
	}
	base = pvm_determine_end(&next, &prev, align) - end;

	while (true) {
		BUG_ON(next && next->va_end <= base + end);
		BUG_ON(prev && prev->va_end > base + end);

		/*
		 * base might have underflowed, add last_end before
		 * comparing.
		 */
		if (base + last_end < vmalloc_start + last_end) {
			spin_unlock(&vmap_area_lock);
			if (!purged) {
				purge_vmap_area_lazy();
				purged = true;
				goto retry;
			}
			goto err_free;
		}

		/*
		 * If next overlaps, move base downwards so that it's
		 * right below next and then recheck.
		 */
		if (next && next->va_start < base + end) {
			base = pvm_determine_end(&next, &prev, align) - end;
			term_area = area;
			continue;
		}

		/*
		 * If prev overlaps, shift down next and prev and move
		 * base so that it's right below new next and then
		 * recheck.
		 */
		if (prev && prev->va_end > base + start)  {
			next = prev;
			prev = node_to_va(rb_prev(&next->rb_node));
			base = pvm_determine_end(&next, &prev, align) - end;
			term_area = area;
			continue;
		}

		/*
		 * This area fits, move on to the previous one.  If
		 * the previous one is the terminal one, we're done.
		 */
		area = (area + nr_vms - 1) % nr_vms;
		if (area == term_area)
			break;
		start = offsets[area];
		end = start + sizes[area];
		pvm_find_next_prev(base + end, &next, &prev);
	}
found:
	/* we've found a fitting base, insert all va's */
	for (area = 0; area < nr_vms; area++) {
		struct vmap_area *va = vas[area];

		va->va_start = base + offsets[area];
		va->va_end = va->va_start + sizes[area];
		__insert_vmap_area(va);
	}

	vmap_area_pcpu_hole = base + offsets[last_area];

	spin_unlock(&vmap_area_lock);

	/* insert all vm's */
	for (area = 0; area < nr_vms; area++)
		setup_vmalloc_vm(vms[area], vas[area], VM_ALLOC,
				 pcpu_get_vm_areas);

	kfree(vas);
	return vms;

err_free:
	for (area = 0; area < nr_vms; area++) {
		kfree(vas[area]);
		kfree(vms[area]);
	}
err_free2:
	kfree(vas);
	kfree(vms);
	return NULL;
}

/**
 * pcpu_free_vm_areas - free vmalloc areas for percpu allocator
 * @vms: vm_struct pointer array returned by pcpu_get_vm_areas()
 * @nr_vms: the number of allocated areas
 *
 * Free vm_structs and the array allocated by pcpu_get_vm_areas().
 */
void pcpu_free_vm_areas(struct vm_struct **vms, int nr_vms)
{
	int i;

	for (i = 0; i < nr_vms; i++)
		free_vm_area(vms[i]);
	kfree(vms);
}
#endif	/* CONFIG_SMP */

#ifdef CONFIG_PROC_FS
static void *s_start(struct seq_file *m, loff_t *pos)
	__acquires(&vmap_area_lock)
{
	spin_lock(&vmap_area_lock);
	return seq_list_start(&vmap_area_list, *pos);
}

static void *s_next(struct seq_file *m, void *p, loff_t *pos)
{
	return seq_list_next(p, &vmap_area_list, pos);
}

static void s_stop(struct seq_file *m, void *p)
	__releases(&vmap_area_lock)
{
	spin_unlock(&vmap_area_lock);
}

static void show_numa_info(struct seq_file *m, struct vm_struct *v)
{
	if (IS_ENABLED(CONFIG_NUMA)) {
		unsigned int nr, *counters = m->private;

		if (!counters)
			return;

		if (v->flags & VM_UNINITIALIZED)
			return;
		/* Pair with smp_wmb() in clear_vm_uninitialized_flag() */
		smp_rmb();

		memset(counters, 0, nr_node_ids * sizeof(unsigned int));

		for (nr = 0; nr < v->nr_pages; nr++)
			counters[page_to_nid(v->pages[nr])]++;

		for_each_node_state(nr, N_HIGH_MEMORY)
			if (counters[nr])
				seq_printf(m, " N%u=%u", nr, counters[nr]);
	}
}

static int s_show(struct seq_file *m, void *p)
{
	struct vmap_area *va;
	struct vm_struct *v;

	va = list_entry(p, struct vmap_area, list);

	/*
	 * s_show can encounter race with remove_vm_area, !VM_VM_AREA on
	 * behalf of vmap area is being tear down or vm_map_ram allocation.
	 */
	if (!(va->flags & VM_VM_AREA))
		return 0;

	v = va->vm;

	seq_printf(m, "0x%pK-0x%pK %7ld",
		v->addr, v->addr + v->size, v->size);

	if (v->caller)
		seq_printf(m, " %pS", v->caller);

	if (v->nr_pages)
		seq_printf(m, " pages=%d", v->nr_pages);

	if (v->phys_addr)
		seq_printf(m, " phys=%pa", &v->phys_addr);

	if (v->flags & VM_IOREMAP)
		seq_puts(m, " ioremap");

	if (v->flags & VM_ALLOC)
		seq_puts(m, " vmalloc");

	if (v->flags & VM_MAP)
		seq_puts(m, " vmap");

	if (v->flags & VM_USERMAP)
		seq_puts(m, " user");

	if (is_vmalloc_addr(v->pages))
		seq_puts(m, " vpages");

	show_numa_info(m, v);
	seq_putc(m, '\n');
	return 0;
}

static const struct seq_operations vmalloc_op = {
	.start = s_start,
	.next = s_next,
	.stop = s_stop,
	.show = s_show,
};

static int vmalloc_open(struct inode *inode, struct file *file)
{
	if (IS_ENABLED(CONFIG_NUMA))
		return seq_open_private(file, &vmalloc_op,
					nr_node_ids * sizeof(unsigned int));
	else
		return seq_open(file, &vmalloc_op);
}

static const struct file_operations proc_vmalloc_operations = {
	.open		= vmalloc_open,
	.read		= seq_read,
	.llseek		= seq_lseek,
	.release	= seq_release_private,
};

static int __init proc_vmalloc_init(void)
{
	proc_create("vmallocinfo", S_IRUSR, NULL, &proc_vmalloc_operations);
	return 0;
}
module_init(proc_vmalloc_init);

#endif
<|MERGE_RESOLUTION|>--- conflicted
+++ resolved
@@ -145,22 +145,11 @@
 	struct vmap_page *v = data;
 	struct page *page;
 
-<<<<<<< HEAD
 	if (WARN_ON(!pte_none(*pte)))
 		return -EBUSY;
 
 	page = v->pages[v->count];
 	if (WARN_ON(!page))
-=======
-static int vmap_pud_range(p4d_t *p4d, unsigned long addr,
-		unsigned long end, pgprot_t prot, struct page **pages, int *nr)
-{
-	pud_t *pud;
-	unsigned long next;
-
-	pud = pud_alloc(&init_mm, p4d, addr);
-	if (!pud)
->>>>>>> b35f34d1
 		return -ENOMEM;
 
 	set_pte_at(&init_mm, addr, pte, mk_pte(page, v->prot));
@@ -168,23 +157,6 @@
 	return 0;
 }
 
-static int vmap_p4d_range(pgd_t *pgd, unsigned long addr,
-		unsigned long end, pgprot_t prot, struct page **pages, int *nr)
-{
-	p4d_t *p4d;
-	unsigned long next;
-
-	p4d = p4d_alloc(&init_mm, pgd, addr);
-	if (!p4d)
-		return -ENOMEM;
-	do {
-		next = p4d_addr_end(addr, end);
-		if (vmap_pud_range(p4d, addr, next, prot, pages, nr))
-			return -ENOMEM;
-	} while (p4d++, addr = next, addr != end);
-	return 0;
-}
-
 /*
  * Set up page tables in kva (addr, end). The ptes shall have prot "prot", and
  * will have pfns corresponding to the "pages" array.
@@ -197,7 +169,6 @@
 	struct vmap_page v = { prot, pages };
 	int err;
 
-<<<<<<< HEAD
 	if ((end - start) >> PAGE_SHIFT > INT_MAX)
 		return -EINVAL;
 
@@ -206,16 +177,6 @@
 		vunmap_page_range(start, start + (v.count << PAGE_SHIFT));
 		return err;
 	}
-=======
-	BUG_ON(addr >= end);
-	pgd = pgd_offset_k(addr);
-	do {
-		next = pgd_addr_end(addr, end);
-		err = vmap_p4d_range(pgd, addr, next, prot, pages, &nr);
-		if (err)
-			return err;
-	} while (pgd++, addr = next, addr != end);
->>>>>>> b35f34d1
 
 	return v.count;
 }
