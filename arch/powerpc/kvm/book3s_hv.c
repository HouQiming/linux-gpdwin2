--- conflicted
+++ resolved
@@ -2722,22 +2722,13 @@
 	 * Hard-disable interrupts, and check resched flag and signals.
 	 * If we need to reschedule or deliver a signal, clean up
 	 * and return without going into the guest(s).
-<<<<<<< HEAD
-	 * If the hpte_setup_done flag has been cleared, don't go into the
-=======
 	 * If the mmu_ready flag has been cleared, don't go into the
->>>>>>> e41dd155
 	 * guest because that means a HPT resize operation is in progress.
 	 */
 	local_irq_disable();
 	hard_irq_disable();
 	if (lazy_irq_pending() || need_resched() ||
-<<<<<<< HEAD
-	    recheck_signals(&core_info) ||
-	    (!kvm_is_radix(vc->kvm) && !vc->kvm->arch.hpte_setup_done)) {
-=======
 	    recheck_signals(&core_info) || !vc->kvm->arch.mmu_ready) {
->>>>>>> e41dd155
 		local_irq_enable();
 		vc->vcore_state = VCORE_INACTIVE;
 		/* Unlock all except the primary vcore */
@@ -3209,17 +3200,6 @@
 
 	while (vcpu->arch.state == KVMPPC_VCPU_RUNNABLE &&
 	       !signal_pending(current)) {
-<<<<<<< HEAD
-		/* See if the HPT and VRMA are ready to go */
-		if (!kvm_is_radix(vcpu->kvm) &&
-		    !vcpu->kvm->arch.hpte_setup_done) {
-			spin_unlock(&vc->lock);
-			r = kvmppc_hv_setup_htab_rma(vcpu);
-			spin_lock(&vc->lock);
-			if (r) {
-				kvm_run->exit_reason = KVM_EXIT_FAIL_ENTRY;
-				kvm_run->fail_entry.hardware_entry_failure_reason = 0;
-=======
 		/* See if the MMU is ready to go */
 		if (!vcpu->kvm->arch.mmu_ready) {
 			spin_unlock(&vc->lock);
@@ -3229,7 +3209,6 @@
 				kvm_run->exit_reason = KVM_EXIT_FAIL_ENTRY;
 				kvm_run->fail_entry.
 					hardware_entry_failure_reason = 0;
->>>>>>> e41dd155
 				vcpu->arch.ret = r;
 				break;
 			}
