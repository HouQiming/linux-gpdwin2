--- conflicted
+++ resolved
@@ -839,11 +839,7 @@
 		0,
 #endif
 		.associativity = OV5_FEAT(OV5_TYPE1_AFFINITY) | OV5_FEAT(OV5_PRRN),
-<<<<<<< HEAD
-		.bin_opts = OV5_FEAT(OV5_RESIZE_HPT),
-=======
 		.bin_opts = OV5_FEAT(OV5_RESIZE_HPT) | OV5_FEAT(OV5_HP_EVT),
->>>>>>> 36fc5797
 		.micro_checkpoint = 0,
 		.reserved0 = 0,
 		.max_cpus = cpu_to_be32(NR_CPUS),	/* number of cores supported */
