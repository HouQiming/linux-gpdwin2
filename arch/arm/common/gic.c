/*
 *  linux/arch/arm/common/gic.c
 *
 *  Copyright (C) 2002 ARM Limited, All Rights Reserved.
 *
 * This program is free software; you can redistribute it and/or modify
 * it under the terms of the GNU General Public License version 2 as
 * published by the Free Software Foundation.
 *
 * Interrupt architecture for the GIC:
 *
 * o There is one Interrupt Distributor, which receives interrupts
 *   from system devices and sends them to the Interrupt Controllers.
 *
 * o There is one CPU Interface per CPU, which sends interrupts sent
 *   by the Distributor, and interrupts generated locally, to the
 *   associated CPU. The base address of the CPU interface is usually
 *   aliased so that the same address points to different chips depending
 *   on the CPU it is accessed from.
 *
 * Note that IRQs 0-31 are special - they are local to each CPU.
 * As such, the enable set/clear, pending set/clear and active bit
 * registers are banked per-cpu for these sources.
 */
#include <linux/init.h>
#include <linux/kernel.h>
#include <linux/list.h>
#include <linux/smp.h>
#include <linux/cpumask.h>
#include <linux/io.h>

#include <asm/irq.h>
#include <asm/mach/irq.h>
#include <asm/hardware/gic.h>

static DEFINE_SPINLOCK(irq_controller_lock);

/* Address of GIC 0 CPU interface */
void __iomem *gic_cpu_base_addr __read_mostly;

struct gic_chip_data {
	unsigned int irq_offset;
	void __iomem *dist_base;
	void __iomem *cpu_base;
};

/*
 * Supported arch specific GIC irq extension.
 * Default make them NULL.
 */
struct irq_chip gic_arch_extn = {
<<<<<<< HEAD
	.irq_ack	= NULL,
=======
	.irq_eoi	= NULL,
>>>>>>> d762f438
	.irq_mask	= NULL,
	.irq_unmask	= NULL,
	.irq_retrigger	= NULL,
	.irq_set_type	= NULL,
	.irq_set_wake	= NULL,
};

#ifndef MAX_GIC_NR
#define MAX_GIC_NR	1
#endif

static struct gic_chip_data gic_data[MAX_GIC_NR] __read_mostly;

static inline void __iomem *gic_dist_base(struct irq_data *d)
{
	struct gic_chip_data *gic_data = irq_data_get_irq_chip_data(d);
	return gic_data->dist_base;
}

static inline void __iomem *gic_cpu_base(struct irq_data *d)
{
	struct gic_chip_data *gic_data = irq_data_get_irq_chip_data(d);
	return gic_data->cpu_base;
}

static inline unsigned int gic_irq(struct irq_data *d)
{
	struct gic_chip_data *gic_data = irq_data_get_irq_chip_data(d);
	return d->irq - gic_data->irq_offset;
}

/*
 * Routines to acknowledge, disable and enable interrupts
 */
<<<<<<< HEAD
static void gic_ack_irq(struct irq_data *d)
{
	spin_lock(&irq_controller_lock);
	if (gic_arch_extn.irq_ack)
		gic_arch_extn.irq_ack(d);
	writel(gic_irq(d), gic_cpu_base(d) + GIC_CPU_EOI);
	spin_unlock(&irq_controller_lock);
}

=======
>>>>>>> d762f438
static void gic_mask_irq(struct irq_data *d)
{
	u32 mask = 1 << (d->irq % 32);

	spin_lock(&irq_controller_lock);
<<<<<<< HEAD
	writel(mask, gic_dist_base(d) + GIC_DIST_ENABLE_CLEAR + (gic_irq(d) / 32) * 4);
=======
	writel_relaxed(mask, gic_dist_base(d) + GIC_DIST_ENABLE_CLEAR + (gic_irq(d) / 32) * 4);
>>>>>>> d762f438
	if (gic_arch_extn.irq_mask)
		gic_arch_extn.irq_mask(d);
	spin_unlock(&irq_controller_lock);
}

static void gic_unmask_irq(struct irq_data *d)
{
	u32 mask = 1 << (d->irq % 32);

	spin_lock(&irq_controller_lock);
	if (gic_arch_extn.irq_unmask)
		gic_arch_extn.irq_unmask(d);
<<<<<<< HEAD
	writel(mask, gic_dist_base(d) + GIC_DIST_ENABLE_SET + (gic_irq(d) / 32) * 4);
=======
	writel_relaxed(mask, gic_dist_base(d) + GIC_DIST_ENABLE_SET + (gic_irq(d) / 32) * 4);
>>>>>>> d762f438
	spin_unlock(&irq_controller_lock);
}

static void gic_eoi_irq(struct irq_data *d)
{
	if (gic_arch_extn.irq_eoi) {
		spin_lock(&irq_controller_lock);
		gic_arch_extn.irq_eoi(d);
		spin_unlock(&irq_controller_lock);
	}

	writel_relaxed(gic_irq(d), gic_cpu_base(d) + GIC_CPU_EOI);
}

static int gic_set_type(struct irq_data *d, unsigned int type)
{
	void __iomem *base = gic_dist_base(d);
	unsigned int gicirq = gic_irq(d);
	u32 enablemask = 1 << (gicirq % 32);
	u32 enableoff = (gicirq / 32) * 4;
	u32 confmask = 0x2 << ((gicirq % 16) * 2);
	u32 confoff = (gicirq / 16) * 4;
	bool enabled = false;
	u32 val;

	/* Interrupt configuration for SGIs can't be changed */
	if (gicirq < 16)
		return -EINVAL;

	if (type != IRQ_TYPE_LEVEL_HIGH && type != IRQ_TYPE_EDGE_RISING)
		return -EINVAL;

	spin_lock(&irq_controller_lock);

	if (gic_arch_extn.irq_set_type)
		gic_arch_extn.irq_set_type(d, type);

<<<<<<< HEAD
	val = readl(base + GIC_DIST_CONFIG + confoff);
=======
	val = readl_relaxed(base + GIC_DIST_CONFIG + confoff);
>>>>>>> d762f438
	if (type == IRQ_TYPE_LEVEL_HIGH)
		val &= ~confmask;
	else if (type == IRQ_TYPE_EDGE_RISING)
		val |= confmask;

	/*
	 * As recommended by the spec, disable the interrupt before changing
	 * the configuration
	 */
	if (readl_relaxed(base + GIC_DIST_ENABLE_SET + enableoff) & enablemask) {
		writel_relaxed(enablemask, base + GIC_DIST_ENABLE_CLEAR + enableoff);
		enabled = true;
	}

	writel_relaxed(val, base + GIC_DIST_CONFIG + confoff);

	if (enabled)
		writel_relaxed(enablemask, base + GIC_DIST_ENABLE_SET + enableoff);

	spin_unlock(&irq_controller_lock);

	return 0;
}

static int gic_retrigger(struct irq_data *d)
{
	if (gic_arch_extn.irq_retrigger)
		return gic_arch_extn.irq_retrigger(d);

	return -ENXIO;
}

#ifdef CONFIG_SMP
static int gic_set_affinity(struct irq_data *d, const struct cpumask *mask_val,
			    bool force)
{
	void __iomem *reg = gic_dist_base(d) + GIC_DIST_TARGET + (gic_irq(d) & ~3);
	unsigned int shift = (d->irq % 4) * 8;
	unsigned int cpu = cpumask_first(mask_val);
	u32 val, mask, bit;

	if (cpu >= 8)
		return -EINVAL;

	mask = 0xff << shift;
	bit = 1 << (cpu + shift);

	spin_lock(&irq_controller_lock);
	d->node = cpu;
<<<<<<< HEAD
	val = readl(reg) & ~mask;
	writel(val | bit, reg);
=======
	val = readl_relaxed(reg) & ~mask;
	writel_relaxed(val | bit, reg);
>>>>>>> d762f438
	spin_unlock(&irq_controller_lock);

	return 0;
}
#endif

#ifdef CONFIG_PM
static int gic_set_wake(struct irq_data *d, unsigned int on)
{
	int ret = -ENXIO;

	if (gic_arch_extn.irq_set_wake)
		ret = gic_arch_extn.irq_set_wake(d, on);

	return ret;
}

#else
#define gic_set_wake	NULL
#endif

static void gic_handle_cascade_irq(unsigned int irq, struct irq_desc *desc)
{
	struct gic_chip_data *chip_data = irq_get_handler_data(irq);
	struct irq_chip *chip = irq_get_chip(irq);
	unsigned int cascade_irq, gic_irq;
	unsigned long status;

	chained_irq_enter(chip, desc);

	spin_lock(&irq_controller_lock);
	status = readl_relaxed(chip_data->cpu_base + GIC_CPU_INTACK);
	spin_unlock(&irq_controller_lock);

	gic_irq = (status & 0x3ff);
	if (gic_irq == 1023)
		goto out;

	cascade_irq = gic_irq + chip_data->irq_offset;
	if (unlikely(gic_irq < 32 || gic_irq > 1020 || cascade_irq >= NR_IRQS))
		do_bad_IRQ(cascade_irq, desc);
	else
		generic_handle_irq(cascade_irq);

 out:
	chained_irq_exit(chip, desc);
}

static struct irq_chip gic_chip = {
	.name			= "GIC",
	.irq_mask		= gic_mask_irq,
	.irq_unmask		= gic_unmask_irq,
	.irq_eoi		= gic_eoi_irq,
	.irq_set_type		= gic_set_type,
	.irq_retrigger		= gic_retrigger,
#ifdef CONFIG_SMP
	.irq_set_affinity	= gic_set_affinity,
#endif
	.irq_set_wake		= gic_set_wake,
};

void __init gic_cascade_irq(unsigned int gic_nr, unsigned int irq)
{
	if (gic_nr >= MAX_GIC_NR)
		BUG();
	if (irq_set_handler_data(irq, &gic_data[gic_nr]) != 0)
		BUG();
	irq_set_chained_handler(irq, gic_handle_cascade_irq);
}

static void __init gic_dist_init(struct gic_chip_data *gic,
	unsigned int irq_start)
{
	unsigned int gic_irqs, irq_limit, i;
	void __iomem *base = gic->dist_base;
	u32 cpumask = 1 << smp_processor_id();

	cpumask |= cpumask << 8;
	cpumask |= cpumask << 16;

	writel_relaxed(0, base + GIC_DIST_CTRL);

	/*
	 * Find out how many interrupts are supported.
	 * The GIC only supports up to 1020 interrupt sources.
	 */
	gic_irqs = readl_relaxed(base + GIC_DIST_CTR) & 0x1f;
	gic_irqs = (gic_irqs + 1) * 32;
	if (gic_irqs > 1020)
		gic_irqs = 1020;

	/*
	 * Set all global interrupts to be level triggered, active low.
	 */
	for (i = 32; i < gic_irqs; i += 16)
		writel_relaxed(0, base + GIC_DIST_CONFIG + i * 4 / 16);

	/*
	 * Set all global interrupts to this CPU only.
	 */
	for (i = 32; i < gic_irqs; i += 4)
		writel_relaxed(cpumask, base + GIC_DIST_TARGET + i * 4 / 4);

	/*
	 * Set priority on all global interrupts.
	 */
	for (i = 32; i < gic_irqs; i += 4)
		writel_relaxed(0xa0a0a0a0, base + GIC_DIST_PRI + i * 4 / 4);

	/*
	 * Disable all interrupts.  Leave the PPI and SGIs alone
	 * as these enables are banked registers.
	 */
	for (i = 32; i < gic_irqs; i += 32)
		writel_relaxed(0xffffffff, base + GIC_DIST_ENABLE_CLEAR + i * 4 / 32);

	/*
	 * Limit number of interrupts registered to the platform maximum
	 */
	irq_limit = gic->irq_offset + gic_irqs;
	if (WARN_ON(irq_limit > NR_IRQS))
		irq_limit = NR_IRQS;

	/*
	 * Setup the Linux IRQ subsystem.
	 */
	for (i = irq_start; i < irq_limit; i++) {
<<<<<<< HEAD
		irq_set_chip_and_handler(i, &gic_chip, handle_level_irq);
=======
		irq_set_chip_and_handler(i, &gic_chip, handle_fasteoi_irq);
>>>>>>> d762f438
		irq_set_chip_data(i, gic);
		set_irq_flags(i, IRQF_VALID | IRQF_PROBE);
	}

	writel_relaxed(1, base + GIC_DIST_CTRL);
}

static void __cpuinit gic_cpu_init(struct gic_chip_data *gic)
{
	void __iomem *dist_base = gic->dist_base;
	void __iomem *base = gic->cpu_base;
	int i;

	/*
	 * Deal with the banked PPI and SGI interrupts - disable all
	 * PPI interrupts, ensure all SGI interrupts are enabled.
	 */
	writel_relaxed(0xffff0000, dist_base + GIC_DIST_ENABLE_CLEAR);
	writel_relaxed(0x0000ffff, dist_base + GIC_DIST_ENABLE_SET);

	/*
	 * Set priority on PPI and SGI interrupts
	 */
	for (i = 0; i < 32; i += 4)
		writel_relaxed(0xa0a0a0a0, dist_base + GIC_DIST_PRI + i * 4 / 4);

	writel_relaxed(0xf0, base + GIC_CPU_PRIMASK);
	writel_relaxed(1, base + GIC_CPU_CTRL);
}

void __init gic_init(unsigned int gic_nr, unsigned int irq_start,
	void __iomem *dist_base, void __iomem *cpu_base)
{
	struct gic_chip_data *gic;

	BUG_ON(gic_nr >= MAX_GIC_NR);

	gic = &gic_data[gic_nr];
	gic->dist_base = dist_base;
	gic->cpu_base = cpu_base;
	gic->irq_offset = (irq_start - 1) & ~31;

	if (gic_nr == 0)
		gic_cpu_base_addr = cpu_base;

	gic_dist_init(gic, irq_start);
	gic_cpu_init(gic);
}

void __cpuinit gic_secondary_init(unsigned int gic_nr)
{
	BUG_ON(gic_nr >= MAX_GIC_NR);

	gic_cpu_init(&gic_data[gic_nr]);
}

void __cpuinit gic_enable_ppi(unsigned int irq)
{
	unsigned long flags;

	local_irq_save(flags);
	irq_set_status_flags(irq, IRQ_NOPROBE);
	gic_unmask_irq(irq_get_irq_data(irq));
	local_irq_restore(flags);
}

#ifdef CONFIG_SMP
void gic_raise_softirq(const struct cpumask *mask, unsigned int irq)
{
	unsigned long map = *cpus_addr(*mask);

	/*
	 * Ensure that stores to Normal memory are visible to the
	 * other CPUs before issuing the IPI.
	 */
	dsb();

	/* this always happens on GIC0 */
	writel_relaxed(map << 16 | irq, gic_data[0].dist_base + GIC_DIST_SOFTINT);
}
#endif<|MERGE_RESOLUTION|>--- conflicted
+++ resolved
@@ -49,11 +49,7 @@
  * Default make them NULL.
  */
 struct irq_chip gic_arch_extn = {
-<<<<<<< HEAD
-	.irq_ack	= NULL,
-=======
 	.irq_eoi	= NULL,
->>>>>>> d762f438
 	.irq_mask	= NULL,
 	.irq_unmask	= NULL,
 	.irq_retrigger	= NULL,
@@ -88,28 +84,12 @@
 /*
  * Routines to acknowledge, disable and enable interrupts
  */
-<<<<<<< HEAD
-static void gic_ack_irq(struct irq_data *d)
-{
+static void gic_mask_irq(struct irq_data *d)
+{
+	u32 mask = 1 << (d->irq % 32);
+
 	spin_lock(&irq_controller_lock);
-	if (gic_arch_extn.irq_ack)
-		gic_arch_extn.irq_ack(d);
-	writel(gic_irq(d), gic_cpu_base(d) + GIC_CPU_EOI);
-	spin_unlock(&irq_controller_lock);
-}
-
-=======
->>>>>>> d762f438
-static void gic_mask_irq(struct irq_data *d)
-{
-	u32 mask = 1 << (d->irq % 32);
-
-	spin_lock(&irq_controller_lock);
-<<<<<<< HEAD
-	writel(mask, gic_dist_base(d) + GIC_DIST_ENABLE_CLEAR + (gic_irq(d) / 32) * 4);
-=======
 	writel_relaxed(mask, gic_dist_base(d) + GIC_DIST_ENABLE_CLEAR + (gic_irq(d) / 32) * 4);
->>>>>>> d762f438
 	if (gic_arch_extn.irq_mask)
 		gic_arch_extn.irq_mask(d);
 	spin_unlock(&irq_controller_lock);
@@ -122,11 +102,7 @@
 	spin_lock(&irq_controller_lock);
 	if (gic_arch_extn.irq_unmask)
 		gic_arch_extn.irq_unmask(d);
-<<<<<<< HEAD
-	writel(mask, gic_dist_base(d) + GIC_DIST_ENABLE_SET + (gic_irq(d) / 32) * 4);
-=======
 	writel_relaxed(mask, gic_dist_base(d) + GIC_DIST_ENABLE_SET + (gic_irq(d) / 32) * 4);
->>>>>>> d762f438
 	spin_unlock(&irq_controller_lock);
 }
 
@@ -164,11 +140,7 @@
 	if (gic_arch_extn.irq_set_type)
 		gic_arch_extn.irq_set_type(d, type);
 
-<<<<<<< HEAD
-	val = readl(base + GIC_DIST_CONFIG + confoff);
-=======
 	val = readl_relaxed(base + GIC_DIST_CONFIG + confoff);
->>>>>>> d762f438
 	if (type == IRQ_TYPE_LEVEL_HIGH)
 		val &= ~confmask;
 	else if (type == IRQ_TYPE_EDGE_RISING)
@@ -218,13 +190,8 @@
 
 	spin_lock(&irq_controller_lock);
 	d->node = cpu;
-<<<<<<< HEAD
-	val = readl(reg) & ~mask;
-	writel(val | bit, reg);
-=======
 	val = readl_relaxed(reg) & ~mask;
 	writel_relaxed(val | bit, reg);
->>>>>>> d762f438
 	spin_unlock(&irq_controller_lock);
 
 	return 0;
@@ -352,11 +319,7 @@
 	 * Setup the Linux IRQ subsystem.
 	 */
 	for (i = irq_start; i < irq_limit; i++) {
-<<<<<<< HEAD
-		irq_set_chip_and_handler(i, &gic_chip, handle_level_irq);
-=======
 		irq_set_chip_and_handler(i, &gic_chip, handle_fasteoi_irq);
->>>>>>> d762f438
 		irq_set_chip_data(i, gic);
 		set_irq_flags(i, IRQF_VALID | IRQF_PROBE);
 	}
