--- conflicted
+++ resolved
@@ -1,47 +1 @@
-<<<<<<< HEAD
-/* SPDX-License-Identifier: GPL-2.0 */
-#ifndef ASM_X86_KMEMCHECK_H
-#define ASM_X86_KMEMCHECK_H
-
-#include <linux/types.h>
-#include <asm/ptrace.h>
-
-#ifdef CONFIG_KMEMCHECK
-bool kmemcheck_active(struct pt_regs *regs);
-
-void kmemcheck_show(struct pt_regs *regs);
-void kmemcheck_hide(struct pt_regs *regs);
-
-bool kmemcheck_fault(struct pt_regs *regs,
-	unsigned long address, unsigned long error_code);
-bool kmemcheck_trap(struct pt_regs *regs);
-#else
-static inline bool kmemcheck_active(struct pt_regs *regs)
-{
-	return false;
-}
-
-static inline void kmemcheck_show(struct pt_regs *regs)
-{
-}
-
-static inline void kmemcheck_hide(struct pt_regs *regs)
-{
-}
-
-static inline bool kmemcheck_fault(struct pt_regs *regs,
-	unsigned long address, unsigned long error_code)
-{
-	return false;
-}
-
-static inline bool kmemcheck_trap(struct pt_regs *regs)
-{
-	return false;
-}
-#endif /* CONFIG_KMEMCHECK */
-
-#endif
-=======
-/* SPDX-License-Identifier: GPL-2.0 */
->>>>>>> e41dd155
+/* SPDX-License-Identifier: GPL-2.0 */