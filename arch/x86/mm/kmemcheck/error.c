--- conflicted
+++ resolved
@@ -1,232 +1 @@
-<<<<<<< HEAD
-// SPDX-License-Identifier: GPL-2.0
-#include <linux/interrupt.h>
-#include <linux/kdebug.h>
-#include <linux/kmemcheck.h>
-#include <linux/kernel.h>
-#include <linux/types.h>
-#include <linux/ptrace.h>
-#include <linux/stacktrace.h>
-#include <linux/string.h>
-
-#include "error.h"
-#include "shadow.h"
-
-enum kmemcheck_error_type {
-	KMEMCHECK_ERROR_INVALID_ACCESS,
-	KMEMCHECK_ERROR_BUG,
-};
-
-#define SHADOW_COPY_SIZE (1 << CONFIG_KMEMCHECK_SHADOW_COPY_SHIFT)
-
-struct kmemcheck_error {
-	enum kmemcheck_error_type type;
-
-	union {
-		/* KMEMCHECK_ERROR_INVALID_ACCESS */
-		struct {
-			/* Kind of access that caused the error */
-			enum kmemcheck_shadow state;
-			/* Address and size of the erroneous read */
-			unsigned long	address;
-			unsigned int	size;
-		};
-	};
-
-	struct pt_regs		regs;
-	struct stack_trace	trace;
-	unsigned long		trace_entries[32];
-
-	/* We compress it to a char. */
-	unsigned char		shadow_copy[SHADOW_COPY_SIZE];
-	unsigned char		memory_copy[SHADOW_COPY_SIZE];
-};
-
-/*
- * Create a ring queue of errors to output. We can't call printk() directly
- * from the kmemcheck traps, since this may call the console drivers and
- * result in a recursive fault.
- */
-static struct kmemcheck_error error_fifo[CONFIG_KMEMCHECK_QUEUE_SIZE];
-static unsigned int error_count;
-static unsigned int error_rd;
-static unsigned int error_wr;
-static unsigned int error_missed_count;
-
-static struct kmemcheck_error *error_next_wr(void)
-{
-	struct kmemcheck_error *e;
-
-	if (error_count == ARRAY_SIZE(error_fifo)) {
-		++error_missed_count;
-		return NULL;
-	}
-
-	e = &error_fifo[error_wr];
-	if (++error_wr == ARRAY_SIZE(error_fifo))
-		error_wr = 0;
-	++error_count;
-	return e;
-}
-
-static struct kmemcheck_error *error_next_rd(void)
-{
-	struct kmemcheck_error *e;
-
-	if (error_count == 0)
-		return NULL;
-
-	e = &error_fifo[error_rd];
-	if (++error_rd == ARRAY_SIZE(error_fifo))
-		error_rd = 0;
-	--error_count;
-	return e;
-}
-
-void kmemcheck_error_recall(void)
-{
-	static const char *desc[] = {
-		[KMEMCHECK_SHADOW_UNALLOCATED]		= "unallocated",
-		[KMEMCHECK_SHADOW_UNINITIALIZED]	= "uninitialized",
-		[KMEMCHECK_SHADOW_INITIALIZED]		= "initialized",
-		[KMEMCHECK_SHADOW_FREED]		= "freed",
-	};
-
-	static const char short_desc[] = {
-		[KMEMCHECK_SHADOW_UNALLOCATED]		= 'a',
-		[KMEMCHECK_SHADOW_UNINITIALIZED]	= 'u',
-		[KMEMCHECK_SHADOW_INITIALIZED]		= 'i',
-		[KMEMCHECK_SHADOW_FREED]		= 'f',
-	};
-
-	struct kmemcheck_error *e;
-	unsigned int i;
-
-	e = error_next_rd();
-	if (!e)
-		return;
-
-	switch (e->type) {
-	case KMEMCHECK_ERROR_INVALID_ACCESS:
-		printk(KERN_WARNING "WARNING: kmemcheck: Caught %d-bit read from %s memory (%p)\n",
-			8 * e->size, e->state < ARRAY_SIZE(desc) ?
-				desc[e->state] : "(invalid shadow state)",
-			(void *) e->address);
-
-		printk(KERN_WARNING);
-		for (i = 0; i < SHADOW_COPY_SIZE; ++i)
-			printk(KERN_CONT "%02x", e->memory_copy[i]);
-		printk(KERN_CONT "\n");
-
-		printk(KERN_WARNING);
-		for (i = 0; i < SHADOW_COPY_SIZE; ++i) {
-			if (e->shadow_copy[i] < ARRAY_SIZE(short_desc))
-				printk(KERN_CONT " %c", short_desc[e->shadow_copy[i]]);
-			else
-				printk(KERN_CONT " ?");
-		}
-		printk(KERN_CONT "\n");
-		printk(KERN_WARNING "%*c\n", 2 + 2
-			* (int) (e->address & (SHADOW_COPY_SIZE - 1)), '^');
-		break;
-	case KMEMCHECK_ERROR_BUG:
-		printk(KERN_EMERG "ERROR: kmemcheck: Fatal error\n");
-		break;
-	}
-
-	__show_regs(&e->regs, 1);
-	print_stack_trace(&e->trace, 0);
-}
-
-static void do_wakeup(unsigned long data)
-{
-	while (error_count > 0)
-		kmemcheck_error_recall();
-
-	if (error_missed_count > 0) {
-		printk(KERN_WARNING "kmemcheck: Lost %d error reports because "
-			"the queue was too small\n", error_missed_count);
-		error_missed_count = 0;
-	}
-}
-
-static DECLARE_TASKLET(kmemcheck_tasklet, &do_wakeup, 0);
-
-/*
- * Save the context of an error report.
- */
-void kmemcheck_error_save(enum kmemcheck_shadow state,
-	unsigned long address, unsigned int size, struct pt_regs *regs)
-{
-	static unsigned long prev_ip;
-
-	struct kmemcheck_error *e;
-	void *shadow_copy;
-	void *memory_copy;
-
-	/* Don't report several adjacent errors from the same EIP. */
-	if (regs->ip == prev_ip)
-		return;
-	prev_ip = regs->ip;
-
-	e = error_next_wr();
-	if (!e)
-		return;
-
-	e->type = KMEMCHECK_ERROR_INVALID_ACCESS;
-
-	e->state = state;
-	e->address = address;
-	e->size = size;
-
-	/* Save regs */
-	memcpy(&e->regs, regs, sizeof(*regs));
-
-	/* Save stack trace */
-	e->trace.nr_entries = 0;
-	e->trace.entries = e->trace_entries;
-	e->trace.max_entries = ARRAY_SIZE(e->trace_entries);
-	e->trace.skip = 0;
-	save_stack_trace_regs(regs, &e->trace);
-
-	/* Round address down to nearest 16 bytes */
-	shadow_copy = kmemcheck_shadow_lookup(address
-		& ~(SHADOW_COPY_SIZE - 1));
-	BUG_ON(!shadow_copy);
-
-	memcpy(e->shadow_copy, shadow_copy, SHADOW_COPY_SIZE);
-
-	kmemcheck_show_addr(address);
-	memory_copy = (void *) (address & ~(SHADOW_COPY_SIZE - 1));
-	memcpy(e->memory_copy, memory_copy, SHADOW_COPY_SIZE);
-	kmemcheck_hide_addr(address);
-
-	tasklet_hi_schedule_first(&kmemcheck_tasklet);
-}
-
-/*
- * Save the context of a kmemcheck bug.
- */
-void kmemcheck_error_save_bug(struct pt_regs *regs)
-{
-	struct kmemcheck_error *e;
-
-	e = error_next_wr();
-	if (!e)
-		return;
-
-	e->type = KMEMCHECK_ERROR_BUG;
-
-	memcpy(&e->regs, regs, sizeof(*regs));
-
-	e->trace.nr_entries = 0;
-	e->trace.entries = e->trace_entries;
-	e->trace.max_entries = ARRAY_SIZE(e->trace_entries);
-	e->trace.skip = 1;
-	save_stack_trace(&e->trace);
-
-	tasklet_hi_schedule_first(&kmemcheck_tasklet);
-}
-=======
-// SPDX-License-Identifier: GPL-2.0
->>>>>>> 4fbd8d19
+// SPDX-License-Identifier: GPL-2.0