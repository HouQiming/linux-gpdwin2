--- conflicted
+++ resolved
@@ -386,12 +386,8 @@
 	 * exist, overwrite the RSB with entries which capture
 	 * speculative execution to prevent attack.
 	 */
-<<<<<<< HEAD
-	FILL_RETURN_BUFFER %r12, RSB_CLEAR_LOOPS, X86_FEATURE_RSB_CTXSW
-=======
 	/* Clobbers %rbx */
 	FILL_RETURN_BUFFER RSB_CLEAR_LOOPS, X86_FEATURE_RSB_CTXSW
->>>>>>> 1dcb1859
 #endif
 
 	/* restore callee-saved registers */
