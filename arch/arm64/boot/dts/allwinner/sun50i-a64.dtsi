/*
 * Copyright (C) 2016 ARM Ltd.
 * based on the Allwinner H3 dtsi:
 *    Copyright (C) 2015 Jens Kuske <jenskuske@gmail.com>
 *
 * This file is dual-licensed: you can use it either under the terms
 * of the GPL or the X11 license, at your option. Note that this dual
 * licensing only applies to this file, and not this project as a
 * whole.
 *
 *  a) This file is free software; you can redistribute it and/or
 *     modify it under the terms of the GNU General Public License as
 *     published by the Free Software Foundation; either version 2 of the
 *     License, or (at your option) any later version.
 *
 *     This file is distributed in the hope that it will be useful,
 *     but WITHOUT ANY WARRANTY; without even the implied warranty of
 *     MERCHANTABILITY or FITNESS FOR A PARTICULAR PURPOSE.  See the
 *     GNU General Public License for more details.
 *
 * Or, alternatively,
 *
 *  b) Permission is hereby granted, free of charge, to any person
 *     obtaining a copy of this software and associated documentation
 *     files (the "Software"), to deal in the Software without
 *     restriction, including without limitation the rights to use,
 *     copy, modify, merge, publish, distribute, sublicense, and/or
 *     sell copies of the Software, and to permit persons to whom the
 *     Software is furnished to do so, subject to the following
 *     conditions:
 *
 *     The above copyright notice and this permission notice shall be
 *     included in all copies or substantial portions of the Software.
 *
 *     THE SOFTWARE IS PROVIDED "AS IS", WITHOUT WARRANTY OF ANY KIND,
 *     EXPRESS OR IMPLIED, INCLUDING BUT NOT LIMITED TO THE WARRANTIES
 *     OF MERCHANTABILITY, FITNESS FOR A PARTICULAR PURPOSE AND
 *     NONINFRINGEMENT. IN NO EVENT SHALL THE AUTHORS OR COPYRIGHT
 *     HOLDERS BE LIABLE FOR ANY CLAIM, DAMAGES OR OTHER LIABILITY,
 *     WHETHER IN AN ACTION OF CONTRACT, TORT OR OTHERWISE, ARISING
 *     FROM, OUT OF OR IN CONNECTION WITH THE SOFTWARE OR THE USE OR
 *     OTHER DEALINGS IN THE SOFTWARE.
 */

#include <dt-bindings/clock/sun50i-a64-ccu.h>
#include <dt-bindings/clock/sun8i-r-ccu.h>
#include <dt-bindings/interrupt-controller/arm-gic.h>
#include <dt-bindings/reset/sun50i-a64-ccu.h>

/ {
	interrupt-parent = <&gic>;
	#address-cells = <1>;
	#size-cells = <1>;

	cpus {
		#address-cells = <1>;
		#size-cells = <0>;

		cpu0: cpu@0 {
			compatible = "arm,cortex-a53", "arm,armv8";
			device_type = "cpu";
			reg = <0>;
			enable-method = "psci";
		};

		cpu1: cpu@1 {
			compatible = "arm,cortex-a53", "arm,armv8";
			device_type = "cpu";
			reg = <1>;
			enable-method = "psci";
		};

		cpu2: cpu@2 {
			compatible = "arm,cortex-a53", "arm,armv8";
			device_type = "cpu";
			reg = <2>;
			enable-method = "psci";
		};

		cpu3: cpu@3 {
			compatible = "arm,cortex-a53", "arm,armv8";
			device_type = "cpu";
			reg = <3>;
			enable-method = "psci";
		};
	};

	osc24M: osc24M_clk {
		#clock-cells = <0>;
		compatible = "fixed-clock";
		clock-frequency = <24000000>;
		clock-output-names = "osc24M";
	};

	osc32k: osc32k_clk {
		#clock-cells = <0>;
		compatible = "fixed-clock";
		clock-frequency = <32768>;
		clock-output-names = "osc32k";
	};

	iosc: internal-osc-clk {
		#clock-cells = <0>;
		compatible = "fixed-clock";
		clock-frequency = <16000000>;
		clock-accuracy = <300000000>;
		clock-output-names = "iosc";
	};

	psci {
		compatible = "arm,psci-0.2";
		method = "smc";
	};

	timer {
		compatible = "arm,armv8-timer";
		interrupts = <GIC_PPI 13
			(GIC_CPU_MASK_SIMPLE(4) | IRQ_TYPE_LEVEL_HIGH)>,
			     <GIC_PPI 14
			(GIC_CPU_MASK_SIMPLE(4) | IRQ_TYPE_LEVEL_HIGH)>,
			     <GIC_PPI 11
			(GIC_CPU_MASK_SIMPLE(4) | IRQ_TYPE_LEVEL_HIGH)>,
			     <GIC_PPI 10
			(GIC_CPU_MASK_SIMPLE(4) | IRQ_TYPE_LEVEL_HIGH)>;
	};

	soc {
		compatible = "simple-bus";
		#address-cells = <1>;
		#size-cells = <1>;
		ranges;

		syscon: syscon@1c00000 {
			compatible = "allwinner,sun50i-a64-system-controller",
				"syscon";
			reg = <0x01c00000 0x1000>;
		};

		mmc0: mmc@1c0f000 {
			compatible = "allwinner,sun50i-a64-mmc";
			reg = <0x01c0f000 0x1000>;
			clocks = <&ccu CLK_BUS_MMC0>, <&ccu CLK_MMC0>;
			clock-names = "ahb", "mmc";
			resets = <&ccu RST_BUS_MMC0>;
			reset-names = "ahb";
			interrupts = <GIC_SPI 60 IRQ_TYPE_LEVEL_HIGH>;
			max-frequency = <150000000>;
			status = "disabled";
			#address-cells = <1>;
			#size-cells = <0>;
		};

		mmc1: mmc@1c10000 {
			compatible = "allwinner,sun50i-a64-mmc";
			reg = <0x01c10000 0x1000>;
			clocks = <&ccu CLK_BUS_MMC1>, <&ccu CLK_MMC1>;
			clock-names = "ahb", "mmc";
			resets = <&ccu RST_BUS_MMC1>;
			reset-names = "ahb";
			interrupts = <GIC_SPI 61 IRQ_TYPE_LEVEL_HIGH>;
			max-frequency = <150000000>;
			status = "disabled";
			#address-cells = <1>;
			#size-cells = <0>;
		};

		mmc2: mmc@1c11000 {
			compatible = "allwinner,sun50i-a64-emmc";
			reg = <0x01c11000 0x1000>;
			clocks = <&ccu CLK_BUS_MMC2>, <&ccu CLK_MMC2>;
			clock-names = "ahb", "mmc";
			resets = <&ccu RST_BUS_MMC2>;
			reset-names = "ahb";
			interrupts = <GIC_SPI 62 IRQ_TYPE_LEVEL_HIGH>;
			max-frequency = <200000000>;
			status = "disabled";
			#address-cells = <1>;
			#size-cells = <0>;
		};

		usb_otg: usb@01c19000 {
			compatible = "allwinner,sun8i-a33-musb";
			reg = <0x01c19000 0x0400>;
			clocks = <&ccu CLK_BUS_OTG>;
			resets = <&ccu RST_BUS_OTG>;
			interrupts = <GIC_SPI 71 IRQ_TYPE_LEVEL_HIGH>;
			interrupt-names = "mc";
			phys = <&usbphy 0>;
			phy-names = "usb";
			extcon = <&usbphy 0>;
			status = "disabled";
		};

		usbphy: phy@01c19400 {
			compatible = "allwinner,sun50i-a64-usb-phy";
			reg = <0x01c19400 0x14>,
			      <0x01c1a800 0x4>,
			      <0x01c1b800 0x4>;
			reg-names = "phy_ctrl",
				    "pmu0",
				    "pmu1";
			clocks = <&ccu CLK_USB_PHY0>,
				 <&ccu CLK_USB_PHY1>;
			clock-names = "usb0_phy",
				      "usb1_phy";
			resets = <&ccu RST_USB_PHY0>,
				 <&ccu RST_USB_PHY1>;
			reset-names = "usb0_reset",
				      "usb1_reset";
			status = "disabled";
			#phy-cells = <1>;
		};

		ehci0: usb@01c1a000 {
			compatible = "allwinner,sun50i-a64-ehci", "generic-ehci";
			reg = <0x01c1a000 0x100>;
			interrupts = <GIC_SPI 72 IRQ_TYPE_LEVEL_HIGH>;
			clocks = <&ccu CLK_BUS_OHCI0>,
				 <&ccu CLK_BUS_EHCI0>,
				 <&ccu CLK_USB_OHCI0>;
			resets = <&ccu RST_BUS_OHCI0>,
				 <&ccu RST_BUS_EHCI0>;
			status = "disabled";
		};

		ohci0: usb@01c1a400 {
			compatible = "allwinner,sun50i-a64-ohci", "generic-ohci";
			reg = <0x01c1a400 0x100>;
			interrupts = <GIC_SPI 73 IRQ_TYPE_LEVEL_HIGH>;
			clocks = <&ccu CLK_BUS_OHCI0>,
				 <&ccu CLK_USB_OHCI0>;
			resets = <&ccu RST_BUS_OHCI0>;
			status = "disabled";
		};

		ehci1: usb@01c1b000 {
			compatible = "allwinner,sun50i-a64-ehci", "generic-ehci";
			reg = <0x01c1b000 0x100>;
			interrupts = <GIC_SPI 74 IRQ_TYPE_LEVEL_HIGH>;
			clocks = <&ccu CLK_BUS_OHCI1>,
				 <&ccu CLK_BUS_EHCI1>,
				 <&ccu CLK_USB_OHCI1>;
			resets = <&ccu RST_BUS_OHCI1>,
				 <&ccu RST_BUS_EHCI1>;
			phys = <&usbphy 1>;
			phy-names = "usb";
			status = "disabled";
		};

		ohci1: usb@01c1b400 {
			compatible = "allwinner,sun50i-a64-ohci", "generic-ohci";
			reg = <0x01c1b400 0x100>;
			interrupts = <GIC_SPI 75 IRQ_TYPE_LEVEL_HIGH>;
			clocks = <&ccu CLK_BUS_OHCI1>,
				 <&ccu CLK_USB_OHCI1>;
			resets = <&ccu RST_BUS_OHCI1>;
			phys = <&usbphy 1>;
			phy-names = "usb";
			status = "disabled";
		};

		ccu: clock@01c20000 {
			compatible = "allwinner,sun50i-a64-ccu";
			reg = <0x01c20000 0x400>;
			clocks = <&osc24M>, <&osc32k>;
			clock-names = "hosc", "losc";
			#clock-cells = <1>;
			#reset-cells = <1>;
		};

		pio: pinctrl@1c20800 {
			compatible = "allwinner,sun50i-a64-pinctrl";
			reg = <0x01c20800 0x400>;
			interrupts = <GIC_SPI 11 IRQ_TYPE_LEVEL_HIGH>,
				     <GIC_SPI 17 IRQ_TYPE_LEVEL_HIGH>,
				     <GIC_SPI 21 IRQ_TYPE_LEVEL_HIGH>;
			clocks = <&ccu 58>;
			gpio-controller;
			#gpio-cells = <3>;
			interrupt-controller;
			#interrupt-cells = <3>;

			i2c1_pins: i2c1_pins {
				pins = "PH2", "PH3";
				function = "i2c1";
			};

			mmc0_pins: mmc0-pins {
				pins = "PF0", "PF1", "PF2", "PF3",
				       "PF4", "PF5";
				function = "mmc0";
				drive-strength = <30>;
				bias-pull-up;
			};

			mmc1_pins: mmc1-pins {
				pins = "PG0", "PG1", "PG2", "PG3",
				       "PG4", "PG5";
				function = "mmc1";
				drive-strength = <30>;
				bias-pull-up;
			};

			mmc2_pins: mmc2-pins {
				pins = "PC1", "PC5", "PC6", "PC8", "PC9",
				       "PC10","PC11", "PC12", "PC13",
				       "PC14", "PC15", "PC16";
				function = "mmc2";
				drive-strength = <30>;
				bias-pull-up;
			};

			rmii_pins: rmii_pins {
				pins = "PD10", "PD11", "PD13", "PD14", "PD17",
				       "PD18", "PD19", "PD20", "PD22", "PD23";
				function = "emac";
				drive-strength = <40>;
			};

			rgmii_pins: rgmii_pins {
				pins = "PD8", "PD9", "PD10", "PD11", "PD12",
				       "PD13", "PD15", "PD16", "PD17", "PD18",
				       "PD19", "PD20", "PD21", "PD22", "PD23";
				function = "emac";
				drive-strength = <40>;
			};

			uart0_pins_a: uart0@0 {
				pins = "PB8", "PB9";
				function = "uart0";
			};

			uart1_pins: uart1_pins {
				pins = "PG6", "PG7";
				function = "uart1";
			};

			uart1_rts_cts_pins: uart1_rts_cts_pins {
				pins = "PG8", "PG9";
				function = "uart1";
			};

			uart2_pins: uart2-pins {
				pins = "PB0", "PB1";
				function = "uart2";
			};

			uart3_pins: uart3-pins {
				pins = "PD0", "PD1";
				function = "uart3";
			};

			uart4_pins: uart4-pins {
				pins = "PD2", "PD3";
				function = "uart4";
			};

			uart4_rts_cts_pins: uart4-rts-cts-pins {
				pins = "PD4", "PD5";
				function = "uart4";
			};
		};

		uart0: serial@1c28000 {
			compatible = "snps,dw-apb-uart";
			reg = <0x01c28000 0x400>;
			interrupts = <GIC_SPI 0 IRQ_TYPE_LEVEL_HIGH>;
			reg-shift = <2>;
			reg-io-width = <4>;
			clocks = <&ccu CLK_BUS_UART0>;
			resets = <&ccu RST_BUS_UART0>;
			status = "disabled";
		};

		uart1: serial@1c28400 {
			compatible = "snps,dw-apb-uart";
			reg = <0x01c28400 0x400>;
			interrupts = <GIC_SPI 1 IRQ_TYPE_LEVEL_HIGH>;
			reg-shift = <2>;
			reg-io-width = <4>;
			clocks = <&ccu CLK_BUS_UART1>;
			resets = <&ccu RST_BUS_UART1>;
			status = "disabled";
		};

		uart2: serial@1c28800 {
			compatible = "snps,dw-apb-uart";
			reg = <0x01c28800 0x400>;
			interrupts = <GIC_SPI 2 IRQ_TYPE_LEVEL_HIGH>;
			reg-shift = <2>;
			reg-io-width = <4>;
			clocks = <&ccu CLK_BUS_UART2>;
			resets = <&ccu RST_BUS_UART2>;
			status = "disabled";
		};

		uart3: serial@1c28c00 {
			compatible = "snps,dw-apb-uart";
			reg = <0x01c28c00 0x400>;
			interrupts = <GIC_SPI 3 IRQ_TYPE_LEVEL_HIGH>;
			reg-shift = <2>;
			reg-io-width = <4>;
			clocks = <&ccu CLK_BUS_UART3>;
			resets = <&ccu RST_BUS_UART3>;
			status = "disabled";
		};

		uart4: serial@1c29000 {
			compatible = "snps,dw-apb-uart";
			reg = <0x01c29000 0x400>;
			interrupts = <GIC_SPI 4 IRQ_TYPE_LEVEL_HIGH>;
			reg-shift = <2>;
			reg-io-width = <4>;
			clocks = <&ccu CLK_BUS_UART4>;
			resets = <&ccu RST_BUS_UART4>;
			status = "disabled";
		};

		i2c0: i2c@1c2ac00 {
			compatible = "allwinner,sun6i-a31-i2c";
			reg = <0x01c2ac00 0x400>;
			interrupts = <GIC_SPI 6 IRQ_TYPE_LEVEL_HIGH>;
			clocks = <&ccu CLK_BUS_I2C0>;
			resets = <&ccu RST_BUS_I2C0>;
			status = "disabled";
			#address-cells = <1>;
			#size-cells = <0>;
		};

		i2c1: i2c@1c2b000 {
			compatible = "allwinner,sun6i-a31-i2c";
			reg = <0x01c2b000 0x400>;
			interrupts = <GIC_SPI 7 IRQ_TYPE_LEVEL_HIGH>;
			clocks = <&ccu CLK_BUS_I2C1>;
			resets = <&ccu RST_BUS_I2C1>;
			status = "disabled";
			#address-cells = <1>;
			#size-cells = <0>;
		};

		i2c2: i2c@1c2b400 {
			compatible = "allwinner,sun6i-a31-i2c";
			reg = <0x01c2b400 0x400>;
			interrupts = <GIC_SPI 8 IRQ_TYPE_LEVEL_HIGH>;
			clocks = <&ccu CLK_BUS_I2C2>;
			resets = <&ccu RST_BUS_I2C2>;
			status = "disabled";
			#address-cells = <1>;
			#size-cells = <0>;
		};

<<<<<<< HEAD
		emac: ethernet@1c30000 {
			compatible = "allwinner,sun50i-a64-emac";
			syscon = <&syscon>;
			reg = <0x01c30000 0x10000>;
			interrupts = <GIC_SPI 82 IRQ_TYPE_LEVEL_HIGH>;
			interrupt-names = "macirq";
			resets = <&ccu RST_BUS_EMAC>;
			reset-names = "stmmaceth";
			clocks = <&ccu CLK_BUS_EMAC>;
			clock-names = "stmmaceth";
			status = "disabled";
			#address-cells = <1>;
			#size-cells = <0>;

			mdio: mdio {
				#address-cells = <1>;
				#size-cells = <0>;
			};
		};

=======
>>>>>>> 5743745c
		gic: interrupt-controller@1c81000 {
			compatible = "arm,gic-400";
			reg = <0x01c81000 0x1000>,
			      <0x01c82000 0x2000>,
			      <0x01c84000 0x2000>,
			      <0x01c86000 0x2000>;
			interrupts = <GIC_PPI 9 (GIC_CPU_MASK_SIMPLE(4) | IRQ_TYPE_LEVEL_HIGH)>;
			interrupt-controller;
			#interrupt-cells = <3>;
		};

		rtc: rtc@1f00000 {
			compatible = "allwinner,sun6i-a31-rtc";
			reg = <0x01f00000 0x54>;
			interrupts = <GIC_SPI 40 IRQ_TYPE_LEVEL_HIGH>,
				     <GIC_SPI 41 IRQ_TYPE_LEVEL_HIGH>;
		};

		r_ccu: clock@1f01400 {
			compatible = "allwinner,sun50i-a64-r-ccu";
			reg = <0x01f01400 0x100>;
			clocks = <&osc24M>, <&osc32k>, <&iosc>,
				 <&ccu 11>;
			clock-names = "hosc", "losc", "iosc", "pll-periph";
			#clock-cells = <1>;
			#reset-cells = <1>;
		};

		r_pio: pinctrl@01f02c00 {
			compatible = "allwinner,sun50i-a64-r-pinctrl";
			reg = <0x01f02c00 0x400>;
			interrupts = <GIC_SPI 45 IRQ_TYPE_LEVEL_HIGH>;
			clocks = <&r_ccu CLK_APB0_PIO>, <&osc24M>, <&osc32k>;
			clock-names = "apb", "hosc", "losc";
			gpio-controller;
			#gpio-cells = <3>;
			interrupt-controller;
			#interrupt-cells = <3>;

			r_rsb_pins: rsb@0 {
				pins = "PL0", "PL1";
				function = "s_rsb";
			};
		};

		r_rsb: rsb@1f03400 {
			compatible = "allwinner,sun8i-a23-rsb";
			reg = <0x01f03400 0x400>;
			interrupts = <GIC_SPI 39 IRQ_TYPE_LEVEL_HIGH>;
			clocks = <&r_ccu 6>;
			clock-frequency = <3000000>;
			resets = <&r_ccu 2>;
			pinctrl-names = "default";
			pinctrl-0 = <&r_rsb_pins>;
			status = "disabled";
			#address-cells = <1>;
			#size-cells = <0>;
		};
	};
};<|MERGE_RESOLUTION|>--- conflicted
+++ resolved
@@ -449,29 +449,6 @@
 			#size-cells = <0>;
 		};
 
-<<<<<<< HEAD
-		emac: ethernet@1c30000 {
-			compatible = "allwinner,sun50i-a64-emac";
-			syscon = <&syscon>;
-			reg = <0x01c30000 0x10000>;
-			interrupts = <GIC_SPI 82 IRQ_TYPE_LEVEL_HIGH>;
-			interrupt-names = "macirq";
-			resets = <&ccu RST_BUS_EMAC>;
-			reset-names = "stmmaceth";
-			clocks = <&ccu CLK_BUS_EMAC>;
-			clock-names = "stmmaceth";
-			status = "disabled";
-			#address-cells = <1>;
-			#size-cells = <0>;
-
-			mdio: mdio {
-				#address-cells = <1>;
-				#size-cells = <0>;
-			};
-		};
-
-=======
->>>>>>> 5743745c
 		gic: interrupt-controller@1c81000 {
 			compatible = "arm,gic-400";
 			reg = <0x01c81000 0x1000>,
